This README is just a fast *quick start* document. You can find more detailed documentation at [redis.io](https://redis.io).

What is Redis?
--------------

Redis is often referred to as a *data structures* server. What this means is that Redis provides access to mutable data structures via a set of commands, which are sent using a *server-client* model with TCP sockets and a simple protocol. So different processes can query and modify the same data structures in a shared way.

Data structures implemented into Redis have a few special properties:

* Redis cares to store them on disk, even if they are always served and modified into the server memory. This means that Redis is fast, but that it is also non-volatile.
* The implementation of data structures emphasizes memory efficiency, so data structures inside Redis will likely use less memory compared to the same data structure modelled using a high-level programming language.
* Redis offers a number of features that are natural to find in a database, like replication, tunable levels of durability, clustering, and high availability.

Another good example is to think of Redis as a more complex version of memcached, where the operations are not just SETs and GETs, but operations that work with complex data types like Lists, Sets, ordered data structures, and so forth.

If you want to know more, this is a list of selected starting points:

* Introduction to Redis data types. https://redis.io/topics/data-types-intro
* Try Redis directly inside your browser. http://try.redis.io
* The full list of Redis commands. https://redis.io/commands
* There is much more inside the official Redis documentation. https://redis.io/documentation

Building Redis
--------------

Redis can be compiled and used on Linux, OSX, OpenBSD, NetBSD, FreeBSD.
We support big endian and little endian architectures, and both 32 bit
and 64 bit systems.

It may compile on Solaris derived systems (for instance SmartOS) but our
support for this platform is *best effort* and Redis is not guaranteed to
work as well as in Linux, OSX, and \*BSD.

It is as simple as:

    % make

<<<<<<< HEAD
You can build a 32 bit Redis binary using:
=======
To build with TLS support, you'll need OpenSSL development libraries (e.g.
libssl-dev on Debian/Ubuntu) and run:

    % make BUILD_TLS=yes

To build with systemd support, you'll need systemd development libraries (such 
as libsystemd-dev on Debian/Ubuntu or systemd-devel on CentOS) and run:

    % make USE_SYSTEMD=yes

To append a suffix to Redis program names, use:

    % make PROG_SUFFIX="-alt"

You can run a 32 bit Redis binary using:
>>>>>>> 84d056d0

    % make 32bit

After building Redis, it is a good idea to test it using:

    % make test

If TLS is built, running the tests with TLS enabled (you will need `tcl-tls`
installed):

    % ./utils/gen-test-certs.sh
    % ./runtest --tls


Fixing build problems with dependencies or cached build options
---------

Redis has some dependencies which are included in the `deps` directory.
`make` does not automatically rebuild dependencies even if something in
the source code of dependencies changes.

When you update the source code with `git pull` or when code inside the
dependencies tree is modified in any other way, make sure to use the following
command in order to really clean everything and rebuild from scratch:

    make distclean

This will clean: jemalloc, lua, hiredis, linenoise.

Also if you force certain build options like 32bit target, no C compiler
optimizations (for debugging purposes), and other similar build time options,
those options are cached indefinitely until you issue a `make distclean`
command.

Fixing problems building 32 bit binaries
---------

If after building Redis with a 32 bit target you need to rebuild it
with a 64 bit target, or the other way around, you need to perform a
`make distclean` in the root directory of the Redis distribution.

In case of build errors when trying to build a 32 bit binary of Redis, try
the following steps:

* Install the package libc6-dev-i386 (also try g++-multilib).
* Try using the following command line instead of `make 32bit`:
  `make CFLAGS="-m32 -march=native" LDFLAGS="-m32"`

Allocator
---------

Selecting a non-default memory allocator when building Redis is done by setting
the `MALLOC` environment variable. Redis is compiled and linked against libc
malloc by default, with the exception of jemalloc being the default on Linux
systems. This default was picked because jemalloc has proven to have fewer
fragmentation problems than libc malloc.

To force compiling against libc malloc, use:

    % make MALLOC=libc

To compile against jemalloc on Mac OS X systems, use:

    % make MALLOC=jemalloc

Monotonic clock
---------------

By default, Redis will build using the POSIX clock_gettime function as the
monotonic clock source.  On most modern systems, the internal processor clock
can be used to improve performance.  Cautions can be found here: 
    http://oliveryang.net/2015/09/pitfalls-of-TSC-usage/

To build with support for the processor's internal instruction clock, use:

    % make CFLAGS="-DUSE_PROCESSOR_CLOCK"

Verbose build
-------------

Redis will build with a user-friendly colorized output by default.
If you want to see a more verbose output, use the following:

    % make V=1

Running Redis
-------------

To run Redis with the default configuration, just type:

    % cd src
    % ./redis-server

If you want to provide your redis.conf, you have to run it using an additional
parameter (the path of the configuration file):

    % cd src
    % ./redis-server /path/to/redis.conf

It is possible to alter the Redis configuration by passing parameters directly
as options using the command line. Examples:

    % ./redis-server --port 9999 --replicaof 127.0.0.1 6379
    % ./redis-server /etc/redis/6379.conf --loglevel debug

All the options in redis.conf are also supported as options using the command
line, with exactly the same name.

Running Redis with TLS:
------------------

Please consult the [TLS.md](TLS.md) file for more information on
how to use Redis with TLS.

Playing with Redis
------------------

You can use redis-cli to play with Redis. Start a redis-server instance,
then in another terminal try the following:

    % cd src
    % ./redis-cli
    redis> ping
    PONG
    redis> set foo bar
    OK
    redis> get foo
    "bar"
    redis> incr mycounter
    (integer) 1
    redis> incr mycounter
    (integer) 2
    redis>

You can find the list of all the available commands at https://redis.io/commands.

Installing Redis
-----------------

In order to install Redis binaries into /usr/local/bin, just use:

    % make install

You can use `make PREFIX=/some/other/directory install` if you wish to use a
different destination.

Make install will just install binaries in your system, but will not configure
init scripts and configuration files in the appropriate place. This is not
needed if you just want to play a bit with Redis, but if you are installing
it the proper way for a production system, we have a script that does this
for Ubuntu and Debian systems:

    % cd utils
    % ./install_server.sh

_Note_: `install_server.sh` will not work on Mac OSX; it is built for Linux only.

The script will ask you a few questions and will setup everything you need
to run Redis properly as a background daemon that will start again on
system reboots.

You'll be able to stop and start Redis using the script named
`/etc/init.d/redis_<portnumber>`, for instance `/etc/init.d/redis_6379`.

Code contributions
-----------------

Note: By contributing code to the Redis project in any form, including sending
a pull request via Github, a code fragment or patch via private email or
public discussion groups, you agree to release your code under the terms
of the BSD license that you can find in the [COPYING][1] file included in the Redis
source distribution.

Please see the [CONTRIBUTING][2] file in this source distribution for more
information, including details on our process for security bugs/vulnerabilities.

[1]: https://github.com/redis/redis/blob/unstable/COPYING
[2]: https://github.com/redis/redis/blob/unstable/CONTRIBUTING

Redis internals
===

If you are reading this README you are likely in front of a Github page
or you just untarred the Redis distribution tar ball. In both the cases
you are basically one step away from the source code, so here we explain
the Redis source code layout, what is in each file as a general idea, the
most important functions and structures inside the Redis server and so forth.
We keep all the discussion at a high level without digging into the details
since this document would be huge otherwise and our code base changes
continuously, but a general idea should be a good starting point to
understand more. Moreover most of the code is heavily commented and easy
to follow.

Source code layout
---

The Redis root directory just contains this README, the Makefile which
calls the real Makefile inside the `src` directory and an example
configuration for Redis and Sentinel. You can find a few shell
scripts that are used in order to execute the Redis, Redis Cluster and
Redis Sentinel unit tests, which are implemented inside the `tests`
directory.

Inside the root are the following important directories:

* `src`: contains the Redis implementation, written in C.
* `tests`: contains the unit tests, implemented in Tcl.
* `deps`: contains libraries Redis uses. Everything needed to compile Redis is inside this directory; your system just needs to provide `libc`, a POSIX compatible interface and a C compiler. Notably `deps` contains a copy of `jemalloc`, which is the default allocator of Redis under Linux. Note that under `deps` there are also things which started with the Redis project, but for which the main repository is not `redis/redis`.

There are a few more directories but they are not very important for our goals
here. We'll focus mostly on `src`, where the Redis implementation is contained,
exploring what there is inside each file. The order in which files are
exposed is the logical one to follow in order to disclose different layers
of complexity incrementally.

Note: lately Redis was refactored quite a bit. Function names and file
names have been changed, so you may find that this documentation reflects the
`unstable` branch more closely. For instance, in Redis 3.0 the `server.c`
and `server.h` files were named `redis.c` and `redis.h`. However the overall
structure is the same. Keep in mind that all the new developments and pull
requests should be performed against the `unstable` branch.

server.h
---

The simplest way to understand how a program works is to understand the
data structures it uses. So we'll start from the main header file of
Redis, which is `server.h`.

All the server configuration and in general all the shared state is
defined in a global structure called `server`, of type `struct redisServer`.
A few important fields in this structure are:

* `server.db` is an array of Redis databases, where data is stored.
* `server.commands` is the command table.
* `server.clients` is a linked list of clients connected to the server.
* `server.master` is a special client, the master, if the instance is a replica.

There are tons of other fields. Most fields are commented directly inside
the structure definition.

Another important Redis data structure is the one defining a client.
In the past it was called `redisClient`, now just `client`. The structure
has many fields, here we'll just show the main ones:

    struct client {
        int fd;
        sds querybuf;
        int argc;
        robj **argv;
        redisDb *db;
        int flags;
        list *reply;
        char buf[PROTO_REPLY_CHUNK_BYTES];
        ... many other fields ...
    }

The client structure defines a *connected client*:

* The `fd` field is the client socket file descriptor.
* `argc` and `argv` are populated with the command the client is executing, so that functions implementing a given Redis command can read the arguments.
* `querybuf` accumulates the requests from the client, which are parsed by the Redis server according to the Redis protocol and executed by calling the implementations of the commands the client is executing.
* `reply` and `buf` are dynamic and static buffers that accumulate the replies the server sends to the client. These buffers are incrementally written to the socket as soon as the file descriptor is writeable.

As you can see in the client structure above, arguments in a command
are described as `robj` structures. The following is the full `robj`
structure, which defines a *Redis object*:

    typedef struct redisObject {
        unsigned type:4;
        unsigned encoding:4;
        unsigned lru:LRU_BITS; /* lru time (relative to server.lruclock) */
        int refcount;
        void *ptr;
    } robj;

Basically this structure can represent all the basic Redis data types like
strings, lists, sets, sorted sets and so forth. The interesting thing is that
it has a `type` field, so that it is possible to know what type a given
object has, and a `refcount`, so that the same object can be referenced
in multiple places without allocating it multiple times. Finally the `ptr`
field points to the actual representation of the object, which might vary
even for the same type, depending on the `encoding` used.

Redis objects are used extensively in the Redis internals, however in order
to avoid the overhead of indirect accesses, recently in many places
we just use plain dynamic strings not wrapped inside a Redis object.

server.c
---

This is the entry point of the Redis server, where the `main()` function
is defined. The following are the most important steps in order to startup
the Redis server.

* `initServerConfig()` sets up the default values of the `server` structure.
* `initServer()` allocates the data structures needed to operate, setup the listening socket, and so forth.
* `aeMain()` starts the event loop which listens for new connections.

There are two special functions called periodically by the event loop:

1. `serverCron()` is called periodically (according to `server.hz` frequency), and performs tasks that must be performed from time to time, like checking for timed out clients.
2. `beforeSleep()` is called every time the event loop fired, Redis served a few requests, and is returning back into the event loop.

Inside server.c you can find code that handles other vital things of the Redis server:

* `call()` is used in order to call a given command in the context of a given client.
* `activeExpireCycle()` handles eviction of keys with a time to live set via the `EXPIRE` command.
* `performEvictions()` is called when a new write command should be performed but Redis is out of memory according to the `maxmemory` directive.
* The global variable `redisCommandTable` defines all the Redis commands, specifying the name of the command, the function implementing the command, the number of arguments required, and other properties of each command.

networking.c
---

This file defines all the I/O functions with clients, masters and replicas
(which in Redis are just special clients):

* `createClient()` allocates and initializes a new client.
* the `addReply*()` family of functions are used by command implementations in order to append data to the client structure, that will be transmitted to the client as a reply for a given command executed.
* `writeToClient()` transmits the data pending in the output buffers to the client and is called by the *writable event handler* `sendReplyToClient()`.
* `readQueryFromClient()` is the *readable event handler* and accumulates data read from the client into the query buffer.
* `processInputBuffer()` is the entry point in order to parse the client query buffer according to the Redis protocol. Once commands are ready to be processed, it calls `processCommand()` which is defined inside `server.c` in order to actually execute the command.
* `freeClient()` deallocates, disconnects and removes a client.

aof.c and rdb.c
---

As you can guess from the names, these files implement the RDB and AOF
persistence for Redis. Redis uses a persistence model based on the `fork()`
system call in order to create a thread with the same (shared) memory
content of the main Redis thread. This secondary thread dumps the content
of the memory on disk. This is used by `rdb.c` to create the snapshots
on disk and by `aof.c` in order to perform the AOF rewrite when the
append only file gets too big.

The implementation inside `aof.c` has additional functions in order to
implement an API that allows commands to append new commands into the AOF
file as clients execute them.

The `call()` function defined inside `server.c` is responsible for calling
the functions that in turn will write the commands into the AOF.

db.c
---

Certain Redis commands operate on specific data types; others are general.
Examples of generic commands are `DEL` and `EXPIRE`. They operate on keys
and not on their values specifically. All those generic commands are
defined inside `db.c`.

Moreover `db.c` implements an API in order to perform certain operations
on the Redis dataset without directly accessing the internal data structures.

The most important functions inside `db.c` which are used in many command
implementations are the following:

* `lookupKeyRead()` and `lookupKeyWrite()` are used in order to get a pointer to the value associated to a given key, or `NULL` if the key does not exist.
* `dbAdd()` and its higher level counterpart `setKey()` create a new key in a Redis database.
* `dbDelete()` removes a key and its associated value.
* `emptyDb()` removes an entire single database or all the databases defined.

The rest of the file implements the generic commands exposed to the client.

object.c
---

The `robj` structure defining Redis objects was already described. Inside
`object.c` there are all the functions that operate with Redis objects at
a basic level, like functions to allocate new objects, handle the reference
counting and so forth. Notable functions inside this file:

* `incrRefCount()` and `decrRefCount()` are used in order to increment or decrement an object reference count. When it drops to 0 the object is finally freed.
* `createObject()` allocates a new object. There are also specialized functions to allocate string objects having a specific content, like `createStringObjectFromLongLong()` and similar functions.

This file also implements the `OBJECT` command.

replication.c
---

This is one of the most complex files inside Redis, it is recommended to
approach it only after getting a bit familiar with the rest of the code base.
In this file there is the implementation of both the master and replica role
of Redis.

One of the most important functions inside this file is `replicationFeedSlaves()` that writes commands to the clients representing replica instances connected
to our master, so that the replicas can get the writes performed by the clients:
this way their data set will remain synchronized with the one in the master.

This file also implements both the `SYNC` and `PSYNC` commands that are
used in order to perform the first synchronization between masters and
replicas, or to continue the replication after a disconnection.

Other C files
---

* `t_hash.c`, `t_list.c`, `t_set.c`, `t_string.c`, `t_zset.c` and `t_stream.c` contains the implementation of the Redis data types. They implement both an API to access a given data type, and the client command implementations for these data types.
* `ae.c` implements the Redis event loop, it's a self contained library which is simple to read and understand.
* `sds.c` is the Redis string library, check http://github.com/antirez/sds for more information.
* `anet.c` is a library to use POSIX networking in a simpler way compared to the raw interface exposed by the kernel.
* `dict.c` is an implementation of a non-blocking hash table which rehashes incrementally.
* `scripting.c` implements Lua scripting. It is completely self-contained and isolated from the rest of the Redis implementation and is simple enough to understand if you are familiar with the Lua API.
* `cluster.c` implements the Redis Cluster. Probably a good read only after being very familiar with the rest of the Redis code base. If you want to read `cluster.c` make sure to read the [Redis Cluster specification][3].

[3]: https://redis.io/topics/cluster-spec

Anatomy of a Redis command
---

All the Redis commands are defined in the following way:

    void foobarCommand(client *c) {
        printf("%s",c->argv[1]->ptr); /* Do something with the argument. */
        addReply(c,shared.ok); /* Reply something to the client. */
    }

The command is then referenced inside `server.c` in the command table:

    {"foobar",foobarCommand,2,"rtF",0,NULL,0,0,0,0,0},

In the above example `2` is the number of arguments the command takes,
while `"rtF"` are the command flags, as documented in the command table
top comment inside `server.c`.

After the command operates in some way, it returns a reply to the client,
usually using `addReply()` or a similar function defined inside `networking.c`.

There are tons of command implementations inside the Redis source code
that can serve as examples of actual commands implementations. Writing
a few toy commands can be a good exercise to get familiar with the code base.

There are also many other files not described here, but it is useless to
cover everything. We just want to help you with the first steps.
Eventually you'll find your way inside the Redis code base :-)

Enjoy!<|MERGE_RESOLUTION|>--- conflicted
+++ resolved
@@ -35,9 +35,6 @@
 
     % make
 
-<<<<<<< HEAD
-You can build a 32 bit Redis binary using:
-=======
 To build with TLS support, you'll need OpenSSL development libraries (e.g.
 libssl-dev on Debian/Ubuntu) and run:
 
@@ -52,8 +49,7 @@
 
     % make PROG_SUFFIX="-alt"
 
-You can run a 32 bit Redis binary using:
->>>>>>> 84d056d0
+You can build a 32 bit Redis binary using:
 
     % make 32bit
 
