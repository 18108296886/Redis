--- conflicted
+++ resolved
@@ -244,13 +244,8 @@
             len(self.subargs),
             get_optional_desc_string(self.desc, "deprecated_since"),
         )
-<<<<<<< HEAD
-=======
-        if "deprecated_since" in self.desc:
-            s += ",.deprecated_since=\"%s\"" % self.desc["deprecated_since"]
         if "display" in self.desc:
             s += ",.display_text=\"%s\"" % self.desc["display"].lower()
->>>>>>> 3a16ad30
         if self.subargs:
             s += ",.subargs=%s" % self.subarg_table_name()
 
