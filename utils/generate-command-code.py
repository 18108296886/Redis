#!/usr/bin/env python3
import glob
import json
import os
import argparse

ARG_TYPES = {
    "string": "ARG_TYPE_STRING",
    "integer": "ARG_TYPE_INTEGER",
    "double": "ARG_TYPE_DOUBLE",
    "key": "ARG_TYPE_KEY",
    "pattern": "ARG_TYPE_PATTERN",
    "unix-time": "ARG_TYPE_UNIX_TIME",
    "pure-token": "ARG_TYPE_PURE_TOKEN",
    "oneof": "ARG_TYPE_ONEOF",
    "block": "ARG_TYPE_BLOCK",
}

GROUPS = {
    "generic": "COMMAND_GROUP_GENERIC",
    "string": "COMMAND_GROUP_STRING",
    "list": "COMMAND_GROUP_LIST",
    "set": "COMMAND_GROUP_SET",
    "sorted_set": "COMMAND_GROUP_SORTED_SET",
    "hash": "COMMAND_GROUP_HASH",
    "pubsub": "COMMAND_GROUP_PUBSUB",
    "transactions": "COMMAND_GROUP_TRANSACTIONS",
    "connection": "COMMAND_GROUP_CONNECTION",
    "server": "COMMAND_GROUP_SERVER",
    "scripting": "COMMAND_GROUP_SCRIPTING",
    "hyperloglog": "COMMAND_GROUP_HYPERLOGLOG",
    "cluster": "COMMAND_GROUP_CLUSTER",
    "sentinel": "COMMAND_GROUP_SENTINEL",
    "geo": "COMMAND_GROUP_GEO",
    "stream": "COMMAND_GROUP_STREAM",
    "bitmap": "COMMAND_GROUP_BITMAP",
}


def get_optional_desc_string(desc, field, force_uppercase=False):
    v = desc.get(field, None)
    if v and force_uppercase:
        v = v.upper()
    ret = "\"%s\"" % v if v else "NULL"
    return ret.replace("\n", "\\n")


def check_command_args_key_specs(args, command_key_specs_index_set, command_arg_key_specs_index_set):
    if not args:
        return True

    for arg in args:
        if arg.key_spec_index is not None:
            assert isinstance(arg.key_spec_index, int)

            if arg.key_spec_index not in command_key_specs_index_set:
                print("command: %s arg: %s key_spec_index error" % (command.fullname(), arg.name))
                return False

            command_arg_key_specs_index_set.add(arg.key_spec_index)

        if not check_command_args_key_specs(arg.subargs, command_key_specs_index_set, command_arg_key_specs_index_set):
            return False

    return True

def check_command_key_specs(command):
    if not command.key_specs:
        return True

    assert isinstance(command.key_specs, list)

    for cmd_key_spec in command.key_specs:
        if "flags" not in cmd_key_spec:
            print("command: %s key_specs missing flags" % command.fullname())
            return False

        if "NOT_KEY" in cmd_key_spec["flags"]:
            # Like SUNSUBSCRIBE / SPUBLISH / SSUBSCRIBE
            return True

    command_key_specs_index_set = set(range(len(command.key_specs)))
    command_arg_key_specs_index_set = set()

    # Collect key_spec used for each arg, including arg.subarg
    if not check_command_args_key_specs(command.args, command_key_specs_index_set, command_arg_key_specs_index_set):
        return False

    # Check if we have key_specs not used
    if command_key_specs_index_set != command_arg_key_specs_index_set:
        print("command: %s may have unused key_spec" % command.fullname())
        return False

    return True


# Globals
subcommands = {}  # container_name -> dict(subcommand_name -> Subcommand) - Only subcommands
commands = {}  # command_name -> Command - Only commands


class KeySpec(object):
    def __init__(self, spec):
        self.spec = spec

    def struct_code(self):
        def _flags_code():
            s = ""
            for flag in self.spec.get("flags", []):
                s += "CMD_KEY_%s|" % flag
            return s[:-1] if s else 0

        def _begin_search_code():
            if self.spec["begin_search"].get("index"):
                return "KSPEC_BS_INDEX,.bs.index={%d}" % (
                    self.spec["begin_search"]["index"]["pos"]
                )
            elif self.spec["begin_search"].get("keyword"):
                return "KSPEC_BS_KEYWORD,.bs.keyword={\"%s\",%d}" % (
                    self.spec["begin_search"]["keyword"]["keyword"],
                    self.spec["begin_search"]["keyword"]["startfrom"],
                )
            elif "unknown" in self.spec["begin_search"]:
                return "KSPEC_BS_UNKNOWN,{{0}}"
            else:
                print("Invalid begin_search! value=%s" % self.spec["begin_search"])
                exit(1)

        def _find_keys_code():
            if self.spec["find_keys"].get("range"):
                return "KSPEC_FK_RANGE,.fk.range={%d,%d,%d}" % (
                    self.spec["find_keys"]["range"]["lastkey"],
                    self.spec["find_keys"]["range"]["step"],
                    self.spec["find_keys"]["range"]["limit"]
                )
            elif self.spec["find_keys"].get("keynum"):
                return "KSPEC_FK_KEYNUM,.fk.keynum={%d,%d,%d}" % (
                    self.spec["find_keys"]["keynum"]["keynumidx"],
                    self.spec["find_keys"]["keynum"]["firstkey"],
                    self.spec["find_keys"]["keynum"]["step"]
                )
            elif "unknown" in self.spec["find_keys"]:
                return "KSPEC_FK_UNKNOWN,{{0}}"
            else:
                print("Invalid find_keys! value=%s" % self.spec["find_keys"])
                exit(1)

        return "%s,%s,%s,%s" % (
            get_optional_desc_string(self.spec, "notes"),
            _flags_code(),
            _begin_search_code(),
            _find_keys_code()
        )


def verify_no_dup_names(container_fullname, args):
    name_list = [arg.name for arg in args]
    name_set = set(name_list)
    if len(name_list) != len(name_set):
        print("{}: Dup argument names: {}".format(container_fullname, name_list))
        exit(1)


class Argument(object):
    def __init__(self, parent_name, desc):
        self.parent_name = parent_name
        self.desc = desc
        self.name = self.desc["name"].lower()
        if "_" in self.name:
            print("{}: name ({}) should not contain underscores".format(self.fullname(), self.name))
            exit(1)
        self.type = self.desc["type"]
        self.key_spec_index = self.desc.get("key_spec_index", None)
        self.subargs = []
        if self.type in ["oneof", "block"]:
            self.display = None
            for subdesc in self.desc["arguments"]:
                self.subargs.append(Argument(self.fullname(), subdesc))
            if len(self.subargs) < 2:
                print("{}: oneof or block arg contains less than two subargs".format(self.fullname()))
                exit(1)
            verify_no_dup_names(self.fullname(), self.subargs)
        else:
            self.display = self.desc.get("display")

    def fullname(self):
        return ("%s %s" % (self.parent_name, self.name)).replace("-", "_")

    def struct_name(self):
        return "%s_Arg" % (self.fullname().replace(" ", "_"))

    def subarg_table_name(self):
        assert self.subargs
        return "%s_Subargs" % (self.fullname().replace(" ", "_"))

    def struct_code(self):
        """
        Output example:
        MAKE_ARG("expiration",ARG_TYPE_ONEOF,-1,NULL,NULL,NULL,CMD_ARG_OPTIONAL,5,NULL),.subargs=GETEX_expiration_Subargs
        """

        def _flags_code():
            s = ""
            if self.desc.get("optional", False):
                s += "CMD_ARG_OPTIONAL|"
            if self.desc.get("multiple", False):
                s += "CMD_ARG_MULTIPLE|"
            if self.desc.get("multiple_token", False):
                assert self.desc.get("multiple", False)  # Sanity
                s += "CMD_ARG_MULTIPLE_TOKEN|"
            return s[:-1] if s else "CMD_ARG_NONE"

        s = "MAKE_ARG(\"%s\",%s,%d,%s,%s,%s,%s,%d,%s)" % (
            self.name,
            ARG_TYPES[self.type],
            self.desc.get("key_spec_index", -1),
            get_optional_desc_string(self.desc, "token", force_uppercase=True),
            get_optional_desc_string(self.desc, "summary"),
            get_optional_desc_string(self.desc, "since"),
            _flags_code(),
            len(self.subargs),
            get_optional_desc_string(self.desc, "deprecated_since"),
        )
        if "display" in self.desc:
            s += ",.display_text=\"%s\"" % self.desc["display"].lower()
        if self.subargs:
            s += ",.subargs=%s" % self.subarg_table_name()

        return s

    def write_internal_structs(self, f):
        if self.subargs:
            for subarg in self.subargs:
                subarg.write_internal_structs(f)

            f.write("/* %s argument table */\n" % self.fullname())
            f.write("struct COMMAND_ARG %s[] = {\n" % self.subarg_table_name())
            for subarg in self.subargs:
                f.write("{%s},\n" % subarg.struct_code())
            f.write("};\n\n")


def to_c_name(str):
    return str.replace(":", "").replace(".", "_").replace("$", "_")\
        .replace("^", "_").replace("*", "_").replace("-", "_")


class ReplySchema(object):
    def __init__(self, name, desc):
        self.name = to_c_name(name)
        self.schema = {}
        if desc.get("type") == "object":
            if desc.get("properties") and desc.get("additionalProperties") is None:
                print(f"{self.name}: Any object that has properties should have the additionalProperties field")
                exit(1)
        elif desc.get("type") == "array":
            if desc.get("items") and isinstance(desc["items"], list) and any([desc.get(k) is None for k in ["minItems", "maxItems"]]):
                print(f"{self.name}: Any array that has items should have the minItems and maxItems fields")
                exit(1)
        for k, v in desc.items():
            if isinstance(v, dict):
                self.schema[k] = ReplySchema("%s_%s" % (self.name, k), v)
            elif isinstance(v, list):
                self.schema[k] = []
                for i, subdesc in enumerate(v):
                    self.schema[k].append(ReplySchema("%s_%s_%i" % (self.name, k,i), subdesc))
            else:
                self.schema[k] = v
    
    def write(self, f):
        def struct_code(name, k, v):
            if isinstance(v, ReplySchema):
                t = "JSON_TYPE_OBJECT"
                vstr = ".value.object=&%s" % name
            elif isinstance(v, list):
                t = "JSON_TYPE_ARRAY"
                vstr = ".value.array={.objects=%s,.length=%d}" % (name, len(v))
            elif isinstance(v, bool):
                t = "JSON_TYPE_BOOLEAN"
                vstr = ".value.boolean=%d" % int(v)
            elif isinstance(v, str):
                t = "JSON_TYPE_STRING"
                vstr = ".value.string=\"%s\"" % v
            elif isinstance(v, int):
                t = "JSON_TYPE_INTEGER"
                vstr = ".value.integer=%d" % v
            
            return "%s,\"%s\",%s" % (t, k, vstr)

        for k, v in self.schema.items():
            if isinstance(v, ReplySchema):
                v.write(f)
            elif isinstance(v, list):
                for i, schema in enumerate(v):
                    schema.write(f)
                name = to_c_name("%s_%s" % (self.name, k))
                f.write("/* %s array reply schema */\n" % name)
                f.write("struct jsonObject *%s[] = {\n" % name)
                for i, schema in enumerate(v):
                    f.write("&%s,\n" % schema.name)
                f.write("};\n\n")
            
        f.write("/* %s reply schema */\n" % self.name)
        f.write("struct jsonObjectElement %s_elements[] = {\n" % self.name)
        for k, v in self.schema.items():
            name = to_c_name("%s_%s" % (self.name, k))
            f.write("{%s},\n" % struct_code(name, k, v))
        f.write("};\n\n")
        f.write("struct jsonObject %s = {%s_elements,.length=%d};\n\n" % (self.name, self.name, len(self.schema)))


class Command(object):
    def __init__(self, name, desc):
        self.name = name.upper()
        self.desc = desc
        self.group = self.desc["group"]
        self.key_specs = self.desc.get("key_specs", [])
        self.subcommands = []
        self.args = []
        for arg_desc in self.desc.get("arguments", []):
            self.args.append(Argument(self.fullname(), arg_desc))
        verify_no_dup_names(self.fullname(), self.args)
        self.reply_schema = None
        if "reply_schema" in self.desc:
            self.reply_schema = ReplySchema(self.reply_schema_name(), self.desc["reply_schema"])

    def fullname(self):
        return self.name.replace("-", "_").replace(":", "")

    def return_types_table_name(self):
        return "%s_ReturnInfo" % self.fullname().replace(" ", "_")

    def subcommand_table_name(self):
        assert self.subcommands
        return "%s_Subcommands" % self.name

    def history_table_name(self):
        return "%s_History" % (self.fullname().replace(" ", "_"))

    def tips_table_name(self):
        return "%s_Tips" % (self.fullname().replace(" ", "_"))

    def arg_table_name(self):
        return "%s_Args" % (self.fullname().replace(" ", "_"))

<<<<<<< HEAD
    def key_specs_table_name(self):
        return "%s_Keyspecs" % (self.fullname().replace(" ", "_"))
=======
    def reply_schema_name(self):
        return "%s_ReplySchema" % (self.fullname().replace(" ", "_"))
>>>>>>> 7be7834e

    def struct_name(self):
        return "%s_Command" % (self.fullname().replace(" ", "_"))

    def history_code(self):
        if not self.desc.get("history"):
            return ""
        s = ""
        for tupl in self.desc["history"]:
            s += "{\"%s\",\"%s\"},\n" % (tupl[0], tupl[1])
        return s

    def num_history(self):
        if not self.desc.get("history"):
            return 0
        return len(self.desc["history"])

    def tips_code(self):
        if not self.desc.get("command_tips"):
            return ""
        s = ""
        for hint in self.desc["command_tips"]:
            s += "\"%s\",\n" % hint.lower()
        return s

    def num_tips(self):
        if not self.desc.get("command_tips"):
            return 0
        return len(self.desc["command_tips"])

    def key_specs_code(self):
        s = ""
        for spec in self.key_specs:
            s += "{%s}," % KeySpec(spec).struct_code()
        return s[:-1]


    def struct_code(self):
        """
        Output example:
        MAKE_CMD("set","Set the string value of a key","O(1)","1.0.0",CMD_DOC_NONE,NULL,NULL,"string",COMMAND_GROUP_STRING,SET_History,4,SET_Tips,0,setCommand,-3,CMD_WRITE|CMD_DENYOOM,ACL_CATEGORY_STRING,SET_Keyspecs,1,setGetKeys,5),.args=SET_Args
        """

        def _flags_code():
            s = ""
            for flag in self.desc.get("command_flags", []):
                s += "CMD_%s|" % flag
            return s[:-1] if s else 0

        def _acl_categories_code():
            s = ""
            for cat in self.desc.get("acl_categories", []):
                s += "ACL_CATEGORY_%s|" % cat
            return s[:-1] if s else 0

        def _doc_flags_code():
            s = ""
            for flag in self.desc.get("doc_flags", []):
                s += "CMD_DOC_%s|" % flag
            return s[:-1] if s else "CMD_DOC_NONE"

        s = "MAKE_CMD(\"%s\",%s,%s,%s,%s,%s,%s,%s,%s,%s,%d,%s,%d,%s,%d,%s,%s,%s,%d,%s,%d)," % (
            self.name.lower(),
            get_optional_desc_string(self.desc, "summary"),
            get_optional_desc_string(self.desc, "complexity"),
            get_optional_desc_string(self.desc, "since"),
            _doc_flags_code(),
            get_optional_desc_string(self.desc, "replaced_by"),
            get_optional_desc_string(self.desc, "deprecated_since"),
            "\"%s\"" % self.group,
            GROUPS[self.group],
            self.history_table_name(),
            self.num_history(),
            self.tips_table_name(),
            self.num_tips(),
            self.desc.get("function", "NULL"),
            self.desc["arity"],
            _flags_code(),
            _acl_categories_code(),
            self.key_specs_table_name(),
            len(self.key_specs),
            self.desc.get("get_keys_function", "NULL"),
            len(self.args),
        )

        if self.subcommands:
            s += ".subcommands=%s," % self.subcommand_table_name()

        if self.args:
            s += ".args=%s," % self.arg_table_name()

        if self.reply_schema and args.with_reply_schema:
            s += ".reply_schema=&%s," % self.reply_schema_name()

        return s[:-1]

    def write_internal_structs(self, f):
        if self.subcommands:
            subcommand_list = sorted(self.subcommands, key=lambda cmd: cmd.name)
            for subcommand in subcommand_list:
                subcommand.write_internal_structs(f)

            f.write("/* %s command table */\n" % self.fullname())
            f.write("struct COMMAND_STRUCT %s[] = {\n" % self.subcommand_table_name())
            for subcommand in subcommand_list:
                f.write("{%s},\n" % subcommand.struct_code())
            f.write("{0}\n")
            f.write("};\n\n")

        f.write("/********** %s ********************/\n\n" % self.fullname())

        f.write("#ifndef SKIP_CMD_HISTORY_TABLE\n")
        f.write("/* %s history */\n" % self.fullname())
        code = self.history_code()
        if code:
            f.write("commandHistory %s[] = {\n" % self.history_table_name())
            f.write("%s" % code)
            f.write("};\n")
        else:
            f.write("#define %s NULL\n" % self.history_table_name())
        f.write("#endif\n\n")

        f.write("#ifndef SKIP_CMD_TIPS_TABLE\n")
        f.write("/* %s tips */\n" % self.fullname())
        code = self.tips_code()
        if code:
            f.write("const char *%s[] = {\n" % self.tips_table_name())
            f.write("%s" % code)
            f.write("};\n")
        else:
            f.write("#define %s NULL\n" % self.tips_table_name())
        f.write("#endif\n\n")

        f.write("#ifndef SKIP_CMD_KEY_SPECS_TABLE\n")
        f.write("/* %s key specs */\n" % self.fullname())
        code = self.key_specs_code()
        if code:
            f.write("keySpec %s[%d] = {\n" % (self.key_specs_table_name(), len(self.key_specs)))
            f.write("%s\n" % code)
            f.write("};\n")
        else:
            f.write("#define %s NULL\n" % self.key_specs_table_name())
        f.write("#endif\n\n")

        if self.args:
            for arg in self.args:
                arg.write_internal_structs(f)

            f.write("/* %s argument table */\n" % self.fullname())
            f.write("struct COMMAND_ARG %s[] = {\n" % self.arg_table_name())
            for arg in self.args:
                f.write("{%s},\n" % arg.struct_code())
            f.write("};\n\n")

        if self.reply_schema and args.with_reply_schema:
            self.reply_schema.write(f)


class Subcommand(Command):
    def __init__(self, name, desc):
        self.container_name = desc["container"].upper()
        super(Subcommand, self).__init__(name, desc)

    def fullname(self):
        return "%s %s" % (self.container_name, self.name.replace("-", "_").replace(":", ""))


def create_command(name, desc):
    if desc.get("container"):
        cmd = Subcommand(name.upper(), desc)
        subcommands.setdefault(desc["container"].upper(), {})[name] = cmd
    else:
        cmd = Command(name.upper(), desc)
        commands[name.upper()] = cmd


# MAIN

# Figure out where the sources are
srcdir = os.path.abspath(os.path.dirname(os.path.abspath(__file__)) + "/../src")

parser = argparse.ArgumentParser()
parser.add_argument('--with-reply-schema', action='store_true')
args = parser.parse_args()

# Create all command objects
print("Processing json files...")
for filename in glob.glob('%s/commands/*.json' % srcdir):
    with open(filename, "r") as f:
        try:
            d = json.load(f)
            for name, desc in d.items():
                create_command(name, desc)
        except json.decoder.JSONDecodeError as err:
            print("Error processing %s: %s" % (filename, err))
            exit(1)

# Link subcommands to containers
print("Linking container command to subcommands...")
for command in commands.values():
    assert command.group
    if command.name not in subcommands:
        continue
    for subcommand in subcommands[command.name].values():
        assert not subcommand.group or subcommand.group == command.group
        subcommand.group = command.group
        command.subcommands.append(subcommand)

check_command_error_counter = 0  # An error counter is used to count errors in command checking.

print("Checking all commands...")
for command in commands.values():
    if not check_command_key_specs(command):
        check_command_error_counter += 1

if check_command_error_counter != 0:
    print("Error: There are errors in the commands check, please check the above logs.")
    exit(1)

commands_filename = "commands_with_reply_schema" if args.with_reply_schema else "commands"
print(f"Generating {commands_filename}.c...")
with open(f"{srcdir}/{commands_filename}.c", "w") as f:
    f.write("/* Automatically generated by %s, do not edit. */\n\n" % os.path.basename(__file__))
    f.write(
"""
/* We have fabulous commands from
 * the fantastic
 * Redis Command Table! */

#include "commands.h"

#ifdef COMMAND_HEADER_TO_INCLUDE
#include COMMAND_HEADER_TO_INCLUDE
#else
#include \"server.h\"
#endif

#ifndef MAKE_CMD
#define MAKE_CMD(name,summary,complexity,since,doc_flags,replaced,deprecated,group,group_enum,history,num_history,tips,num_tips,function,arity,flags,acl,key_specs,key_specs_num,get_keys,numargs) name,summary,complexity,since,doc_flags,replaced,deprecated,group_enum,history,num_history,tips,num_tips,function,arity,flags,acl,key_specs,key_specs_num,get_keys,numargs
#endif
#ifndef MAKE_ARG
#define MAKE_ARG(name,type,key_spec_index,token,summary,since,flags,numsubargs,deprecated_since) name,type,key_spec_index,token,summary,since,flags,deprecated_since,numsubargs
#endif
#ifndef COMMAND_STRUCT
#define COMMAND_STRUCT redisCommand
#endif
#ifndef COMMAND_ARG
#define COMMAND_ARG redisCommandArg
#endif

/* Must match redisCommandGroup */
const char *COMMAND_GROUP_STR[] = {
    "generic",
    "string",
    "list",
    "set",
    "sorted-set",
    "hash",
    "pubsub",
    "transactions",
    "connection",
    "server",
    "scripting",
    "hyperloglog",
    "cluster",
    "sentinel",
    "geo",
    "stream",
    "bitmap",
    "module"
};

const char *commandGroupStr(int index) {
    return COMMAND_GROUP_STR[index];
}
"""
    )

    command_list = sorted(commands.values(), key=lambda cmd: (cmd.group, cmd.name))
    for command in command_list:
        command.write_internal_structs(f)

    f.write("/* Main command table */\n")
    f.write("struct COMMAND_STRUCT redisCommandTable[] = {\n")
    curr_group = None
    for command in command_list:
        if curr_group != command.group:
            curr_group = command.group
            f.write("/* %s */\n" % curr_group)
        f.write("{%s},\n" % command.struct_code())
    f.write("{0}\n")
    f.write("};\n")

print("All done, exiting.")<|MERGE_RESOLUTION|>--- conflicted
+++ resolved
@@ -343,13 +343,11 @@
     def arg_table_name(self):
         return "%s_Args" % (self.fullname().replace(" ", "_"))
 
-<<<<<<< HEAD
     def key_specs_table_name(self):
         return "%s_Keyspecs" % (self.fullname().replace(" ", "_"))
-=======
+
     def reply_schema_name(self):
         return "%s_ReplySchema" % (self.fullname().replace(" ", "_"))
->>>>>>> 7be7834e
 
     def struct_name(self):
         return "%s_Command" % (self.fullname().replace(" ", "_"))
