--- conflicted
+++ resolved
@@ -1087,21 +1087,13 @@
 
     if (removed) {
         notifyKeyspaceEvent(NOTIFY_LIST,"lrem",c->argv[1],c->db->id);
-<<<<<<< HEAD
         if (listTypeLength(subject) == 0) {
             dbDelete(c->db,c->argv[1]);
             notifyKeyspaceEvent(NOTIFY_GENERIC,"del",c->argv[1],c->db->id);
+        } else {
+            listTypeTryConversion(subject,LIST_CONV_SHRINKING,NULL,NULL);
         }
         signalModifiedKey(c,c->db,c->argv[1]);
-=======
-    }
-
-    if (listTypeLength(subject) == 0) {
-        dbDelete(c->db,c->argv[1]);
-        notifyKeyspaceEvent(NOTIFY_GENERIC,"del",c->argv[1],c->db->id);
-    } else if (removed) {
-        listTypeTryConversion(subject,LIST_CONV_SHRINKING,NULL,NULL);
->>>>>>> 5e403099
     }
 
     addReplyLongLong(c,removed);
@@ -1114,11 +1106,7 @@
         dstobj = createListListpackObject();
         dbAdd(c->db,dstkey,dstobj);
     }
-<<<<<<< HEAD
-=======
-    signalModifiedKey(c,c->db,dstkey);
     listTypeTryConversionAppend(dstobj,&value,0,0,NULL,NULL);
->>>>>>> 5e403099
     listTypePush(dstobj,value,where);
     signalModifiedKey(c,c->db,dstkey);
     notifyKeyspaceEvent(NOTIFY_LIST,
