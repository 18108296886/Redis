--- conflicted
+++ resolved
@@ -1528,12 +1528,9 @@
     freeReplicaReferencedReplBuffer(c);
     freeClientArgv(c);
     freeClientOriginalArgv(c);
-<<<<<<< HEAD
     decrCommandRefCount(c->lastcmd);
-=======
     if (c->deferred_reply_errors)
         listRelease(c->deferred_reply_errors);
->>>>>>> b099889a
 
     /* Unlink the client: this will close the socket, remove the I/O
      * handlers, and remove references of the client from different
