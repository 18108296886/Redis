/*
 * Copyright (c) 2009-2012, Salvatore Sanfilippo <antirez at gmail dot com>
 * All rights reserved.
 *
 * Redistribution and use in source and binary forms, with or without
 * modification, are permitted provided that the following conditions are met:
 *
 *   * Redistributions of source code must retain the above copyright notice,
 *     this list of conditions and the following disclaimer.
 *   * Redistributions in binary form must reproduce the above copyright
 *     notice, this list of conditions and the following disclaimer in the
 *     documentation and/or other materials provided with the distribution.
 *   * Neither the name of Redis nor the names of its contributors may be used
 *     to endorse or promote products derived from this software without
 *     specific prior written permission.
 *
 * THIS SOFTWARE IS PROVIDED BY THE COPYRIGHT HOLDERS AND CONTRIBUTORS "AS IS"
 * AND ANY EXPRESS OR IMPLIED WARRANTIES, INCLUDING, BUT NOT LIMITED TO, THE
 * IMPLIED WARRANTIES OF MERCHANTABILITY AND FITNESS FOR A PARTICULAR PURPOSE
 * ARE DISCLAIMED. IN NO EVENT SHALL THE COPYRIGHT OWNER OR CONTRIBUTORS BE
 * LIABLE FOR ANY DIRECT, INDIRECT, INCIDENTAL, SPECIAL, EXEMPLARY, OR
 * CONSEQUENTIAL DAMAGES (INCLUDING, BUT NOT LIMITED TO, PROCUREMENT OF
 * SUBSTITUTE GOODS OR SERVICES; LOSS OF USE, DATA, OR PROFITS; OR BUSINESS
 * INTERRUPTION) HOWEVER CAUSED AND ON ANY THEORY OF LIABILITY, WHETHER IN
 * CONTRACT, STRICT LIABILITY, OR TORT (INCLUDING NEGLIGENCE OR OTHERWISE)
 * ARISING IN ANY WAY OUT OF THE USE OF THIS SOFTWARE, EVEN IF ADVISED OF THE
 * POSSIBILITY OF SUCH DAMAGE.
 */

#ifndef _REDIS_FMACRO_H
#define _REDIS_FMACRO_H

#define _BSD_SOURCE

#if defined(__linux__)
#define _GNU_SOURCE
#endif

<<<<<<< HEAD
#if defined(__linux__) || defined(__OpenBSD__) || defined(__NetBSD__)
=======
#if defined(_AIX)
#define _ALL_SOURCE
#endif

#if defined(__linux__) || defined(__OpenBSD__)
>>>>>>> db6e874a
#define _XOPEN_SOURCE 700
/*
 * On NetBSD, _XOPEN_SOURCE undefines _NETBSD_SOURCE and
 * thus hides inet_aton etc.
 */
#elif !defined(__NetBSD__)
#define _XOPEN_SOURCE
#endif

#if defined(__sun)
#define _POSIX_C_SOURCE 199506L
#endif

#define _LARGEFILE_SOURCE
#define _FILE_OFFSET_BITS 64

#ifdef _WIN32
#define off off_t
#endif

#endif<|MERGE_RESOLUTION|>--- conflicted
+++ resolved
@@ -36,15 +36,11 @@
 #define _GNU_SOURCE
 #endif
 
-<<<<<<< HEAD
-#if defined(__linux__) || defined(__OpenBSD__) || defined(__NetBSD__)
-=======
 #if defined(_AIX)
 #define _ALL_SOURCE
 #endif
 
 #if defined(__linux__) || defined(__OpenBSD__)
->>>>>>> db6e874a
 #define _XOPEN_SOURCE 700
 /*
  * On NetBSD, _XOPEN_SOURCE undefines _NETBSD_SOURCE and
