--- conflicted
+++ resolved
@@ -528,11 +528,8 @@
 #else
     long repldboff;         /* replication DB file offset */
     off_t repldbsize;       /* replication DB file size */
-<<<<<<< HEAD
-#endif
-=======
+#endif
     sds replpreamble;       /* replication DB preamble. */
->>>>>>> d6ada4d1
     long long reploff;      /* replication offset if this is our master */
     long long repl_ack_off; /* replication ack offset, if this is a slave */
     long long repl_ack_time;/* replication ack time, if this is a slave */
