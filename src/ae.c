--- conflicted
+++ resolved
@@ -76,10 +76,7 @@
     eventLoop->maxfd = -1;
     eventLoop->beforesleep = NULL;
     eventLoop->aftersleep = NULL;
-<<<<<<< HEAD
-=======
     eventLoop->flags = 0;
->>>>>>> 7bf665f1
     if (aeApiCreate(eventLoop) == -1) goto err;
     /* Events with mask == AE_NONE are not set. So let's initialize the
      * vector with it. */
@@ -241,10 +238,7 @@
     te->clientData = clientData;
     te->prev = NULL;
     te->next = eventLoop->timeEventHead;
-<<<<<<< HEAD
-=======
     te->refcount = 0;
->>>>>>> 7bf665f1
     if (te->next)
         te->next->prev = te;
     eventLoop->timeEventHead = te;
@@ -323,8 +317,6 @@
         /* Remove events scheduled for deletion. */
         if (te->id == AE_DELETED_EVENT_ID) {
             aeTimeEvent *next = te->next;
-<<<<<<< HEAD
-=======
             /* If a reference exists for this timer event,
              * don't free it. This is currently incremented
              * for recursive timerProc calls */
@@ -332,7 +324,6 @@
                 te = next;
                 continue;
             }
->>>>>>> 7bf665f1
             if (te->prev)
                 te->prev->next = te->next;
             else
@@ -387,7 +378,6 @@
  * if flags has AE_FILE_EVENTS set, file events are processed.
  * if flags has AE_TIME_EVENTS set, time events are processed.
  * if flags has AE_DONT_WAIT set the function returns ASAP until all
- * if flags has AE_CALL_AFTER_SLEEP set, the aftersleep callback is called.
  * the events that's possible to process without to wait are processed.
  * if flags has AE_CALL_AFTER_SLEEP set, the aftersleep callback is called.
  * if flags has AE_CALL_BEFORE_SLEEP set, the beforesleep callback is called.
@@ -444,8 +434,6 @@
             }
         }
 
-<<<<<<< HEAD
-=======
         if (eventLoop->flags & AE_DONT_WAIT) {
             tv.tv_sec = tv.tv_usec = 0;
             tvp = &tv;
@@ -454,7 +442,6 @@
         if (eventLoop->beforesleep != NULL && flags & AE_CALL_BEFORE_SLEEP)
             eventLoop->beforesleep(eventLoop);
 
->>>>>>> 7bf665f1
         /* Call the multiplexing API, will return only on timeout or when
          * some event fires. */
         numevents = aeApiPoll(eventLoop, tvp);
@@ -482,11 +469,7 @@
              * before replying to a client. */
             int invert = fe->mask & AE_BARRIER;
 
-<<<<<<< HEAD
-	    /* Note the "fe->mask & mask & ..." code: maybe an already
-=======
             /* Note the "fe->mask & mask & ..." code: maybe an already
->>>>>>> 7bf665f1
              * processed event removed an element that fired and we still
              * didn't processed, so we check if the event is still valid.
              *
@@ -495,10 +478,7 @@
             if (!invert && fe->mask & mask & AE_READABLE) {
                 fe->rfileProc(eventLoop,fd,fe->clientData,mask);
                 fired++;
-<<<<<<< HEAD
-=======
                 fe = &eventLoop->events[fd]; /* Refresh in case of resize. */
->>>>>>> 7bf665f1
             }
 
             /* Fire the writable event. */
@@ -507,19 +487,6 @@
                     fe->wfileProc(eventLoop,fd,fe->clientData,mask);
                     fired++;
                 }
-<<<<<<< HEAD
-            }
-
-            /* If we have to invert the call, fire the readable event now
-             * after the writable one. */
-            if (invert && fe->mask & mask & AE_READABLE) {
-                if (!fired || fe->wfileProc != fe->rfileProc) {
-                    fe->rfileProc(eventLoop,fd,fe->clientData,mask);
-                    fired++;
-                }
-            }
-
-=======
             }
 
             /* If we have to invert the call, fire the readable event now
@@ -534,7 +501,6 @@
                 }
             }
 
->>>>>>> 7bf665f1
             processed++;
         }
     }
@@ -570,15 +536,9 @@
 void aeMain(aeEventLoop *eventLoop) {
     eventLoop->stop = 0;
     while (!eventLoop->stop) {
-<<<<<<< HEAD
-        if (eventLoop->beforesleep != NULL)
-            eventLoop->beforesleep(eventLoop);
-        aeProcessEvents(eventLoop, AE_ALL_EVENTS|AE_CALL_AFTER_SLEEP);
-=======
         aeProcessEvents(eventLoop, AE_ALL_EVENTS|
                                    AE_CALL_BEFORE_SLEEP|
                                    AE_CALL_AFTER_SLEEP);
->>>>>>> 7bf665f1
     }
 }
 
