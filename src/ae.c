--- conflicted
+++ resolved
@@ -401,17 +401,8 @@
 
         for (j = 0; j < numevents; j++) {
             int fd = eventLoop->fired[j].fd;
-<<<<<<< HEAD
             aeFileEvent *fe = &eventLoop->events[fd];
             int mask = eventLoop->fired[j].mask;
-            int rfired = 0;
-
-	    /* note the fe->mask & mask & ... code: maybe an already processed
-             * event removed an element that fired and we still didn't
-             * processed, so we check if the event is still valid. */
-            if (fe->mask & mask & AE_READABLE) {
-                rfired = 1;
-=======
             int fired = 0; /* Number of events fired for current fd. */
 
             /* Normally we execute the readable event first, and the writable
@@ -434,7 +425,6 @@
              * Fire the readable event if the call sequence is not
              * inverted. */
             if (!invert && fe->mask & mask & AE_READABLE) {
->>>>>>> a62801eb
                 fe->rfileProc(eventLoop,fd,fe->clientData,mask);
                 fired++;
                 fe = &eventLoop->events[fd]; /* Refresh in case of resize. */
