--- conflicted
+++ resolved
@@ -1755,11 +1755,7 @@
     } else {
         /* Parent */
         if (childpid == -1) {
-<<<<<<< HEAD
-            closeChildInfoPipe();
             server.aof_lastbgrewrite_status = C_ERR;
-=======
->>>>>>> e968d9ac
             serverLog(LL_WARNING,
                 "Can't rewrite append only file in background: fork: %s",
                 strerror(errno));
