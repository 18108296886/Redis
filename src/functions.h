/*
 * Copyright (c) 2021, Redis Ltd.
 * All rights reserved.
 *
 * Redistribution and use in source and binary forms, with or without
 * modification, are permitted provided that the following conditions are met:
 *
 *   * Redistributions of source code must retain the above copyright notice,
 *     this list of conditions and the following disclaimer.
 *   * Redistributions in binary form must reproduce the above copyright
 *     notice, this list of conditions and the following disclaimer in the
 *     documentation and/or other materials provided with the distribution.
 *   * Neither the name of Redis nor the names of its contributors may be used
 *     to endorse or promote products derived from this software without
 *     specific prior written permission.
 *
 * THIS SOFTWARE IS PROVIDED BY THE COPYRIGHT HOLDERS AND CONTRIBUTORS "AS IS"
 * AND ANY EXPRESS OR IMPLIED WARRANTIES, INCLUDING, BUT NOT LIMITED TO, THE
 * IMPLIED WARRANTIES OF MERCHANTABILITY AND FITNESS FOR A PARTICULAR PURPOSE
 * ARE DISCLAIMED. IN NO EVENT SHALL THE COPYRIGHT OWNER OR CONTRIBUTORS BE
 * LIABLE FOR ANY DIRECT, INDIRECT, INCIDENTAL, SPECIAL, EXEMPLARY, OR
 * CONSEQUENTIAL DAMAGES (INCLUDING, BUT NOT LIMITED TO, PROCUREMENT OF
 * SUBSTITUTE GOODS OR SERVICES; LOSS OF USE, DATA, OR PROFITS; OR BUSINESS
 * INTERRUPTION) HOWEVER CAUSED AND ON ANY THEORY OF LIABILITY, WHETHER IN
 * CONTRACT, STRICT LIABILITY, OR TORT (INCLUDING NEGLIGENCE OR OTHERWISE)
 * ARISING IN ANY WAY OUT OF THE USE OF THIS SOFTWARE, EVEN IF ADVISED OF THE
 * POSSIBILITY OF SUCH DAMAGE.
 */

#ifndef __FUNCTIONS_H_
#define __FUNCTIONS_H_

/*
 * functions.c unit provides the Redis Functions API:
 * * FUNCTION CREATE
 * * FUNCTION CALL
 * * FUNCTION DELETE
 * * FUNCTION KILL
 * * FUNCTION INFO
 *
 * Also contains implementation for:
 * * Save/Load function from rdb
 * * Register engines
 */

#include "server.h"
#include "script.h"
#include "redismodule.h"

typedef struct engine {
    /* engine specific context */
    void *engine_ctx;

    /* Create function callback, get the engine_ctx, and function code.
     * returns NULL on error and set sds to be the error message */
    void* (*create)(void *engine_ctx, sds code, sds *err);

    /* Invoking a function, r_ctx is an opaque object (from engine POV).
     * The r_ctx should be used by the engine to interaction with Redis,
     * such interaction could be running commands, set resp, or set
     * replication mode
     */
    void (*call)(scriptRunCtx *r_ctx, void *engine_ctx, void *compiled_function,
            robj **keys, size_t nkeys, robj **args, size_t nargs);

    /* get current used memory by the engine */
    size_t (*get_used_memory)(void *engine_ctx);

    /* Return memory overhead for a given function,
     * such memory is not counted as engine memory but as general
     * structs memory that hold different information */
    size_t (*get_function_memory_overhead)(void *compiled_function);

    /* Return memory overhead for engine (struct size holding the engine)*/
    size_t (*get_engine_memory_overhead)(void *engine_ctx);

    /* free the given function */
    void (*free_function)(void *engine_ctx, void *compiled_function);
} engine;

/* Hold information about an engine.
 * Used on rdb.c so it must be declared here. */
typedef struct engineInfo {
    sds name;       /* Name of the engine */
    engine *engine; /* engine callbacks that allows to interact with the engine */
    client *c;      /* Client that is used to run commands */
} engineInfo;

/* Hold information about the specific function.
 * Used on rdb.c so it must be declared here. */
typedef struct functionInfo {
    sds name;       /* Function name */
    void *function; /* Opaque object that set by the function's engine and allow it
                       to run the function, usually it's the function compiled code. */
    engineInfo *ei; /* Pointer to the function engine */
    sds code;       /* Function code */
    sds desc;       /* Function description */
} functionInfo;

int functionsRegisterEngine(const char *engine_name, engine *engine_ctx);
int functionsCreateWithFunctionCtx(sds function_name, sds engine_name, sds desc, sds code,
                                   int replace, sds* err, functionsCtx *functions);
<<<<<<< HEAD
void functionsCreateCommand(client *c);
void fcallCommand(client *c);
void fcallCommandReadOnly(client *c);
void functionsDeleteCommand(client *c);
void functionsKillCommand(client *c);
void functionsStatsCommand(client *c);
void functionsInfoCommand(client *c);
void functionsListCommand(client *c);
void functionsHelpCommand(client *c);
void functionFlushCommand(client *c);
=======
>>>>>>> 70ff26b4
unsigned long functionsMemory();
unsigned long functionsMemoryOverhead();
int functionsLoad(rio *rdb, int ver);
unsigned long functionsNum();
dict* functionsGet();
size_t functionsLen(functionsCtx *functions_ctx);
functionsCtx* functionsCtxGetCurrent();
functionsCtx* functionsCtxCreate();
void functionsCtxFree(functionsCtx *functions_ctx);
void functionsCtxClear(functionsCtx *functions_ctx);
void functionsCtxSwapWithCurrent(functionsCtx *functions_ctx);

int luaEngineInitEngine();
int functionsInit();

#endif /* __FUNCTIONS_H_ */<|MERGE_RESOLUTION|>--- conflicted
+++ resolved
@@ -100,19 +100,6 @@
 int functionsRegisterEngine(const char *engine_name, engine *engine_ctx);
 int functionsCreateWithFunctionCtx(sds function_name, sds engine_name, sds desc, sds code,
                                    int replace, sds* err, functionsCtx *functions);
-<<<<<<< HEAD
-void functionsCreateCommand(client *c);
-void fcallCommand(client *c);
-void fcallCommandReadOnly(client *c);
-void functionsDeleteCommand(client *c);
-void functionsKillCommand(client *c);
-void functionsStatsCommand(client *c);
-void functionsInfoCommand(client *c);
-void functionsListCommand(client *c);
-void functionsHelpCommand(client *c);
-void functionFlushCommand(client *c);
-=======
->>>>>>> 70ff26b4
 unsigned long functionsMemory();
 unsigned long functionsMemoryOverhead();
 int functionsLoad(rio *rdb, int ver);
