--- conflicted
+++ resolved
@@ -407,14 +407,9 @@
     h = dictHashKey(d, key);
 
     for (table = 0; table <= 1; table++) {
-<<<<<<< HEAD
-        idx = h & d->ht[table].sizemask;
+        idx = h & DICTHT_SIZE_MASK(d->ht_size_exp[table]);
         if (table == 0 && idx < d->rehashidx) continue;
-        he = d->ht[table].table[idx];
-=======
-        idx = h & DICTHT_SIZE_MASK(d->ht_size_exp[table]);
         he = d->ht_table[table][idx];
->>>>>>> a7726cdf
         prevHe = NULL;
         while(he) {
             if (key==he->key || dictCompareKeys(d, key, he->key)) {
@@ -521,14 +516,9 @@
     if (dictIsRehashing(d)) _dictRehashStep(d);
     h = dictHashKey(d, key);
     for (table = 0; table <= 1; table++) {
-<<<<<<< HEAD
-        idx = h & d->ht[table].sizemask;
+        idx = h & DICTHT_SIZE_MASK(d->ht_size_exp[table]);
         if (table == 0 && idx < d->rehashidx) continue; 
-        he = d->ht[table].table[idx];
-=======
-        idx = h & DICTHT_SIZE_MASK(d->ht_size_exp[table]);
         he = d->ht_table[table][idx];
->>>>>>> a7726cdf
         while(he) {
             if (key==he->key || dictCompareKeys(d, key, he->key))
                 return he;
@@ -1053,12 +1043,8 @@
     if (_dictExpandIfNeeded(d) == DICT_ERR)
         return -1;
     for (table = 0; table <= 1; table++) {
-<<<<<<< HEAD
-        idx = hash & d->ht[table].sizemask;
+        idx = hash & DICTHT_SIZE_MASK(d->ht_size_exp[table]);
         if (table == 0 && idx < d->rehashidx) continue; 
-=======
-        idx = hash & DICTHT_SIZE_MASK(d->ht_size_exp[table]);
->>>>>>> a7726cdf
         /* Search if this slot does not already contain the given key */
         he = d->ht_table[table][idx];
         while(he) {
@@ -1103,14 +1089,9 @@
 
     if (dictSize(d) == 0) return NULL; /* dict is empty */
     for (table = 0; table <= 1; table++) {
-<<<<<<< HEAD
-        idx = hash & d->ht[table].sizemask;
+        idx = hash & DICTHT_SIZE_MASK(d->ht_size_exp[table]);
         if (table == 0 && idx < d->rehashidx) continue;
-        heref = &d->ht[table].table[idx];
-=======
-        idx = hash & DICTHT_SIZE_MASK(d->ht_size_exp[table]);
         heref = &d->ht_table[table][idx];
->>>>>>> a7726cdf
         he = *heref;
         while(he) {
             if (oldptr==he->key)
