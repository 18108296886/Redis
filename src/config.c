/* Configuration file parsing and CONFIG GET/SET commands implementation.
 *
 * Copyright (c) 2009-2012, Salvatore Sanfilippo <antirez at gmail dot com>
 * All rights reserved.
 *
 * Redistribution and use in source and binary forms, with or without
 * modification, are permitted provided that the following conditions are met:
 *
 *   * Redistributions of source code must retain the above copyright notice,
 *     this list of conditions and the following disclaimer.
 *   * Redistributions in binary form must reproduce the above copyright
 *     notice, this list of conditions and the following disclaimer in the
 *     documentation and/or other materials provided with the distribution.
 *   * Neither the name of Redis nor the names of its contributors may be used
 *     to endorse or promote products derived from this software without
 *     specific prior written permission.
 *
 * THIS SOFTWARE IS PROVIDED BY THE COPYRIGHT HOLDERS AND CONTRIBUTORS "AS IS"
 * AND ANY EXPRESS OR IMPLIED WARRANTIES, INCLUDING, BUT NOT LIMITED TO, THE
 * IMPLIED WARRANTIES OF MERCHANTABILITY AND FITNESS FOR A PARTICULAR PURPOSE
 * ARE DISCLAIMED. IN NO EVENT SHALL THE COPYRIGHT OWNER OR CONTRIBUTORS BE
 * LIABLE FOR ANY DIRECT, INDIRECT, INCIDENTAL, SPECIAL, EXEMPLARY, OR
 * CONSEQUENTIAL DAMAGES (INCLUDING, BUT NOT LIMITED TO, PROCUREMENT OF
 * SUBSTITUTE GOODS OR SERVICES; LOSS OF USE, DATA, OR PROFITS; OR BUSINESS
 * INTERRUPTION) HOWEVER CAUSED AND ON ANY THEORY OF LIABILITY, WHETHER IN
 * CONTRACT, STRICT LIABILITY, OR TORT (INCLUDING NEGLIGENCE OR OTHERWISE)
 * ARISING IN ANY WAY OUT OF THE USE OF THIS SOFTWARE, EVEN IF ADVISED OF THE
 * POSSIBILITY OF SUCH DAMAGE.
 */

#include "server.h"
#include "cluster.h"

#include <fcntl.h>
#include <sys/stat.h>

#include "status_dump.h"

/*-----------------------------------------------------------------------------
 * Config file name-value maps.
 *----------------------------------------------------------------------------*/

typedef struct configEnum {
    const char *name;
    const int val;
} configEnum;

configEnum maxmemory_policy_enum[] = {
    {"volatile-lru", MAXMEMORY_VOLATILE_LRU},
    {"volatile-lfu", MAXMEMORY_VOLATILE_LFU},
    {"volatile-random",MAXMEMORY_VOLATILE_RANDOM},
    {"volatile-ttl",MAXMEMORY_VOLATILE_TTL},
    {"allkeys-lru",MAXMEMORY_ALLKEYS_LRU},
    {"allkeys-lfu",MAXMEMORY_ALLKEYS_LFU},
    {"allkeys-random",MAXMEMORY_ALLKEYS_RANDOM},
    {"noeviction",MAXMEMORY_NO_EVICTION},
    {NULL, 0}
};

configEnum syslog_facility_enum[] = {
    {"user",    LOG_USER},
    {"local0",  LOG_LOCAL0},
    {"local1",  LOG_LOCAL1},
    {"local2",  LOG_LOCAL2},
    {"local3",  LOG_LOCAL3},
    {"local4",  LOG_LOCAL4},
    {"local5",  LOG_LOCAL5},
    {"local6",  LOG_LOCAL6},
    {"local7",  LOG_LOCAL7},
    {NULL, 0}
};

configEnum loglevel_enum[] = {
    {"debug", LL_DEBUG},
    {"verbose", LL_VERBOSE},
    {"notice", LL_NOTICE},
    {"warning", LL_WARNING},
    {NULL,0}
};

configEnum supervised_mode_enum[] = {
    {"upstart", SUPERVISED_UPSTART},
    {"systemd", SUPERVISED_SYSTEMD},
    {"auto", SUPERVISED_AUTODETECT},
    {"no", SUPERVISED_NONE},
    {NULL, 0}
};

configEnum aof_fsync_enum[] = {
    {"everysec", AOF_FSYNC_EVERYSEC},
    {"always", AOF_FSYNC_ALWAYS},
    {"no", AOF_FSYNC_NO},
    {NULL, 0}
};

configEnum repl_diskless_load_enum[] = {
    {"disabled", REPL_DISKLESS_LOAD_DISABLED},
    {"on-empty-db", REPL_DISKLESS_LOAD_WHEN_DB_EMPTY},
    {"swapdb", REPL_DISKLESS_LOAD_SWAPDB},
    {NULL, 0}
};

/* Output buffer limits presets. */
clientBufferLimitsConfig clientBufferLimitsDefaults[CLIENT_TYPE_OBUF_COUNT] = {
    {0, 0, 0}, /* normal */
    {1024*1024*256, 1024*1024*64, 60}, /* slave */
    {1024*1024*32, 1024*1024*8, 60}  /* pubsub */
};

/* Generic config infrastructure function pointers
 * int is_valid_fn(val, err)
 *     Return 1 when val is valid, and 0 when invalid.
 *     Optionslly set err to a static error string.
 * int update_fn(val, prev, err)
 *     This function is called only for CONFIG SET command (not at config file parsing)
 *     It is called after the actual config is applied,
 *     Return 1 for success, and 0 for failure.
 *     Optionslly set err to a static error string.
 *     On failure the config change will be reverted.
 */

/* Configuration values that require no special handling to set, get, load or
 * rewrite. */
typedef struct boolConfigData {
    int *config; /* The pointer to the server config this value is stored in */
    const int default_value; /* The default value of the config on rewrite */
    int (*is_valid_fn)(int val, char **err); /* Optional function to check validity of new value (generic doc above) */
    int (*update_fn)(int val, int prev, char **err); /* Optional function to apply new value at runtime (generic doc above) */
} boolConfigData;

typedef struct stringConfigData {
    char **config; /* Pointer to the server config this value is stored in. */
    const char *default_value; /* Default value of the config on rewrite. */
    int (*is_valid_fn)(char* val, char **err); /* Optional function to check validity of new value (generic doc above) */
    int (*update_fn)(char* val, char* prev, char **err); /* Optional function to apply new value at runtime (generic doc above) */
    int convert_empty_to_null; /* Boolean indicating if empty strings should
                                  be stored as a NULL value. */
} stringConfigData;

typedef struct enumConfigData {
    int *config; /* The pointer to the server config this value is stored in */
    configEnum *enum_value; /* The underlying enum type this data represents */
    const int default_value; /* The default value of the config on rewrite */
    int (*is_valid_fn)(int val, char **err); /* Optional function to check validity of new value (generic doc above) */
    int (*update_fn)(int val, int prev, char **err); /* Optional function to apply new value at runtime (generic doc above) */
} enumConfigData;

typedef enum numericType {
    NUMERIC_TYPE_INT,
    NUMERIC_TYPE_UINT,
    NUMERIC_TYPE_LONG,
    NUMERIC_TYPE_ULONG,
    NUMERIC_TYPE_LONG_LONG,
    NUMERIC_TYPE_ULONG_LONG,
    NUMERIC_TYPE_SIZE_T,
    NUMERIC_TYPE_SSIZE_T,
    NUMERIC_TYPE_OFF_T,
    NUMERIC_TYPE_TIME_T,
} numericType;

typedef struct numericConfigData {
    union {
        int *i;
        unsigned int *ui;
        long *l;
        unsigned long *ul;
        long long *ll;
        unsigned long long *ull;
        size_t *st;
        ssize_t *sst;
        off_t *ot;
        time_t *tt;
    } config; /* The pointer to the numeric config this value is stored in */
    int is_memory; /* Indicates if this value can be loaded as a memory value */
    numericType numeric_type; /* An enum indicating the type of this value */
    long long lower_bound; /* The lower bound of this numeric value */
    long long upper_bound; /* The upper bound of this numeric value */
    const long long default_value; /* The default value of the config on rewrite */
    int (*is_valid_fn)(long long val, char **err); /* Optional function to check validity of new value (generic doc above) */
    int (*update_fn)(long long val, long long prev, char **err); /* Optional function to apply new value at runtime (generic doc above) */
} numericConfigData;

typedef union typeData {
    boolConfigData yesno;
    stringConfigData string;
    enumConfigData enumd;
    numericConfigData numeric;
} typeData;

typedef struct typeInterface {
    /* Called on server start, to init the server with default value */
    void (*init)(typeData data);
    /* Called on server start, should return 1 on success, 0 on error and should set err */
    int (*load)(typeData data, sds *argc, int argv, char **err);
    /* Called on CONFIG SET, returns 1 on success, 0 on error */
    int (*set)(typeData data, sds value, char **err);
    /* Called on CONFIG GET, required to add output to the client */
    void (*get)(client *c, typeData data);
    /* Called on CONFIG REWRITE, required to rewrite the config state */
    void (*rewrite)(typeData data, const char *name, struct rewriteConfigState *state);
} typeInterface;

typedef struct standardConfig {
    const char *name; /* The user visible name of this config */
    const char *alias; /* An alias that can also be used for this config */
    const int modifiable; /* Can this value be updated by CONFIG SET? */
    typeInterface interface; /* The function pointers that define the type interface */
    typeData data; /* The type specific data exposed used by the interface */
} standardConfig;

standardConfig configs[];

/*-----------------------------------------------------------------------------
 * Enum access functions
 *----------------------------------------------------------------------------*/

/* Get enum value from name. If there is no match INT_MIN is returned. */
int configEnumGetValue(configEnum *ce, char *name) {
    while(ce->name != NULL) {
        if (!strcasecmp(ce->name,name)) return ce->val;
        ce++;
    }
    return INT_MIN;
}

/* Get enum name from value. If no match is found NULL is returned. */
const char *configEnumGetName(configEnum *ce, int val) {
    while(ce->name != NULL) {
        if (ce->val == val) return ce->name;
        ce++;
    }
    return NULL;
}

/* Wrapper for configEnumGetName() returning "unknown" instead of NULL if
 * there is no match. */
const char *configEnumGetNameOrUnknown(configEnum *ce, int val) {
    const char *name = configEnumGetName(ce,val);
    return name ? name : "unknown";
}

/* Used for INFO generation. */
const char *evictPolicyToString(void) {
    return configEnumGetNameOrUnknown(maxmemory_policy_enum,server.maxmemory_policy);
}

/*-----------------------------------------------------------------------------
 * Config file parsing
 *----------------------------------------------------------------------------*/

int yesnotoi(char *s) {
    if (!strcasecmp(s,"yes")) return 1;
    else if (!strcasecmp(s,"no")) return 0;
    else return -1;
}

void appendServerSaveParams(time_t seconds, int changes) {
    server.saveparams = zrealloc(server.saveparams,sizeof(struct saveparam)*(server.saveparamslen+1));
    server.saveparams[server.saveparamslen].seconds = seconds;
    server.saveparams[server.saveparamslen].changes = changes;
    server.saveparamslen++;
}

void resetServerSaveParams(void) {
    zfree(server.saveparams);
    server.saveparams = NULL;
    server.saveparamslen = 0;
}

void queueLoadModule(sds path, sds *argv, int argc) {
    int i;
    struct moduleLoadQueueEntry *loadmod;

    loadmod = zmalloc(sizeof(struct moduleLoadQueueEntry));
    loadmod->argv = zmalloc(sizeof(robj*)*argc);
    loadmod->path = sdsnew(path);
    loadmod->argc = argc;
    for (i = 0; i < argc; i++) {
        loadmod->argv[i] = createRawStringObject(argv[i],sdslen(argv[i]));
    }
    listAddNodeTail(server.loadmodule_queue,loadmod);
}

void initConfigValues() {
    for (standardConfig *config = configs; config->name != NULL; config++) {
        config->interface.init(config->data);
    }
}

void loadServerConfigFromString(char *config) {
    char *err = NULL;
    int linenum = 0, totlines, i;
    int slaveof_linenum = 0;
    sds *lines;

    lines = sdssplitlen(config,strlen(config),"\n",1,&totlines);

    for (i = 0; i < totlines; i++) {
        sds *argv;
        int argc;

        linenum = i+1;
        lines[i] = sdstrim(lines[i]," \t\r\n");

        /* Skip comments and blank lines */
        if (lines[i][0] == '#' || lines[i][0] == '\0') continue;

        /* Split into arguments */
        argv = sdssplitargs(lines[i],&argc);
        if (argv == NULL) {
            err = "Unbalanced quotes in configuration line";
            goto loaderr;
        }

        /* Skip this line if the resulting command vector is empty. */
        if (argc == 0) {
            sdsfreesplitres(argv,argc);
            continue;
        }
        sdstolower(argv[0]);

        /* Iterate the configs that are standard */
        int match = 0;
        for (standardConfig *config = configs; config->name != NULL; config++) {
            if ((!strcasecmp(argv[0],config->name) ||
                (config->alias && !strcasecmp(argv[0],config->alias))))
            {
                if (!config->interface.load(config->data, argv, argc, &err)) {
                    goto loaderr;
                }

                match = 1;
                break;
            }
        }

        if (match) {
            sdsfreesplitres(argv,argc);
            continue;
        }

        /* Execute config directives */
        if (!strcasecmp(argv[0],"bind") && argc >= 2) {
            int j, addresses = argc-1;

            if (addresses > CONFIG_BINDADDR_MAX) {
                err = "Too many bind addresses specified"; goto loaderr;
            }
            for (j = 0; j < addresses; j++)
                server.bindaddr[j] = zstrdup(argv[j+1]);
            server.bindaddr_count = addresses;
        } else if (!strcasecmp(argv[0],"unixsocketperm") && argc == 2) {
            errno = 0;
            server.unixsocketperm = (mode_t)strtol(argv[1], NULL, 8);
            if (errno || server.unixsocketperm > 0777) {
                err = "Invalid socket file permissions"; goto loaderr;
            }
        } else if (!strcasecmp(argv[0],"save")) {
            if (argc == 3) {
                int seconds = atoi(argv[1]);
                int changes = atoi(argv[2]);
                if (seconds < 1 || changes < 0) {
                    err = "Invalid save parameters"; goto loaderr;
                }
                appendServerSaveParams(seconds,changes);
            } else if (argc == 2 && !strcasecmp(argv[1],"")) {
                resetServerSaveParams();
            }
        } else if (!strcasecmp(argv[0],"dir") && argc == 2) {
            if (chdir(argv[1]) == -1) {
                serverLog(LL_WARNING,"Can't chdir to '%s': %s",
                    argv[1], strerror(errno));
                exit(1);
            }
        } else if (!strcasecmp(argv[0],"logfile") && argc == 2) {
            FILE *logfp;

            zfree(server.logfile);
            server.logfile = zstrdup(argv[1]);
            if (server.logfile[0] != '\0') {
                /* Test if we are able to open the file. The server will not
                 * be able to abort just for this problem later... */
                logfp = fopen(server.logfile,"a");
                if (logfp == NULL) {
                    err = sdscatprintf(sdsempty(),
                        "Can't open the log file: %s", strerror(errno));
                    goto loaderr;
                }
                fclose(logfp);
            }
        } else if (!strcasecmp(argv[0],"include") && argc == 2) {
            loadServerConfig(argv[1],NULL);
        } else if ((!strcasecmp(argv[0],"client-query-buffer-limit")) && argc == 2) {
             server.client_max_querybuf_len = memtoll(argv[1],NULL);
        } else if ((!strcasecmp(argv[0],"slaveof") ||
                    !strcasecmp(argv[0],"replicaof")) && argc == 3) {
            slaveof_linenum = linenum;
            server.masterhost = sdsnew(argv[1]);
            server.masterport = atoi(argv[2]);
            server.repl_state = REPL_STATE_CONNECT;
        } else if (!strcasecmp(argv[0],"requirepass") && argc == 2) {
            if (strlen(argv[1]) > CONFIG_AUTHPASS_MAX_LEN) {
                err = "Password is longer than CONFIG_AUTHPASS_MAX_LEN";
                goto loaderr;
            }
            /* The old "requirepass" directive just translates to setting
             * a password to the default user. */
            ACLSetUser(DefaultUser,"resetpass",-1);
            sds aclop = sdscatprintf(sdsempty(),">%s",argv[1]);
            ACLSetUser(DefaultUser,aclop,sdslen(aclop));
            sdsfree(aclop);
        } else if (!strcasecmp(argv[0],"list-max-ziplist-entries") && argc == 2){
            /* DEAD OPTION */
        } else if (!strcasecmp(argv[0],"list-max-ziplist-value") && argc == 2) {
            /* DEAD OPTION */
        } else if (!strcasecmp(argv[0],"rename-command") && argc == 3) {
            struct redisCommand *cmd = lookupCommand(argv[1]);
            int retval;

            if (!cmd) {
                err = "No such command in rename-command";
                goto loaderr;
            }

            /* If the target command name is the empty string we just
             * remove it from the command table. */
            retval = dictDelete(server.commands, argv[1]);
            serverAssert(retval == DICT_OK);

            /* Otherwise we re-add the command under a different name. */
            if (sdslen(argv[2]) != 0) {
                sds copy = sdsdup(argv[2]);

                retval = dictAdd(server.commands, copy, cmd);
                if (retval != DICT_OK) {
                    sdsfree(copy);
                    err = "Target command name already exists"; goto loaderr;
                }
            }
        } else if (!strcasecmp(argv[0],"cluster-config-file") && argc == 2) {
            zfree(server.cluster_configfile);
            server.cluster_configfile = zstrdup(argv[1]);
        } else if (!strcasecmp(argv[0],"client-output-buffer-limit") &&
                   argc == 5)
        {
            int class = getClientTypeByName(argv[1]);
            unsigned long long hard, soft;
            int soft_seconds;

            if (class == -1 || class == CLIENT_TYPE_MASTER) {
                err = "Unrecognized client limit class: the user specified "
                "an invalid one, or 'master' which has no buffer limits.";
                goto loaderr;
            }
            hard = memtoll(argv[2],NULL);
            soft = memtoll(argv[3],NULL);
            soft_seconds = atoi(argv[4]);
            if (soft_seconds < 0) {
                err = "Negative number of seconds in soft limit is invalid";
                goto loaderr;
            }
            server.client_obuf_limits[class].hard_limit_bytes = hard;
            server.client_obuf_limits[class].soft_limit_bytes = soft;
            server.client_obuf_limits[class].soft_limit_seconds = soft_seconds;
        } else if (!strcasecmp(argv[0],"notify-keyspace-events") && argc == 2) {
            int flags = keyspaceEventsStringToFlags(argv[1]);

            if (flags == -1) {
                err = "Invalid event class character. Use 'g$lshzxeA'.";
                goto loaderr;
            }
            server.notify_keyspace_events = flags;
        } else if (!strcasecmp(argv[0],"user") && argc >= 2) {
            int argc_err;
            if (ACLAppendUserForLoading(argv,argc,&argc_err) == C_ERR) {
                char buf[1024];
                char *errmsg = ACLSetUserStringError();
                snprintf(buf,sizeof(buf),"Error in user declaration '%s': %s",
                    argv[argc_err],errmsg);
                err = buf;
                goto loaderr;
            }
        } else if (!strcasecmp(argv[0],"loadmodule") && argc >= 2) {
            queueLoadModule(argv[1],&argv[2],argc-2);
        } else if (!strcasecmp(argv[0],"sentinel")) {
            /* argc == 1 is handled by main() as we need to enter the sentinel
             * mode ASAP. */
            if (argc != 1) {
                if (!server.sentinel_mode) {
                    err = "sentinel directive while not in sentinel mode";
                    goto loaderr;
                }
                err = sentinelHandleConfiguration(argv+1,argc-1);
                if (err) goto loaderr;
            }

        } else if (!strcasecmp(argv[0], "status-dump-interval-sec") &&
                   argc == 2) {
          long long value = 0;
          int ok =  string2ll(argv[1], strlen(argv[1]), &value);
          if (!ok
              || value < MIN_STATUS_DUMP_INTERVAL_SEC
              || value > MAX_STATUS_DUMP_INTERVAL_SEC) {
            server.status_dump_interval_sec = 0;
            err = "invalid status_dump_interval_sec."; goto loaderr;
          }
          server.status_dump_interval_sec = value;
        } else {
            err = "Bad directive or wrong number of arguments"; goto loaderr;
        }
        sdsfreesplitres(argv,argc);
    }

    /* Sanity checks. */
    if (server.cluster_enabled && server.masterhost) {
        linenum = slaveof_linenum;
        i = linenum-1;
        err = "replicaof directive not allowed in cluster mode";
        goto loaderr;
    }

    sdsfreesplitres(lines,totlines);
    return;

loaderr:
    fprintf(stderr, "\n*** FATAL CONFIG FILE ERROR ***\n");
    fprintf(stderr, "Reading the configuration file, at line %d\n", linenum);
    fprintf(stderr, ">>> '%s'\n", lines[i]);
    fprintf(stderr, "%s\n", err);
    exit(1);
}

/* Load the server configuration from the specified filename.
 * The function appends the additional configuration directives stored
 * in the 'options' string to the config file before loading.
 *
 * Both filename and options can be NULL, in such a case are considered
 * empty. This way loadServerConfig can be used to just load a file or
 * just load a string. */
void loadServerConfig(char *filename, char *options) {
    sds config = sdsempty();
    char buf[CONFIG_MAX_LINE+1];

    /* Load the file content */
    if (filename) {
        FILE *fp;

        if (filename[0] == '-' && filename[1] == '\0') {
            fp = stdin;
        } else {
            if ((fp = fopen(filename,"r")) == NULL) {
                serverLog(LL_WARNING,
                    "Fatal error, can't open config file '%s'", filename);
                exit(1);
            }
        }
        while(fgets(buf,CONFIG_MAX_LINE+1,fp) != NULL)
            config = sdscat(config,buf);
        if (fp != stdin) fclose(fp);
    }
    /* Append the additional options */
    if (options) {
        config = sdscat(config,"\n");
        config = sdscat(config,options);
    }
    loadServerConfigFromString(config);
    sdsfree(config);
}

/*-----------------------------------------------------------------------------
 * CONFIG SET implementation
 *----------------------------------------------------------------------------*/

#define config_set_bool_field(_name,_var) \
    } else if (!strcasecmp(c->argv[2]->ptr,_name)) { \
        int yn = yesnotoi(o->ptr); \
        if (yn == -1) goto badfmt; \
        _var = yn;

#define config_set_numerical_field(_name,_var,min,max) \
    } else if (!strcasecmp(c->argv[2]->ptr,_name)) { \
        if (getLongLongFromObject(o,&ll) == C_ERR) goto badfmt; \
        if (min != LLONG_MIN && ll < min) goto badfmt; \
        if (max != LLONG_MAX && ll > max) goto badfmt; \
        _var = ll;

#define config_set_memory_field(_name,_var) \
    } else if (!strcasecmp(c->argv[2]->ptr,_name)) { \
        ll = memtoll(o->ptr,&err); \
        if (err || ll < 0) goto badfmt; \
        _var = ll;

#define config_set_special_field(_name) \
    } else if (!strcasecmp(c->argv[2]->ptr,_name)) {

#define config_set_special_field_with_alias(_name1,_name2) \
    } else if (!strcasecmp(c->argv[2]->ptr,_name1) || \
               !strcasecmp(c->argv[2]->ptr,_name2)) {

#define config_set_else } else

void configSetCommand(client *c) {
    robj *o;
    long long ll;
    int err;
    char *errstr = NULL;
    serverAssertWithInfo(c,c->argv[2],sdsEncodedObject(c->argv[2]));
    serverAssertWithInfo(c,c->argv[3],sdsEncodedObject(c->argv[3]));
    o = c->argv[3];

    /* Iterate the configs that are standard */
    for (standardConfig *config = configs; config->name != NULL; config++) {
        if(config->modifiable && (!strcasecmp(c->argv[2]->ptr,config->name) ||
            (config->alias && !strcasecmp(c->argv[2]->ptr,config->alias))))
        {
            if (!config->interface.set(config->data,o->ptr, &errstr)) {
                goto badfmt;
            }
            addReply(c,shared.ok);
            return;
        }
    }

    if (0) { /* this starts the config_set macros else-if chain. */

    /* Special fields that can't be handled with general macros. */
    config_set_special_field("requirepass") {
        if (sdslen(o->ptr) > CONFIG_AUTHPASS_MAX_LEN) goto badfmt;
        /* The old "requirepass" directive just translates to setting
         * a password to the default user. */
        ACLSetUser(DefaultUser,"resetpass",-1);
        sds aclop = sdscatprintf(sdsempty(),">%s",(char*)o->ptr);
        ACLSetUser(DefaultUser,aclop,sdslen(aclop));
        sdsfree(aclop);
    } config_set_special_field("save") {
        int vlen, j;
        sds *v = sdssplitlen(o->ptr,sdslen(o->ptr)," ",1,&vlen);

        /* Perform sanity check before setting the new config:
         * - Even number of args
         * - Seconds >= 1, changes >= 0 */
        if (vlen & 1) {
            sdsfreesplitres(v,vlen);
            goto badfmt;
        }
        for (j = 0; j < vlen; j++) {
            char *eptr;
            long val;

            val = strtoll(v[j], &eptr, 10);
            if (eptr[0] != '\0' ||
                ((j & 1) == 0 && val < 1) ||
                ((j & 1) == 1 && val < 0)) {
                sdsfreesplitres(v,vlen);
                goto badfmt;
            }
        }
        /* Finally set the new config */
        resetServerSaveParams();
        for (j = 0; j < vlen; j += 2) {
            time_t seconds;
            int changes;

            seconds = strtoll(v[j],NULL,10);
            changes = strtoll(v[j+1],NULL,10);
            appendServerSaveParams(seconds, changes);
        }
        sdsfreesplitres(v,vlen);
    } config_set_special_field("dir") {
        if (chdir((char*)o->ptr) == -1) {
            addReplyErrorFormat(c,"Changing directory: %s", strerror(errno));
            return;
        }
    } config_set_special_field("client-output-buffer-limit") {
        int vlen, j;
        sds *v = sdssplitlen(o->ptr,sdslen(o->ptr)," ",1,&vlen);

        /* We need a multiple of 4: <class> <hard> <soft> <soft_seconds> */
        if (vlen % 4) {
            sdsfreesplitres(v,vlen);
            goto badfmt;
        }

        /* Sanity check of single arguments, so that we either refuse the
         * whole configuration string or accept it all, even if a single
         * error in a single client class is present. */
        for (j = 0; j < vlen; j++) {
            long val;

            if ((j % 4) == 0) {
                int class = getClientTypeByName(v[j]);
                if (class == -1 || class == CLIENT_TYPE_MASTER) {
                    sdsfreesplitres(v,vlen);
                    goto badfmt;
                }
            } else {
                val = memtoll(v[j], &err);
                if (err || val < 0) {
                    sdsfreesplitres(v,vlen);
                    goto badfmt;
                }
            }
        }
        /* Finally set the new config */
        for (j = 0; j < vlen; j += 4) {
            int class;
            unsigned long long hard, soft;
            int soft_seconds;

            class = getClientTypeByName(v[j]);
            hard = memtoll(v[j+1],NULL);
            soft = memtoll(v[j+2],NULL);
            soft_seconds = strtoll(v[j+3],NULL,10);

            server.client_obuf_limits[class].hard_limit_bytes = hard;
            server.client_obuf_limits[class].soft_limit_bytes = soft;
            server.client_obuf_limits[class].soft_limit_seconds = soft_seconds;
        }
        sdsfreesplitres(v,vlen);
    } config_set_special_field("notify-keyspace-events") {
        int flags = keyspaceEventsStringToFlags(o->ptr);

        if (flags == -1) goto badfmt;
        server.notify_keyspace_events = flags;
    /* Numerical fields.
     * config_set_numerical_field(name,var,min,max) */
    } config_set_numerical_field(
      "watchdog-period",ll,0,INT_MAX) {
        if (ll)
            enableWatchdog(ll);
        else
            disableWatchdog();
    /* Memory fields.
     * config_set_memory_field(name,var) */
    } config_set_memory_field(
      "client-query-buffer-limit",server.client_max_querybuf_len) {
<<<<<<< HEAD
    } config_set_memory_field("repl-backlog-size",ll) {
        resizeReplicationBacklog(ll);
    } config_set_memory_field("auto-aof-rewrite-min-size",ll) {
        server.aof_rewrite_min_size = ll;

    /* Enumeration fields.
     * config_set_enum_field(name,var,enum_var) */
    } config_set_enum_field(
      "loglevel",server.verbosity,loglevel_enum) {
    } config_set_enum_field(
      "maxmemory-policy",server.maxmemory_policy,maxmemory_policy_enum) {
    } config_set_enum_field(
      "appendfsync",server.aof_fsync,aof_fsync_enum) {

    } config_set_numerical_field(
      "status-dump-interval-sec",server.status_dump_interval_sec,
      MIN_STATUS_DUMP_INTERVAL_SEC, MAX_STATUS_DUMP_INTERVAL_SEC) {
      // reset interval.
      update_status_dump_interval(server.status_dump_interval_sec);

=======
>>>>>>> ba287380
    /* Everyhing else is an error... */
    } config_set_else {
        addReplyErrorFormat(c,"Unsupported CONFIG parameter: %s",
            (char*)c->argv[2]->ptr);
        return;
    }

    /* On success we just return a generic OK for all the options. */
    addReply(c,shared.ok);
    return;

badfmt: /* Bad format errors */
    if (errstr) {
        addReplyErrorFormat(c,"Invalid argument '%s' for CONFIG SET '%s' - %s",
                (char*)o->ptr,
                (char*)c->argv[2]->ptr,
                errstr);
    } else {
        addReplyErrorFormat(c,"Invalid argument '%s' for CONFIG SET '%s'",
                (char*)o->ptr,
                (char*)c->argv[2]->ptr);
    }
}

/*-----------------------------------------------------------------------------
 * CONFIG GET implementation
 *----------------------------------------------------------------------------*/

#define config_get_string_field(_name,_var) do { \
    if (stringmatch(pattern,_name,1)) { \
        addReplyBulkCString(c,_name); \
        addReplyBulkCString(c,_var ? _var : ""); \
        matches++; \
    } \
} while(0);

#define config_get_bool_field(_name,_var) do { \
    if (stringmatch(pattern,_name,1)) { \
        addReplyBulkCString(c,_name); \
        addReplyBulkCString(c,_var ? "yes" : "no"); \
        matches++; \
    } \
} while(0);

#define config_get_numerical_field(_name,_var) do { \
    if (stringmatch(pattern,_name,1)) { \
        ll2string(buf,sizeof(buf),_var); \
        addReplyBulkCString(c,_name); \
        addReplyBulkCString(c,buf); \
        matches++; \
    } \
} while(0);


void configGetCommand(client *c) {
    robj *o = c->argv[2];
    void *replylen = addReplyDeferredLen(c);
    char *pattern = o->ptr;
    char buf[128];
    int matches = 0;
    serverAssertWithInfo(c,o,sdsEncodedObject(o));

    /* Iterate the configs that are standard */
    for (standardConfig *config = configs; config->name != NULL; config++) {
        if (stringmatch(pattern,config->name,1)) {
            addReplyBulkCString(c,config->name);
            config->interface.get(c,config->data);
            matches++;
        }
        if (config->alias && stringmatch(pattern,config->alias,1)) {
            addReplyBulkCString(c,config->alias);
            config->interface.get(c,config->data);
            matches++;
        }
    }

    /* String values */
    config_get_string_field("logfile",server.logfile);

    /* Numerical values */
    config_get_numerical_field("client-query-buffer-limit",server.client_max_querybuf_len);
    config_get_numerical_field("watchdog-period",server.watchdog_period);
<<<<<<< HEAD
    config_get_numerical_field("slave-priority",server.slave_priority);
    config_get_numerical_field("replica-priority",server.slave_priority);
    config_get_numerical_field("slave-announce-port",server.slave_announce_port);
    config_get_numerical_field("replica-announce-port",server.slave_announce_port);
    config_get_numerical_field("min-slaves-to-write",server.repl_min_slaves_to_write);
    config_get_numerical_field("min-replicas-to-write",server.repl_min_slaves_to_write);
    config_get_numerical_field("min-slaves-max-lag",server.repl_min_slaves_max_lag);
    config_get_numerical_field("min-replicas-max-lag",server.repl_min_slaves_max_lag);
    config_get_numerical_field("hz",server.config_hz);
    config_get_numerical_field("cluster-node-timeout",server.cluster_node_timeout);
    config_get_numerical_field("cluster-migration-barrier",server.cluster_migration_barrier);
    config_get_numerical_field("cluster-slave-validity-factor",server.cluster_slave_validity_factor);
    config_get_numerical_field("cluster-replica-validity-factor",server.cluster_slave_validity_factor);
    config_get_numerical_field("repl-diskless-sync-delay",server.repl_diskless_sync_delay);
    config_get_numerical_field("tcp-keepalive",server.tcpkeepalive);
    config_get_numerical_field("status-dump-interval-sec",get_status_dump_interval_sec());

    /* Bool (yes/no) values */
    config_get_bool_field("cluster-require-full-coverage",
            server.cluster_require_full_coverage);
    config_get_bool_field("cluster-slave-no-failover",
            server.cluster_slave_no_failover);
    config_get_bool_field("cluster-replica-no-failover",
            server.cluster_slave_no_failover);
    config_get_bool_field("no-appendfsync-on-rewrite",
            server.aof_no_fsync_on_rewrite);
    config_get_bool_field("slave-serve-stale-data",
            server.repl_serve_stale_data);
    config_get_bool_field("replica-serve-stale-data",
            server.repl_serve_stale_data);
    config_get_bool_field("slave-read-only",
            server.repl_slave_ro);
    config_get_bool_field("replica-read-only",
            server.repl_slave_ro);
    config_get_bool_field("slave-ignore-maxmemory",
            server.repl_slave_ignore_maxmemory);
    config_get_bool_field("replica-ignore-maxmemory",
            server.repl_slave_ignore_maxmemory);
    config_get_bool_field("stop-writes-on-bgsave-error",
            server.stop_writes_on_bgsave_err);
    config_get_bool_field("daemonize", server.daemonize);
    config_get_bool_field("rdbcompression", server.rdb_compression);
    config_get_bool_field("rdbchecksum", server.rdb_checksum);
    config_get_bool_field("activerehashing", server.activerehashing);
    config_get_bool_field("activedefrag", server.active_defrag_enabled);
    config_get_bool_field("protected-mode", server.protected_mode);
    config_get_bool_field("gopher-enabled", server.gopher_enabled);
    config_get_bool_field("repl-disable-tcp-nodelay",
            server.repl_disable_tcp_nodelay);
    config_get_bool_field("repl-diskless-sync",
            server.repl_diskless_sync);
    config_get_bool_field("aof-rewrite-incremental-fsync",
            server.aof_rewrite_incremental_fsync);
    config_get_bool_field("rdb-save-incremental-fsync",
            server.rdb_save_incremental_fsync);
    config_get_bool_field("aof-load-truncated",
            server.aof_load_truncated);
    config_get_bool_field("aof-use-rdb-preamble",
            server.aof_use_rdb_preamble);
    config_get_bool_field("lazyfree-lazy-eviction",
            server.lazyfree_lazy_eviction);
    config_get_bool_field("lazyfree-lazy-expire",
            server.lazyfree_lazy_expire);
    config_get_bool_field("lazyfree-lazy-server-del",
            server.lazyfree_lazy_server_del);
    config_get_bool_field("slave-lazy-flush",
            server.repl_slave_lazy_flush);
    config_get_bool_field("replica-lazy-flush",
            server.repl_slave_lazy_flush);
    config_get_bool_field("dynamic-hz",
            server.dynamic_hz);

    /* Enum values */
    config_get_enum_field("maxmemory-policy",
            server.maxmemory_policy,maxmemory_policy_enum);
    config_get_enum_field("loglevel",
            server.verbosity,loglevel_enum);
    config_get_enum_field("supervised",
            server.supervised_mode,supervised_mode_enum);
    config_get_enum_field("appendfsync",
            server.aof_fsync,aof_fsync_enum);
    config_get_enum_field("syslog-facility",
            server.syslog_facility,syslog_facility_enum);
=======
>>>>>>> ba287380

    /* Everything we can't handle with macros follows. */

    if (stringmatch(pattern,"dir",1)) {
        char buf[1024];

        if (getcwd(buf,sizeof(buf)) == NULL)
            buf[0] = '\0';

        addReplyBulkCString(c,"dir");
        addReplyBulkCString(c,buf);
        matches++;
    }
    if (stringmatch(pattern,"save",1)) {
        sds buf = sdsempty();
        int j;

        for (j = 0; j < server.saveparamslen; j++) {
            buf = sdscatprintf(buf,"%jd %d",
                    (intmax_t)server.saveparams[j].seconds,
                    server.saveparams[j].changes);
            if (j != server.saveparamslen-1)
                buf = sdscatlen(buf," ",1);
        }
        addReplyBulkCString(c,"save");
        addReplyBulkCString(c,buf);
        sdsfree(buf);
        matches++;
    }
    if (stringmatch(pattern,"client-output-buffer-limit",1)) {
        sds buf = sdsempty();
        int j;

        for (j = 0; j < CLIENT_TYPE_OBUF_COUNT; j++) {
            buf = sdscatprintf(buf,"%s %llu %llu %ld",
                    getClientTypeName(j),
                    server.client_obuf_limits[j].hard_limit_bytes,
                    server.client_obuf_limits[j].soft_limit_bytes,
                    (long) server.client_obuf_limits[j].soft_limit_seconds);
            if (j != CLIENT_TYPE_OBUF_COUNT-1)
                buf = sdscatlen(buf," ",1);
        }
        addReplyBulkCString(c,"client-output-buffer-limit");
        addReplyBulkCString(c,buf);
        sdsfree(buf);
        matches++;
    }
    if (stringmatch(pattern,"unixsocketperm",1)) {
        char buf[32];
        snprintf(buf,sizeof(buf),"%o",server.unixsocketperm);
        addReplyBulkCString(c,"unixsocketperm");
        addReplyBulkCString(c,buf);
        matches++;
    }
    if (stringmatch(pattern,"slaveof",1) ||
        stringmatch(pattern,"replicaof",1))
    {
        char *optname = stringmatch(pattern,"slaveof",1) ?
                        "slaveof" : "replicaof";
        char buf[256];

        addReplyBulkCString(c,optname);
        if (server.masterhost)
            snprintf(buf,sizeof(buf),"%s %d",
                server.masterhost, server.masterport);
        else
            buf[0] = '\0';
        addReplyBulkCString(c,buf);
        matches++;
    }
    if (stringmatch(pattern,"notify-keyspace-events",1)) {
        sds flags = keyspaceEventsFlagsToString(server.notify_keyspace_events);

        addReplyBulkCString(c,"notify-keyspace-events");
        addReplyBulkSds(c,flags);
        matches++;
    }
    if (stringmatch(pattern,"bind",1)) {
        sds aux = sdsjoin(server.bindaddr,server.bindaddr_count," ");

        addReplyBulkCString(c,"bind");
        addReplyBulkCString(c,aux);
        sdsfree(aux);
        matches++;
    }
    if (stringmatch(pattern,"requirepass",1)) {
        addReplyBulkCString(c,"requirepass");
        sds password = ACLDefaultUserFirstPassword();
        if (password) {
            addReplyBulkCBuffer(c,password,sdslen(password));
        } else {
            addReplyBulkCString(c,"");
        }
        matches++;
    }

    setDeferredMapLen(c,replylen,matches);
}

/*-----------------------------------------------------------------------------
 * CONFIG REWRITE implementation
 *----------------------------------------------------------------------------*/

#define REDIS_CONFIG_REWRITE_SIGNATURE "# Generated by CONFIG REWRITE"

/* We use the following dictionary type to store where a configuration
 * option is mentioned in the old configuration file, so it's
 * like "maxmemory" -> list of line numbers (first line is zero). */
uint64_t dictSdsCaseHash(const void *key);
int dictSdsKeyCaseCompare(void *privdata, const void *key1, const void *key2);
void dictSdsDestructor(void *privdata, void *val);
void dictListDestructor(void *privdata, void *val);

/* Sentinel config rewriting is implemented inside sentinel.c by
 * rewriteConfigSentinelOption(). */
void rewriteConfigSentinelOption(struct rewriteConfigState *state);

dictType optionToLineDictType = {
    dictSdsCaseHash,            /* hash function */
    NULL,                       /* key dup */
    NULL,                       /* val dup */
    dictSdsKeyCaseCompare,      /* key compare */
    dictSdsDestructor,          /* key destructor */
    dictListDestructor          /* val destructor */
};

dictType optionSetDictType = {
    dictSdsCaseHash,            /* hash function */
    NULL,                       /* key dup */
    NULL,                       /* val dup */
    dictSdsKeyCaseCompare,      /* key compare */
    dictSdsDestructor,          /* key destructor */
    NULL                        /* val destructor */
};

/* The config rewrite state. */
struct rewriteConfigState {
    dict *option_to_line; /* Option -> list of config file lines map */
    dict *rewritten;      /* Dictionary of already processed options */
    int numlines;         /* Number of lines in current config */
    sds *lines;           /* Current lines as an array of sds strings */
    int has_tail;         /* True if we already added directives that were
                             not present in the original config file. */
};

/* Append the new line to the current configuration state. */
void rewriteConfigAppendLine(struct rewriteConfigState *state, sds line) {
    state->lines = zrealloc(state->lines, sizeof(char*) * (state->numlines+1));
    state->lines[state->numlines++] = line;
}

/* Populate the option -> list of line numbers map. */
void rewriteConfigAddLineNumberToOption(struct rewriteConfigState *state, sds option, int linenum) {
    list *l = dictFetchValue(state->option_to_line,option);

    if (l == NULL) {
        l = listCreate();
        dictAdd(state->option_to_line,sdsdup(option),l);
    }
    listAddNodeTail(l,(void*)(long)linenum);
}

/* Add the specified option to the set of processed options.
 * This is useful as only unused lines of processed options will be blanked
 * in the config file, while options the rewrite process does not understand
 * remain untouched. */
void rewriteConfigMarkAsProcessed(struct rewriteConfigState *state, const char *option) {
    sds opt = sdsnew(option);

    if (dictAdd(state->rewritten,opt,NULL) != DICT_OK) sdsfree(opt);
}

/* Read the old file, split it into lines to populate a newly created
 * config rewrite state, and return it to the caller.
 *
 * If it is impossible to read the old file, NULL is returned.
 * If the old file does not exist at all, an empty state is returned. */
struct rewriteConfigState *rewriteConfigReadOldFile(char *path) {
    FILE *fp = fopen(path,"r");
    if (fp == NULL && errno != ENOENT) return NULL;

    char buf[CONFIG_MAX_LINE+1];
    int linenum = -1;
    struct rewriteConfigState *state = zmalloc(sizeof(*state));
    state->option_to_line = dictCreate(&optionToLineDictType,NULL);
    state->rewritten = dictCreate(&optionSetDictType,NULL);
    state->numlines = 0;
    state->lines = NULL;
    state->has_tail = 0;
    if (fp == NULL) return state;

    /* Read the old file line by line, populate the state. */
    while(fgets(buf,CONFIG_MAX_LINE+1,fp) != NULL) {
        int argc;
        sds *argv;
        sds line = sdstrim(sdsnew(buf),"\r\n\t ");

        linenum++; /* Zero based, so we init at -1 */

        /* Handle comments and empty lines. */
        if (line[0] == '#' || line[0] == '\0') {
            if (!state->has_tail && !strcmp(line,REDIS_CONFIG_REWRITE_SIGNATURE))
                state->has_tail = 1;
            rewriteConfigAppendLine(state,line);
            continue;
        }

        /* Not a comment, split into arguments. */
        argv = sdssplitargs(line,&argc);
        if (argv == NULL) {
            /* Apparently the line is unparsable for some reason, for
             * instance it may have unbalanced quotes. Load it as a
             * comment. */
            sds aux = sdsnew("# ??? ");
            aux = sdscatsds(aux,line);
            sdsfree(line);
            rewriteConfigAppendLine(state,aux);
            continue;
        }

        sdstolower(argv[0]); /* We only want lowercase config directives. */

        /* Now we populate the state according to the content of this line.
         * Append the line and populate the option -> line numbers map. */
        rewriteConfigAppendLine(state,line);

        /* Translate options using the word "slave" to the corresponding name
         * "replica", before adding such option to the config name -> lines
         * mapping. */
        char *p = strstr(argv[0],"slave");
        if (p) {
            sds alt = sdsempty();
            alt = sdscatlen(alt,argv[0],p-argv[0]);;
            alt = sdscatlen(alt,"replica",7);
            alt = sdscatlen(alt,p+5,strlen(p+5));
            sdsfree(argv[0]);
            argv[0] = alt;
        }
        rewriteConfigAddLineNumberToOption(state,argv[0],linenum);
        sdsfreesplitres(argv,argc);
    }
    fclose(fp);
    return state;
}

/* Rewrite the specified configuration option with the new "line".
 * It progressively uses lines of the file that were already used for the same
 * configuration option in the old version of the file, removing that line from
 * the map of options -> line numbers.
 *
 * If there are lines associated with a given configuration option and
 * "force" is non-zero, the line is appended to the configuration file.
 * Usually "force" is true when an option has not its default value, so it
 * must be rewritten even if not present previously.
 *
 * The first time a line is appended into a configuration file, a comment
 * is added to show that starting from that point the config file was generated
 * by CONFIG REWRITE.
 *
 * "line" is either used, or freed, so the caller does not need to free it
 * in any way. */
void rewriteConfigRewriteLine(struct rewriteConfigState *state, const char *option, sds line, int force) {
    sds o = sdsnew(option);
    list *l = dictFetchValue(state->option_to_line,o);

    rewriteConfigMarkAsProcessed(state,option);

    if (!l && !force) {
        /* Option not used previously, and we are not forced to use it. */
        sdsfree(line);
        sdsfree(o);
        return;
    }

    if (l) {
        listNode *ln = listFirst(l);
        int linenum = (long) ln->value;

        /* There are still lines in the old configuration file we can reuse
         * for this option. Replace the line with the new one. */
        listDelNode(l,ln);
        if (listLength(l) == 0) dictDelete(state->option_to_line,o);
        sdsfree(state->lines[linenum]);
        state->lines[linenum] = line;
    } else {
        /* Append a new line. */
        if (!state->has_tail) {
            rewriteConfigAppendLine(state,
                sdsnew(REDIS_CONFIG_REWRITE_SIGNATURE));
            state->has_tail = 1;
        }
        rewriteConfigAppendLine(state,line);
    }
    sdsfree(o);
}

/* Write the long long 'bytes' value as a string in a way that is parsable
 * inside redis.conf. If possible uses the GB, MB, KB notation. */
int rewriteConfigFormatMemory(char *buf, size_t len, long long bytes) {
    int gb = 1024*1024*1024;
    int mb = 1024*1024;
    int kb = 1024;

    if (bytes && (bytes % gb) == 0) {
        return snprintf(buf,len,"%lldgb",bytes/gb);
    } else if (bytes && (bytes % mb) == 0) {
        return snprintf(buf,len,"%lldmb",bytes/mb);
    } else if (bytes && (bytes % kb) == 0) {
        return snprintf(buf,len,"%lldkb",bytes/kb);
    } else {
        return snprintf(buf,len,"%lld",bytes);
    }
}

/* Rewrite a simple "option-name <bytes>" configuration option. */
void rewriteConfigBytesOption(struct rewriteConfigState *state, const char *option, long long value, long long defvalue) {
    char buf[64];
    int force = value != defvalue;
    sds line;

    rewriteConfigFormatMemory(buf,sizeof(buf),value);
    line = sdscatprintf(sdsempty(),"%s %s",option,buf);
    rewriteConfigRewriteLine(state,option,line,force);
}

/* Rewrite a yes/no option. */
void rewriteConfigYesNoOption(struct rewriteConfigState *state, const char *option, int value, int defvalue) {
    int force = value != defvalue;
    sds line = sdscatprintf(sdsempty(),"%s %s",option,
        value ? "yes" : "no");

    rewriteConfigRewriteLine(state,option,line,force);
}

/* Rewrite a string option. */
void rewriteConfigStringOption(struct rewriteConfigState *state, const char *option, char *value, const char *defvalue) {
    int force = 1;
    sds line;

    /* String options set to NULL need to be not present at all in the
     * configuration file to be set to NULL again at the next reboot. */
    if (value == NULL) {
        rewriteConfigMarkAsProcessed(state,option);
        return;
    }

    /* Set force to zero if the value is set to its default. */
    if (defvalue && strcmp(value,defvalue) == 0) force = 0;

    line = sdsnew(option);
    line = sdscatlen(line, " ", 1);
    line = sdscatrepr(line, value, strlen(value));

    rewriteConfigRewriteLine(state,option,line,force);
}

/* Rewrite a numerical (long long range) option. */
void rewriteConfigNumericalOption(struct rewriteConfigState *state, const char *option, long long value, long long defvalue) {
    int force = value != defvalue;
    sds line = sdscatprintf(sdsempty(),"%s %lld",option,value);

    rewriteConfigRewriteLine(state,option,line,force);
}

/* Rewrite a octal option. */
void rewriteConfigOctalOption(struct rewriteConfigState *state, char *option, int value, int defvalue) {
    int force = value != defvalue;
    sds line = sdscatprintf(sdsempty(),"%s %o",option,value);

    rewriteConfigRewriteLine(state,option,line,force);
}

/* Rewrite an enumeration option. It takes as usually state and option name,
 * and in addition the enumeration array and the default value for the
 * option. */
void rewriteConfigEnumOption(struct rewriteConfigState *state, const char *option, int value, configEnum *ce, int defval) {
    sds line;
    const char *name = configEnumGetNameOrUnknown(ce,value);
    int force = value != defval;

    line = sdscatprintf(sdsempty(),"%s %s",option,name);
    rewriteConfigRewriteLine(state,option,line,force);
}

/* Rewrite the save option. */
void rewriteConfigSaveOption(struct rewriteConfigState *state) {
    int j;
    sds line;

    /* Note that if there are no save parameters at all, all the current
     * config line with "save" will be detected as orphaned and deleted,
     * resulting into no RDB persistence as expected. */
    for (j = 0; j < server.saveparamslen; j++) {
        line = sdscatprintf(sdsempty(),"save %ld %d",
            (long) server.saveparams[j].seconds, server.saveparams[j].changes);
        rewriteConfigRewriteLine(state,"save",line,1);
    }
    /* Mark "save" as processed in case server.saveparamslen is zero. */
    rewriteConfigMarkAsProcessed(state,"save");
}

/* Rewrite the user option. */
void rewriteConfigUserOption(struct rewriteConfigState *state) {
    /* If there is a user file defined we just mark this configuration
     * directive as processed, so that all the lines containing users
     * inside the config file gets discarded. */
    if (server.acl_filename[0] != '\0') {
        rewriteConfigMarkAsProcessed(state,"user");
        return;
    }

    /* Otherwise scan the list of users and rewrite every line. Note that
     * in case the list here is empty, the effect will just be to comment
     * all the users directive inside the config file. */
    raxIterator ri;
    raxStart(&ri,Users);
    raxSeek(&ri,"^",NULL,0);
    while(raxNext(&ri)) {
        user *u = ri.data;
        sds line = sdsnew("user ");
        line = sdscatsds(line,u->name);
        line = sdscatlen(line," ",1);
        sds descr = ACLDescribeUser(u);
        line = sdscatsds(line,descr);
        sdsfree(descr);
        rewriteConfigRewriteLine(state,"user",line,1);
    }
    raxStop(&ri);

    /* Mark "user" as processed in case there are no defined users. */
    rewriteConfigMarkAsProcessed(state,"user");
}

/* Rewrite the dir option, always using absolute paths.*/
void rewriteConfigDirOption(struct rewriteConfigState *state) {
    char cwd[1024];

    if (getcwd(cwd,sizeof(cwd)) == NULL) {
        rewriteConfigMarkAsProcessed(state,"dir");
        return; /* no rewrite on error. */
    }
    rewriteConfigStringOption(state,"dir",cwd,NULL);
}

/* Rewrite the slaveof option. */
void rewriteConfigSlaveofOption(struct rewriteConfigState *state, char *option) {
    sds line;

    /* If this is a master, we want all the slaveof config options
     * in the file to be removed. Note that if this is a cluster instance
     * we don't want a slaveof directive inside redis.conf. */
    if (server.cluster_enabled || server.masterhost == NULL) {
        rewriteConfigMarkAsProcessed(state,option);
        return;
    }
    line = sdscatprintf(sdsempty(),"%s %s %d", option,
        server.masterhost, server.masterport);
    rewriteConfigRewriteLine(state,option,line,1);
}

/* Rewrite the notify-keyspace-events option. */
void rewriteConfigNotifykeyspaceeventsOption(struct rewriteConfigState *state) {
    int force = server.notify_keyspace_events != 0;
    char *option = "notify-keyspace-events";
    sds line, flags;

    flags = keyspaceEventsFlagsToString(server.notify_keyspace_events);
    line = sdsnew(option);
    line = sdscatlen(line, " ", 1);
    line = sdscatrepr(line, flags, sdslen(flags));
    sdsfree(flags);
    rewriteConfigRewriteLine(state,option,line,force);
}

/* Rewrite the client-output-buffer-limit option. */
void rewriteConfigClientoutputbufferlimitOption(struct rewriteConfigState *state) {
    int j;
    char *option = "client-output-buffer-limit";

    for (j = 0; j < CLIENT_TYPE_OBUF_COUNT; j++) {
        int force = (server.client_obuf_limits[j].hard_limit_bytes !=
                    clientBufferLimitsDefaults[j].hard_limit_bytes) ||
                    (server.client_obuf_limits[j].soft_limit_bytes !=
                    clientBufferLimitsDefaults[j].soft_limit_bytes) ||
                    (server.client_obuf_limits[j].soft_limit_seconds !=
                    clientBufferLimitsDefaults[j].soft_limit_seconds);
        sds line;
        char hard[64], soft[64];

        rewriteConfigFormatMemory(hard,sizeof(hard),
                server.client_obuf_limits[j].hard_limit_bytes);
        rewriteConfigFormatMemory(soft,sizeof(soft),
                server.client_obuf_limits[j].soft_limit_bytes);

        char *typename = getClientTypeName(j);
        if (!strcmp(typename,"slave")) typename = "replica";
        line = sdscatprintf(sdsempty(),"%s %s %s %s %ld",
                option, typename, hard, soft,
                (long) server.client_obuf_limits[j].soft_limit_seconds);
        rewriteConfigRewriteLine(state,option,line,force);
    }
}

/* Rewrite the bind option. */
void rewriteConfigBindOption(struct rewriteConfigState *state) {
    int force = 1;
    sds line, addresses;
    char *option = "bind";

    /* Nothing to rewrite if we don't have bind addresses. */
    if (server.bindaddr_count == 0) {
        rewriteConfigMarkAsProcessed(state,option);
        return;
    }

    /* Rewrite as bind <addr1> <addr2> ... <addrN> */
    addresses = sdsjoin(server.bindaddr,server.bindaddr_count," ");
    line = sdsnew(option);
    line = sdscatlen(line, " ", 1);
    line = sdscatsds(line, addresses);
    sdsfree(addresses);

    rewriteConfigRewriteLine(state,option,line,force);
}

/* Rewrite the requirepass option. */
void rewriteConfigRequirepassOption(struct rewriteConfigState *state, char *option) {
    int force = 1;
    sds line;
    sds password = ACLDefaultUserFirstPassword();

    /* If there is no password set, we don't want the requirepass option
     * to be present in the configuration at all. */
    if (password == NULL) {
        rewriteConfigMarkAsProcessed(state,option);
        return;
    }

    line = sdsnew(option);
    line = sdscatlen(line, " ", 1);
    line = sdscatsds(line, password);

    rewriteConfigRewriteLine(state,option,line,force);
}

/* Glue together the configuration lines in the current configuration
 * rewrite state into a single string, stripping multiple empty lines. */
sds rewriteConfigGetContentFromState(struct rewriteConfigState *state) {
    sds content = sdsempty();
    int j, was_empty = 0;

    for (j = 0; j < state->numlines; j++) {
        /* Every cluster of empty lines is turned into a single empty line. */
        if (sdslen(state->lines[j]) == 0) {
            if (was_empty) continue;
            was_empty = 1;
        } else {
            was_empty = 0;
        }
        content = sdscatsds(content,state->lines[j]);
        content = sdscatlen(content,"\n",1);
    }
    return content;
}

/* Free the configuration rewrite state. */
void rewriteConfigReleaseState(struct rewriteConfigState *state) {
    sdsfreesplitres(state->lines,state->numlines);
    dictRelease(state->option_to_line);
    dictRelease(state->rewritten);
    zfree(state);
}

/* At the end of the rewrite process the state contains the remaining
 * map between "option name" => "lines in the original config file".
 * Lines used by the rewrite process were removed by the function
 * rewriteConfigRewriteLine(), all the other lines are "orphaned" and
 * should be replaced by empty lines.
 *
 * This function does just this, iterating all the option names and
 * blanking all the lines still associated. */
void rewriteConfigRemoveOrphaned(struct rewriteConfigState *state) {
    dictIterator *di = dictGetIterator(state->option_to_line);
    dictEntry *de;

    while((de = dictNext(di)) != NULL) {
        list *l = dictGetVal(de);
        sds option = dictGetKey(de);

        /* Don't blank lines about options the rewrite process
         * don't understand. */
        if (dictFind(state->rewritten,option) == NULL) {
            serverLog(LL_DEBUG,"Not rewritten option: %s", option);
            continue;
        }

        while(listLength(l)) {
            listNode *ln = listFirst(l);
            int linenum = (long) ln->value;

            sdsfree(state->lines[linenum]);
            state->lines[linenum] = sdsempty();
            listDelNode(l,ln);
        }
    }
    dictReleaseIterator(di);
}

/* This function overwrites the old configuration file with the new content.
 *
 * 1) The old file length is obtained.
 * 2) If the new content is smaller, padding is added.
 * 3) A single write(2) call is used to replace the content of the file.
 * 4) Later the file is truncated to the length of the new content.
 *
 * This way we are sure the file is left in a consistent state even if the
 * process is stopped between any of the four operations.
 *
 * The function returns 0 on success, otherwise -1 is returned and errno
 * set accordingly. */
int rewriteConfigOverwriteFile(char *configfile, sds content) {
    int retval = 0;
    int fd = open(configfile,O_RDWR|O_CREAT,0644);
    int content_size = sdslen(content), padding = 0;
    struct stat sb;
    sds content_padded;

    /* 1) Open the old file (or create a new one if it does not
     *    exist), get the size. */
    if (fd == -1) return -1; /* errno set by open(). */
    if (fstat(fd,&sb) == -1) {
        close(fd);
        return -1; /* errno set by fstat(). */
    }

    /* 2) Pad the content at least match the old file size. */
    content_padded = sdsdup(content);
    if (content_size < sb.st_size) {
        /* If the old file was bigger, pad the content with
         * a newline plus as many "#" chars as required. */
        padding = sb.st_size - content_size;
        content_padded = sdsgrowzero(content_padded,sb.st_size);
        content_padded[content_size] = '\n';
        memset(content_padded+content_size+1,'#',padding-1);
    }

    /* 3) Write the new content using a single write(2). */
    if (write(fd,content_padded,strlen(content_padded)) == -1) {
        retval = -1;
        goto cleanup;
    }

    /* 4) Truncate the file to the right length if we used padding. */
    if (padding) {
        if (ftruncate(fd,content_size) == -1) {
            /* Non critical error... */
        }
    }

cleanup:
    sdsfree(content_padded);
    close(fd);
    return retval;
}

/* Rewrite the configuration file at "path".
 * If the configuration file already exists, we try at best to retain comments
 * and overall structure.
 *
 * Configuration parameters that are at their default value, unless already
 * explicitly included in the old configuration file, are not rewritten.
 *
 * On error -1 is returned and errno is set accordingly, otherwise 0. */
int rewriteConfig(char *path) {
    struct rewriteConfigState *state;
    sds newcontent;
    int retval;

    /* Step 1: read the old config into our rewrite state. */
    if ((state = rewriteConfigReadOldFile(path)) == NULL) return -1;

    /* Step 2: rewrite every single option, replacing or appending it inside
     * the rewrite state. */

    /* Iterate the configs that are standard */
    for (standardConfig *config = configs; config->name != NULL; config++) {
        config->interface.rewrite(config->data, config->name, state);
    }

    rewriteConfigBindOption(state);
    rewriteConfigOctalOption(state,"unixsocketperm",server.unixsocketperm,CONFIG_DEFAULT_UNIX_SOCKET_PERM);
    rewriteConfigStringOption(state,"logfile",server.logfile,CONFIG_DEFAULT_LOGFILE);
    rewriteConfigSaveOption(state);
    rewriteConfigUserOption(state);
    rewriteConfigDirOption(state);
    rewriteConfigSlaveofOption(state,"replicaof");
    rewriteConfigRequirepassOption(state,"requirepass");
    rewriteConfigBytesOption(state,"client-query-buffer-limit",server.client_max_querybuf_len,PROTO_MAX_QUERYBUF_LEN);
    rewriteConfigStringOption(state,"cluster-config-file",server.cluster_configfile,CONFIG_DEFAULT_CLUSTER_CONFIG_FILE);
    rewriteConfigNotifykeyspaceeventsOption(state);
    rewriteConfigClientoutputbufferlimitOption(state);

    /* Rewrite Sentinel config if in Sentinel mode. */
    if (server.sentinel_mode) rewriteConfigSentinelOption(state);

    /* Step 3: remove all the orphaned lines in the old file, that is, lines
     * that were used by a config option and are no longer used, like in case
     * of multiple "save" options or duplicated options. */
    rewriteConfigRemoveOrphaned(state);

    /* Step 4: generate a new configuration file from the modified state
     * and write it into the original file. */
    newcontent = rewriteConfigGetContentFromState(state);
    retval = rewriteConfigOverwriteFile(server.configfile,newcontent);

    sdsfree(newcontent);
    rewriteConfigReleaseState(state);
    return retval;
}

/*-----------------------------------------------------------------------------
 * Configs that fit one of the major types and require no special handling
 *----------------------------------------------------------------------------*/
#define LOADBUF_SIZE 256
static char loadbuf[LOADBUF_SIZE];

#define MODIFIABLE_CONFIG 1
#define IMMUTABLE_CONFIG 0

#define embedCommonConfig(config_name, config_alias, is_modifiable) \
    .name = (config_name), \
    .alias = (config_alias), \
    .modifiable = (is_modifiable),

#define embedConfigInterface(initfn, loadfn, setfn, getfn, rewritefn) .interface = { \
    .init = (initfn), \
    .load = (loadfn), \
    .set = (setfn), \
    .get = (getfn), \
    .rewrite = (rewritefn) \
},

/* What follows is the generic config types that are supported. To add a new
 * config with one of these types, add it to the standardConfig table with
 * the creation macro for each type.
 *
 * Each type contains the following:
 * * A function defining how to load this type on startup.
 * * A function defining how to update this type on CONFIG SET.
 * * A function defining how to serialize this type on CONFIG SET.
 * * A function defining how to rewrite this type on CONFIG REWRITE.
 * * A Macro defining how to create this type.
 */

/* Bool Configs */
static void boolConfigInit(typeData data) {
    *data.yesno.config = data.yesno.default_value;
}

static int boolConfigLoad(typeData data, sds *argv, int argc, char **err) {
    int yn;
    if (argc != 2) {
        *err = "wrong number of arguments";
        return 0;
    }
    if ((yn = yesnotoi(argv[1])) == -1) {
        *err = "argument must be 'yes' or 'no'";
        return 0;
    }
    if (data.yesno.is_valid_fn && !data.yesno.is_valid_fn(yn, err))
        return 0;
    *data.yesno.config = yn;
    return 1;
}

static int boolConfigSet(typeData data, sds value, char **err) {
    int yn = yesnotoi(value);
    if (yn == -1) return 0;
    if (data.yesno.is_valid_fn && !data.yesno.is_valid_fn(yn, err))
        return 0;
    int prev = *(data.yesno.config);
    *(data.yesno.config) = yn;
    if (data.yesno.update_fn && !data.yesno.update_fn(yn, prev, err)) {
        *(data.yesno.config) = prev;
        return 0;
    }
    return 1;
}

static void boolConfigGet(client *c, typeData data) {
    addReplyBulkCString(c, *data.yesno.config ? "yes" : "no");
}

static void boolConfigRewrite(typeData data, const char *name, struct rewriteConfigState *state) {
    rewriteConfigYesNoOption(state, name,*(data.yesno.config), data.yesno.default_value);
}

#define createBoolConfig(name, alias, modifiable, config_addr, default, is_valid, update) { \
    embedCommonConfig(name, alias, modifiable) \
    embedConfigInterface(boolConfigInit, boolConfigLoad, boolConfigSet, boolConfigGet, boolConfigRewrite) \
    .data.yesno = { \
        .config = &(config_addr), \
        .default_value = (default), \
        .is_valid_fn = (is_valid), \
        .update_fn = (update), \
    } \
}

/* String Configs */
static void stringConfigInit(typeData data) {
    if (data.string.convert_empty_to_null) {
        *data.string.config = data.string.default_value ? zstrdup(data.string.default_value) : NULL;
    } else {
        *data.string.config = zstrdup(data.string.default_value);
    }
}

static int stringConfigLoad(typeData data, sds *argv, int argc, char **err) {
    if (argc != 2) {
        *err = "wrong number of arguments";
        return 0;
    }
    if (data.string.is_valid_fn && !data.string.is_valid_fn(argv[1], err))
        return 0;
    zfree(*data.string.config);
    if (data.string.convert_empty_to_null) {
        *data.string.config = argv[1][0] ? zstrdup(argv[1]) : NULL;
    } else {
        *data.string.config = zstrdup(argv[1]);
    }
    return 1;
}

static int stringConfigSet(typeData data, sds value, char **err) {
    if (data.string.is_valid_fn && !data.string.is_valid_fn(value, err))
        return 0;
    char *prev = *data.string.config;
    if (data.string.convert_empty_to_null) {
        *data.string.config = value[0] ? zstrdup(value) : NULL;
    } else {
        *data.string.config = zstrdup(value);
    }
    if (data.string.update_fn && !data.string.update_fn(*data.string.config, prev, err)) {
        zfree(*data.string.config);
        *data.string.config = prev;
        return 0;
    }
    zfree(prev);
    return 1;
}

static void stringConfigGet(client *c, typeData data) {
    addReplyBulkCString(c, *data.string.config ? *data.string.config : "");
}

static void stringConfigRewrite(typeData data, const char *name, struct rewriteConfigState *state) {
    rewriteConfigStringOption(state, name,*(data.string.config), data.string.default_value);
}

#define ALLOW_EMPTY_STRING 0
#define EMPTY_STRING_IS_NULL 1

#define createStringConfig(name, alias, modifiable, empty_to_null, config_addr, default, is_valid, update) { \
    embedCommonConfig(name, alias, modifiable) \
    embedConfigInterface(stringConfigInit, stringConfigLoad, stringConfigSet, stringConfigGet, stringConfigRewrite) \
    .data.string = { \
        .config = &(config_addr), \
        .default_value = (default), \
        .is_valid_fn = (is_valid), \
        .update_fn = (update), \
        .convert_empty_to_null = (empty_to_null), \
    } \
}

/* Enum configs */
static void configEnumInit(typeData data) {
    *data.enumd.config = data.enumd.default_value;
}

static int configEnumLoad(typeData data, sds *argv, int argc, char **err) {
    if (argc != 2) {
        *err = "wrong number of arguments";
        return 0;
    }

    int enumval = configEnumGetValue(data.enumd.enum_value, argv[1]);
    if (enumval == INT_MIN) {
        sds enumerr = sdsnew("argument must be one of the following: ");
        configEnum *enumNode = data.enumd.enum_value;
        while(enumNode->name != NULL) {
            enumerr = sdscatlen(enumerr, enumNode->name, strlen(enumNode->name));
            enumerr = sdscatlen(enumerr, ", ", 2);
            enumNode++;
        }

        enumerr[sdslen(enumerr) - 2] = '\0';

        /* Make sure we don't overrun the fixed buffer */
        enumerr[LOADBUF_SIZE - 1] = '\0';
        strncpy(loadbuf, enumerr, LOADBUF_SIZE);

        sdsfree(enumerr);
        *err = loadbuf;
        return 0;
    }
    if (data.enumd.is_valid_fn && !data.enumd.is_valid_fn(enumval, err))
        return 0;
    *(data.enumd.config) = enumval;
    return 1;
}

static int configEnumSet(typeData data, sds value, char **err) {
    int enumval = configEnumGetValue(data.enumd.enum_value, value);
    if (enumval == INT_MIN) return 0;
    if (data.enumd.is_valid_fn && !data.enumd.is_valid_fn(enumval, err))
        return 0;
    int prev = *(data.enumd.config);
    *(data.enumd.config) = enumval;
    if (data.enumd.update_fn && !data.enumd.update_fn(enumval, prev, err)) {
        *(data.enumd.config) = prev;
        return 0;
    }
    return 1;
}

static void configEnumGet(client *c, typeData data) {
    addReplyBulkCString(c, configEnumGetNameOrUnknown(data.enumd.enum_value,*data.enumd.config));
}

static void configEnumRewrite(typeData data, const char *name, struct rewriteConfigState *state) {
    rewriteConfigEnumOption(state, name,*(data.enumd.config), data.enumd.enum_value, data.enumd.default_value);
}

#define createEnumConfig(name, alias, modifiable, enum, config_addr, default, is_valid, update) { \
    embedCommonConfig(name, alias, modifiable) \
    embedConfigInterface(configEnumInit, configEnumLoad, configEnumSet, configEnumGet, configEnumRewrite) \
    .data.enumd = { \
        .config = &(config_addr), \
        .default_value = (default), \
        .is_valid_fn = (is_valid), \
        .update_fn = (update), \
        .enum_value = (enum), \
    } \
}

/* Gets a 'long long val' and sets it into the union, using a macro to get
 * compile time type check. */
#define SET_NUMERIC_TYPE(val) \
    if (data.numeric.numeric_type == NUMERIC_TYPE_INT) { \
        *(data.numeric.config.i) = (int) val; \
    } else if (data.numeric.numeric_type == NUMERIC_TYPE_UINT) { \
        *(data.numeric.config.ui) = (unsigned int) val; \
    } else if (data.numeric.numeric_type == NUMERIC_TYPE_LONG) { \
        *(data.numeric.config.l) = (long) val; \
    } else if (data.numeric.numeric_type == NUMERIC_TYPE_ULONG) { \
        *(data.numeric.config.ul) = (unsigned long) val; \
    } else if (data.numeric.numeric_type == NUMERIC_TYPE_LONG_LONG) { \
        *(data.numeric.config.ll) = (long long) val; \
    } else if (data.numeric.numeric_type == NUMERIC_TYPE_ULONG_LONG) { \
        *(data.numeric.config.ull) = (unsigned long long) val; \
    } else if (data.numeric.numeric_type == NUMERIC_TYPE_SIZE_T) { \
        *(data.numeric.config.st) = (size_t) val; \
    } else if (data.numeric.numeric_type == NUMERIC_TYPE_SSIZE_T) { \
        *(data.numeric.config.sst) = (ssize_t) val; \
    } else if (data.numeric.numeric_type == NUMERIC_TYPE_OFF_T) { \
        *(data.numeric.config.ot) = (off_t) val; \
    } else if (data.numeric.numeric_type == NUMERIC_TYPE_TIME_T) { \
        *(data.numeric.config.tt) = (time_t) val; \
    }

/* Gets a 'long long val' and sets it with the value from the union, using a
 * macro to get compile time type check. */
#define GET_NUMERIC_TYPE(val) \
    if (data.numeric.numeric_type == NUMERIC_TYPE_INT) { \
        val = *(data.numeric.config.i); \
    } else if (data.numeric.numeric_type == NUMERIC_TYPE_UINT) { \
        val = *(data.numeric.config.ui); \
    } else if (data.numeric.numeric_type == NUMERIC_TYPE_LONG) { \
        val = *(data.numeric.config.l); \
    } else if (data.numeric.numeric_type == NUMERIC_TYPE_ULONG) { \
        val = *(data.numeric.config.ul); \
    } else if (data.numeric.numeric_type == NUMERIC_TYPE_LONG_LONG) { \
        val = *(data.numeric.config.ll); \
    } else if (data.numeric.numeric_type == NUMERIC_TYPE_ULONG_LONG) { \
        val = *(data.numeric.config.ull); \
    } else if (data.numeric.numeric_type == NUMERIC_TYPE_SIZE_T) { \
        val = *(data.numeric.config.st); \
    } else if (data.numeric.numeric_type == NUMERIC_TYPE_SSIZE_T) { \
        val = *(data.numeric.config.sst); \
    } else if (data.numeric.numeric_type == NUMERIC_TYPE_OFF_T) { \
        val = *(data.numeric.config.ot); \
    } else if (data.numeric.numeric_type == NUMERIC_TYPE_TIME_T) { \
        val = *(data.numeric.config.tt); \
    }

/* Numeric configs */
static void numericConfigInit(typeData data) {
    SET_NUMERIC_TYPE(data.numeric.default_value)
}

static int numericBoundaryCheck(typeData data, long long ll, char **err) {
    if (data.numeric.numeric_type == NUMERIC_TYPE_ULONG_LONG ||
        data.numeric.numeric_type == NUMERIC_TYPE_UINT ||
        data.numeric.numeric_type == NUMERIC_TYPE_SIZE_T) {
        /* Boundary check for unsigned types */
        unsigned long long ull = ll;
        unsigned long long upper_bound = data.numeric.upper_bound;
        unsigned long long lower_bound = data.numeric.lower_bound;
        if (ull > upper_bound || ull < lower_bound) {
            snprintf(loadbuf, LOADBUF_SIZE,
                "argument must be between %llu and %llu inclusive",
                lower_bound,
                upper_bound);
            *err = loadbuf;
            return 0;
        }
    } else {
        /* Boundary check for signed types */
        if (ll > data.numeric.upper_bound || ll < data.numeric.lower_bound) {
            snprintf(loadbuf, LOADBUF_SIZE,
                "argument must be between %lld and %lld inclusive",
                data.numeric.lower_bound,
                data.numeric.upper_bound);
            *err = loadbuf;
            return 0;
        }
    }
    return 1;
}

static int numericConfigLoad(typeData data, sds *argv, int argc, char **err) {
    long long ll;

    if (argc != 2) {
        *err = "wrong number of arguments";
        return 0;
    }

    if (data.numeric.is_memory) {
        int memerr;
        ll = memtoll(argv[1], &memerr);
        if (memerr || ll < 0) {
            *err = "argument must be a memory value";
            return 0;
        }
    } else {
        if (!string2ll(argv[1], sdslen(argv[1]),&ll)) {
            *err = "argument couldn't be parsed into an integer" ;
            return 0;
        }
    }

    if (!numericBoundaryCheck(data, ll, err))
        return 0;

    if (data.numeric.is_valid_fn && !data.numeric.is_valid_fn(ll, err))
        return 0;

    SET_NUMERIC_TYPE(ll)

    return 1;
}

static int numericConfigSet(typeData data, sds value, char **err) {
    long long ll, prev = 0;
    if (data.numeric.is_memory) {
        int memerr;
        ll = memtoll(value, &memerr);
        if (memerr || ll < 0) return 0;
    } else {
        if (!string2ll(value, sdslen(value),&ll)) return 0;
    }

    if (!numericBoundaryCheck(data, ll, err))
        return 0;

    if (data.numeric.is_valid_fn && !data.numeric.is_valid_fn(ll, err))
        return 0;

    GET_NUMERIC_TYPE(prev)
    SET_NUMERIC_TYPE(ll)

    if (data.numeric.update_fn && !data.numeric.update_fn(ll, prev, err)) {
        SET_NUMERIC_TYPE(prev)
        return 0;
    }
    return 1;
}

static void numericConfigGet(client *c, typeData data) {
    char buf[128];
    long long value = 0;

    GET_NUMERIC_TYPE(value)

    ll2string(buf, sizeof(buf), value);
    addReplyBulkCString(c, buf);
}

static void numericConfigRewrite(typeData data, const char *name, struct rewriteConfigState *state) {
    long long value = 0;

    GET_NUMERIC_TYPE(value)

    if (data.numeric.is_memory) {
        rewriteConfigBytesOption(state, name, value, data.numeric.default_value);
    } else {
        rewriteConfigNumericalOption(state, name, value, data.numeric.default_value);
    }
}

#define INTEGER_CONFIG 0
#define MEMORY_CONFIG 1

#define embedCommonNumericalConfig(name, alias, modifiable, lower, upper, config_addr, default, memory, is_valid, update) { \
    embedCommonConfig(name, alias, modifiable) \
    embedConfigInterface(numericConfigInit, numericConfigLoad, numericConfigSet, numericConfigGet, numericConfigRewrite) \
    .data.numeric = { \
        .lower_bound = (lower), \
        .upper_bound = (upper), \
        .default_value = (default), \
        .is_valid_fn = (is_valid), \
        .update_fn = (update), \
        .is_memory = (memory),

#define createIntConfig(name, alias, modifiable, lower, upper, config_addr, default, memory, is_valid, update) \
    embedCommonNumericalConfig(name, alias, modifiable, lower, upper, config_addr, default, memory, is_valid, update) \
        .numeric_type = NUMERIC_TYPE_INT, \
        .config.i = &(config_addr) \
    } \
}

#define createUIntConfig(name, alias, modifiable, lower, upper, config_addr, default, memory, is_valid, update) \
    embedCommonNumericalConfig(name, alias, modifiable, lower, upper, config_addr, default, memory, is_valid, update) \
        .numeric_type = NUMERIC_TYPE_UINT, \
        .config.ui = &(config_addr) \
    } \
}

#define createLongConfig(name, alias, modifiable, lower, upper, config_addr, default, memory, is_valid, update) \
    embedCommonNumericalConfig(name, alias, modifiable, lower, upper, config_addr, default, memory, is_valid, update) \
        .numeric_type = NUMERIC_TYPE_LONG, \
        .config.l = &(config_addr) \
    } \
}

#define createULongConfig(name, alias, modifiable, lower, upper, config_addr, default, memory, is_valid, update) \
    embedCommonNumericalConfig(name, alias, modifiable, lower, upper, config_addr, default, memory, is_valid, update) \
        .numeric_type = NUMERIC_TYPE_ULONG, \
        .config.ul = &(config_addr) \
    } \
}

#define createLongLongConfig(name, alias, modifiable, lower, upper, config_addr, default, memory, is_valid, update) \
    embedCommonNumericalConfig(name, alias, modifiable, lower, upper, config_addr, default, memory, is_valid, update) \
        .numeric_type = NUMERIC_TYPE_LONG_LONG, \
        .config.ll = &(config_addr) \
    } \
}

#define createULongLongConfig(name, alias, modifiable, lower, upper, config_addr, default, memory, is_valid, update) \
    embedCommonNumericalConfig(name, alias, modifiable, lower, upper, config_addr, default, memory, is_valid, update) \
        .numeric_type = NUMERIC_TYPE_ULONG_LONG, \
        .config.ull = &(config_addr) \
    } \
}

#define createSizeTConfig(name, alias, modifiable, lower, upper, config_addr, default, memory, is_valid, update) \
    embedCommonNumericalConfig(name, alias, modifiable, lower, upper, config_addr, default, memory, is_valid, update) \
        .numeric_type = NUMERIC_TYPE_SIZE_T, \
        .config.st = &(config_addr) \
    } \
}

#define createSSizeTConfig(name, alias, modifiable, lower, upper, config_addr, default, memory, is_valid, update) \
    embedCommonNumericalConfig(name, alias, modifiable, lower, upper, config_addr, default, memory, is_valid, update) \
        .numeric_type = NUMERIC_TYPE_SSIZE_T, \
        .config.sst = &(config_addr) \
    } \
}

#define createTimeTConfig(name, alias, modifiable, lower, upper, config_addr, default, memory, is_valid, update) \
    embedCommonNumericalConfig(name, alias, modifiable, lower, upper, config_addr, default, memory, is_valid, update) \
        .numeric_type = NUMERIC_TYPE_TIME_T, \
        .config.tt = &(config_addr) \
    } \
}

#define createOffTConfig(name, alias, modifiable, lower, upper, config_addr, default, memory, is_valid, update) \
    embedCommonNumericalConfig(name, alias, modifiable, lower, upper, config_addr, default, memory, is_valid, update) \
        .numeric_type = NUMERIC_TYPE_OFF_T, \
        .config.ot = &(config_addr) \
    } \
}

static int isValidActiveDefrag(int val, char **err) {
#ifndef HAVE_DEFRAG
    if (val) {
        *err = "Active defragmentation cannot be enabled: it "
               "requires a Redis server compiled with a modified Jemalloc "
               "like the one shipped by default with the Redis source "
               "distribution";
        return 0;
    }
#else
    UNUSED(val);
    UNUSED(err);
#endif
    return 1;
}

static int isValidDBfilename(char *val, char **err) {
    if (!pathIsBaseName(val)) {
        *err = "dbfilename can't be a path, just a filename";
        return 0;
    }
    return 1;
}

static int isValidAOFfilename(char *val, char **err) {
    if (!pathIsBaseName(val)) {
        *err = "appendfilename can't be a path, just a filename";
        return 0;
    }
    return 1;
}

static int updateHZ(long long val, long long prev, char **err) {
    UNUSED(prev);
    UNUSED(err);
    /* Hz is more an hint from the user, so we accept values out of range
     * but cap them to reasonable values. */
    server.config_hz = val;
    if (server.config_hz < CONFIG_MIN_HZ) server.config_hz = CONFIG_MIN_HZ;
    if (server.config_hz > CONFIG_MAX_HZ) server.config_hz = CONFIG_MAX_HZ;
    server.hz = server.config_hz;
    return 1;
}

static int updateJemallocBgThread(int val, int prev, char **err) {
    UNUSED(prev);
    UNUSED(err);
    set_jemalloc_bg_thread(val);
    return 1;
}

static int updateReplBacklogSize(long long val, long long prev, char **err) {
    /* resizeReplicationBacklog sets server.repl_backlog_size, and relies on
     * being able to tell when the size changes, so restore prev becore calling it. */
    UNUSED(err);
    server.repl_backlog_size = prev;
    resizeReplicationBacklog(val);
    return 1;
}

static int updateMaxmemory(long long val, long long prev, char **err) {
    UNUSED(prev);
    UNUSED(err);
    if (val) {
        if ((unsigned long long)val < zmalloc_used_memory()) {
            serverLog(LL_WARNING,"WARNING: the new maxmemory value set via CONFIG SET is smaller than the current memory usage. This will result in key eviction and/or the inability to accept new write commands depending on the maxmemory-policy.");
        }
        freeMemoryIfNeededAndSafe();
    }
    return 1;
}

static int updateGoodSlaves(long long val, long long prev, char **err) {
    UNUSED(val);
    UNUSED(prev);
    UNUSED(err);
    refreshGoodSlavesCount();
    return 1;
}

static int updateAppendonly(int val, int prev, char **err) {
    UNUSED(prev);
    if (val == 0 && server.aof_state != AOF_OFF) {
        stopAppendOnly();
    } else if (val && server.aof_state == AOF_OFF) {
        if (startAppendOnly() == C_ERR) {
            *err = "Unable to turn on AOF. Check server logs.";
            return 0;
        }
    }
    return 1;
}

static int updateMaxclients(long long val, long long prev, char **err) {
    /* Try to check if the OS is capable of supporting so many FDs. */
    if (val > prev) {
        adjustOpenFilesLimit();
        if (server.maxclients != val) {
            static char msg[128];
            sprintf(msg, "The operating system is not able to handle the specified number of clients, try with %d", server.maxclients);
            *err = msg;
            return 0;
        }
        if ((unsigned int) aeGetSetSize(server.el) <
            server.maxclients + CONFIG_FDSET_INCR)
        {
            if (aeResizeSetSize(server.el,
                server.maxclients + CONFIG_FDSET_INCR) == AE_ERR)
            {
                *err = "The event loop API used by Redis is not able to handle the specified number of clients";
                return 0;
            }
        }
    }
    return 1;
}

#ifdef USE_OPENSSL
static int updateTlsCfg(char *val, char *prev, char **err) {
    UNUSED(val);
    UNUSED(prev);
    UNUSED(err);
    if (tlsConfigure(&server.tls_ctx_config) == C_ERR) {
        *err = "Unable to configure tls-cert-file. Check server logs.";
        return 0;
    }
    return 1;
}
static int updateTlsCfgBool(int val, int prev, char **err) {
    UNUSED(val);
    UNUSED(prev);
    return updateTlsCfg(NULL, NULL, err);
}
#endif  /* USE_OPENSSL */

standardConfig configs[] = {
    /* Bool configs */
    createBoolConfig("rdbchecksum", NULL, IMMUTABLE_CONFIG, server.rdb_checksum, 1, NULL, NULL),
    createBoolConfig("daemonize", NULL, IMMUTABLE_CONFIG, server.daemonize, 0, NULL, NULL),
    createBoolConfig("io-threads-do-reads", NULL, IMMUTABLE_CONFIG, server.io_threads_do_reads, 0,NULL, NULL), /* Read + parse from threads? */
    createBoolConfig("lua-replicate-commands", NULL, IMMUTABLE_CONFIG, server.lua_always_replicate_commands, 1, NULL, NULL),
    createBoolConfig("always-show-logo", NULL, IMMUTABLE_CONFIG, server.always_show_logo, 0, NULL, NULL),
    createBoolConfig("protected-mode", NULL, MODIFIABLE_CONFIG, server.protected_mode, 1, NULL, NULL),
    createBoolConfig("rdbcompression", NULL, MODIFIABLE_CONFIG, server.rdb_compression, 1, NULL, NULL),
    createBoolConfig("activerehashing", NULL, MODIFIABLE_CONFIG, server.activerehashing, 1, NULL, NULL),
    createBoolConfig("stop-writes-on-bgsave-error", NULL, MODIFIABLE_CONFIG, server.stop_writes_on_bgsave_err, 1, NULL, NULL),
    createBoolConfig("dynamic-hz", NULL, MODIFIABLE_CONFIG, server.dynamic_hz, 1, NULL, NULL), /* Adapt hz to # of clients.*/
    createBoolConfig("lazyfree-lazy-eviction", NULL, MODIFIABLE_CONFIG, server.lazyfree_lazy_eviction, 0, NULL, NULL),
    createBoolConfig("lazyfree-lazy-expire", NULL, MODIFIABLE_CONFIG, server.lazyfree_lazy_expire, 0, NULL, NULL),
    createBoolConfig("lazyfree-lazy-server-del", NULL, MODIFIABLE_CONFIG, server.lazyfree_lazy_server_del, 0, NULL, NULL),
    createBoolConfig("repl-disable-tcp-nodelay", NULL, MODIFIABLE_CONFIG, server.repl_disable_tcp_nodelay, 0, NULL, NULL),
    createBoolConfig("repl-diskless-sync", NULL, MODIFIABLE_CONFIG, server.repl_diskless_sync, 0, NULL, NULL),
    createBoolConfig("gopher-enabled", NULL, MODIFIABLE_CONFIG, server.gopher_enabled, 0, NULL, NULL),
    createBoolConfig("aof-rewrite-incremental-fsync", NULL, MODIFIABLE_CONFIG, server.aof_rewrite_incremental_fsync, 1, NULL, NULL),
    createBoolConfig("no-appendfsync-on-rewrite", NULL, MODIFIABLE_CONFIG, server.aof_no_fsync_on_rewrite, 0, NULL, NULL),
    createBoolConfig("cluster-require-full-coverage", NULL, MODIFIABLE_CONFIG, server.cluster_require_full_coverage, 1, NULL, NULL),
    createBoolConfig("rdb-save-incremental-fsync", NULL, MODIFIABLE_CONFIG, server.rdb_save_incremental_fsync, 1, NULL, NULL),
    createBoolConfig("aof-load-truncated", NULL, MODIFIABLE_CONFIG, server.aof_load_truncated, 1, NULL, NULL),
    createBoolConfig("aof-use-rdb-preamble", NULL, MODIFIABLE_CONFIG, server.aof_use_rdb_preamble, 1, NULL, NULL),
    createBoolConfig("cluster-replica-no-failover", "cluster-slave-no-failover", MODIFIABLE_CONFIG, server.cluster_slave_no_failover, 0, NULL, NULL), /* Failover by default. */
    createBoolConfig("replica-lazy-flush", "slave-lazy-flush", MODIFIABLE_CONFIG, server.repl_slave_lazy_flush, 0, NULL, NULL),
    createBoolConfig("replica-serve-stale-data", "slave-serve-stale-data", MODIFIABLE_CONFIG, server.repl_serve_stale_data, 1, NULL, NULL),
    createBoolConfig("replica-read-only", "slave-read-only", MODIFIABLE_CONFIG, server.repl_slave_ro, 1, NULL, NULL),
    createBoolConfig("replica-ignore-maxmemory", "slave-ignore-maxmemory", MODIFIABLE_CONFIG, server.repl_slave_ignore_maxmemory, 1, NULL, NULL),
    createBoolConfig("jemalloc-bg-thread", NULL, MODIFIABLE_CONFIG, server.jemalloc_bg_thread, 1, NULL, updateJemallocBgThread),
    createBoolConfig("activedefrag", NULL, MODIFIABLE_CONFIG, server.active_defrag_enabled, 0, isValidActiveDefrag, NULL),
    createBoolConfig("syslog-enabled", NULL, IMMUTABLE_CONFIG, server.syslog_enabled, 0, NULL, NULL),
    createBoolConfig("cluster-enabled", NULL, IMMUTABLE_CONFIG, server.cluster_enabled, 0, NULL, NULL),
    createBoolConfig("appendonly", NULL, MODIFIABLE_CONFIG, server.aof_enabled, 0, NULL, updateAppendonly),

    /* String Configs */
    createStringConfig("aclfile", NULL, IMMUTABLE_CONFIG, ALLOW_EMPTY_STRING, server.acl_filename, "", NULL, NULL),
    createStringConfig("unixsocket", NULL, IMMUTABLE_CONFIG, EMPTY_STRING_IS_NULL, server.unixsocket, NULL, NULL, NULL),
    createStringConfig("pidfile", NULL, IMMUTABLE_CONFIG, EMPTY_STRING_IS_NULL, server.pidfile, NULL, NULL, NULL),
    createStringConfig("replica-announce-ip", "slave-announce-ip", MODIFIABLE_CONFIG, EMPTY_STRING_IS_NULL, server.slave_announce_ip, NULL, NULL, NULL),
    createStringConfig("masteruser", NULL, MODIFIABLE_CONFIG, EMPTY_STRING_IS_NULL, server.masteruser, NULL, NULL, NULL),
    createStringConfig("masterauth", NULL, MODIFIABLE_CONFIG, EMPTY_STRING_IS_NULL, server.masterauth, NULL, NULL, NULL),
    createStringConfig("cluster-announce-ip", NULL, MODIFIABLE_CONFIG, EMPTY_STRING_IS_NULL, server.cluster_announce_ip, NULL, NULL, NULL),
    createStringConfig("syslog-ident", NULL, IMMUTABLE_CONFIG, ALLOW_EMPTY_STRING, server.syslog_ident, "redis", NULL, NULL),
    createStringConfig("dbfilename", NULL, MODIFIABLE_CONFIG, ALLOW_EMPTY_STRING, server.rdb_filename, "dump.rdb", isValidDBfilename, NULL),
    createStringConfig("appendfilename", NULL, IMMUTABLE_CONFIG, ALLOW_EMPTY_STRING, server.aof_filename, "appendonly.aof", isValidAOFfilename, NULL),

    /* Enum Configs */
    createEnumConfig("supervised", NULL, IMMUTABLE_CONFIG, supervised_mode_enum, server.supervised_mode, SUPERVISED_NONE, NULL, NULL),
    createEnumConfig("syslog-facility", NULL, IMMUTABLE_CONFIG, syslog_facility_enum, server.syslog_facility, LOG_LOCAL0, NULL, NULL),
    createEnumConfig("repl-diskless-load", NULL, MODIFIABLE_CONFIG, repl_diskless_load_enum, server.repl_diskless_load, REPL_DISKLESS_LOAD_DISABLED, NULL, NULL),
    createEnumConfig("loglevel", NULL, MODIFIABLE_CONFIG, loglevel_enum, server.verbosity, LL_NOTICE, NULL, NULL),
    createEnumConfig("maxmemory-policy", NULL, MODIFIABLE_CONFIG, maxmemory_policy_enum, server.maxmemory_policy, MAXMEMORY_NO_EVICTION, NULL, NULL),
    createEnumConfig("appendfsync", NULL, MODIFIABLE_CONFIG, aof_fsync_enum, server.aof_fsync, AOF_FSYNC_EVERYSEC, NULL, NULL),

    /* Integer configs */
    createIntConfig("databases", NULL, IMMUTABLE_CONFIG, 1, INT_MAX, server.dbnum, 16, INTEGER_CONFIG, NULL, NULL),
    createIntConfig("port", NULL, IMMUTABLE_CONFIG, 0, 65535, server.port, 6379, INTEGER_CONFIG, NULL, NULL), /* TCP port. */
    createIntConfig("io-threads", NULL, IMMUTABLE_CONFIG, 1, 512, server.io_threads_num, 1, INTEGER_CONFIG, NULL, NULL), /* Single threaded by default */
    createIntConfig("auto-aof-rewrite-percentage", NULL, MODIFIABLE_CONFIG, 0, INT_MAX, server.aof_rewrite_perc, 100, INTEGER_CONFIG, NULL, NULL),
    createIntConfig("cluster-replica-validity-factor", "cluster-slave-validity-factor", MODIFIABLE_CONFIG, 0, INT_MAX, server.cluster_slave_validity_factor, 10, INTEGER_CONFIG, NULL, NULL), /* Slave max data age factor. */
    createIntConfig("list-max-ziplist-size", NULL, MODIFIABLE_CONFIG, INT_MIN, INT_MAX, server.list_max_ziplist_size, -2, INTEGER_CONFIG, NULL, NULL),
    createIntConfig("tcp-keepalive", NULL, MODIFIABLE_CONFIG, 0, INT_MAX, server.tcpkeepalive, 300, INTEGER_CONFIG, NULL, NULL),
    createIntConfig("cluster-migration-barrier", NULL, MODIFIABLE_CONFIG, 0, INT_MAX, server.cluster_migration_barrier, 1, INTEGER_CONFIG, NULL, NULL),
    createIntConfig("active-defrag-cycle-min", NULL, MODIFIABLE_CONFIG, 1, 99, server.active_defrag_cycle_min, 1, INTEGER_CONFIG, NULL, NULL), /* Default: 1% CPU min (at lower threshold) */
    createIntConfig("active-defrag-cycle-max", NULL, MODIFIABLE_CONFIG, 1, 99, server.active_defrag_cycle_max, 25, INTEGER_CONFIG, NULL, NULL), /* Default: 25% CPU max (at upper threshold) */
    createIntConfig("active-defrag-threshold-lower", NULL, MODIFIABLE_CONFIG, 0, 1000, server.active_defrag_threshold_lower, 10, INTEGER_CONFIG, NULL, NULL), /* Default: don't defrag when fragmentation is below 10% */
    createIntConfig("active-defrag-threshold-upper", NULL, MODIFIABLE_CONFIG, 0, 1000, server.active_defrag_threshold_upper, 100, INTEGER_CONFIG, NULL, NULL), /* Default: maximum defrag force at 100% fragmentation */
    createIntConfig("lfu-log-factor", NULL, MODIFIABLE_CONFIG, 0, INT_MAX, server.lfu_log_factor, 10, INTEGER_CONFIG, NULL, NULL),
    createIntConfig("lfu-decay-time", NULL, MODIFIABLE_CONFIG, 0, INT_MAX, server.lfu_decay_time, 1, INTEGER_CONFIG, NULL, NULL),
    createIntConfig("replica-priority", "slave-priority", MODIFIABLE_CONFIG, 0, INT_MAX, server.slave_priority, 100, INTEGER_CONFIG, NULL, NULL),
    createIntConfig("repl-diskless-sync-delay", NULL, MODIFIABLE_CONFIG, 0, INT_MAX, server.repl_diskless_sync_delay, 5, INTEGER_CONFIG, NULL, NULL),
    createIntConfig("maxmemory-samples", NULL, MODIFIABLE_CONFIG, 1, INT_MAX, server.maxmemory_samples, 5, INTEGER_CONFIG, NULL, NULL),
    createIntConfig("timeout", NULL, MODIFIABLE_CONFIG, 0, INT_MAX, server.maxidletime, 0, INTEGER_CONFIG, NULL, NULL), /* Default client timeout: infinite */
    createIntConfig("replica-announce-port", "slave-announce-port", MODIFIABLE_CONFIG, 0, 65535, server.slave_announce_port, 0, INTEGER_CONFIG, NULL, NULL),
    createIntConfig("tcp-backlog", NULL, MODIFIABLE_CONFIG, 0, INT_MAX, server.tcp_backlog, 511, INTEGER_CONFIG, NULL, NULL), /* TCP listen backlog. */
    createIntConfig("cluster-announce-bus-port", NULL, MODIFIABLE_CONFIG, 0, 65535, server.cluster_announce_bus_port, 0, INTEGER_CONFIG, NULL, NULL), /* Default: Use +10000 offset. */
    createIntConfig("cluster-announce-port", NULL, MODIFIABLE_CONFIG, 0, 65535, server.cluster_announce_port, 0, INTEGER_CONFIG, NULL, NULL), /* Use server.port */
    createIntConfig("repl-timeout", NULL, MODIFIABLE_CONFIG, 1, INT_MAX, server.repl_timeout, 60, INTEGER_CONFIG, NULL, NULL),
    createIntConfig("repl-ping-replica-period", "repl-ping-slave-period", MODIFIABLE_CONFIG, 1, INT_MAX, server.repl_ping_slave_period, 10, INTEGER_CONFIG, NULL, NULL),
    createIntConfig("list-compress-depth", NULL, MODIFIABLE_CONFIG, 0, INT_MAX, server.list_compress_depth, 0, INTEGER_CONFIG, NULL, NULL),
    createIntConfig("rdb-key-save-delay", NULL, MODIFIABLE_CONFIG, 0, INT_MAX, server.rdb_key_save_delay, 0, INTEGER_CONFIG, NULL, NULL),
    createIntConfig("key-load-delay", NULL, MODIFIABLE_CONFIG, 0, INT_MAX, server.key_load_delay, 0, INTEGER_CONFIG, NULL, NULL),
    createIntConfig("tracking-table-max-fill", NULL, MODIFIABLE_CONFIG, 0, 100, server.tracking_table_max_fill, 10, INTEGER_CONFIG, NULL, NULL), /* Default: 10% tracking table max fill. */
    createIntConfig("active-expire-effort", NULL, MODIFIABLE_CONFIG, 1, 10, server.active_expire_effort, 1, INTEGER_CONFIG, NULL, NULL), /* From 1 to 10. */
    createIntConfig("hz", NULL, MODIFIABLE_CONFIG, 0, INT_MAX, server.config_hz, CONFIG_DEFAULT_HZ, INTEGER_CONFIG, NULL, updateHZ),
    createIntConfig("min-replicas-to-write", "min-slaves-to-write", MODIFIABLE_CONFIG, 0, INT_MAX, server.repl_min_slaves_to_write, 0, INTEGER_CONFIG, NULL, updateGoodSlaves),
    createIntConfig("min-replicas-max-lag", "min-slaves-max-lag", MODIFIABLE_CONFIG, 0, INT_MAX, server.repl_min_slaves_max_lag, 10, INTEGER_CONFIG, NULL, updateGoodSlaves),

    /* Unsigned int configs */
    createUIntConfig("maxclients", NULL, MODIFIABLE_CONFIG, 1, UINT_MAX, server.maxclients, 10000, INTEGER_CONFIG, NULL, updateMaxclients),

    /* Unsigned Long configs */
    createULongConfig("active-defrag-max-scan-fields", NULL, MODIFIABLE_CONFIG, 1, LONG_MAX, server.active_defrag_max_scan_fields, 1000, INTEGER_CONFIG, NULL, NULL), /* Default: keys with more than 1000 fields will be processed separately */
    createULongConfig("slowlog-max-len", NULL, MODIFIABLE_CONFIG, 0, LONG_MAX, server.slowlog_max_len, 128, INTEGER_CONFIG, NULL, NULL),

    /* Long Long configs */
    createLongLongConfig("lua-time-limit", NULL, MODIFIABLE_CONFIG, 0, LONG_MAX, server.lua_time_limit, 5000, INTEGER_CONFIG, NULL, NULL),/* milliseconds */
    createLongLongConfig("cluster-node-timeout", NULL, MODIFIABLE_CONFIG, 0, LLONG_MAX, server.cluster_node_timeout, 15000, INTEGER_CONFIG, NULL, NULL),
    createLongLongConfig("slowlog-log-slower-than", NULL, MODIFIABLE_CONFIG, -1, LLONG_MAX, server.slowlog_log_slower_than, 10000, INTEGER_CONFIG, NULL, NULL),
    createLongLongConfig("latency-monitor-threshold", NULL, MODIFIABLE_CONFIG, 0, LLONG_MAX, server.latency_monitor_threshold, 0, INTEGER_CONFIG, NULL, NULL),
    createLongLongConfig("proto-max-bulk-len", NULL, MODIFIABLE_CONFIG, 0, LONG_MAX, server.proto_max_bulk_len, 512ll*1024*1024, MEMORY_CONFIG, NULL, NULL), /* Bulk request max size */
    createLongLongConfig("stream-node-max-entries", NULL, MODIFIABLE_CONFIG, 0, LONG_MAX, server.stream_node_max_entries, 100, INTEGER_CONFIG, NULL, NULL),
    createLongLongConfig("repl-backlog-size", NULL, MODIFIABLE_CONFIG, 1, LONG_MAX, server.repl_backlog_size, 1024*1024, MEMORY_CONFIG, NULL, updateReplBacklogSize), /* Default: 1mb */

    /* Unsigned Long Long configs */
    createULongLongConfig("maxmemory", NULL, MODIFIABLE_CONFIG, 0, ULLONG_MAX, server.maxmemory, 0, MEMORY_CONFIG, NULL, updateMaxmemory),

    /* Size_t configs */
    createSizeTConfig("hash-max-ziplist-entries", NULL, MODIFIABLE_CONFIG, 0, LONG_MAX, server.hash_max_ziplist_entries, 512, INTEGER_CONFIG, NULL, NULL),
    createSizeTConfig("set-max-intset-entries", NULL, MODIFIABLE_CONFIG, 0, LONG_MAX, server.set_max_intset_entries, 512, INTEGER_CONFIG, NULL, NULL),
    createSizeTConfig("zset-max-ziplist-entries", NULL, MODIFIABLE_CONFIG, 0, LONG_MAX, server.zset_max_ziplist_entries, 128, INTEGER_CONFIG, NULL, NULL),
    createSizeTConfig("active-defrag-ignore-bytes", NULL, MODIFIABLE_CONFIG, 1, LONG_MAX, server.active_defrag_ignore_bytes, 100<<20, MEMORY_CONFIG, NULL, NULL), /* Default: don't defrag if frag overhead is below 100mb */
    createSizeTConfig("hash-max-ziplist-value", NULL, MODIFIABLE_CONFIG, 0, LONG_MAX, server.hash_max_ziplist_value, 64, MEMORY_CONFIG, NULL, NULL),
    createSizeTConfig("stream-node-max-bytes", NULL, MODIFIABLE_CONFIG, 0, LONG_MAX, server.stream_node_max_bytes, 4096, MEMORY_CONFIG, NULL, NULL),
    createSizeTConfig("zset-max-ziplist-value", NULL, MODIFIABLE_CONFIG, 0, LONG_MAX, server.zset_max_ziplist_value, 64, MEMORY_CONFIG, NULL, NULL),
    createSizeTConfig("hll-sparse-max-bytes", NULL, MODIFIABLE_CONFIG, 0, LONG_MAX, server.hll_sparse_max_bytes, 3000, MEMORY_CONFIG, NULL, NULL),

    /* Other configs */
    createTimeTConfig("repl-backlog-ttl", NULL, MODIFIABLE_CONFIG, 0, LONG_MAX, server.repl_backlog_time_limit, 60*60, INTEGER_CONFIG, NULL, NULL), /* Default: 1 hour */
    createOffTConfig("auto-aof-rewrite-min-size", NULL, MODIFIABLE_CONFIG, 0, LLONG_MAX, server.aof_rewrite_min_size, 64*1024*1024, MEMORY_CONFIG, NULL, NULL),

#ifdef USE_OPENSSL
    createIntConfig("tls-port", NULL, IMMUTABLE_CONFIG, 0, 65535, server.tls_port, 0, INTEGER_CONFIG, NULL, NULL), /* TCP port. */
    createBoolConfig("tls-cluster", NULL, MODIFIABLE_CONFIG, server.tls_cluster, 0, NULL, NULL),
    createBoolConfig("tls-replication", NULL, MODIFIABLE_CONFIG, server.tls_replication, 0, NULL, NULL),
    createBoolConfig("tls-auth-clients", NULL, MODIFIABLE_CONFIG, server.tls_auth_clients, 1, NULL, NULL),
    createBoolConfig("tls-prefer-server-ciphers", NULL, MODIFIABLE_CONFIG, server.tls_ctx_config.prefer_server_ciphers, 0, NULL, updateTlsCfgBool),
    createStringConfig("tls-cert-file", NULL, MODIFIABLE_CONFIG, EMPTY_STRING_IS_NULL, server.tls_ctx_config.cert_file, NULL, NULL, updateTlsCfg),
    createStringConfig("tls-key-file", NULL, MODIFIABLE_CONFIG, EMPTY_STRING_IS_NULL, server.tls_ctx_config.key_file, NULL, NULL, updateTlsCfg),
    createStringConfig("tls-dh-params-file", NULL, MODIFIABLE_CONFIG, EMPTY_STRING_IS_NULL, server.tls_ctx_config.dh_params_file, NULL, NULL, updateTlsCfg),
    createStringConfig("tls-ca-cert-file", NULL, MODIFIABLE_CONFIG, EMPTY_STRING_IS_NULL, server.tls_ctx_config.ca_cert_file, NULL, NULL, updateTlsCfg),
    createStringConfig("tls-ca-cert-dir", NULL, MODIFIABLE_CONFIG, EMPTY_STRING_IS_NULL, server.tls_ctx_config.ca_cert_dir, NULL, NULL, updateTlsCfg),
    createStringConfig("tls-protocols", NULL, MODIFIABLE_CONFIG, EMPTY_STRING_IS_NULL, server.tls_ctx_config.protocols, NULL, NULL, updateTlsCfg),
    createStringConfig("tls-ciphers", NULL, MODIFIABLE_CONFIG, EMPTY_STRING_IS_NULL, server.tls_ctx_config.ciphers, NULL, NULL, updateTlsCfg),
    createStringConfig("tls-ciphersuites", NULL, MODIFIABLE_CONFIG, EMPTY_STRING_IS_NULL, server.tls_ctx_config.ciphersuites, NULL, NULL, updateTlsCfg),
#endif

    /* NULL Terminator */
    {NULL}
};

/*-----------------------------------------------------------------------------
 * CONFIG command entry point
 *----------------------------------------------------------------------------*/

void configCommand(client *c) {
    /* Only allow CONFIG GET while loading. */
    if (server.loading && strcasecmp(c->argv[1]->ptr,"get")) {
        addReplyError(c,"Only CONFIG GET is allowed during loading");
        return;
    }

    if (c->argc == 2 && !strcasecmp(c->argv[1]->ptr,"help")) {
        const char *help[] = {
"GET <pattern> -- Return parameters matching the glob-like <pattern> and their values.",
"SET <parameter> <value> -- Set parameter to value.",
"RESETSTAT -- Reset statistics reported by INFO.",
"REWRITE -- Rewrite the configuration file.",
NULL
        };
        addReplyHelp(c, help);
    } else if (!strcasecmp(c->argv[1]->ptr,"set") && c->argc == 4) {
        configSetCommand(c);
    } else if (!strcasecmp(c->argv[1]->ptr,"get") && c->argc == 3) {
        configGetCommand(c);
    } else if (!strcasecmp(c->argv[1]->ptr,"resetstat") && c->argc == 2) {
        resetServerStats();
        resetCommandTableStats();
        addReply(c,shared.ok);
    } else if (!strcasecmp(c->argv[1]->ptr,"rewrite") && c->argc == 2) {
        if (server.configfile == NULL) {
            addReplyError(c,"The server is running without a config file");
            return;
        }
        if (rewriteConfig(server.configfile) == -1) {
            serverLog(LL_WARNING,"CONFIG REWRITE failed: %s", strerror(errno));
            addReplyErrorFormat(c,"Rewriting config file: %s", strerror(errno));
        } else {
            serverLog(LL_WARNING,"CONFIG REWRITE executed with success.");
            addReply(c,shared.ok);
        }
    } else {
        addReplySubcommandSyntaxError(c);
        return;
    }
}<|MERGE_RESOLUTION|>--- conflicted
+++ resolved
@@ -734,20 +734,6 @@
      * config_set_memory_field(name,var) */
     } config_set_memory_field(
       "client-query-buffer-limit",server.client_max_querybuf_len) {
-<<<<<<< HEAD
-    } config_set_memory_field("repl-backlog-size",ll) {
-        resizeReplicationBacklog(ll);
-    } config_set_memory_field("auto-aof-rewrite-min-size",ll) {
-        server.aof_rewrite_min_size = ll;
-
-    /* Enumeration fields.
-     * config_set_enum_field(name,var,enum_var) */
-    } config_set_enum_field(
-      "loglevel",server.verbosity,loglevel_enum) {
-    } config_set_enum_field(
-      "maxmemory-policy",server.maxmemory_policy,maxmemory_policy_enum) {
-    } config_set_enum_field(
-      "appendfsync",server.aof_fsync,aof_fsync_enum) {
 
     } config_set_numerical_field(
       "status-dump-interval-sec",server.status_dump_interval_sec,
@@ -755,8 +741,6 @@
       // reset interval.
       update_status_dump_interval(server.status_dump_interval_sec);
 
-=======
->>>>>>> ba287380
     /* Everyhing else is an error... */
     } config_set_else {
         addReplyErrorFormat(c,"Unsupported CONFIG parameter: %s",
@@ -839,92 +823,7 @@
     /* Numerical values */
     config_get_numerical_field("client-query-buffer-limit",server.client_max_querybuf_len);
     config_get_numerical_field("watchdog-period",server.watchdog_period);
-<<<<<<< HEAD
-    config_get_numerical_field("slave-priority",server.slave_priority);
-    config_get_numerical_field("replica-priority",server.slave_priority);
-    config_get_numerical_field("slave-announce-port",server.slave_announce_port);
-    config_get_numerical_field("replica-announce-port",server.slave_announce_port);
-    config_get_numerical_field("min-slaves-to-write",server.repl_min_slaves_to_write);
-    config_get_numerical_field("min-replicas-to-write",server.repl_min_slaves_to_write);
-    config_get_numerical_field("min-slaves-max-lag",server.repl_min_slaves_max_lag);
-    config_get_numerical_field("min-replicas-max-lag",server.repl_min_slaves_max_lag);
-    config_get_numerical_field("hz",server.config_hz);
-    config_get_numerical_field("cluster-node-timeout",server.cluster_node_timeout);
-    config_get_numerical_field("cluster-migration-barrier",server.cluster_migration_barrier);
-    config_get_numerical_field("cluster-slave-validity-factor",server.cluster_slave_validity_factor);
-    config_get_numerical_field("cluster-replica-validity-factor",server.cluster_slave_validity_factor);
-    config_get_numerical_field("repl-diskless-sync-delay",server.repl_diskless_sync_delay);
-    config_get_numerical_field("tcp-keepalive",server.tcpkeepalive);
     config_get_numerical_field("status-dump-interval-sec",get_status_dump_interval_sec());
-
-    /* Bool (yes/no) values */
-    config_get_bool_field("cluster-require-full-coverage",
-            server.cluster_require_full_coverage);
-    config_get_bool_field("cluster-slave-no-failover",
-            server.cluster_slave_no_failover);
-    config_get_bool_field("cluster-replica-no-failover",
-            server.cluster_slave_no_failover);
-    config_get_bool_field("no-appendfsync-on-rewrite",
-            server.aof_no_fsync_on_rewrite);
-    config_get_bool_field("slave-serve-stale-data",
-            server.repl_serve_stale_data);
-    config_get_bool_field("replica-serve-stale-data",
-            server.repl_serve_stale_data);
-    config_get_bool_field("slave-read-only",
-            server.repl_slave_ro);
-    config_get_bool_field("replica-read-only",
-            server.repl_slave_ro);
-    config_get_bool_field("slave-ignore-maxmemory",
-            server.repl_slave_ignore_maxmemory);
-    config_get_bool_field("replica-ignore-maxmemory",
-            server.repl_slave_ignore_maxmemory);
-    config_get_bool_field("stop-writes-on-bgsave-error",
-            server.stop_writes_on_bgsave_err);
-    config_get_bool_field("daemonize", server.daemonize);
-    config_get_bool_field("rdbcompression", server.rdb_compression);
-    config_get_bool_field("rdbchecksum", server.rdb_checksum);
-    config_get_bool_field("activerehashing", server.activerehashing);
-    config_get_bool_field("activedefrag", server.active_defrag_enabled);
-    config_get_bool_field("protected-mode", server.protected_mode);
-    config_get_bool_field("gopher-enabled", server.gopher_enabled);
-    config_get_bool_field("repl-disable-tcp-nodelay",
-            server.repl_disable_tcp_nodelay);
-    config_get_bool_field("repl-diskless-sync",
-            server.repl_diskless_sync);
-    config_get_bool_field("aof-rewrite-incremental-fsync",
-            server.aof_rewrite_incremental_fsync);
-    config_get_bool_field("rdb-save-incremental-fsync",
-            server.rdb_save_incremental_fsync);
-    config_get_bool_field("aof-load-truncated",
-            server.aof_load_truncated);
-    config_get_bool_field("aof-use-rdb-preamble",
-            server.aof_use_rdb_preamble);
-    config_get_bool_field("lazyfree-lazy-eviction",
-            server.lazyfree_lazy_eviction);
-    config_get_bool_field("lazyfree-lazy-expire",
-            server.lazyfree_lazy_expire);
-    config_get_bool_field("lazyfree-lazy-server-del",
-            server.lazyfree_lazy_server_del);
-    config_get_bool_field("slave-lazy-flush",
-            server.repl_slave_lazy_flush);
-    config_get_bool_field("replica-lazy-flush",
-            server.repl_slave_lazy_flush);
-    config_get_bool_field("dynamic-hz",
-            server.dynamic_hz);
-
-    /* Enum values */
-    config_get_enum_field("maxmemory-policy",
-            server.maxmemory_policy,maxmemory_policy_enum);
-    config_get_enum_field("loglevel",
-            server.verbosity,loglevel_enum);
-    config_get_enum_field("supervised",
-            server.supervised_mode,supervised_mode_enum);
-    config_get_enum_field("appendfsync",
-            server.aof_fsync,aof_fsync_enum);
-    config_get_enum_field("syslog-facility",
-            server.syslog_facility,syslog_facility_enum);
-=======
->>>>>>> ba287380
 
     /* Everything we can't handle with macros follows. */
 
