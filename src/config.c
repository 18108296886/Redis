--- conflicted
+++ resolved
@@ -379,13 +379,8 @@
         z_free(server.dbfilename);
         server.dbfilename = z_strdup(o->ptr);
     } else if (!strcasecmp(c->argv[2]->ptr,"requirepass")) {
-<<<<<<< HEAD
-        zfree(server.requirepass);
-        server.requirepass = ((char*)o->ptr)[0] ? zstrdup(o->ptr) : NULL;
-=======
         z_free(server.requirepass);
-        server.requirepass = z_strdup(o->ptr);
->>>>>>> fdc0a624
+        server.requirepass = ((char*)o->ptr)[0] ? z_strdup(o->ptr) : NULL;
     } else if (!strcasecmp(c->argv[2]->ptr,"masterauth")) {
         z_free(server.masterauth);
         server.masterauth = z_strdup(o->ptr);
