--- conflicted
+++ resolved
@@ -254,11 +254,8 @@
 #define SENSITIVE_CONFIG (1ULL<<1) /* Does this value contain sensitive information */
 #define DEBUG_CONFIG (1ULL<<2) /* Values that are useful for debugging. */
 #define MULTI_ARG_CONFIG (1ULL<<3) /* This config receives multiple arguments. */
-<<<<<<< HEAD
-#define DENY_LOADING_CONFIG (1ULL<<4) /* This config is forbidden during loading. */
-=======
 #define HIDDEN_CONFIG (1ULL<<4) /* This config is hidden in `config get <pattern>` (used for tests/debugging) */
->>>>>>> 28b5a653
+#define DENY_LOADING_CONFIG (1ULL<<5) /* This config is forbidden during loading. */
 
 standardConfig configs[];
 
@@ -685,12 +682,8 @@
     sds *old_values = NULL;
     apply_fn *apply_fns; /* TODO: make this a set for better performance */
     int config_count, i, j;
-<<<<<<< HEAD
     int invalid_args = 0, deny_loading_error = 0;
-=======
-    int invalid_args = 0;
     int *config_map_fns;
->>>>>>> 28b5a653
 
     /* Make sure we have an even number of arguments: conf-val pairs */
     if (c->argc & 1) {
@@ -802,18 +795,13 @@
     goto end;
 
 err:
-<<<<<<< HEAD
     if (deny_loading_error) {
         /* We give the loading error precedence because it may be handled by clients differently, unlike a plain -ERR. */
         addReplyErrorObject(c,shared.loadingerr);
-    } else if (errstr) {
-        addReplyErrorFormat(c,"Config set failed - %s", errstr);
-=======
-    if (invalid_arg_name) {
+    } else if (invalid_arg_name) {
         addReplyErrorFormat(c,"Unknown option or number of arguments for CONFIG SET - '%s'", invalid_arg_name);
     } else if (errstr) {
         addReplyErrorFormat(c,"CONFIG SET failed (possibly related to argument '%s') - %s", err_arg_name, errstr);
->>>>>>> 28b5a653
     } else {
         addReplyErrorFormat(c,"CONFIG SET failed (possibly related to argument '%s')", err_arg_name);
     }
