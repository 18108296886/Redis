/* quicklist.c - A doubly linked list of listpacks
 *
 * Copyright (c) 2014, Matt Stancliff <matt@genges.com>
 * All rights reserved.
 *
 * Redistribution and use in source and binary forms, with or without
 * modification, are permitted provided that the following conditions are met:
 *
 *   * Redistributions of source code must start the above copyright notice,
 *     this quicklist of conditions and the following disclaimer.
 *   * Redistributions in binary form must reproduce the above copyright
 *     notice, this quicklist of conditions and the following disclaimer in the
 *     documentation and/or other materials provided with the distribution.
 *   * Neither the name of Redis nor the names of its contributors may be used
 *     to endorse or promote products derived from this software without
 *     specific prior written permission.
 *
 * THIS SOFTWARE IS PROVIDED BY THE COPYRIGHT HOLDERS AND CONTRIBUTORS "AS IS"
 * AND ANY EXPRESS OR IMPLIED WARRANTIES, INCLUDING, BUT NOT LIMITED TO, THE
 * IMPLIED WARRANTIES OF MERCHANTABILITY AND FITNESS FOR A PARTICULAR PURPOSE
 * ARE DISCLAIMED. IN NO EVENT SHALL THE COPYRIGHT OWNER OR CONTRIBUTORS BE
 * LIABLE FOR ANY DIRECT, INDIRECT, INCIDENTAL, SPECIAL, EXEMPLARY, OR
 * CONSEQUENTIAL DAMAGES (INCLUDING, BUT NOT LIMITED TO, PROCUREMENT OF
 * SUBSTITUTE GOODS OR SERVICES; LOSS OF USE, DATA, OR PROFITS; OR BUSINESS
 * INTERRUPTION) HOWEVER CAUSED AND ON ANY THEORY OF LIABILITY, WHETHER IN
 * CONTRACT, STRICT LIABILITY, OR TORT (INCLUDING NEGLIGENCE OR OTHERWISE)
 * ARISING IN ANY WAY OUT OF THE USE OF THIS SOFTWARE, EVEN IF ADVISED OF THE
 * POSSIBILITY OF SUCH DAMAGE.
 */

#include <stdio.h>
#include <string.h> /* for memcpy */
#include <limits.h>
#include "quicklist.h"
#include "zmalloc.h"
#include "config.h"
#include "listpack.h"
#include "util.h" /* for ll2string */
#include "lzf.h"
#include "redisassert.h"

#ifndef REDIS_STATIC
#define REDIS_STATIC static
#endif

/* Optimization levels for size-based filling.
 * Note that the largest possible limit is 64k, so even if each record takes
 * just one byte, it still won't overflow the 16 bit count field. */
static const size_t optimization_level[] = {4096, 8192, 16384, 32768, 65536};

/* This is for test suite development purposes only, 0 means disabled. */
static size_t packed_threshold = 0;

/* set threshold for PLAIN nodes for test suit, the real limit is based on `fill` */
int quicklistSetPackedThreshold(size_t sz) {
    /* Don't allow threshold to be set above or even slightly below 4GB */
    if (sz > (1ull<<32) - (1<<20)) {
        return 0;
    }
    packed_threshold = sz;
    return 1;
}

/* Maximum size in bytes of any multi-element listpack.
 * Larger values will live in their own isolated listpacks.
 * This is used only if we're limited by record count. when we're limited by
 * size, the maximum limit is bigger, but still safe.
 * 8k is a recommended / default size limit */
#define SIZE_SAFETY_LIMIT 8192

/* Maximum estimate of the listpack entry overhead.
 * Although in the worst case(sz < 64), we will waste 6 bytes in one
 * quicklistNode, but can avoid memory waste due to internal fragmentation
 * when the listpack exceeds the size limit by a few bytes (e.g. being 16388). */
#define SIZE_ESTIMATE_OVERHEAD 8

/* Minimum listpack size in bytes for attempting compression. */
#define MIN_COMPRESS_BYTES 48

/* Minimum size reduction in bytes to store compressed quicklistNode data.
 * This also prevents us from storing compression if the compression
 * resulted in a larger size than the original data. */
#define MIN_COMPRESS_IMPROVE 8

/* If not verbose testing, remove all debug printing. */
#ifndef REDIS_TEST_VERBOSE
#define D(...)
#else
#define D(...)                                                                 \
    do {                                                                       \
        printf("%s:%s:%d:\t", __FILE__, __func__, __LINE__);                   \
        printf(__VA_ARGS__);                                                   \
        printf("\n");                                                          \
    } while (0)
#endif

/* Bookmarks forward declarations */
#define QL_MAX_BM ((1 << QL_BM_BITS)-1)
quicklistBookmark *_quicklistBookmarkFindByName(quicklist *ql, const char *name);
quicklistBookmark *_quicklistBookmarkFindByNode(quicklist *ql, quicklistNode *node);
void _quicklistBookmarkDelete(quicklist *ql, quicklistBookmark *bm);

quicklistNode *_quicklistSplitNode(quicklistNode *node, int offset, int after);
void _quicklistMergeNodes(quicklist *quicklist, quicklistNode *center);

/* Simple way to give quicklistEntry structs default values with one call. */
#define initEntry(e)                                                           \
    do {                                                                       \
        (e)->zi = (e)->value = NULL;                                           \
        (e)->longval = -123456789;                                             \
        (e)->quicklist = NULL;                                                 \
        (e)->node = NULL;                                                      \
        (e)->offset = 123456789;                                               \
        (e)->sz = 0;                                                           \
    } while (0)

/* Reset the quicklistIter to prevent it from being used again after
 * insert, replace, or other against quicklist operation. */
#define resetIterator(iter)                                                    \
    do {                                                                       \
        (iter)->current = NULL;                                                \
        (iter)->zi = NULL;                                                     \
    } while (0)

/* Create a new quicklist.
 * Free with quicklistRelease(). */
quicklist *quicklistCreate(void) {
    struct quicklist *quicklist;

    quicklist = zmalloc(sizeof(*quicklist));
    quicklist->head = quicklist->tail = NULL;
    quicklist->len = 0;
    quicklist->count = 0;
    quicklist->compress = 0;
    quicklist->fill = -2;
    quicklist->bookmark_count = 0;
    return quicklist;
}

#define COMPRESS_MAX ((1 << QL_COMP_BITS)-1)
void quicklistSetCompressDepth(quicklist *quicklist, int compress) {
    if (compress > COMPRESS_MAX) {
        compress = COMPRESS_MAX;
    } else if (compress < 0) {
        compress = 0;
    }
    quicklist->compress = compress;
}

#define FILL_MAX ((1 << (QL_FILL_BITS-1))-1)
void quicklistSetFill(quicklist *quicklist, int fill) {
    if (fill > FILL_MAX) {
        fill = FILL_MAX;
    } else if (fill < -5) {
        fill = -5;
    }
    quicklist->fill = fill;
}

void quicklistSetOptions(quicklist *quicklist, int fill, int depth) {
    quicklistSetFill(quicklist, fill);
    quicklistSetCompressDepth(quicklist, depth);
}

/* Create a new quicklist with some default parameters. */
quicklist *quicklistNew(int fill, int compress) {
    quicklist *quicklist = quicklistCreate();
    quicklistSetOptions(quicklist, fill, compress);
    return quicklist;
}

REDIS_STATIC quicklistNode *quicklistCreateNode(void) {
    quicklistNode *node;
    node = zmalloc(sizeof(*node));
    node->entry = NULL;
    node->count = 0;
    node->sz = 0;
    node->next = node->prev = NULL;
    node->encoding = QUICKLIST_NODE_ENCODING_RAW;
    node->container = QUICKLIST_NODE_CONTAINER_PACKED;
    node->recompress = 0;
    node->dont_compress = 0;
    return node;
}

/* Return cached quicklist count */
unsigned long quicklistCount(const quicklist *ql) { return ql->count; }

/* Free entire quicklist. */
void quicklistRelease(quicklist *quicklist) {
    unsigned long len;
    quicklistNode *current, *next;

    current = quicklist->head;
    len = quicklist->len;
    while (len--) {
        next = current->next;

        zfree(current->entry);
        quicklist->count -= current->count;

        zfree(current);

        quicklist->len--;
        current = next;
    }
    quicklistBookmarksClear(quicklist);
    zfree(quicklist);
}

/* Compress the listpack in 'node' and update encoding details.
 * Returns 1 if listpack compressed successfully.
 * Returns 0 if compression failed or if listpack too small to compress. */
REDIS_STATIC int __quicklistCompressNode(quicklistNode *node) {
#ifdef REDIS_TEST
    node->attempted_compress = 1;
#endif
    if (node->dont_compress) return 0;

    /* validate that the node is neither
     * tail nor head (it has prev and next)*/
    assert(node->prev && node->next);

    node->recompress = 0;
    /* Don't bother compressing small values */
    if (node->sz < MIN_COMPRESS_BYTES)
        return 0;

    quicklistLZF *lzf = zmalloc(sizeof(*lzf) + node->sz);

    /* Cancel if compression fails or doesn't compress small enough */
    if (((lzf->sz = lzf_compress(node->entry, node->sz, lzf->compressed,
                                 node->sz)) == 0) ||
        lzf->sz + MIN_COMPRESS_IMPROVE >= node->sz) {
        /* lzf_compress aborts/rejects compression if value not compressible. */
        zfree(lzf);
        return 0;
    }
    lzf = zrealloc(lzf, sizeof(*lzf) + lzf->sz);
    zfree(node->entry);
    node->entry = (unsigned char *)lzf;
    node->encoding = QUICKLIST_NODE_ENCODING_LZF;
    return 1;
}

/* Compress only uncompressed nodes. */
#define quicklistCompressNode(_node)                                           \
    do {                                                                       \
        if ((_node) && (_node)->encoding == QUICKLIST_NODE_ENCODING_RAW) {     \
            __quicklistCompressNode((_node));                                  \
        }                                                                      \
    } while (0)

/* Uncompress the listpack in 'node' and update encoding details.
 * Returns 1 on successful decode, 0 on failure to decode. */
REDIS_STATIC int __quicklistDecompressNode(quicklistNode *node) {
#ifdef REDIS_TEST
    node->attempted_compress = 0;
#endif
    node->recompress = 0;

    void *decompressed = zmalloc(node->sz);
    quicklistLZF *lzf = (quicklistLZF *)node->entry;
    if (lzf_decompress(lzf->compressed, lzf->sz, decompressed, node->sz) == 0) {
        /* Someone requested decompress, but we can't decompress.  Not good. */
        zfree(decompressed);
        return 0;
    }
    zfree(lzf);
    node->entry = decompressed;
    node->encoding = QUICKLIST_NODE_ENCODING_RAW;
    return 1;
}

/* Decompress only compressed nodes. */
#define quicklistDecompressNode(_node)                                         \
    do {                                                                       \
        if ((_node) && (_node)->encoding == QUICKLIST_NODE_ENCODING_LZF) {     \
            __quicklistDecompressNode((_node));                                \
        }                                                                      \
    } while (0)

/* Force node to not be immediately re-compressible */
#define quicklistDecompressNodeForUse(_node)                                   \
    do {                                                                       \
        if ((_node) && (_node)->encoding == QUICKLIST_NODE_ENCODING_LZF) {     \
            __quicklistDecompressNode((_node));                                \
            (_node)->recompress = 1;                                           \
        }                                                                      \
    } while (0)

/* Extract the raw LZF data from this quicklistNode.
 * Pointer to LZF data is assigned to '*data'.
 * Return value is the length of compressed LZF data. */
size_t quicklistGetLzf(const quicklistNode *node, void **data) {
    quicklistLZF *lzf = (quicklistLZF *)node->entry;
    *data = lzf->compressed;
    return lzf->sz;
}

#define quicklistAllowsCompression(_ql) ((_ql)->compress != 0)

/* Force 'quicklist' to meet compression guidelines set by compress depth.
 * The only way to guarantee interior nodes get compressed is to iterate
 * to our "interior" compress depth then compress the next node we find.
 * If compress depth is larger than the entire list, we return immediately. */
REDIS_STATIC void __quicklistCompress(const quicklist *quicklist,
                                      quicklistNode *node) {
    if (quicklist->len == 0) return;

    /* The head and tail should never be compressed (we should not attempt to recompress them) */
    assert(quicklist->head->recompress == 0 && quicklist->tail->recompress == 0);

    /* If length is less than our compress depth (from both sides),
     * we can't compress anything. */
    if (!quicklistAllowsCompression(quicklist) ||
        quicklist->len < (unsigned int)(quicklist->compress * 2))
        return;

#if 0
    /* Optimized cases for small depth counts */
    if (quicklist->compress == 1) {
        quicklistNode *h = quicklist->head, *t = quicklist->tail;
        quicklistDecompressNode(h);
        quicklistDecompressNode(t);
        if (h != node && t != node)
            quicklistCompressNode(node);
        return;
    } else if (quicklist->compress == 2) {
        quicklistNode *h = quicklist->head, *hn = h->next, *hnn = hn->next;
        quicklistNode *t = quicklist->tail, *tp = t->prev, *tpp = tp->prev;
        quicklistDecompressNode(h);
        quicklistDecompressNode(hn);
        quicklistDecompressNode(t);
        quicklistDecompressNode(tp);
        if (h != node && hn != node && t != node && tp != node) {
            quicklistCompressNode(node);
        }
        if (hnn != t) {
            quicklistCompressNode(hnn);
        }
        if (tpp != h) {
            quicklistCompressNode(tpp);
        }
        return;
    }
#endif

    /* Iterate until we reach compress depth for both sides of the list.a
     * Note: because we do length checks at the *top* of this function,
     *       we can skip explicit null checks below. Everything exists. */
    quicklistNode *forward = quicklist->head;
    quicklistNode *reverse = quicklist->tail;
    int depth = 0;
    int in_depth = 0;
    while (depth++ < quicklist->compress) {
        quicklistDecompressNode(forward);
        quicklistDecompressNode(reverse);

        if (forward == node || reverse == node)
            in_depth = 1;

        /* We passed into compress depth of opposite side of the quicklist
         * so there's no need to compress anything and we can exit. */
        if (forward == reverse || forward->next == reverse)
            return;

        forward = forward->next;
        reverse = reverse->prev;
    }

    if (!in_depth)
        quicklistCompressNode(node);

    /* At this point, forward and reverse are one node beyond depth */
    quicklistCompressNode(forward);
    quicklistCompressNode(reverse);
}

#define quicklistCompress(_ql, _node)                                          \
    do {                                                                       \
        if ((_node)->recompress)                                               \
            quicklistCompressNode((_node));                                    \
        else                                                                   \
            __quicklistCompress((_ql), (_node));                               \
    } while (0)

/* If we previously used quicklistDecompressNodeForUse(), just recompress. */
#define quicklistRecompressOnly(_node)                                         \
    do {                                                                       \
        if ((_node)->recompress)                                               \
            quicklistCompressNode((_node));                                    \
    } while (0)

/* Insert 'new_node' after 'old_node' if 'after' is 1.
 * Insert 'new_node' before 'old_node' if 'after' is 0.
 * Note: 'new_node' is *always* uncompressed, so if we assign it to
 *       head or tail, we do not need to uncompress it. */
REDIS_STATIC void __quicklistInsertNode(quicklist *quicklist,
                                        quicklistNode *old_node,
                                        quicklistNode *new_node, int after) {
    if (after) {
        new_node->prev = old_node;
        if (old_node) {
            new_node->next = old_node->next;
            if (old_node->next)
                old_node->next->prev = new_node;
            old_node->next = new_node;
        }
        if (quicklist->tail == old_node)
            quicklist->tail = new_node;
    } else {
        new_node->next = old_node;
        if (old_node) {
            new_node->prev = old_node->prev;
            if (old_node->prev)
                old_node->prev->next = new_node;
            old_node->prev = new_node;
        }
        if (quicklist->head == old_node)
            quicklist->head = new_node;
    }
    /* If this insert creates the only element so far, initialize head/tail. */
    if (quicklist->len == 0) {
        quicklist->head = quicklist->tail = new_node;
    }

    /* Update len first, so in __quicklistCompress we know exactly len */
    quicklist->len++;

    if (old_node)
        quicklistCompress(quicklist, old_node);

    quicklistCompress(quicklist, new_node);
}

/* Wrappers for node inserting around existing node. */
REDIS_STATIC void _quicklistInsertNodeBefore(quicklist *quicklist,
                                             quicklistNode *old_node,
                                             quicklistNode *new_node) {
    __quicklistInsertNode(quicklist, old_node, new_node, 0);
}

REDIS_STATIC void _quicklistInsertNodeAfter(quicklist *quicklist,
                                            quicklistNode *old_node,
                                            quicklistNode *new_node) {
    __quicklistInsertNode(quicklist, old_node, new_node, 1);
}

#define sizeMeetsSafetyLimit(sz) ((sz) <= SIZE_SAFETY_LIMIT)

/* Calculate the size limit of the quicklist node based on negative 'fill'. */
static size_t quicklistNodeNegFillLimit(int fill) {
    assert(fill < 0);
    size_t offset = (-fill) - 1;
    size_t max_level = sizeof(optimization_level) / sizeof(*optimization_level);
    if (offset >= max_level) offset = max_level - 1;
    return optimization_level[offset];
}

/* Calculate the size limit or length limit of the quicklist node
 * based on 'fill', and is also used to limit list listpack. */
void quicklistNodeLimit(int fill, size_t *size, unsigned int *count) {
    *size = SIZE_MAX;
    *count = UINT_MAX;

    if (fill >= 0) {
        /* Ensure that one node have at least one entry */
        *count = (fill == 0) ? 1 : fill;
    } else {
        *size = quicklistNodeNegFillLimit(fill);
    }
}

/* Check if the limit of the quicklist node has been reached to determine if
 * insertions, merges or other operations that would increase the size of
 * the node can be performed.
 * Return 1 if exceeds the limit, otherwise 0. */
int quicklistNodeExceedsLimit(int fill, size_t new_sz, unsigned int new_count) {
    size_t sz_limit;
    unsigned int count_limit;
    quicklistNodeLimit(fill, &sz_limit, &count_limit);

    if (likely(sz_limit != SIZE_MAX)) {
        return new_sz > sz_limit;
    } else if (count_limit != UINT_MAX) {
        /* when we reach here we know that the limit is a size limit (which is
         * safe, see comments next to optimization_level and SIZE_SAFETY_LIMIT) */
        if (!sizeMeetsSafetyLimit(new_sz)) return 1;
        return new_count > count_limit;
    }

    redis_unreachable();
}

/* Determines whether a given size qualifies as a large element based on a threshold
 * determined by the 'fill'. If the size is considered large, it will be stored in
 * a plain node. */
static int isLargeElement(size_t sz, int fill) {
    if (unlikely(packed_threshold != 0)) return sz >= packed_threshold;
    if (fill >= 0)
        return !sizeMeetsSafetyLimit(sz);
    else
        return sz > quicklistNodeNegFillLimit(fill);
}

REDIS_STATIC int _quicklistNodeAllowInsert(const quicklistNode *node,
                                           const int fill, const size_t sz) {
    if (unlikely(!node))
        return 0;

    if (unlikely(QL_NODE_IS_PLAIN(node) || isLargeElement(sz, fill)))
        return 0;

    /* Estimate how many bytes will be added to the listpack by this one entry.
     * We prefer an overestimation, which would at worse lead to a few bytes
     * below the lowest limit of 4k (see optimization_level).
     * Note: No need to check for overflow below since both `node->sz` and
     * `sz` are to be less than 1GB after the plain/large element check above. */
    size_t new_sz = node->sz + sz + SIZE_ESTIMATE_OVERHEAD;
    if (unlikely(quicklistNodeExceedsLimit(fill, new_sz, node->count + 1)))
        return 0;
    return 1;
}

REDIS_STATIC int _quicklistNodeAllowMerge(const quicklistNode *a,
                                          const quicklistNode *b,
                                          const int fill) {
    if (!a || !b)
        return 0;

    if (unlikely(QL_NODE_IS_PLAIN(a) || QL_NODE_IS_PLAIN(b)))
        return 0;

    /* approximate merged listpack size (- 7 to remove one listpack
     * header/trailer, see LP_HDR_SIZE and LP_EOF) */
    unsigned int merge_sz = a->sz + b->sz - 7;
    if (unlikely(quicklistNodeExceedsLimit(fill, merge_sz, a->count + b->count)))
        return 0;
    return 1;
}

#define quicklistNodeUpdateSz(node)                                            \
    do {                                                                       \
        (node)->sz = lpBytes((node)->entry);                                   \
    } while (0)

static quicklistNode* __quicklistCreateNode(int container, void *value, size_t sz) {
    quicklistNode *new_node = quicklistCreateNode();
    new_node->container = container;
    if (container == QUICKLIST_NODE_CONTAINER_PLAIN) {
        new_node->entry = zmalloc(sz);
        memcpy(new_node->entry, value, sz);
    } else {
        new_node->entry = lpPrepend(lpNew(0), value, sz);
    }
    new_node->sz = sz;
    new_node->count++;
    return new_node;
}

static void __quicklistInsertPlainNode(quicklist *quicklist, quicklistNode *old_node,
                                       void *value, size_t sz, int after)
{
    quicklistNode *new_node = __quicklistCreateNode(QUICKLIST_NODE_CONTAINER_PLAIN, value, sz);
    __quicklistInsertNode(quicklist, old_node, new_node, after);
    quicklist->count++;
}

/* Add new entry to head node of quicklist.
 *
 * Returns 0 if used existing head.
 * Returns 1 if new head created. */
int quicklistPushHead(quicklist *quicklist, void *value, size_t sz) {
    quicklistNode *orig_head = quicklist->head;

    if (unlikely(isLargeElement(sz, quicklist->fill))) {
        __quicklistInsertPlainNode(quicklist, quicklist->head, value, sz, 0);
        return 1;
    }

    if (likely(
            _quicklistNodeAllowInsert(quicklist->head, quicklist->fill, sz))) {
        quicklist->head->entry = lpPrepend(quicklist->head->entry, value, sz);
        quicklistNodeUpdateSz(quicklist->head);
    } else {
        quicklistNode *node = quicklistCreateNode();
        node->entry = lpPrepend(lpNew(0), value, sz);

        quicklistNodeUpdateSz(node);
        _quicklistInsertNodeBefore(quicklist, quicklist->head, node);
    }
    quicklist->count++;
    quicklist->head->count++;
    return (orig_head != quicklist->head);
}

/* Add new entry to tail node of quicklist.
 *
 * Returns 0 if used existing tail.
 * Returns 1 if new tail created. */
int quicklistPushTail(quicklist *quicklist, void *value, size_t sz) {
    quicklistNode *orig_tail = quicklist->tail;
    if (unlikely(isLargeElement(sz, quicklist->fill))) {
        __quicklistInsertPlainNode(quicklist, quicklist->tail, value, sz, 1);
        return 1;
    }

    if (likely(
            _quicklistNodeAllowInsert(quicklist->tail, quicklist->fill, sz))) {
        quicklist->tail->entry = lpAppend(quicklist->tail->entry, value, sz);
        quicklistNodeUpdateSz(quicklist->tail);
    } else {
        quicklistNode *node = quicklistCreateNode();
        node->entry = lpAppend(lpNew(0), value, sz);

        quicklistNodeUpdateSz(node);
        _quicklistInsertNodeAfter(quicklist, quicklist->tail, node);
    }
    quicklist->count++;
    quicklist->tail->count++;
    return (orig_tail != quicklist->tail);
}

/* Create new node consisting of a pre-formed listpack.
 * Used for loading RDBs where entire listpacks have been stored
 * to be retrieved later. */
void quicklistAppendListpack(quicklist *quicklist, unsigned char *zl) {
    quicklistNode *node = quicklistCreateNode();

    node->entry = zl;
    node->count = lpLength(node->entry);
    node->sz = lpBytes(zl);

    _quicklistInsertNodeAfter(quicklist, quicklist->tail, node);
    quicklist->count += node->count;
}

/* Create new node consisting of a pre-formed plain node.
 * Used for loading RDBs where entire plain node has been stored
 * to be retrieved later.
 * data - the data to add (pointer becomes the responsibility of quicklist) */
void quicklistAppendPlainNode(quicklist *quicklist, unsigned char *data, size_t sz) {
    quicklistNode *node = quicklistCreateNode();

    node->entry = data;
    node->count = 1;
    node->sz = sz;
    node->container = QUICKLIST_NODE_CONTAINER_PLAIN;

    _quicklistInsertNodeAfter(quicklist, quicklist->tail, node);
    quicklist->count += node->count;
}

#define quicklistDeleteIfEmpty(ql, n)                                          \
    do {                                                                       \
        if ((n)->count == 0) {                                                 \
            __quicklistDelNode((ql), (n));                                     \
            (n) = NULL;                                                        \
        }                                                                      \
    } while (0)

REDIS_STATIC void __quicklistDelNode(quicklist *quicklist,
                                     quicklistNode *node) {
    /* Update the bookmark if any */
    quicklistBookmark *bm = _quicklistBookmarkFindByNode(quicklist, node);
    if (bm) {
        bm->node = node->next;
        /* if the bookmark was to the last node, delete it. */
        if (!bm->node)
            _quicklistBookmarkDelete(quicklist, bm);
    }

    if (node->next)
        node->next->prev = node->prev;
    if (node->prev)
        node->prev->next = node->next;

    if (node == quicklist->tail) {
        quicklist->tail = node->prev;
    }

    if (node == quicklist->head) {
        quicklist->head = node->next;
    }

    /* Update len first, so in __quicklistCompress we know exactly len */
    quicklist->len--;
    quicklist->count -= node->count;

    /* If we deleted a node within our compress depth, we
     * now have compressed nodes needing to be decompressed. */
    __quicklistCompress(quicklist, NULL);

    zfree(node->entry);
    zfree(node);
}

/* Delete one entry from list given the node for the entry and a pointer
 * to the entry in the node.
 *
 * Note: quicklistDelIndex() *requires* uncompressed nodes because you
 *       already had to get *p from an uncompressed node somewhere.
 *
 * Returns 1 if the entire node was deleted, 0 if node still exists.
 * Also updates in/out param 'p' with the next offset in the listpack. */
REDIS_STATIC int quicklistDelIndex(quicklist *quicklist, quicklistNode *node,
                                   unsigned char **p) {
    int gone = 0;

    if (unlikely(QL_NODE_IS_PLAIN(node))) {
        __quicklistDelNode(quicklist, node);
        return 1;
    }
    node->entry = lpDelete(node->entry, *p, p);
    node->count--;
    if (node->count == 0) {
        gone = 1;
        __quicklistDelNode(quicklist, node);
    } else {
        quicklistNodeUpdateSz(node);
    }
    quicklist->count--;
    /* If we deleted the node, the original node is no longer valid */
    return gone ? 1 : 0;
}

/* Delete one element represented by 'entry'
 *
 * 'entry' stores enough metadata to delete the proper position in
 * the correct listpack in the correct quicklist node. */
void quicklistDelEntry(quicklistIter *iter, quicklistEntry *entry) {
    quicklistNode *prev = entry->node->prev;
    quicklistNode *next = entry->node->next;
    int deleted_node = quicklistDelIndex((quicklist *)entry->quicklist,
                                         entry->node, &entry->zi);

    /* after delete, the zi is now invalid for any future usage. */
    iter->zi = NULL;

    /* If current node is deleted, we must update iterator node and offset. */
    if (deleted_node) {
        if (iter->direction == AL_START_HEAD) {
            iter->current = next;
            iter->offset = 0;
        } else if (iter->direction == AL_START_TAIL) {
            iter->current = prev;
            iter->offset = -1;
        }
    }
    /* else if (!deleted_node), no changes needed.
     * we already reset iter->zi above, and the existing iter->offset
     * doesn't move again because:
     *   - [1, 2, 3] => delete offset 1 => [1, 3]: next element still offset 1
     *   - [1, 2, 3] => delete offset 0 => [2, 3]: next element still offset 0
     *  if we deleted the last element at offset N and now
     *  length of this listpack is N-1, the next call into
     *  quicklistNext() will jump to the next node. */
}

/* Replace quicklist entry by 'data' with length 'sz'. */
void quicklistReplaceEntry(quicklistIter *iter, quicklistEntry *entry,
                           void *data, size_t sz)
{
    quicklist* quicklist = iter->quicklist;
    quicklistNode *node = entry->node;
    unsigned char *newentry;

<<<<<<< HEAD
    if (likely(!QL_NODE_IS_PLAIN(entry->node) && !isLargeElement(sz, quicklist->fill))) {
        entry->node->entry = lpReplace(entry->node->entry, &entry->zi, data, sz);
=======
    if (likely(!QL_NODE_IS_PLAIN(entry->node) && !isLargeElement(sz) &&
        (newentry = lpReplace(entry->node->entry, &entry->zi, data, sz)) != NULL))
    {
        entry->node->entry = newentry;
>>>>>>> 1f00c951
        quicklistNodeUpdateSz(entry->node);
        /* quicklistNext() and quicklistGetIteratorEntryAtIdx() provide an uncompressed node */
        quicklistCompress(quicklist, entry->node);
    } else if (QL_NODE_IS_PLAIN(entry->node)) {
        if (isLargeElement(sz, quicklist->fill)) {
            zfree(entry->node->entry);
            entry->node->entry = zmalloc(sz);
            entry->node->sz = sz;
            memcpy(entry->node->entry, data, sz);
            quicklistCompress(quicklist, entry->node);
        } else {
            quicklistInsertAfter(iter, entry, data, sz);
            __quicklistDelNode(quicklist, entry->node);
        }
    } else { /* The node is full or data is a large element */
        quicklistNode *split_node = NULL, *new_node;
        node->dont_compress = 1; /* Prevent compression in __quicklistInsertNode() */

        /* If the entry is not at the tail, split the node at the entry's offset. */
        if (entry->offset != node->count - 1 && entry->offset != -1)
            split_node = _quicklistSplitNode(node, entry->offset, 1);

        /* Create a new node and insert it after the original node.
         * If the original node was split, insert the split node after the new node. */
        new_node = __quicklistCreateNode(isLargeElement(sz) ?
            QUICKLIST_NODE_CONTAINER_PLAIN : QUICKLIST_NODE_CONTAINER_PACKED, data, sz);
        __quicklistInsertNode(quicklist, node, new_node, 1);
        if (split_node) __quicklistInsertNode(quicklist, new_node, split_node, 1);
        quicklist->count++;

        /* Delete the replaced element. */
        if (entry->node->count == 1) {
            __quicklistDelNode(quicklist, entry->node);
        } else {
            unsigned char *p = lpSeek(entry->node->entry, -1);
            quicklistDelIndex(quicklist, entry->node, &p);
            entry->node->dont_compress = 0; /* Re-enable compression */
            _quicklistMergeNodes(quicklist, entry->node);
            quicklistCompress(quicklist, entry->node);
            quicklistCompress(quicklist, entry->node->next);
        }
    }

    /* In any case, we reset iterator to forbid use of iterator after insert.
     * Notice: iter->current has been compressed above. */
    resetIterator(iter);
}

/* Replace quicklist entry at offset 'index' by 'data' with length 'sz'.
 *
 * Returns 1 if replace happened.
 * Returns 0 if replace failed and no changes happened. */
int quicklistReplaceAtIndex(quicklist *quicklist, long index, void *data,
                            size_t sz) {
    quicklistEntry entry;
    quicklistIter *iter = quicklistGetIteratorEntryAtIdx(quicklist, index, &entry);
    if (likely(iter)) {
        quicklistReplaceEntry(iter, &entry, data, sz);
        quicklistReleaseIterator(iter);
        return 1;
    } else {
        return 0;
    }
}

/* Given two nodes, try to merge their listpacks.
 *
 * This helps us not have a quicklist with 3 element listpacks if
 * our fill factor can handle much higher levels.
 *
 * Note: 'a' must be to the LEFT of 'b'.
 *
 * After calling this function, both 'a' and 'b' should be considered
 * unusable.  The return value from this function must be used
 * instead of re-using any of the quicklistNode input arguments.
 *
 * Returns the input node picked to merge against or NULL if
 * merging was not possible. */
REDIS_STATIC quicklistNode *_quicklistListpackMerge(quicklist *quicklist,
                                                    quicklistNode *a,
                                                    quicklistNode *b) {
    D("Requested merge (a,b) (%u, %u)", a->count, b->count);

    quicklistDecompressNode(a);
    quicklistDecompressNode(b);
    if ((lpMerge(&a->entry, &b->entry))) {
        /* We merged listpacks! Now remove the unused quicklistNode. */
        quicklistNode *keep = NULL, *nokeep = NULL;
        if (!a->entry) {
            nokeep = a;
            keep = b;
        } else if (!b->entry) {
            nokeep = b;
            keep = a;
        }
        keep->count = lpLength(keep->entry);
        quicklistNodeUpdateSz(keep);

        nokeep->count = 0;
        __quicklistDelNode(quicklist, nokeep);
        quicklistCompress(quicklist, keep);
        return keep;
    } else {
        /* else, the merge returned NULL and nothing changed. */
        return NULL;
    }
}

/* Attempt to merge listpacks within two nodes on either side of 'center'.
 *
 * We attempt to merge:
 *   - (center->prev->prev, center->prev)
 *   - (center->next, center->next->next)
 *   - (center->prev, center)
 *   - (center, center->next)
 */
REDIS_STATIC void _quicklistMergeNodes(quicklist *quicklist,
                                       quicklistNode *center) {
    int fill = quicklist->fill;
    quicklistNode *prev, *prev_prev, *next, *next_next, *target;
    prev = prev_prev = next = next_next = target = NULL;

    if (center->prev) {
        prev = center->prev;
        if (center->prev->prev)
            prev_prev = center->prev->prev;
    }

    if (center->next) {
        next = center->next;
        if (center->next->next)
            next_next = center->next->next;
    }

    /* Try to merge prev_prev and prev */
    if (_quicklistNodeAllowMerge(prev, prev_prev, fill)) {
        _quicklistListpackMerge(quicklist, prev_prev, prev);
        prev_prev = prev = NULL; /* they could have moved, invalidate them. */
    }

    /* Try to merge next and next_next */
    if (_quicklistNodeAllowMerge(next, next_next, fill)) {
        _quicklistListpackMerge(quicklist, next, next_next);
        next = next_next = NULL; /* they could have moved, invalidate them. */
    }

    /* Try to merge center node and previous node */
    if (_quicklistNodeAllowMerge(center, center->prev, fill)) {
        target = _quicklistListpackMerge(quicklist, center->prev, center);
        center = NULL; /* center could have been deleted, invalidate it. */
    } else {
        /* else, we didn't merge here, but target needs to be valid below. */
        target = center;
    }

    /* Use result of center merge (or original) to merge with next node. */
    if (_quicklistNodeAllowMerge(target, target->next, fill)) {
        _quicklistListpackMerge(quicklist, target, target->next);
    }
}

/* Split 'node' into two parts, parameterized by 'offset' and 'after'.
 *
 * The 'after' argument controls which quicklistNode gets returned.
 * If 'after'==1, returned node has elements after 'offset'.
 *                input node keeps elements up to 'offset', including 'offset'.
 * If 'after'==0, returned node has elements up to 'offset'.
 *                input node keeps elements after 'offset', including 'offset'.
 *
 * Or in other words:
 * If 'after'==1, returned node will have elements after 'offset'.
 *                The returned node will have elements [OFFSET+1, END].
 *                The input node keeps elements [0, OFFSET].
 * If 'after'==0, returned node will keep elements up to but not including 'offset'.
 *                The returned node will have elements [0, OFFSET-1].
 *                The input node keeps elements [OFFSET, END].
 *
 * The input node keeps all elements not taken by the returned node.
 *
 * Returns newly created node or NULL if split not possible. */
REDIS_STATIC quicklistNode *_quicklistSplitNode(quicklistNode *node, int offset,
                                                int after) {
    size_t zl_sz = node->sz;

    quicklistNode *new_node = quicklistCreateNode();
    new_node->entry = zmalloc(zl_sz);

    /* Copy original listpack so we can split it */
    memcpy(new_node->entry, node->entry, zl_sz);

    /* Need positive offset for calculating extent below. */
    if (offset < 0) offset = node->count + offset;

    /* Ranges to be trimmed: -1 here means "continue deleting until the list ends" */
    int orig_start = after ? offset + 1 : 0;
    int orig_extent = after ? -1 : offset;
    int new_start = after ? 0 : offset;
    int new_extent = after ? offset + 1 : -1;

    D("After %d (%d); ranges: [%d, %d], [%d, %d]", after, offset, orig_start,
      orig_extent, new_start, new_extent);

    node->entry = lpDeleteRange(node->entry, orig_start, orig_extent);
    node->count = lpLength(node->entry);
    quicklistNodeUpdateSz(node);

    new_node->entry = lpDeleteRange(new_node->entry, new_start, new_extent);
    new_node->count = lpLength(new_node->entry);
    quicklistNodeUpdateSz(new_node);

    D("After split lengths: orig (%d), new (%d)", node->count, new_node->count);
    return new_node;
}

/* Insert a new entry before or after existing entry 'entry'.
 *
 * If after==1, the new value is inserted after 'entry', otherwise
 * the new value is inserted before 'entry'. */
REDIS_STATIC void _quicklistInsert(quicklistIter *iter, quicklistEntry *entry,
                                   void *value, const size_t sz, int after)
{
    quicklist *quicklist = iter->quicklist;
    int full = 0, at_tail = 0, at_head = 0, avail_next = 0, avail_prev = 0;
    int fill = quicklist->fill;
    quicklistNode *node = entry->node;
    quicklistNode *new_node = NULL;

    if (!node) {
        /* we have no reference node, so let's create only node in the list */
        D("No node given!");
        if (unlikely(isLargeElement(sz, quicklist->fill))) {
            __quicklistInsertPlainNode(quicklist, quicklist->tail, value, sz, after);
            return;
        }
        new_node = quicklistCreateNode();
        new_node->entry = lpPrepend(lpNew(0), value, sz);
        __quicklistInsertNode(quicklist, NULL, new_node, after);
        new_node->count++;
        quicklist->count++;
        return;
    }

    /* Populate accounting flags for easier boolean checks later */
    if (!_quicklistNodeAllowInsert(node, fill, sz)) {
        D("Current node is full with count %d with requested fill %d",
          node->count, fill);
        full = 1;
    }

    if (after && (entry->offset == node->count - 1 || entry->offset == -1)) {
        D("At Tail of current listpack");
        at_tail = 1;
        if (_quicklistNodeAllowInsert(node->next, fill, sz)) {
            D("Next node is available.");
            avail_next = 1;
        }
    }

    if (!after && (entry->offset == 0 || entry->offset == -(node->count))) {
        D("At Head");
        at_head = 1;
        if (_quicklistNodeAllowInsert(node->prev, fill, sz)) {
            D("Prev node is available.");
            avail_prev = 1;
        }
    }

    if (unlikely(isLargeElement(sz, quicklist->fill))) {
        if (QL_NODE_IS_PLAIN(node) || (at_tail && after) || (at_head && !after)) {
            __quicklistInsertPlainNode(quicklist, node, value, sz, after);
        } else {
            quicklistDecompressNodeForUse(node);
            new_node = _quicklistSplitNode(node, entry->offset, after);
            quicklistNode *entry_node = __quicklistCreateNode(QUICKLIST_NODE_CONTAINER_PLAIN, value, sz);
            __quicklistInsertNode(quicklist, node, entry_node, after);
            __quicklistInsertNode(quicklist, entry_node, new_node, after);
            quicklist->count++;
        }
        return;
    }

    /* Now determine where and how to insert the new element */
    if (!full && after) {
        D("Not full, inserting after current position.");
        quicklistDecompressNodeForUse(node);
        node->entry = lpInsertString(node->entry, value, sz, entry->zi, LP_AFTER, NULL);
        node->count++;
        quicklistNodeUpdateSz(node);
        quicklistRecompressOnly(node);
    } else if (!full && !after) {
        D("Not full, inserting before current position.");
        quicklistDecompressNodeForUse(node);
        node->entry = lpInsertString(node->entry, value, sz, entry->zi, LP_BEFORE, NULL);
        node->count++;
        quicklistNodeUpdateSz(node);
        quicklistRecompressOnly(node);
    } else if (full && at_tail && avail_next && after) {
        /* If we are: at tail, next has free space, and inserting after:
         *   - insert entry at head of next node. */
        D("Full and tail, but next isn't full; inserting next node head");
        new_node = node->next;
        quicklistDecompressNodeForUse(new_node);
        new_node->entry = lpPrepend(new_node->entry, value, sz);
        new_node->count++;
        quicklistNodeUpdateSz(new_node);
        quicklistRecompressOnly(new_node);
        quicklistRecompressOnly(node);
    } else if (full && at_head && avail_prev && !after) {
        /* If we are: at head, previous has free space, and inserting before:
         *   - insert entry at tail of previous node. */
        D("Full and head, but prev isn't full, inserting prev node tail");
        new_node = node->prev;
        quicklistDecompressNodeForUse(new_node);
        new_node->entry = lpAppend(new_node->entry, value, sz);
        new_node->count++;
        quicklistNodeUpdateSz(new_node);
        quicklistRecompressOnly(new_node);
        quicklistRecompressOnly(node);
    } else if (full && ((at_tail && !avail_next && after) ||
                        (at_head && !avail_prev && !after))) {
        /* If we are: full, and our prev/next has no available space, then:
         *   - create new node and attach to quicklist */
        D("\tprovisioning new node...");
        new_node = quicklistCreateNode();
        new_node->entry = lpPrepend(lpNew(0), value, sz);
        new_node->count++;
        quicklistNodeUpdateSz(new_node);
        __quicklistInsertNode(quicklist, node, new_node, after);
    } else if (full) {
        /* else, node is full we need to split it. */
        /* covers both after and !after cases */
        D("\tsplitting node...");
        quicklistDecompressNodeForUse(node);
        new_node = _quicklistSplitNode(node, entry->offset, after);
        if (after)
            new_node->entry = lpPrepend(new_node->entry, value, sz);
        else
            new_node->entry = lpAppend(new_node->entry, value, sz);
        new_node->count++;
        quicklistNodeUpdateSz(new_node);
        __quicklistInsertNode(quicklist, node, new_node, after);
        _quicklistMergeNodes(quicklist, node);
    }

    quicklist->count++;

    /* In any case, we reset iterator to forbid use of iterator after insert.
     * Notice: iter->current has been compressed in _quicklistInsert(). */
    resetIterator(iter); 
}

void quicklistInsertBefore(quicklistIter *iter, quicklistEntry *entry,
                           void *value, const size_t sz)
{
    _quicklistInsert(iter, entry, value, sz, 0);
}

void quicklistInsertAfter(quicklistIter *iter, quicklistEntry *entry,
                          void *value, const size_t sz)
{
    _quicklistInsert(iter, entry, value, sz, 1);
}

/* Delete a range of elements from the quicklist.
 *
 * elements may span across multiple quicklistNodes, so we
 * have to be careful about tracking where we start and end.
 *
 * Returns 1 if entries were deleted, 0 if nothing was deleted. */
int quicklistDelRange(quicklist *quicklist, const long start,
                      const long count) {
    if (count <= 0)
        return 0;

    unsigned long extent = count; /* range is inclusive of start position */

    if (start >= 0 && extent > (quicklist->count - start)) {
        /* if requesting delete more elements than exist, limit to list size. */
        extent = quicklist->count - start;
    } else if (start < 0 && extent > (unsigned long)(-start)) {
        /* else, if at negative offset, limit max size to rest of list. */
        extent = -start; /* c.f. LREM -29 29; just delete until end. */
    }

    quicklistIter *iter = quicklistGetIteratorAtIdx(quicklist, AL_START_TAIL, start);
    if (!iter)
        return 0;

    D("Quicklist delete request for start %ld, count %ld, extent: %ld", start,
      count, extent);
    quicklistNode *node = iter->current;
    long offset = iter->offset;
    quicklistReleaseIterator(iter);

    /* iterate over next nodes until everything is deleted. */
    while (extent) {
        quicklistNode *next = node->next;

        unsigned long del;
        int delete_entire_node = 0;
        if (offset == 0 && extent >= node->count) {
            /* If we are deleting more than the count of this node, we
             * can just delete the entire node without listpack math. */
            delete_entire_node = 1;
            del = node->count;
        } else if (offset >= 0 && extent + offset >= node->count) {
            /* If deleting more nodes after this one, calculate delete based
             * on size of current node. */
            del = node->count - offset;
        } else if (offset < 0) {
            /* If offset is negative, we are in the first run of this loop
             * and we are deleting the entire range
             * from this start offset to end of list.  Since the Negative
             * offset is the number of elements until the tail of the list,
             * just use it directly as the deletion count. */
            del = -offset;

            /* If the positive offset is greater than the remaining extent,
             * we only delete the remaining extent, not the entire offset.
             */
            if (del > extent)
                del = extent;
        } else {
            /* else, we are deleting less than the extent of this node, so
             * use extent directly. */
            del = extent;
        }

        D("[%ld]: asking to del: %ld because offset: %d; (ENTIRE NODE: %d), "
          "node count: %u",
          extent, del, offset, delete_entire_node, node->count);

        if (delete_entire_node || QL_NODE_IS_PLAIN(node)) {
            __quicklistDelNode(quicklist, node);
        } else {
            quicklistDecompressNodeForUse(node);
            node->entry = lpDeleteRange(node->entry, offset, del);
            quicklistNodeUpdateSz(node);
            node->count -= del;
            quicklist->count -= del;
            quicklistDeleteIfEmpty(quicklist, node);
            if (node)
                quicklistRecompressOnly(node);
        }

        extent -= del;

        node = next;

        offset = 0;
    }
    return 1;
}

/* compare between a two entries */
int quicklistCompare(quicklistEntry* entry, unsigned char *p2, const size_t p2_len) {
    if (unlikely(QL_NODE_IS_PLAIN(entry->node))) {
        return ((entry->sz == p2_len) && (memcmp(entry->value, p2, p2_len) == 0));
    }
    return lpCompare(entry->zi, p2, p2_len);
}

/* Returns a quicklist iterator 'iter'. After the initialization every
 * call to quicklistNext() will return the next element of the quicklist. */
quicklistIter *quicklistGetIterator(quicklist *quicklist, int direction) {
    quicklistIter *iter;

    iter = zmalloc(sizeof(*iter));

    if (direction == AL_START_HEAD) {
        iter->current = quicklist->head;
        iter->offset = 0;
    } else if (direction == AL_START_TAIL) {
        iter->current = quicklist->tail;
        iter->offset = -1;
    }

    iter->direction = direction;
    iter->quicklist = quicklist;

    iter->zi = NULL;

    return iter;
}

/* Initialize an iterator at a specific offset 'idx' and make the iterator
 * return nodes in 'direction' direction. */
quicklistIter *quicklistGetIteratorAtIdx(quicklist *quicklist,
                                         const int direction,
                                         const long long idx)
{
    quicklistNode *n;
    unsigned long long accum = 0;
    unsigned long long index;
    int forward = idx < 0 ? 0 : 1; /* < 0 -> reverse, 0+ -> forward */

    index = forward ? idx : (-idx) - 1;
    if (index >= quicklist->count)
        return NULL;

    /* Seek in the other direction if that way is shorter. */
    int seek_forward = forward;
    unsigned long long seek_index = index;
    if (index > (quicklist->count - 1) / 2) {
        seek_forward = !forward;
        seek_index = quicklist->count - 1 - index;
    }

    n = seek_forward ? quicklist->head : quicklist->tail;
    while (likely(n)) {
        if ((accum + n->count) > seek_index) {
            break;
        } else {
            D("Skipping over (%p) %u at accum %lld", (void *)n, n->count,
              accum);
            accum += n->count;
            n = seek_forward ? n->next : n->prev;
        }
    }

    if (!n)
        return NULL;

    /* Fix accum so it looks like we seeked in the other direction. */
    if (seek_forward != forward) accum = quicklist->count - n->count - accum;

    D("Found node: %p at accum %llu, idx %llu, sub+ %llu, sub- %llu", (void *)n,
      accum, index, index - accum, (-index) - 1 + accum);

    quicklistIter *iter = quicklistGetIterator(quicklist, direction);
    iter->current = n;
    if (forward) {
        /* forward = normal head-to-tail offset. */
        iter->offset = index - accum;
    } else {
        /* reverse = need negative offset for tail-to-head, so undo
         * the result of the original index = (-idx) - 1 above. */
        iter->offset = (-index) - 1 + accum;
    }

    return iter;
}

/* Release iterator.
 * If we still have a valid current node, then re-encode current node. */
void quicklistReleaseIterator(quicklistIter *iter) {
    if (!iter) return;
    if (iter->current)
        quicklistCompress(iter->quicklist, iter->current);

    zfree(iter);
}

/* Get next element in iterator.
 *
 * Note: You must NOT insert into the list while iterating over it.
 * You *may* delete from the list while iterating using the
 * quicklistDelEntry() function.
 * If you insert into the quicklist while iterating, you should
 * re-create the iterator after your addition.
 *
 * iter = quicklistGetIterator(quicklist,<direction>);
 * quicklistEntry entry;
 * while (quicklistNext(iter, &entry)) {
 *     if (entry.value)
 *          [[ use entry.value with entry.sz ]]
 *     else
 *          [[ use entry.longval ]]
 * }
 *
 * Populates 'entry' with values for this iteration.
 * Returns 0 when iteration is complete or if iteration not possible.
 * If return value is 0, the contents of 'entry' are not valid.
 */
int quicklistNext(quicklistIter *iter, quicklistEntry *entry) {
    initEntry(entry);

    if (!iter) {
        D("Returning because no iter!");
        return 0;
    }

    entry->quicklist = iter->quicklist;
    entry->node = iter->current;

    if (!iter->current) {
        D("Returning because current node is NULL");
        return 0;
    }

    unsigned char *(*nextFn)(unsigned char *, unsigned char *) = NULL;
    int offset_update = 0;

    int plain = QL_NODE_IS_PLAIN(iter->current);
    if (!iter->zi) {
        /* If !zi, use current index. */
        quicklistDecompressNodeForUse(iter->current);
        if (unlikely(plain))
            iter->zi = iter->current->entry;
        else
            iter->zi = lpSeek(iter->current->entry, iter->offset);
    } else if (unlikely(plain)) {
        iter->zi = NULL;
    } else {
        /* else, use existing iterator offset and get prev/next as necessary. */
        if (iter->direction == AL_START_HEAD) {
            nextFn = lpNext;
            offset_update = 1;
        } else if (iter->direction == AL_START_TAIL) {
            nextFn = lpPrev;
            offset_update = -1;
        }
        iter->zi = nextFn(iter->current->entry, iter->zi);
        iter->offset += offset_update;
    }

    entry->zi = iter->zi;
    entry->offset = iter->offset;

    if (iter->zi) {
        if (unlikely(plain)) {
            entry->value = entry->node->entry;
            entry->sz = entry->node->sz;
            return 1;
        }
        /* Populate value from existing listpack position */
        unsigned int sz = 0;
        entry->value = lpGetValue(entry->zi, &sz, &entry->longval);
        entry->sz = sz;
        return 1;
    } else {
        /* We ran out of listpack entries.
         * Pick next node, update offset, then re-run retrieval. */
        quicklistCompress(iter->quicklist, iter->current);
        if (iter->direction == AL_START_HEAD) {
            /* Forward traversal */
            D("Jumping to start of next node");
            iter->current = iter->current->next;
            iter->offset = 0;
        } else if (iter->direction == AL_START_TAIL) {
            /* Reverse traversal */
            D("Jumping to end of previous node");
            iter->current = iter->current->prev;
            iter->offset = -1;
        }
        iter->zi = NULL;
        return quicklistNext(iter, entry);
    }
}

/* Sets the direction of a quicklist iterator. */
void quicklistSetDirection(quicklistIter *iter, int direction) {
    iter->direction = direction;
}

/* Duplicate the quicklist.
 * On success a copy of the original quicklist is returned.
 *
 * The original quicklist both on success or error is never modified.
 *
 * Returns newly allocated quicklist. */
quicklist *quicklistDup(quicklist *orig) {
    quicklist *copy;

    copy = quicklistNew(orig->fill, orig->compress);

    for (quicklistNode *current = orig->head; current;
         current = current->next) {
        quicklistNode *node = quicklistCreateNode();

        if (current->encoding == QUICKLIST_NODE_ENCODING_LZF) {
            quicklistLZF *lzf = (quicklistLZF *)current->entry;
            size_t lzf_sz = sizeof(*lzf) + lzf->sz;
            node->entry = zmalloc(lzf_sz);
            memcpy(node->entry, current->entry, lzf_sz);
        } else if (current->encoding == QUICKLIST_NODE_ENCODING_RAW) {
            node->entry = zmalloc(current->sz);
            memcpy(node->entry, current->entry, current->sz);
        }

        node->count = current->count;
        copy->count += node->count;
        node->sz = current->sz;
        node->encoding = current->encoding;
        node->container = current->container;

        _quicklistInsertNodeAfter(copy, copy->tail, node);
    }

    /* copy->count must equal orig->count here */
    return copy;
}

/* Populate 'entry' with the element at the specified zero-based index
 * where 0 is the head, 1 is the element next to head
 * and so on. Negative integers are used in order to count
 * from the tail, -1 is the last element, -2 the penultimate
 * and so on. If the index is out of range 0 is returned.
 *
 * Returns an iterator at a specific offset 'idx' if element found
 * Returns NULL if element not found */
quicklistIter *quicklistGetIteratorEntryAtIdx(quicklist *quicklist, const long long idx,
                                              quicklistEntry *entry)
{
    quicklistIter *iter = quicklistGetIteratorAtIdx(quicklist, AL_START_TAIL, idx);
    if (!iter) return NULL;
    assert(quicklistNext(iter, entry));
    return iter;
}

static void quicklistRotatePlain(quicklist *quicklist) {
    quicklistNode *new_head = quicklist->tail;
    quicklistNode *new_tail = quicklist->tail->prev;
    quicklist->head->prev = new_head;
    new_tail->next = NULL;
    new_head->next = quicklist->head;
    new_head->prev = NULL;
    quicklist->head = new_head;
    quicklist->tail = new_tail;
}

/* Rotate quicklist by moving the tail element to the head. */
void quicklistRotate(quicklist *quicklist) {
    if (quicklist->count <= 1)
        return;

    if (unlikely(QL_NODE_IS_PLAIN(quicklist->tail))) {
        quicklistRotatePlain(quicklist);
        return;
    }

    /* First, get the tail entry */
    unsigned char *p = lpSeek(quicklist->tail->entry, -1);
    unsigned char *value, *tmp;
    long long longval;
    unsigned int sz;
    char longstr[32] = {0};
    tmp = lpGetValue(p, &sz, &longval);

    /* If value found is NULL, then lpGet populated longval instead */
    if (!tmp) {
        /* Write the longval as a string so we can re-add it */
        sz = ll2string(longstr, sizeof(longstr), longval);
        value = (unsigned char *)longstr;
    } else if (quicklist->len == 1) {
        /* Copy buffer since there could be a memory overlap when move
         * entity from tail to head in the same listpack. */
        value = zmalloc(sz);
        memcpy(value, tmp, sz);
    } else {
        value = tmp;
    }

    /* Add tail entry to head (must happen before tail is deleted). */
    quicklistPushHead(quicklist, value, sz);

    /* If quicklist has only one node, the head listpack is also the
     * tail listpack and PushHead() could have reallocated our single listpack,
     * which would make our pre-existing 'p' unusable. */
    if (quicklist->len == 1) {
        p = lpSeek(quicklist->tail->entry, -1);
    }

    /* Remove tail entry. */
    quicklistDelIndex(quicklist, quicklist->tail, &p);
    if (value != (unsigned char*)longstr && value != tmp)
        zfree(value);
}

/* pop from quicklist and return result in 'data' ptr.  Value of 'data'
 * is the return value of 'saver' function pointer if the data is NOT a number.
 *
 * If the quicklist element is a long long, then the return value is returned in
 * 'sval'.
 *
 * Return value of 0 means no elements available.
 * Return value of 1 means check 'data' and 'sval' for values.
 * If 'data' is set, use 'data' and 'sz'.  Otherwise, use 'sval'. */
int quicklistPopCustom(quicklist *quicklist, int where, unsigned char **data,
                       size_t *sz, long long *sval,
                       void *(*saver)(unsigned char *data, size_t sz)) {
    unsigned char *p;
    unsigned char *vstr;
    unsigned int vlen;
    long long vlong;
    int pos = (where == QUICKLIST_HEAD) ? 0 : -1;

    if (quicklist->count == 0)
        return 0;

    if (data)
        *data = NULL;
    if (sz)
        *sz = 0;
    if (sval)
        *sval = -123456789;

    quicklistNode *node;
    if (where == QUICKLIST_HEAD && quicklist->head) {
        node = quicklist->head;
    } else if (where == QUICKLIST_TAIL && quicklist->tail) {
        node = quicklist->tail;
    } else {
        return 0;
    }

    /* The head and tail should never be compressed */
    assert(node->encoding != QUICKLIST_NODE_ENCODING_LZF);

    if (unlikely(QL_NODE_IS_PLAIN(node))) {
        if (data)
            *data = saver(node->entry, node->sz);
        if (sz)
            *sz = node->sz;
        quicklistDelIndex(quicklist, node, NULL);
        return 1;
    }

    p = lpSeek(node->entry, pos);
    vstr = lpGetValue(p, &vlen, &vlong);
    if (vstr) {
        if (data)
            *data = saver(vstr, vlen);
        if (sz)
            *sz = vlen;
    } else {
        if (data)
            *data = NULL;
        if (sval)
            *sval = vlong;
    }
    quicklistDelIndex(quicklist, node, &p);
    return 1;
}

/* Return a malloc'd copy of data passed in */
REDIS_STATIC void *_quicklistSaver(unsigned char *data, size_t sz) {
    unsigned char *vstr;
    if (data) {
        vstr = zmalloc(sz);
        memcpy(vstr, data, sz);
        return vstr;
    }
    return NULL;
}

/* Default pop function
 *
 * Returns malloc'd value from quicklist */
int quicklistPop(quicklist *quicklist, int where, unsigned char **data,
                 size_t *sz, long long *slong) {
    unsigned char *vstr = NULL;
    size_t vlen = 0;
    long long vlong = 0;
    if (quicklist->count == 0)
        return 0;
    int ret = quicklistPopCustom(quicklist, where, &vstr, &vlen, &vlong,
                                 _quicklistSaver);
    if (data)
        *data = vstr;
    if (slong)
        *slong = vlong;
    if (sz)
        *sz = vlen;
    return ret;
}

/* Wrapper to allow argument-based switching between HEAD/TAIL pop */
void quicklistPush(quicklist *quicklist, void *value, const size_t sz,
                   int where) {
    /* The head and tail should never be compressed (we don't attempt to decompress them) */
    if (quicklist->head)
        assert(quicklist->head->encoding != QUICKLIST_NODE_ENCODING_LZF);
    if (quicklist->tail)
        assert(quicklist->tail->encoding != QUICKLIST_NODE_ENCODING_LZF);

    if (where == QUICKLIST_HEAD) {
        quicklistPushHead(quicklist, value, sz);
    } else if (where == QUICKLIST_TAIL) {
        quicklistPushTail(quicklist, value, sz);
    }
}

/* Print info of quicklist which is used in debugCommand. */
void quicklistRepr(unsigned char *ql, int full) {
    int i = 0;
    quicklist *quicklist  = (struct quicklist*) ql;
    printf("{count : %ld}\n", quicklist->count);
    printf("{len : %ld}\n", quicklist->len);
    printf("{fill : %d}\n", quicklist->fill);
    printf("{compress : %d}\n", quicklist->compress);
    printf("{bookmark_count : %d}\n", quicklist->bookmark_count);
    quicklistNode* node = quicklist->head;

    while(node != NULL) {
        printf("{quicklist node(%d)\n", i++);
        printf("{container : %s, encoding: %s, size: %zu, count: %d, recompress: %d, attempted_compress: %d}\n",
               QL_NODE_IS_PLAIN(node) ? "PLAIN": "PACKED",
               (node->encoding == QUICKLIST_NODE_ENCODING_RAW) ? "RAW": "LZF",
               node->sz,
               node->count,
               node->recompress,
               node->attempted_compress);

        if (full) {
            quicklistDecompressNode(node);
            if (node->container == QUICKLIST_NODE_CONTAINER_PACKED) {
                printf("{ listpack:\n");
                lpRepr(node->entry);
                printf("}\n");

            } else if (QL_NODE_IS_PLAIN(node)) {
                printf("{ entry : %s }\n", node->entry);
            }
            printf("}\n");
            quicklistRecompressOnly(node);
        }
        node = node->next;
    }
}

/* Create or update a bookmark in the list which will be updated to the next node
 * automatically when the one referenced gets deleted.
 * Returns 1 on success (creation of new bookmark or override of an existing one).
 * Returns 0 on failure (reached the maximum supported number of bookmarks).
 * NOTE: use short simple names, so that string compare on find is quick.
 * NOTE: bookmark creation may re-allocate the quicklist, so the input pointer
         may change and it's the caller responsibility to update the reference.
 */
int quicklistBookmarkCreate(quicklist **ql_ref, const char *name, quicklistNode *node) {
    quicklist *ql = *ql_ref;
    if (ql->bookmark_count >= QL_MAX_BM)
        return 0;
    quicklistBookmark *bm = _quicklistBookmarkFindByName(ql, name);
    if (bm) {
        bm->node = node;
        return 1;
    }
    ql = zrealloc(ql, sizeof(quicklist) + (ql->bookmark_count+1) * sizeof(quicklistBookmark));
    *ql_ref = ql;
    ql->bookmarks[ql->bookmark_count].node = node;
    ql->bookmarks[ql->bookmark_count].name = zstrdup(name);
    ql->bookmark_count++;
    return 1;
}

/* Find the quicklist node referenced by a named bookmark.
 * When the bookmarked node is deleted the bookmark is updated to the next node,
 * and if that's the last node, the bookmark is deleted (so find returns NULL). */
quicklistNode *quicklistBookmarkFind(quicklist *ql, const char *name) {
    quicklistBookmark *bm = _quicklistBookmarkFindByName(ql, name);
    if (!bm) return NULL;
    return bm->node;
}

/* Delete a named bookmark.
 * returns 0 if bookmark was not found, and 1 if deleted.
 * Note that the bookmark memory is not freed yet, and is kept for future use. */
int quicklistBookmarkDelete(quicklist *ql, const char *name) {
    quicklistBookmark *bm = _quicklistBookmarkFindByName(ql, name);
    if (!bm)
        return 0;
    _quicklistBookmarkDelete(ql, bm);
    return 1;
}

quicklistBookmark *_quicklistBookmarkFindByName(quicklist *ql, const char *name) {
    unsigned i;
    for (i=0; i<ql->bookmark_count; i++) {
        if (!strcmp(ql->bookmarks[i].name, name)) {
            return &ql->bookmarks[i];
        }
    }
    return NULL;
}

quicklistBookmark *_quicklistBookmarkFindByNode(quicklist *ql, quicklistNode *node) {
    unsigned i;
    for (i=0; i<ql->bookmark_count; i++) {
        if (ql->bookmarks[i].node == node) {
            return &ql->bookmarks[i];
        }
    }
    return NULL;
}

void _quicklistBookmarkDelete(quicklist *ql, quicklistBookmark *bm) {
    int index = bm - ql->bookmarks;
    zfree(bm->name);
    ql->bookmark_count--;
    memmove(bm, bm+1, (ql->bookmark_count - index)* sizeof(*bm));
    /* NOTE: We do not shrink (realloc) the quicklist yet (to avoid resonance,
     * it may be re-used later (a call to realloc may NOP). */
}

void quicklistBookmarksClear(quicklist *ql) {
    while (ql->bookmark_count)
        zfree(ql->bookmarks[--ql->bookmark_count].name);
    /* NOTE: We do not shrink (realloc) the quick list. main use case for this
     * function is just before releasing the allocation. */
}

/* The rest of this file is test cases and test helpers. */
#ifdef REDIS_TEST
#include <stdint.h>
#include <sys/time.h>
#include "testhelp.h"
#include <stdlib.h>

#define yell(str, ...) printf("ERROR! " str "\n\n", __VA_ARGS__)

#define ERROR                                                                  \
    do {                                                                       \
        printf("\tERROR!\n");                                                  \
        err++;                                                                 \
    } while (0)

#define ERR(x, ...)                                                            \
    do {                                                                       \
        printf("%s:%s:%d:\t", __FILE__, __func__, __LINE__);                   \
        printf("ERROR! " x "\n", __VA_ARGS__);                                 \
        err++;                                                                 \
    } while (0)

#define TEST(name) printf("test — %s\n", name);
#define TEST_DESC(name, ...) printf("test — " name "\n", __VA_ARGS__);

#define QL_TEST_VERBOSE 0

#define UNUSED(x) (void)(x)
static void ql_info(quicklist *ql) {
#if QL_TEST_VERBOSE
    printf("Container length: %lu\n", ql->len);
    printf("Container size: %lu\n", ql->count);
    if (ql->head)
        printf("\t(zsize head: %lu)\n", lpLength(ql->head->entry));
    if (ql->tail)
        printf("\t(zsize tail: %lu)\n", lpLength(ql->tail->entry));
    printf("\n");
#else
    UNUSED(ql);
#endif
}

/* Return the UNIX time in microseconds */
static long long ustime(void) {
    struct timeval tv;
    long long ust;

    gettimeofday(&tv, NULL);
    ust = ((long long)tv.tv_sec) * 1000000;
    ust += tv.tv_usec;
    return ust;
}

/* Return the UNIX time in milliseconds */
static long long mstime(void) { return ustime() / 1000; }

/* Iterate over an entire quicklist.
 * Print the list if 'print' == 1.
 *
 * Returns physical count of elements found by iterating over the list. */
static int _itrprintr(quicklist *ql, int print, int forward) {
    quicklistIter *iter =
        quicklistGetIterator(ql, forward ? AL_START_HEAD : AL_START_TAIL);
    quicklistEntry entry;
    int i = 0;
    int p = 0;
    quicklistNode *prev = NULL;
    while (quicklistNext(iter, &entry)) {
        if (entry.node != prev) {
            /* Count the number of list nodes too */
            p++;
            prev = entry.node;
        }
        if (print) {
            int size = (entry.sz > (1<<20)) ? 1<<20 : entry.sz;
            printf("[%3d (%2d)]: [%.*s] (%lld)\n", i, p, size,
                   (char *)entry.value, entry.longval);
        }
        i++;
    }
    quicklistReleaseIterator(iter);
    return i;
}
static int itrprintr(quicklist *ql, int print) {
    return _itrprintr(ql, print, 1);
}

static int itrprintr_rev(quicklist *ql, int print) {
    return _itrprintr(ql, print, 0);
}

#define ql_verify(a, b, c, d, e)                                               \
    do {                                                                       \
        err += _ql_verify((a), (b), (c), (d), (e));                            \
    } while (0)

static int _ql_verify_compress(quicklist *ql) {
    int errors = 0;
    if (quicklistAllowsCompression(ql)) {
        quicklistNode *node = ql->head;
        unsigned int low_raw = ql->compress;
        unsigned int high_raw = ql->len - ql->compress;

        for (unsigned int at = 0; at < ql->len; at++, node = node->next) {
            if (node && (at < low_raw || at >= high_raw)) {
                if (node->encoding != QUICKLIST_NODE_ENCODING_RAW) {
                    yell("Incorrect compression: node %d is "
                         "compressed at depth %d ((%u, %u); total "
                         "nodes: %lu; size: %zu; recompress: %d)",
                         at, ql->compress, low_raw, high_raw, ql->len, node->sz,
                         node->recompress);
                    errors++;
                }
            } else {
                if (node->encoding != QUICKLIST_NODE_ENCODING_LZF &&
                    !node->attempted_compress) {
                    yell("Incorrect non-compression: node %d is NOT "
                         "compressed at depth %d ((%u, %u); total "
                         "nodes: %lu; size: %zu; recompress: %d; attempted: %d)",
                         at, ql->compress, low_raw, high_raw, ql->len, node->sz,
                         node->recompress, node->attempted_compress);
                    errors++;
                }
            }
        }
    }
    return errors;
}

/* Verify list metadata matches physical list contents. */
static int _ql_verify(quicklist *ql, uint32_t len, uint32_t count,
                      uint32_t head_count, uint32_t tail_count) {
    int errors = 0;

    ql_info(ql);
    if (len != ql->len) {
        yell("quicklist length wrong: expected %d, got %lu", len, ql->len);
        errors++;
    }

    if (count != ql->count) {
        yell("quicklist count wrong: expected %d, got %lu", count, ql->count);
        errors++;
    }

    int loopr = itrprintr(ql, 0);
    if (loopr != (int)ql->count) {
        yell("quicklist cached count not match actual count: expected %lu, got "
             "%d",
             ql->count, loopr);
        errors++;
    }

    int rloopr = itrprintr_rev(ql, 0);
    if (loopr != rloopr) {
        yell("quicklist has different forward count than reverse count!  "
             "Forward count is %d, reverse count is %d.",
             loopr, rloopr);
        errors++;
    }

    if (ql->len == 0 && !errors) {
        return errors;
    }

    if (ql->head && head_count != ql->head->count &&
        head_count != lpLength(ql->head->entry)) {
        yell("quicklist head count wrong: expected %d, "
             "got cached %d vs. actual %lu",
             head_count, ql->head->count, lpLength(ql->head->entry));
        errors++;
    }

    if (ql->tail && tail_count != ql->tail->count &&
        tail_count != lpLength(ql->tail->entry)) {
        yell("quicklist tail count wrong: expected %d, "
             "got cached %u vs. actual %lu",
             tail_count, ql->tail->count, lpLength(ql->tail->entry));
        errors++;
    }

    errors += _ql_verify_compress(ql);
    return errors;
}

/* Release iterator and verify compress correctly. */
static void ql_release_iterator(quicklistIter *iter) {
    quicklist *ql = NULL;
    if (iter) ql = iter->quicklist;
    quicklistReleaseIterator(iter);
    if (ql) assert(!_ql_verify_compress(ql));
}

/* Generate new string concatenating integer i against string 'prefix' */
static char *genstr(char *prefix, int i) {
    static char result[64] = {0};
    snprintf(result, sizeof(result), "%s%d", prefix, i);
    return result;
}

static void randstring(unsigned char *target, size_t sz) {
    size_t p = 0;
    int minval, maxval;
    switch(rand() % 3) {
    case 0:
        minval = 'a';
        maxval = 'z';
    break;
    case 1:
        minval = '0';
        maxval = '9';
    break;
    case 2:
        minval = 'A';
        maxval = 'Z';
    break;
    default:
        assert(NULL);
    }

    while(p < sz)
        target[p++] = minval+rand()%(maxval-minval+1);
}

/* main test, but callable from other files */
int quicklistTest(int argc, char *argv[], int flags) {
    UNUSED(argc);
    UNUSED(argv);

    int accurate = (flags & REDIS_TEST_ACCURATE);
    unsigned int err = 0;
    int optimize_start =
        -(int)(sizeof(optimization_level) / sizeof(*optimization_level));

    printf("Starting optimization offset at: %d\n", optimize_start);

    int options[] = {0, 1, 2, 3, 4, 5, 6, 10};
    int fills[] = {-5, -4, -3, -2, -1, 0,
                   1, 2, 32, 66, 128, 999};
    size_t option_count = sizeof(options) / sizeof(*options);
    int fill_count = (int)(sizeof(fills) / sizeof(*fills));
    long long runtime[option_count];

    for (int _i = 0; _i < (int)option_count; _i++) {
        printf("Testing Compression option %d\n", options[_i]);
        long long start = mstime();
        quicklistIter *iter;

        TEST("create list") {
            quicklist *ql = quicklistNew(-2, options[_i]);
            ql_verify(ql, 0, 0, 0, 0);
            quicklistRelease(ql);
        }

        TEST("add to tail of empty list") {
            quicklist *ql = quicklistNew(-2, options[_i]);
            quicklistPushTail(ql, "hello", 6);
            /* 1 for head and 1 for tail because 1 node = head = tail */
            ql_verify(ql, 1, 1, 1, 1);
            quicklistRelease(ql);
        }

        TEST("add to head of empty list") {
            quicklist *ql = quicklistNew(-2, options[_i]);
            quicklistPushHead(ql, "hello", 6);
            /* 1 for head and 1 for tail because 1 node = head = tail */
            ql_verify(ql, 1, 1, 1, 1);
            quicklistRelease(ql);
        }

        TEST_DESC("add to tail 5x at compress %d", options[_i]) {
            for (int f = 0; f < fill_count; f++) {
                quicklist *ql = quicklistNew(fills[f], options[_i]);
                for (int i = 0; i < 5; i++)
                    quicklistPushTail(ql, genstr("hello", i), 32);
                if (ql->count != 5)
                    ERROR;
                if (fills[f] == 32)
                    ql_verify(ql, 1, 5, 5, 5);
                quicklistRelease(ql);
            }
        }

        TEST_DESC("add to head 5x at compress %d", options[_i]) {
            for (int f = 0; f < fill_count; f++) {
                quicklist *ql = quicklistNew(fills[f], options[_i]);
                for (int i = 0; i < 5; i++)
                    quicklistPushHead(ql, genstr("hello", i), 32);
                if (ql->count != 5)
                    ERROR;
                if (fills[f] == 32)
                    ql_verify(ql, 1, 5, 5, 5);
                quicklistRelease(ql);
            }
        }

        TEST_DESC("add to tail 500x at compress %d", options[_i]) {
            for (int f = 0; f < fill_count; f++) {
                quicklist *ql = quicklistNew(fills[f], options[_i]);
                for (int i = 0; i < 500; i++)
                    quicklistPushTail(ql, genstr("hello", i), 64);
                if (ql->count != 500)
                    ERROR;
                if (fills[f] == 32)
                    ql_verify(ql, 16, 500, 32, 20);
                quicklistRelease(ql);
            }
        }

        TEST_DESC("add to head 500x at compress %d", options[_i]) {
            for (int f = 0; f < fill_count; f++) {
                quicklist *ql = quicklistNew(fills[f], options[_i]);
                for (int i = 0; i < 500; i++)
                    quicklistPushHead(ql, genstr("hello", i), 32);
                if (ql->count != 500)
                    ERROR;
                if (fills[f] == 32)
                    ql_verify(ql, 16, 500, 20, 32);
                quicklistRelease(ql);
            }
        }

        TEST("rotate empty") {
            quicklist *ql = quicklistNew(-2, options[_i]);
            quicklistRotate(ql);
            ql_verify(ql, 0, 0, 0, 0);
            quicklistRelease(ql);
        }

        TEST("Comprassion Plain node") {
        for (int f = 0; f < fill_count; f++) {
            size_t large_limit = (fills[f] < 0) ? quicklistNodeNegFillLimit(fills[f]) + 1 : SIZE_SAFETY_LIMIT + 1;

            char buf[large_limit];
            quicklist *ql = quicklistNew(fills[f], 1);
            for (int i = 0; i < 500; i++) {
                /* Set to 256 to allow the node to be triggered to compress,
                 * if it is less than 48(nocompress), the test will be successful. */
                snprintf(buf, sizeof(buf), "hello%d", i);
                quicklistPushHead(ql, buf, large_limit);
            }

            quicklistIter *iter = quicklistGetIterator(ql, AL_START_TAIL);
            quicklistEntry entry;
            int i = 0;
            while (quicklistNext(iter, &entry)) {
                assert(QL_NODE_IS_PLAIN(entry.node));
                snprintf(buf, sizeof(buf), "hello%d", i);
                if (strcmp((char *)entry.value, buf))
                    ERR("value [%s] didn't match [%s] at position %d",
                        entry.value, buf, i);
                i++;
            }
            ql_release_iterator(iter);
            quicklistRelease(ql);
        }
        }

        TEST("NEXT plain node") {
        for (int f = 0; f < fill_count; f++) {
            size_t large_limit = (fills[f] < 0) ? quicklistNodeNegFillLimit(fills[f]) + 1 : SIZE_SAFETY_LIMIT + 1;
            quicklist *ql = quicklistNew(fills[f], options[_i]);

            char buf[large_limit];
            memcpy(buf, "plain", 5);
            quicklistPushHead(ql, buf, large_limit);
            quicklistPushHead(ql, buf, large_limit);
            quicklistPushHead(ql, "packed3", 7);
            quicklistPushHead(ql, "packed4", 7);
            quicklistPushHead(ql, buf, large_limit);

            quicklistEntry entry;
            quicklistIter *iter = quicklistGetIterator(ql, AL_START_TAIL);
            int j = 0;

            while(quicklistNext(iter, &entry) != 0) {
                if (QL_NODE_IS_PLAIN(entry.node))
                    assert(!memcmp(entry.value, "plain", 5));
                else
                    assert(!memcmp(entry.value, "packed", 6));
                j++;
            }
            ql_release_iterator(iter);
            quicklistRelease(ql);
        }
        }

        TEST("rotate plain node ") {
        for (int f = 0; f < fill_count; f++) {
            size_t large_limit = (fills[f] < 0) ? quicklistNodeNegFillLimit(fills[f]) + 1 : SIZE_SAFETY_LIMIT + 1;

            unsigned char *data = NULL;
            size_t sz;
            long long lv;
            int i =0;
            quicklist *ql = quicklistNew(fills[f], options[_i]);
            char buf[large_limit];
            memcpy(buf, "hello1", 6);
            quicklistPushHead(ql, buf, large_limit);
            memcpy(buf, "hello4", 6);
            quicklistPushHead(ql, buf, large_limit);
            memcpy(buf, "hello3", 6);
            quicklistPushHead(ql, buf, large_limit);
            memcpy(buf, "hello2", 6);
            quicklistPushHead(ql, buf, large_limit);
            quicklistRotate(ql);

            for(i = 1 ; i < 5; i++) {
                assert(QL_NODE_IS_PLAIN(ql->tail));
                quicklistPop(ql, QUICKLIST_HEAD, &data, &sz, &lv);
                int temp_char = data[5];
                zfree(data);
                assert(temp_char == ('0' + i));
            }

            ql_verify(ql, 0, 0, 0, 0);
            quicklistRelease(ql);
        }
        }

        TEST("rotate one val once") {
            for (int f = 0; f < fill_count; f++) {
                quicklist *ql = quicklistNew(fills[f], options[_i]);
                quicklistPushHead(ql, "hello", 6);
                quicklistRotate(ql);
                /* Ignore compression verify because listpack is
                 * too small to compress. */
                ql_verify(ql, 1, 1, 1, 1);
                quicklistRelease(ql);
            }
        }

        TEST_DESC("rotate 500 val 5000 times at compress %d", options[_i]) {
            for (int f = 0; f < fill_count; f++) {
                quicklist *ql = quicklistNew(fills[f], options[_i]);
                quicklistPushHead(ql, "900", 3);
                quicklistPushHead(ql, "7000", 4);
                quicklistPushHead(ql, "-1200", 5);
                quicklistPushHead(ql, "42", 2);
                for (int i = 0; i < 500; i++)
                    quicklistPushHead(ql, genstr("hello", i), 64);
                ql_info(ql);
                for (int i = 0; i < 5000; i++) {
                    ql_info(ql);
                    quicklistRotate(ql);
                }
                if (fills[f] == 1)
                    ql_verify(ql, 504, 504, 1, 1);
                else if (fills[f] == 2)
                    ql_verify(ql, 252, 504, 2, 2);
                else if (fills[f] == 32)
                    ql_verify(ql, 16, 504, 32, 24);
                quicklistRelease(ql);
            }
        }

        TEST("pop empty") {
            quicklist *ql = quicklistNew(-2, options[_i]);
            quicklistPop(ql, QUICKLIST_HEAD, NULL, NULL, NULL);
            ql_verify(ql, 0, 0, 0, 0);
            quicklistRelease(ql);
        }

        TEST("pop 1 string from 1") {
            quicklist *ql = quicklistNew(-2, options[_i]);
            char *populate = genstr("hello", 331);
            quicklistPushHead(ql, populate, 32);
            unsigned char *data;
            size_t sz;
            long long lv;
            ql_info(ql);
            assert(quicklistPop(ql, QUICKLIST_HEAD, &data, &sz, &lv));
            assert(data != NULL);
            assert(sz == 32);
            if (strcmp(populate, (char *)data)) {
                int size = sz;
                ERR("Pop'd value (%.*s) didn't equal original value (%s)", size,
                    data, populate);
            }
            zfree(data);
            ql_verify(ql, 0, 0, 0, 0);
            quicklistRelease(ql);
        }

        TEST("pop head 1 number from 1") {
            quicklist *ql = quicklistNew(-2, options[_i]);
            quicklistPushHead(ql, "55513", 5);
            unsigned char *data;
            size_t sz;
            long long lv;
            ql_info(ql);
            assert(quicklistPop(ql, QUICKLIST_HEAD, &data, &sz, &lv));
            assert(data == NULL);
            assert(lv == 55513);
            ql_verify(ql, 0, 0, 0, 0);
            quicklistRelease(ql);
        }

        TEST("pop head 500 from 500") {
            quicklist *ql = quicklistNew(-2, options[_i]);
            for (int i = 0; i < 500; i++)
                quicklistPushHead(ql, genstr("hello", i), 32);
            ql_info(ql);
            for (int i = 0; i < 500; i++) {
                unsigned char *data;
                size_t sz;
                long long lv;
                int ret = quicklistPop(ql, QUICKLIST_HEAD, &data, &sz, &lv);
                assert(ret == 1);
                assert(data != NULL);
                assert(sz == 32);
                if (strcmp(genstr("hello", 499 - i), (char *)data)) {
                    int size = sz;
                    ERR("Pop'd value (%.*s) didn't equal original value (%s)",
                        size, data, genstr("hello", 499 - i));
                }
                zfree(data);
            }
            ql_verify(ql, 0, 0, 0, 0);
            quicklistRelease(ql);
        }

        TEST("pop head 5000 from 500") {
            quicklist *ql = quicklistNew(-2, options[_i]);
            for (int i = 0; i < 500; i++)
                quicklistPushHead(ql, genstr("hello", i), 32);
            for (int i = 0; i < 5000; i++) {
                unsigned char *data;
                size_t sz;
                long long lv;
                int ret = quicklistPop(ql, QUICKLIST_HEAD, &data, &sz, &lv);
                if (i < 500) {
                    assert(ret == 1);
                    assert(data != NULL);
                    assert(sz == 32);
                    if (strcmp(genstr("hello", 499 - i), (char *)data)) {
                        int size = sz;
                        ERR("Pop'd value (%.*s) didn't equal original value "
                            "(%s)",
                            size, data, genstr("hello", 499 - i));
                    }
                    zfree(data);
                } else {
                    assert(ret == 0);
                }
            }
            ql_verify(ql, 0, 0, 0, 0);
            quicklistRelease(ql);
        }

        TEST("iterate forward over 500 list") {
            quicklist *ql = quicklistNew(-2, options[_i]);
            quicklistSetFill(ql, 32);
            for (int i = 0; i < 500; i++)
                quicklistPushHead(ql, genstr("hello", i), 32);
            quicklistIter *iter = quicklistGetIterator(ql, AL_START_HEAD);
            quicklistEntry entry;
            int i = 499, count = 0;
            while (quicklistNext(iter, &entry)) {
                char *h = genstr("hello", i);
                if (strcmp((char *)entry.value, h))
                    ERR("value [%s] didn't match [%s] at position %d",
                        entry.value, h, i);
                i--;
                count++;
            }
            if (count != 500)
                ERR("Didn't iterate over exactly 500 elements (%d)", i);
            ql_verify(ql, 16, 500, 20, 32);
            ql_release_iterator(iter);
            quicklistRelease(ql);
        }

        TEST("iterate reverse over 500 list") {
            quicklist *ql = quicklistNew(-2, options[_i]);
            quicklistSetFill(ql, 32);
            for (int i = 0; i < 500; i++)
                quicklistPushHead(ql, genstr("hello", i), 32);
            quicklistIter *iter = quicklistGetIterator(ql, AL_START_TAIL);
            quicklistEntry entry;
            int i = 0;
            while (quicklistNext(iter, &entry)) {
                char *h = genstr("hello", i);
                if (strcmp((char *)entry.value, h))
                    ERR("value [%s] didn't match [%s] at position %d",
                        entry.value, h, i);
                i++;
            }
            if (i != 500)
                ERR("Didn't iterate over exactly 500 elements (%d)", i);
            ql_verify(ql, 16, 500, 20, 32);
            ql_release_iterator(iter);
            quicklistRelease(ql);
        }

        TEST("insert after 1 element") {
            quicklist *ql = quicklistNew(-2, options[_i]);
            quicklistPushHead(ql, "hello", 6);
            quicklistEntry entry;
            iter = quicklistGetIteratorEntryAtIdx(ql, 0, &entry);
            quicklistInsertAfter(iter, &entry, "abc", 4);
            ql_release_iterator(iter);
            ql_verify(ql, 1, 2, 2, 2);

            /* verify results */
            iter = quicklistGetIteratorEntryAtIdx(ql, 0, &entry);
            int sz = entry.sz;
            if (strncmp((char *)entry.value, "hello", 5)) {
                ERR("Value 0 didn't match, instead got: %.*s", sz,
                    entry.value);
            }
            ql_release_iterator(iter);

            iter = quicklistGetIteratorEntryAtIdx(ql, 1, &entry);
            sz = entry.sz;
            if (strncmp((char *)entry.value, "abc", 3)) {
                ERR("Value 1 didn't match, instead got: %.*s", sz,
                    entry.value);
            }
            ql_release_iterator(iter);
            quicklistRelease(ql);
        }

        TEST("insert before 1 element") {
            quicklist *ql = quicklistNew(-2, options[_i]);
            quicklistPushHead(ql, "hello", 6);
            quicklistEntry entry;
            iter = quicklistGetIteratorEntryAtIdx(ql, 0, &entry);
            quicklistInsertBefore(iter, &entry, "abc", 4);
            ql_release_iterator(iter);
            ql_verify(ql, 1, 2, 2, 2);

            /* verify results */
            iter = quicklistGetIteratorEntryAtIdx(ql, 0, &entry);
            int sz = entry.sz;
            if (strncmp((char *)entry.value, "abc", 3)) {
                ERR("Value 0 didn't match, instead got: %.*s", sz,
                    entry.value);
            }
            ql_release_iterator(iter);

            iter = quicklistGetIteratorEntryAtIdx(ql, 1, &entry);
            sz = entry.sz;
            if (strncmp((char *)entry.value, "hello", 5)) {
                ERR("Value 1 didn't match, instead got: %.*s", sz,
                    entry.value);
            }
            ql_release_iterator(iter);
            quicklistRelease(ql);
        }

        TEST("insert head while head node is full") {
            quicklist *ql = quicklistNew(4, options[_i]);
            for (int i = 0; i < 10; i++)
                quicklistPushTail(ql, genstr("hello", i), 6);
            quicklistSetFill(ql, -1);
            quicklistEntry entry;
            iter = quicklistGetIteratorEntryAtIdx(ql, -10, &entry);
            char buf[4096] = {0};
            quicklistInsertBefore(iter, &entry, buf, 4096);
            ql_release_iterator(iter);
            ql_verify(ql, 4, 11, 1, 2);
            quicklistRelease(ql);
        }

        TEST("insert tail while tail node is full") {
            quicklist *ql = quicklistNew(4, options[_i]);
            for (int i = 0; i < 10; i++)
                quicklistPushHead(ql, genstr("hello", i), 6);
            quicklistSetFill(ql, -1);
            quicklistEntry entry;
            iter = quicklistGetIteratorEntryAtIdx(ql, -1, &entry);
            char buf[4096] = {0};
            quicklistInsertAfter(iter, &entry, buf, 4096);
            ql_release_iterator(iter);
            ql_verify(ql, 4, 11, 2, 1);
            quicklistRelease(ql);
        }

        TEST_DESC("insert once in elements while iterating at compress %d",
                  options[_i]) {
            for (int f = 0; f < fill_count; f++) {
                quicklist *ql = quicklistNew(fills[f], options[_i]);
                quicklistPushTail(ql, "abc", 3);
                quicklistSetFill(ql, 1);
                quicklistPushTail(ql, "def", 3); /* force to unique node */
                quicklistSetFill(ql, f);
                quicklistPushTail(ql, "bob", 3); /* force to reset for +3 */
                quicklistPushTail(ql, "foo", 3);
                quicklistPushTail(ql, "zoo", 3);

                itrprintr(ql, 0);
                /* insert "bar" before "bob" while iterating over list. */
                quicklistIter *iter = quicklistGetIterator(ql, AL_START_HEAD);
                quicklistEntry entry;
                while (quicklistNext(iter, &entry)) {
                    if (!strncmp((char *)entry.value, "bob", 3)) {
                        /* Insert as fill = 1 so it spills into new node. */
                        quicklistInsertBefore(iter, &entry, "bar", 3);
                        break; /* didn't we fix insert-while-iterating? */
                    }
                }
                ql_release_iterator(iter);
                itrprintr(ql, 0);

                /* verify results */
                iter = quicklistGetIteratorEntryAtIdx(ql, 0, &entry);
                int sz = entry.sz;

                if (strncmp((char *)entry.value, "abc", 3))
                    ERR("Value 0 didn't match, instead got: %.*s", sz,
                        entry.value);
                ql_release_iterator(iter);

                iter = quicklistGetIteratorEntryAtIdx(ql, 1, &entry);
                if (strncmp((char *)entry.value, "def", 3))
                    ERR("Value 1 didn't match, instead got: %.*s", sz,
                        entry.value);
                ql_release_iterator(iter);

                iter = quicklistGetIteratorEntryAtIdx(ql, 2, &entry);
                if (strncmp((char *)entry.value, "bar", 3))
                    ERR("Value 2 didn't match, instead got: %.*s", sz,
                        entry.value);
                ql_release_iterator(iter);

                iter = quicklistGetIteratorEntryAtIdx(ql, 3, &entry);
                if (strncmp((char *)entry.value, "bob", 3))
                    ERR("Value 3 didn't match, instead got: %.*s", sz,
                        entry.value);
                ql_release_iterator(iter);

                iter = quicklistGetIteratorEntryAtIdx(ql, 4, &entry);
                if (strncmp((char *)entry.value, "foo", 3))
                    ERR("Value 4 didn't match, instead got: %.*s", sz,
                        entry.value);
                ql_release_iterator(iter);

                iter = quicklistGetIteratorEntryAtIdx(ql, 5, &entry);
                if (strncmp((char *)entry.value, "zoo", 3))
                    ERR("Value 5 didn't match, instead got: %.*s", sz,
                        entry.value);
                ql_release_iterator(iter);
                quicklistRelease(ql);
            }
        }

        TEST_DESC("insert [before] 250 new in middle of 500 elements at compress %d",
                  options[_i]) {
            for (int f = 0; f < fill_count; f++) {
                quicklist *ql = quicklistNew(fills[f], options[_i]);
                for (int i = 0; i < 500; i++)
                    quicklistPushTail(ql, genstr("hello", i), 32);
                for (int i = 0; i < 250; i++) {
                    quicklistEntry entry;
                    iter = quicklistGetIteratorEntryAtIdx(ql, 250, &entry);
                    quicklistInsertBefore(iter, &entry, genstr("abc", i), 32);
                    ql_release_iterator(iter);
                }
                if (fills[f] == 32)
                    ql_verify(ql, 25, 750, 32, 20);
                quicklistRelease(ql);
            }
        }

        TEST_DESC("insert [after] 250 new in middle of 500 elements at compress %d",
                  options[_i]) {
            for (int f = 0; f < fill_count; f++) {
                quicklist *ql = quicklistNew(fills[f], options[_i]);
                for (int i = 0; i < 500; i++)
                    quicklistPushHead(ql, genstr("hello", i), 32);
                for (int i = 0; i < 250; i++) {
                    quicklistEntry entry;
                    iter = quicklistGetIteratorEntryAtIdx(ql, 250, &entry);
                    quicklistInsertAfter(iter, &entry, genstr("abc", i), 32);
                    ql_release_iterator(iter);
                }

                if (ql->count != 750)
                    ERR("List size not 750, but rather %ld", ql->count);

                if (fills[f] == 32)
                    ql_verify(ql, 26, 750, 20, 32);
                quicklistRelease(ql);
            }
        }

        TEST("duplicate empty list") {
            quicklist *ql = quicklistNew(-2, options[_i]);
            ql_verify(ql, 0, 0, 0, 0);
            quicklist *copy = quicklistDup(ql);
            ql_verify(copy, 0, 0, 0, 0);
            quicklistRelease(ql);
            quicklistRelease(copy);
        }

        TEST("duplicate list of 1 element") {
            quicklist *ql = quicklistNew(-2, options[_i]);
            quicklistPushHead(ql, genstr("hello", 3), 32);
            ql_verify(ql, 1, 1, 1, 1);
            quicklist *copy = quicklistDup(ql);
            ql_verify(copy, 1, 1, 1, 1);
            quicklistRelease(ql);
            quicklistRelease(copy);
        }

        TEST("duplicate list of 500") {
            quicklist *ql = quicklistNew(-2, options[_i]);
            quicklistSetFill(ql, 32);
            for (int i = 0; i < 500; i++)
                quicklistPushHead(ql, genstr("hello", i), 32);
            ql_verify(ql, 16, 500, 20, 32);

            quicklist *copy = quicklistDup(ql);
            ql_verify(copy, 16, 500, 20, 32);
            quicklistRelease(ql);
            quicklistRelease(copy);
        }

        for (int f = 0; f < fill_count; f++) {
            TEST_DESC("index 1,200 from 500 list at fill %d at compress %d", f,
                      options[_i]) {
                quicklist *ql = quicklistNew(fills[f], options[_i]);
                for (int i = 0; i < 500; i++)
                    quicklistPushTail(ql, genstr("hello", i + 1), 32);
                quicklistEntry entry;
                iter = quicklistGetIteratorEntryAtIdx(ql, 1, &entry);
                if (strcmp((char *)entry.value, "hello2") != 0)
                    ERR("Value: %s", entry.value);
                ql_release_iterator(iter);

                iter = quicklistGetIteratorEntryAtIdx(ql, 200, &entry);
                if (strcmp((char *)entry.value, "hello201") != 0)
                    ERR("Value: %s", entry.value);
                ql_release_iterator(iter);
                quicklistRelease(ql);
            }

            TEST_DESC("index -1,-2 from 500 list at fill %d at compress %d",
                      fills[f], options[_i]) {
                quicklist *ql = quicklistNew(fills[f], options[_i]);
                for (int i = 0; i < 500; i++)
                    quicklistPushTail(ql, genstr("hello", i + 1), 32);
                quicklistEntry entry;
                iter = quicklistGetIteratorEntryAtIdx(ql, -1, &entry);
                if (strcmp((char *)entry.value, "hello500") != 0)
                    ERR("Value: %s", entry.value);
                ql_release_iterator(iter);

                iter = quicklistGetIteratorEntryAtIdx(ql, -2, &entry);
                if (strcmp((char *)entry.value, "hello499") != 0)
                    ERR("Value: %s", entry.value);
                ql_release_iterator(iter);
                quicklistRelease(ql);
            }

            TEST_DESC("index -100 from 500 list at fill %d at compress %d",
                      fills[f], options[_i]) {
                quicklist *ql = quicklistNew(fills[f], options[_i]);
                for (int i = 0; i < 500; i++)
                    quicklistPushTail(ql, genstr("hello", i + 1), 32);
                quicklistEntry entry;
                iter = quicklistGetIteratorEntryAtIdx(ql, -100, &entry);
                if (strcmp((char *)entry.value, "hello401") != 0)
                    ERR("Value: %s", entry.value);
                ql_release_iterator(iter);
                quicklistRelease(ql);
            }

            TEST_DESC("index too big +1 from 50 list at fill %d at compress %d",
                      fills[f], options[_i]) {
                quicklist *ql = quicklistNew(fills[f], options[_i]);
                for (int i = 0; i < 50; i++)
                    quicklistPushTail(ql, genstr("hello", i + 1), 32);
                quicklistEntry entry;
                int sz = entry.sz;
                iter = quicklistGetIteratorEntryAtIdx(ql, 50, &entry);
                if (iter)
                    ERR("Index found at 50 with 50 list: %.*s", sz,
                        entry.value);
                ql_release_iterator(iter);
                quicklistRelease(ql);
            }
        }

        TEST("delete range empty list") {
            quicklist *ql = quicklistNew(-2, options[_i]);
            quicklistDelRange(ql, 5, 20);
            ql_verify(ql, 0, 0, 0, 0);
            quicklistRelease(ql);
        }

        TEST("delete range of entire node in list of one node") {
            quicklist *ql = quicklistNew(-2, options[_i]);
            for (int i = 0; i < 32; i++)
                quicklistPushHead(ql, genstr("hello", i), 32);
            ql_verify(ql, 1, 32, 32, 32);
            quicklistDelRange(ql, 0, 32);
            ql_verify(ql, 0, 0, 0, 0);
            quicklistRelease(ql);
        }

        TEST("delete range of entire node with overflow counts") {
            quicklist *ql = quicklistNew(-2, options[_i]);
            for (int i = 0; i < 32; i++)
                quicklistPushHead(ql, genstr("hello", i), 32);
            ql_verify(ql, 1, 32, 32, 32);
            quicklistDelRange(ql, 0, 128);
            ql_verify(ql, 0, 0, 0, 0);
            quicklistRelease(ql);
        }

        TEST("delete middle 100 of 500 list") {
            quicklist *ql = quicklistNew(-2, options[_i]);
            quicklistSetFill(ql, 32);
            for (int i = 0; i < 500; i++)
                quicklistPushTail(ql, genstr("hello", i + 1), 32);
            ql_verify(ql, 16, 500, 32, 20);
            quicklistDelRange(ql, 200, 100);
            ql_verify(ql, 14, 400, 32, 20);
            quicklistRelease(ql);
        }

        TEST("delete less than fill but across nodes") {
            quicklist *ql = quicklistNew(-2, options[_i]);
            quicklistSetFill(ql, 32);
            for (int i = 0; i < 500; i++)
                quicklistPushTail(ql, genstr("hello", i + 1), 32);
            ql_verify(ql, 16, 500, 32, 20);
            quicklistDelRange(ql, 60, 10);
            ql_verify(ql, 16, 490, 32, 20);
            quicklistRelease(ql);
        }

        TEST("delete negative 1 from 500 list") {
            quicklist *ql = quicklistNew(-2, options[_i]);
            quicklistSetFill(ql, 32);
            for (int i = 0; i < 500; i++)
                quicklistPushTail(ql, genstr("hello", i + 1), 32);
            ql_verify(ql, 16, 500, 32, 20);
            quicklistDelRange(ql, -1, 1);
            ql_verify(ql, 16, 499, 32, 19);
            quicklistRelease(ql);
        }

        TEST("delete negative 1 from 500 list with overflow counts") {
            quicklist *ql = quicklistNew(-2, options[_i]);
            quicklistSetFill(ql, 32);
            for (int i = 0; i < 500; i++)
                quicklistPushTail(ql, genstr("hello", i + 1), 32);
            ql_verify(ql, 16, 500, 32, 20);
            quicklistDelRange(ql, -1, 128);
            ql_verify(ql, 16, 499, 32, 19);
            quicklistRelease(ql);
        }

        TEST("delete negative 100 from 500 list") {
            quicklist *ql = quicklistNew(-2, options[_i]);
            quicklistSetFill(ql, 32);
            for (int i = 0; i < 500; i++)
                quicklistPushTail(ql, genstr("hello", i + 1), 32);
            quicklistDelRange(ql, -100, 100);
            ql_verify(ql, 13, 400, 32, 16);
            quicklistRelease(ql);
        }

        TEST("delete -10 count 5 from 50 list") {
            quicklist *ql = quicklistNew(-2, options[_i]);
            quicklistSetFill(ql, 32);
            for (int i = 0; i < 50; i++)
                quicklistPushTail(ql, genstr("hello", i + 1), 32);
            ql_verify(ql, 2, 50, 32, 18);
            quicklistDelRange(ql, -10, 5);
            ql_verify(ql, 2, 45, 32, 13);
            quicklistRelease(ql);
        }

        TEST("numbers only list read") {
            quicklist *ql = quicklistNew(-2, options[_i]);
            quicklistPushTail(ql, "1111", 4);
            quicklistPushTail(ql, "2222", 4);
            quicklistPushTail(ql, "3333", 4);
            quicklistPushTail(ql, "4444", 4);
            ql_verify(ql, 1, 4, 4, 4);
            quicklistEntry entry;
            iter = quicklistGetIteratorEntryAtIdx(ql, 0, &entry);
            if (entry.longval != 1111)
                ERR("Not 1111, %lld", entry.longval);
            ql_release_iterator(iter);

            iter = quicklistGetIteratorEntryAtIdx(ql, 1, &entry);
            if (entry.longval != 2222)
                ERR("Not 2222, %lld", entry.longval);
            ql_release_iterator(iter);

            iter = quicklistGetIteratorEntryAtIdx(ql, 2, &entry);
            if (entry.longval != 3333)
                ERR("Not 3333, %lld", entry.longval);
            ql_release_iterator(iter);

            iter = quicklistGetIteratorEntryAtIdx(ql, 3, &entry);
            if (entry.longval != 4444)
                ERR("Not 4444, %lld", entry.longval);
            ql_release_iterator(iter);

            iter = quicklistGetIteratorEntryAtIdx(ql, 4, &entry);
            if (iter)
                ERR("Index past elements: %lld", entry.longval);
            ql_release_iterator(iter);
            
            iter = quicklistGetIteratorEntryAtIdx(ql, -1, &entry);
            if (entry.longval != 4444)
                ERR("Not 4444 (reverse), %lld", entry.longval);
            ql_release_iterator(iter);

            iter = quicklistGetIteratorEntryAtIdx(ql, -2, &entry);
            if (entry.longval != 3333)
                ERR("Not 3333 (reverse), %lld", entry.longval);
            ql_release_iterator(iter);

            iter = quicklistGetIteratorEntryAtIdx(ql, -3, &entry);
            if (entry.longval != 2222)
                ERR("Not 2222 (reverse), %lld", entry.longval);
            ql_release_iterator(iter);
            
            iter = quicklistGetIteratorEntryAtIdx(ql, -4, &entry);
            if (entry.longval != 1111)
                ERR("Not 1111 (reverse), %lld", entry.longval);
            ql_release_iterator(iter);
            
            iter = quicklistGetIteratorEntryAtIdx(ql, -5, &entry);
            if (iter)
                ERR("Index past elements (reverse), %lld", entry.longval);
            ql_release_iterator(iter);
            quicklistRelease(ql);
        }

        TEST("numbers larger list read") {
            quicklist *ql = quicklistNew(-2, options[_i]);
            quicklistSetFill(ql, 32);
            char num[32];
            long long nums[5000];
            for (int i = 0; i < 5000; i++) {
                nums[i] = -5157318210846258176 + i;
                int sz = ll2string(num, sizeof(num), nums[i]);
                quicklistPushTail(ql, num, sz);
            }
            quicklistPushTail(ql, "xxxxxxxxxxxxxxxxxxxx", 20);
            quicklistEntry entry;
            for (int i = 0; i < 5000; i++) {
                iter = quicklistGetIteratorEntryAtIdx(ql, i, &entry);
                if (entry.longval != nums[i])
                    ERR("[%d] Not longval %lld but rather %lld", i, nums[i],
                        entry.longval);
                entry.longval = 0xdeadbeef;
                ql_release_iterator(iter);
            }
            iter = quicklistGetIteratorEntryAtIdx(ql, 5000, &entry);
            if (strncmp((char *)entry.value, "xxxxxxxxxxxxxxxxxxxx", 20))
                ERR("String val not match: %s", entry.value);
            ql_verify(ql, 157, 5001, 32, 9);
            ql_release_iterator(iter);
            quicklistRelease(ql);
        }

        TEST("numbers larger list read B") {
            quicklist *ql = quicklistNew(-2, options[_i]);
            quicklistPushTail(ql, "99", 2);
            quicklistPushTail(ql, "98", 2);
            quicklistPushTail(ql, "xxxxxxxxxxxxxxxxxxxx", 20);
            quicklistPushTail(ql, "96", 2);
            quicklistPushTail(ql, "95", 2);
            quicklistReplaceAtIndex(ql, 1, "foo", 3);
            quicklistReplaceAtIndex(ql, -1, "bar", 3);
            quicklistRelease(ql);
        }

        TEST_DESC("lrem test at compress %d", options[_i]) {
            for (int f = 0; f < fill_count; f++) {
                quicklist *ql = quicklistNew(fills[f], options[_i]);
                char *words[] = {"abc", "foo", "bar",  "foobar", "foobared",
                                 "zap", "bar", "test", "foo"};
                char *result[] = {"abc", "foo",  "foobar", "foobared",
                                  "zap", "test", "foo"};
                char *resultB[] = {"abc",      "foo", "foobar",
                                   "foobared", "zap", "test"};
                for (int i = 0; i < 9; i++)
                    quicklistPushTail(ql, words[i], strlen(words[i]));

                /* lrem 0 bar */
                quicklistIter *iter = quicklistGetIterator(ql, AL_START_HEAD);
                quicklistEntry entry;
                int i = 0;
                while (quicklistNext(iter, &entry)) {
                    if (quicklistCompare(&entry, (unsigned char *)"bar", 3)) {
                        quicklistDelEntry(iter, &entry);
                    }
                    i++;
                }
                ql_release_iterator(iter);

                /* check result of lrem 0 bar */
                iter = quicklistGetIterator(ql, AL_START_HEAD);
                i = 0;
                while (quicklistNext(iter, &entry)) {
                    /* Result must be: abc, foo, foobar, foobared, zap, test,
                     * foo */
                    int sz = entry.sz;
                    if (strncmp((char *)entry.value, result[i], entry.sz)) {
                        ERR("No match at position %d, got %.*s instead of %s",
                            i, sz, entry.value, result[i]);
                    }
                    i++;
                }
                ql_release_iterator(iter);

                quicklistPushTail(ql, "foo", 3);

                /* lrem -2 foo */
                iter = quicklistGetIterator(ql, AL_START_TAIL);
                i = 0;
                int del = 2;
                while (quicklistNext(iter, &entry)) {
                    if (quicklistCompare(&entry, (unsigned char *)"foo", 3)) {
                        quicklistDelEntry(iter, &entry);
                        del--;
                    }
                    if (!del)
                        break;
                    i++;
                }
                ql_release_iterator(iter);

                /* check result of lrem -2 foo */
                /* (we're ignoring the '2' part and still deleting all foo
                 * because
                 * we only have two foo) */
                iter = quicklistGetIterator(ql, AL_START_TAIL);
                i = 0;
                size_t resB = sizeof(resultB) / sizeof(*resultB);
                while (quicklistNext(iter, &entry)) {
                    /* Result must be: abc, foo, foobar, foobared, zap, test,
                     * foo */
                    int sz = entry.sz;
                    if (strncmp((char *)entry.value, resultB[resB - 1 - i],
                                sz)) {
                        ERR("No match at position %d, got %.*s instead of %s",
                            i, sz, entry.value, resultB[resB - 1 - i]);
                    }
                    i++;
                }

                ql_release_iterator(iter);
                quicklistRelease(ql);
            }
        }

        TEST_DESC("iterate reverse + delete at compress %d", options[_i]) {
            for (int f = 0; f < fill_count; f++) {
                quicklist *ql = quicklistNew(fills[f], options[_i]);
                quicklistPushTail(ql, "abc", 3);
                quicklistPushTail(ql, "def", 3);
                quicklistPushTail(ql, "hij", 3);
                quicklistPushTail(ql, "jkl", 3);
                quicklistPushTail(ql, "oop", 3);

                quicklistEntry entry;
                quicklistIter *iter = quicklistGetIterator(ql, AL_START_TAIL);
                int i = 0;
                while (quicklistNext(iter, &entry)) {
                    if (quicklistCompare(&entry, (unsigned char *)"hij", 3)) {
                        quicklistDelEntry(iter, &entry);
                    }
                    i++;
                }
                ql_release_iterator(iter);

                if (i != 5)
                    ERR("Didn't iterate 5 times, iterated %d times.", i);

                /* Check results after deletion of "hij" */
                iter = quicklistGetIterator(ql, AL_START_HEAD);
                i = 0;
                char *vals[] = {"abc", "def", "jkl", "oop"};
                while (quicklistNext(iter, &entry)) {
                    if (!quicklistCompare(&entry, (unsigned char *)vals[i],
                                          3)) {
                        ERR("Value at %d didn't match %s\n", i, vals[i]);
                    }
                    i++;
                }
                ql_release_iterator(iter);
                quicklistRelease(ql);
            }
        }

        TEST_DESC("iterator at index test at compress %d", options[_i]) {
            for (int f = 0; f < fill_count; f++) {
                quicklist *ql = quicklistNew(fills[f], options[_i]);
                char num[32];
                long long nums[5000];
                for (int i = 0; i < 760; i++) {
                    nums[i] = -5157318210846258176 + i;
                    int sz = ll2string(num, sizeof(num), nums[i]);
                    quicklistPushTail(ql, num, sz);
                }

                quicklistEntry entry;
                quicklistIter *iter =
                    quicklistGetIteratorAtIdx(ql, AL_START_HEAD, 437);
                int i = 437;
                while (quicklistNext(iter, &entry)) {
                    if (entry.longval != nums[i])
                        ERR("Expected %lld, but got %lld", entry.longval,
                            nums[i]);
                    i++;
                }
                ql_release_iterator(iter);
                quicklistRelease(ql);
            }
        }

        TEST_DESC("ltrim test A at compress %d", options[_i]) {
            for (int f = 0; f < fill_count; f++) {
                quicklist *ql = quicklistNew(fills[f], options[_i]);
                char num[32];
                long long nums[5000];
                for (int i = 0; i < 32; i++) {
                    nums[i] = -5157318210846258176 + i;
                    int sz = ll2string(num, sizeof(num), nums[i]);
                    quicklistPushTail(ql, num, sz);
                }
                if (fills[f] == 32)
                    ql_verify(ql, 1, 32, 32, 32);
                /* ltrim 25 53 (keep [25,32] inclusive = 7 remaining) */
                quicklistDelRange(ql, 0, 25);
                quicklistDelRange(ql, 0, 0);
                quicklistEntry entry;
                for (int i = 0; i < 7; i++) {
                    iter = quicklistGetIteratorEntryAtIdx(ql, i, &entry);
                    if (entry.longval != nums[25 + i])
                        ERR("Deleted invalid range!  Expected %lld but got "
                            "%lld",
                            entry.longval, nums[25 + i]);
                    ql_release_iterator(iter);
                }
                if (fills[f] == 32)
                    ql_verify(ql, 1, 7, 7, 7);
                quicklistRelease(ql);
            }
        }

        TEST_DESC("ltrim test B at compress %d", options[_i]) {
            for (int f = 0; f < fill_count; f++) {
                /* Force-disable compression because our 33 sequential
                 * integers don't compress and the check always fails. */
                quicklist *ql = quicklistNew(fills[f], QUICKLIST_NOCOMPRESS);
                char num[32];
                long long nums[5000];
                for (int i = 0; i < 33; i++) {
                    nums[i] = i;
                    int sz = ll2string(num, sizeof(num), nums[i]);
                    quicklistPushTail(ql, num, sz);
                }
                if (fills[f] == 32)
                    ql_verify(ql, 2, 33, 32, 1);
                /* ltrim 5 16 (keep [5,16] inclusive = 12 remaining) */
                quicklistDelRange(ql, 0, 5);
                quicklistDelRange(ql, -16, 16);
                if (fills[f] == 32)
                    ql_verify(ql, 1, 12, 12, 12);
                quicklistEntry entry;

                iter = quicklistGetIteratorEntryAtIdx(ql, 0, &entry);
                if (entry.longval != 5)
                    ERR("A: longval not 5, but %lld", entry.longval);
                ql_release_iterator(iter);

                iter = quicklistGetIteratorEntryAtIdx(ql, -1, &entry);
                if (entry.longval != 16)
                    ERR("B! got instead: %lld", entry.longval);
                quicklistPushTail(ql, "bobobob", 7);
                ql_release_iterator(iter);

                iter = quicklistGetIteratorEntryAtIdx(ql, -1, &entry);
                int sz = entry.sz;
                if (strncmp((char *)entry.value, "bobobob", 7))
                    ERR("Tail doesn't match bobobob, it's %.*s instead",
                        sz, entry.value);
                ql_release_iterator(iter);

                for (int i = 0; i < 12; i++) {
                    iter = quicklistGetIteratorEntryAtIdx(ql, i, &entry);
                    if (entry.longval != nums[5 + i])
                        ERR("Deleted invalid range!  Expected %lld but got "
                            "%lld",
                            entry.longval, nums[5 + i]);
                    ql_release_iterator(iter);
                }
                quicklistRelease(ql);
            }
        }

        TEST_DESC("ltrim test C at compress %d", options[_i]) {
            for (int f = 0; f < fill_count; f++) {
                quicklist *ql = quicklistNew(fills[f], options[_i]);
                char num[32];
                long long nums[5000];
                for (int i = 0; i < 33; i++) {
                    nums[i] = -5157318210846258176 + i;
                    int sz = ll2string(num, sizeof(num), nums[i]);
                    quicklistPushTail(ql, num, sz);
                }
                if (fills[f] == 32)
                    ql_verify(ql, 2, 33, 32, 1);
                /* ltrim 3 3 (keep [3,3] inclusive = 1 remaining) */
                quicklistDelRange(ql, 0, 3);
                quicklistDelRange(ql, -29,
                                  4000); /* make sure not loop forever */
                if (fills[f] == 32)
                    ql_verify(ql, 1, 1, 1, 1);
                quicklistEntry entry;
                iter = quicklistGetIteratorEntryAtIdx(ql, 0, &entry);
                if (entry.longval != -5157318210846258173)
                    ERROR;
                ql_release_iterator(iter);
                quicklistRelease(ql);
            }
        }

        TEST_DESC("ltrim test D at compress %d", options[_i]) {
            for (int f = 0; f < fill_count; f++) {
                quicklist *ql = quicklistNew(fills[f], options[_i]);
                char num[32];
                long long nums[5000];
                for (int i = 0; i < 33; i++) {
                    nums[i] = -5157318210846258176 + i;
                    int sz = ll2string(num, sizeof(num), nums[i]);
                    quicklistPushTail(ql, num, sz);
                }
                if (fills[f] == 32)
                    ql_verify(ql, 2, 33, 32, 1);
                quicklistDelRange(ql, -12, 3);
                if (ql->count != 30)
                    ERR("Didn't delete exactly three elements!  Count is: %lu",
                        ql->count);
                quicklistRelease(ql);
            }
        }

        long long stop = mstime();
        runtime[_i] = stop - start;
    }

    /* Run a longer test of compression depth outside of primary test loop. */
    int list_sizes[] = {250, 251, 500, 999, 1000};
    long long start = mstime();
    int list_count = accurate ? (int)(sizeof(list_sizes) / sizeof(*list_sizes)) : 1;
    for (int list = 0; list < list_count; list++) {
        TEST_DESC("verify specific compression of interior nodes with %d list ",
                  list_sizes[list]) {
            for (int f = 0; f < fill_count; f++) {
                for (int depth = 1; depth < 40; depth++) {
                    /* skip over many redundant test cases */
                    quicklist *ql = quicklistNew(fills[f], depth);
                    for (int i = 0; i < list_sizes[list]; i++) {
                        quicklistPushTail(ql, genstr("hello TAIL", i + 1), 64);
                        quicklistPushHead(ql, genstr("hello HEAD", i + 1), 64);
                    }

                    for (int step = 0; step < 2; step++) {
                        /* test remove node */
                        if (step == 1) {
                            for (int i = 0; i < list_sizes[list] / 2; i++) {
                                unsigned char *data;
                                assert(quicklistPop(ql, QUICKLIST_HEAD, &data,
                                                    NULL, NULL));
                                zfree(data);
                                assert(quicklistPop(ql, QUICKLIST_TAIL, &data,
                                                    NULL, NULL));
                                zfree(data);
                            }
                        }
                        quicklistNode *node = ql->head;
                        unsigned int low_raw = ql->compress;
                        unsigned int high_raw = ql->len - ql->compress;

                        for (unsigned int at = 0; at < ql->len;
                            at++, node = node->next) {
                            if (at < low_raw || at >= high_raw) {
                                if (node->encoding != QUICKLIST_NODE_ENCODING_RAW) {
                                    ERR("Incorrect compression: node %d is "
                                        "compressed at depth %d ((%u, %u); total "
                                        "nodes: %lu; size: %zu)",
                                        at, depth, low_raw, high_raw, ql->len,
                                        node->sz);
                                }
                            } else {
                                if (node->encoding != QUICKLIST_NODE_ENCODING_LZF) {
                                    ERR("Incorrect non-compression: node %d is NOT "
                                        "compressed at depth %d ((%u, %u); total "
                                        "nodes: %lu; size: %zu; attempted: %d)",
                                        at, depth, low_raw, high_raw, ql->len,
                                        node->sz, node->attempted_compress);
                                }
                            }
                        }
                    }

                    quicklistRelease(ql);
                }
            }
        }
    }
    long long stop = mstime();

    printf("\n");
    for (size_t i = 0; i < option_count; i++)
        printf("Test Loop %02d: %0.2f seconds.\n", options[i],
               (float)runtime[i] / 1000);
    printf("Compressions: %0.2f seconds.\n", (float)(stop - start) / 1000);
    printf("\n");

    TEST("bookmark get updated to next item") {
        quicklist *ql = quicklistNew(1, 0);
        quicklistPushTail(ql, "1", 1);
        quicklistPushTail(ql, "2", 1);
        quicklistPushTail(ql, "3", 1);
        quicklistPushTail(ql, "4", 1);
        quicklistPushTail(ql, "5", 1);
        assert(ql->len==5);
        /* add two bookmarks, one pointing to the node before the last. */
        assert(quicklistBookmarkCreate(&ql, "_dummy", ql->head->next));
        assert(quicklistBookmarkCreate(&ql, "_test", ql->tail->prev));
        /* test that the bookmark returns the right node, delete it and see that the bookmark points to the last node */
        assert(quicklistBookmarkFind(ql, "_test") == ql->tail->prev);
        assert(quicklistDelRange(ql, -2, 1));
        assert(quicklistBookmarkFind(ql, "_test") == ql->tail);
        /* delete the last node, and see that the bookmark was deleted. */
        assert(quicklistDelRange(ql, -1, 1));
        assert(quicklistBookmarkFind(ql, "_test") == NULL);
        /* test that other bookmarks aren't affected */
        assert(quicklistBookmarkFind(ql, "_dummy") == ql->head->next);
        assert(quicklistBookmarkFind(ql, "_missing") == NULL);
        assert(ql->len==3);
        quicklistBookmarksClear(ql); /* for coverage */
        assert(quicklistBookmarkFind(ql, "_dummy") == NULL);
        quicklistRelease(ql);
    }

    TEST("bookmark limit") {
        int i;
        quicklist *ql = quicklistNew(1, 0);
        quicklistPushHead(ql, "1", 1);
        for (i=0; i<QL_MAX_BM; i++)
            assert(quicklistBookmarkCreate(&ql, genstr("",i), ql->head));
        /* when all bookmarks are used, creation fails */
        assert(!quicklistBookmarkCreate(&ql, "_test", ql->head));
        /* delete one and see that we can now create another */
        assert(quicklistBookmarkDelete(ql, "0"));
        assert(quicklistBookmarkCreate(&ql, "_test", ql->head));
        /* delete one and see that the rest survive */
        assert(quicklistBookmarkDelete(ql, "_test"));
        for (i=1; i<QL_MAX_BM; i++)
            assert(quicklistBookmarkFind(ql, genstr("",i)) == ql->head);
        /* make sure the deleted ones are indeed gone */
        assert(!quicklistBookmarkFind(ql, "0"));
        assert(!quicklistBookmarkFind(ql, "_test"));
        quicklistRelease(ql);
    }

    if (flags & REDIS_TEST_LARGE_MEMORY) {
        TEST("compress and decompress quicklist listpack node") {
            quicklistNode *node = quicklistCreateNode();
            node->entry = lpNew(0);

            /* Just to avoid triggering the assertion in __quicklistCompressNode(),
             * it disables the passing of quicklist head or tail node. */
            node->prev = quicklistCreateNode();
            node->next = quicklistCreateNode();
            
            /* Create a rand string */
            size_t sz = (1 << 25); /* 32MB per one entry */
            unsigned char *s = zmalloc(sz);
            randstring(s, sz);

            /* Keep filling the node, until it reaches 1GB */
            for (int i = 0; i < 32; i++) {
                node->entry = lpAppend(node->entry, s, sz);
                quicklistNodeUpdateSz(node);

                long long start = mstime();
                assert(__quicklistCompressNode(node));
                assert(__quicklistDecompressNode(node));
                printf("Compress and decompress: %zu MB in %.2f seconds.\n",
                       node->sz/1024/1024, (float)(mstime() - start) / 1000);
            }

            zfree(s);
            zfree(node->prev);
            zfree(node->next);
            zfree(node->entry);
            zfree(node);
        }

#if ULONG_MAX >= 0xffffffffffffffff
        TEST("compress and decomress quicklist plain node large than UINT32_MAX") {
            size_t sz = (1ull << 32);
            unsigned char *s = zmalloc(sz);
            randstring(s, sz);
            memcpy(s, "helloworld", 10);
            memcpy(s + sz - 10, "1234567890", 10);

            quicklistNode *node = __quicklistCreateNode(QUICKLIST_NODE_CONTAINER_PLAIN, s, sz);

            /* Just to avoid triggering the assertion in __quicklistCompressNode(),
             * it disables the passing of quicklist head or tail node. */
            node->prev = quicklistCreateNode();
            node->next = quicklistCreateNode();

            long long start = mstime();
            assert(__quicklistCompressNode(node));
            assert(__quicklistDecompressNode(node));
            printf("Compress and decompress: %zu MB in %.2f seconds.\n",
                   node->sz/1024/1024, (float)(mstime() - start) / 1000);

            assert(memcmp(node->entry, "helloworld", 10) == 0);
            assert(memcmp(node->entry + sz - 10, "1234567890", 10) == 0);
            zfree(node->prev);
            zfree(node->next);
            zfree(node->entry);
            zfree(node);
        }
#endif
    }

    if (!err)
        printf("ALL TESTS PASSED!\n");
    else
        ERR("Sorry, not all tests passed!  In fact, %d tests failed.", err);

    return err;
}
#endif<|MERGE_RESOLUTION|>--- conflicted
+++ resolved
@@ -766,15 +766,10 @@
     quicklistNode *node = entry->node;
     unsigned char *newentry;
 
-<<<<<<< HEAD
-    if (likely(!QL_NODE_IS_PLAIN(entry->node) && !isLargeElement(sz, quicklist->fill))) {
-        entry->node->entry = lpReplace(entry->node->entry, &entry->zi, data, sz);
-=======
-    if (likely(!QL_NODE_IS_PLAIN(entry->node) && !isLargeElement(sz) &&
+    if (likely(!QL_NODE_IS_PLAIN(entry->node) && !isLargeElement(sz, quicklist->fill) &&
         (newentry = lpReplace(entry->node->entry, &entry->zi, data, sz)) != NULL))
     {
         entry->node->entry = newentry;
->>>>>>> 1f00c951
         quicklistNodeUpdateSz(entry->node);
         /* quicklistNext() and quicklistGetIteratorEntryAtIdx() provide an uncompressed node */
         quicklistCompress(quicklist, entry->node);
@@ -799,7 +794,7 @@
 
         /* Create a new node and insert it after the original node.
          * If the original node was split, insert the split node after the new node. */
-        new_node = __quicklistCreateNode(isLargeElement(sz) ?
+        new_node = __quicklistCreateNode(isLargeElement(sz, quicklist->fill) ?
             QUICKLIST_NODE_CONTAINER_PLAIN : QUICKLIST_NODE_CONTAINER_PACKED, data, sz);
         __quicklistInsertNode(quicklist, node, new_node, 1);
         if (split_node) __quicklistInsertNode(quicklist, new_node, split_node, 1);
