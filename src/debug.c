/*
 * Copyright (c) 2009-2020, Salvatore Sanfilippo <antirez at gmail dot com>
 * Copyright (c) 2020, Redis Labs, Inc
 * All rights reserved.
 *
 * Redistribution and use in source and binary forms, with or without
 * modification, are permitted provided that the following conditions are met:
 *
 *   * Redistributions of source code must retain the above copyright notice,
 *     this list of conditions and the following disclaimer.
 *   * Redistributions in binary form must reproduce the above copyright
 *     notice, this list of conditions and the following disclaimer in the
 *     documentation and/or other materials provided with the distribution.
 *   * Neither the name of Redis nor the names of its contributors may be used
 *     to endorse or promote products derived from this software without
 *     specific prior written permission.
 *
 * THIS SOFTWARE IS PROVIDED BY THE COPYRIGHT HOLDERS AND CONTRIBUTORS "AS IS"
 * AND ANY EXPRESS OR IMPLIED WARRANTIES, INCLUDING, BUT NOT LIMITED TO, THE
 * IMPLIED WARRANTIES OF MERCHANTABILITY AND FITNESS FOR A PARTICULAR PURPOSE
 * ARE DISCLAIMED. IN NO EVENT SHALL THE COPYRIGHT OWNER OR CONTRIBUTORS BE
 * LIABLE FOR ANY DIRECT, INDIRECT, INCIDENTAL, SPECIAL, EXEMPLARY, OR
 * CONSEQUENTIAL DAMAGES (INCLUDING, BUT NOT LIMITED TO, PROCUREMENT OF
 * SUBSTITUTE GOODS OR SERVICES; LOSS OF USE, DATA, OR PROFITS; OR BUSINESS
 * INTERRUPTION) HOWEVER CAUSED AND ON ANY THEORY OF LIABILITY, WHETHER IN
 * CONTRACT, STRICT LIABILITY, OR TORT (INCLUDING NEGLIGENCE OR OTHERWISE)
 * ARISING IN ANY WAY OUT OF THE USE OF THIS SOFTWARE, EVEN IF ADVISED OF THE
 * POSSIBILITY OF SUCH DAMAGE.
 */

#include "server.h"
#include "util.h"
#include "sha1.h"   /* SHA1 is used for DEBUG DIGEST */
#include "crc64.h"
#include "bio.h"
#include "quicklist.h"
#include "fpconv_dtoa.h"
#include "cluster.h"
#include "threads_mngr.h"

#include <arpa/inet.h>
#include <signal.h>
#include <dlfcn.h>
#include <fcntl.h>
#include <sys/mman.h>
#include <unistd.h>

#ifdef HAVE_BACKTRACE
#include <execinfo.h>
#ifndef __OpenBSD__
#include <ucontext.h>
#else
typedef ucontext_t sigcontext_t;
#endif
#endif /* HAVE_BACKTRACE */

#ifdef __CYGWIN__
#ifndef SA_ONSTACK
#define SA_ONSTACK 0x08000000
#endif
#endif

#if defined(__APPLE__) && defined(__arm64__)
#include <mach/mach.h>
#endif

/* Globals */
static int bug_report_start = 0; /* True if bug report header was already logged. */
static pthread_mutex_t bug_report_start_mutex = PTHREAD_MUTEX_INITIALIZER;
/* Mutex for a case when two threads crash at the same time. */
static pthread_mutex_t signal_handler_lock;
static pthread_mutexattr_t signal_handler_lock_attr;
static volatile int signal_handler_lock_initialized = 0;
/* Forward declarations */
int bugReportStart(void);
void printCrashReport(void);
void bugReportEnd(int killViaSignal, int sig);
<<<<<<< HEAD
void logStackTrace(void *eip, int uplevel);
=======
void logStackTrace(void *eip, int uplevel, int current_thread);
void dbGetStats(char *buf, size_t bufsize, redisDb *db, int full, dbKeyType keyType);
>>>>>>> 50b8b997
void sigalrmSignalHandler(int sig, siginfo_t *info, void *secret);

/* ================================= Debugging ============================== */

/* Compute the sha1 of string at 's' with 'len' bytes long.
 * The SHA1 is then xored against the string pointed by digest.
 * Since xor is commutative, this operation is used in order to
 * "add" digests relative to unordered elements.
 *
 * So digest(a,b,c,d) will be the same of digest(b,a,c,d) */
void xorDigest(unsigned char *digest, const void *ptr, size_t len) {
    SHA1_CTX ctx;
    unsigned char hash[20];
    int j;

    SHA1Init(&ctx);
    SHA1Update(&ctx,ptr,len);
    SHA1Final(hash,&ctx);

    for (j = 0; j < 20; j++)
        digest[j] ^= hash[j];
}

void xorStringObjectDigest(unsigned char *digest, robj *o) {
    o = getDecodedObject(o);
    xorDigest(digest,o->ptr,sdslen(o->ptr));
    decrRefCount(o);
}

/* This function instead of just computing the SHA1 and xoring it
 * against digest, also perform the digest of "digest" itself and
 * replace the old value with the new one.
 *
 * So the final digest will be:
 *
 * digest = SHA1(digest xor SHA1(data))
 *
 * This function is used every time we want to preserve the order so
 * that digest(a,b,c,d) will be different than digest(b,c,d,a)
 *
 * Also note that mixdigest("foo") followed by mixdigest("bar")
 * will lead to a different digest compared to "fo", "obar".
 */
void mixDigest(unsigned char *digest, const void *ptr, size_t len) {
    SHA1_CTX ctx;

    xorDigest(digest,ptr,len);
    SHA1Init(&ctx);
    SHA1Update(&ctx,digest,20);
    SHA1Final(digest,&ctx);
}

void mixStringObjectDigest(unsigned char *digest, robj *o) {
    o = getDecodedObject(o);
    mixDigest(digest,o->ptr,sdslen(o->ptr));
    decrRefCount(o);
}

/* This function computes the digest of a data structure stored in the
 * object 'o'. It is the core of the DEBUG DIGEST command: when taking the
 * digest of a whole dataset, we take the digest of the key and the value
 * pair, and xor all those together.
 *
 * Note that this function does not reset the initial 'digest' passed, it
 * will continue mixing this object digest to anything that was already
 * present. */
void xorObjectDigest(redisDb *db, robj *keyobj, unsigned char *digest, robj *o) {
    uint32_t aux = htonl(o->type);
    mixDigest(digest,&aux,sizeof(aux));
    long long expiretime = getExpire(db,keyobj);
    char buf[128];

    /* Save the key and associated value */
    if (o->type == OBJ_STRING) {
        mixStringObjectDigest(digest,o);
    } else if (o->type == OBJ_LIST) {
        listTypeIterator *li = listTypeInitIterator(o,0,LIST_TAIL);
        listTypeEntry entry;
        while(listTypeNext(li,&entry)) {
            robj *eleobj = listTypeGet(&entry);
            mixStringObjectDigest(digest,eleobj);
            decrRefCount(eleobj);
        }
        listTypeReleaseIterator(li);
    } else if (o->type == OBJ_SET) {
        setTypeIterator *si = setTypeInitIterator(o);
        sds sdsele;
        while((sdsele = setTypeNextObject(si)) != NULL) {
            xorDigest(digest,sdsele,sdslen(sdsele));
            sdsfree(sdsele);
        }
        setTypeReleaseIterator(si);
    } else if (o->type == OBJ_ZSET) {
        unsigned char eledigest[20];

        if (o->encoding == OBJ_ENCODING_LISTPACK) {
            unsigned char *zl = o->ptr;
            unsigned char *eptr, *sptr;
            unsigned char *vstr;
            unsigned int vlen;
            long long vll;
            double score;

            eptr = lpSeek(zl,0);
            serverAssert(eptr != NULL);
            sptr = lpNext(zl,eptr);
            serverAssert(sptr != NULL);

            while (eptr != NULL) {
                vstr = lpGetValue(eptr,&vlen,&vll);
                score = zzlGetScore(sptr);

                memset(eledigest,0,20);
                if (vstr != NULL) {
                    mixDigest(eledigest,vstr,vlen);
                } else {
                    ll2string(buf,sizeof(buf),vll);
                    mixDigest(eledigest,buf,strlen(buf));
                }
                const int len = fpconv_dtoa(score, buf);
                buf[len] = '\0';
                mixDigest(eledigest,buf,strlen(buf));
                xorDigest(digest,eledigest,20);
                zzlNext(zl,&eptr,&sptr);
            }
        } else if (o->encoding == OBJ_ENCODING_SKIPLIST) {
            zset *zs = o->ptr;
            dictIterator *di = dictGetIterator(zs->dict);
            dictEntry *de;

            while((de = dictNext(di)) != NULL) {
                sds sdsele = dictGetKey(de);
                double *score = dictGetVal(de);
                const int len = fpconv_dtoa(*score, buf);
                buf[len] = '\0';
                memset(eledigest,0,20);
                mixDigest(eledigest,sdsele,sdslen(sdsele));
                mixDigest(eledigest,buf,strlen(buf));
                xorDigest(digest,eledigest,20);
            }
            dictReleaseIterator(di);
        } else {
            serverPanic("Unknown sorted set encoding");
        }
    } else if (o->type == OBJ_HASH) {
        hashTypeIterator *hi = hashTypeInitIterator(o);
        while (hashTypeNext(hi) != C_ERR) {
            unsigned char eledigest[20];
            sds sdsele;

            memset(eledigest,0,20);
            sdsele = hashTypeCurrentObjectNewSds(hi,OBJ_HASH_KEY);
            mixDigest(eledigest,sdsele,sdslen(sdsele));
            sdsfree(sdsele);
            sdsele = hashTypeCurrentObjectNewSds(hi,OBJ_HASH_VALUE);
            mixDigest(eledigest,sdsele,sdslen(sdsele));
            sdsfree(sdsele);
            xorDigest(digest,eledigest,20);
        }
        hashTypeReleaseIterator(hi);
    } else if (o->type == OBJ_STREAM) {
        streamIterator si;
        streamIteratorStart(&si,o->ptr,NULL,NULL,0);
        streamID id;
        int64_t numfields;

        while(streamIteratorGetID(&si,&id,&numfields)) {
            sds itemid = sdscatfmt(sdsempty(),"%U.%U",id.ms,id.seq);
            mixDigest(digest,itemid,sdslen(itemid));
            sdsfree(itemid);

            while(numfields--) {
                unsigned char *field, *value;
                int64_t field_len, value_len;
                streamIteratorGetField(&si,&field,&value,
                                           &field_len,&value_len);
                mixDigest(digest,field,field_len);
                mixDigest(digest,value,value_len);
            }
        }
        streamIteratorStop(&si);
    } else if (o->type == OBJ_MODULE) {
        RedisModuleDigest md = {{0},{0},keyobj,db->id};
        moduleValue *mv = o->ptr;
        moduleType *mt = mv->type;
        moduleInitDigestContext(md);
        if (mt->digest) {
            mt->digest(&md,mv->value);
            xorDigest(digest,md.x,sizeof(md.x));
        }
    } else {
        serverPanic("Unknown object type");
    }
    /* If the key has an expire, add it to the mix */
    if (expiretime != -1) xorDigest(digest,"!!expire!!",10);
}

/* Compute the dataset digest. Since keys, sets elements, hashes elements
 * are not ordered, we use a trick: every aggregate digest is the xor
 * of the digests of their elements. This way the order will not change
 * the result. For list instead we use a feedback entering the output digest
 * as input in order to ensure that a different ordered list will result in
 * a different digest. */
void computeDatasetDigest(unsigned char *final) {
    unsigned char digest[20];
    dictEntry *de;
    int j;
    uint32_t aux;

    memset(final,0,20); /* Start with a clean result */

    for (j = 0; j < server.dbnum; j++) {
        redisDb *db = server.db+j;
        if (daSize(db->keys) == 0)
            continue;
        daIterator *dait = daIteratorInit(db->keys);

        /* hash the DB id, so the same dataset moved in a different DB will lead to a different digest */
        aux = htonl(j);
        mixDigest(final,&aux,sizeof(aux));

        /* Iterate this DB writing every entry */
        while((de = daIteratorNext(dait)) != NULL) {
            sds key;
            robj *keyobj, *o;

            memset(digest,0,20); /* This key-val digest */
            key = dictGetKey(de);
            keyobj = createStringObject(key,sdslen(key));

            mixDigest(digest,key,sdslen(key));

            o = dictGetVal(de);
            xorObjectDigest(db,keyobj,digest,o);

            /* We can finally xor the key-val digest to the final digest */
            xorDigest(final,digest,20);
            decrRefCount(keyobj);
        }
        daReleaseIterator(dait);
    }
}

#ifdef USE_JEMALLOC
void mallctl_int(client *c, robj **argv, int argc) {
    int ret;
    /* start with the biggest size (int64), and if that fails, try smaller sizes (int32, bool) */
    int64_t old = 0, val;
    if (argc > 1) {
        long long ll;
        if (getLongLongFromObjectOrReply(c, argv[1], &ll, NULL) != C_OK)
            return;
        val = ll;
    }
    size_t sz = sizeof(old);
    while (sz > 0) {
        size_t zz = sz;
        if ((ret=je_mallctl(argv[0]->ptr, &old, &zz, argc > 1? &val: NULL, argc > 1?sz: 0))) {
            if (ret == EPERM && argc > 1) {
                /* if this option is write only, try just writing to it. */
                if (!(ret=je_mallctl(argv[0]->ptr, NULL, 0, &val, sz))) {
                    addReply(c, shared.ok);
                    return;
                }
            }
            if (ret==EINVAL) {
                /* size might be wrong, try a smaller one */
                sz /= 2;
#if BYTE_ORDER == BIG_ENDIAN
                val <<= 8*sz;
#endif
                continue;
            }
            addReplyErrorFormat(c,"%s", strerror(ret));
            return;
        } else {
#if BYTE_ORDER == BIG_ENDIAN
            old >>= 64 - 8*sz;
#endif
            addReplyLongLong(c, old);
            return;
        }
    }
    addReplyErrorFormat(c,"%s", strerror(EINVAL));
}

void mallctl_string(client *c, robj **argv, int argc) {
    int rret, wret;
    char *old;
    size_t sz = sizeof(old);
    /* for strings, it seems we need to first get the old value, before overriding it. */
    if ((rret=je_mallctl(argv[0]->ptr, &old, &sz, NULL, 0))) {
        /* return error unless this option is write only. */
        if (!(rret == EPERM && argc > 1)) {
            addReplyErrorFormat(c,"%s", strerror(rret));
            return;
        }
    }
    if(argc > 1) {
        char *val = argv[1]->ptr;
        char **valref = &val;
        if ((!strcmp(val,"VOID")))
            valref = NULL, sz = 0;
        wret = je_mallctl(argv[0]->ptr, NULL, 0, valref, sz);
    }
    if (!rret)
        addReplyBulkCString(c, old);
    else if (wret)
        addReplyErrorFormat(c,"%s", strerror(wret));
    else
        addReply(c, shared.ok);
}
#endif

void debugCommand(client *c) {
    if (c->argc == 2 && !strcasecmp(c->argv[1]->ptr,"help")) {
        const char *help[] = {
"AOF-FLUSH-SLEEP <microsec>",
"    Server will sleep before flushing the AOF, this is used for testing.",
"ASSERT",
"    Crash by assertion failed.",
"CHANGE-REPL-ID",
"    Change the replication IDs of the instance.",
"    Dangerous: should be used only for testing the replication subsystem.",
"CONFIG-REWRITE-FORCE-ALL",
"    Like CONFIG REWRITE but writes all configuration options, including",
"    keywords not listed in original configuration file or default values.",
"CRASH-AND-RECOVER [<milliseconds>]",
"    Hard crash and restart after a <milliseconds> delay (default 0).",
"DIGEST",
"    Output a hex signature representing the current DB content.",
"DIGEST-VALUE <key> [<key> ...]",
"    Output a hex signature of the values of all the specified keys.",
"ERROR <string>",
"    Return a Redis protocol error with <string> as message. Useful for clients",
"    unit tests to simulate Redis errors.",
"LEAK <string>",
"    Create a memory leak of the input string.",
"LOG <message>",
"    Write <message> to the server log.",
"HTSTATS <dbid> [full]",
"    Return hash table statistics of the specified Redis database.",
"HTSTATS-KEY <key> [full]",
"    Like HTSTATS but for the hash table stored at <key>'s value.",
"LOADAOF",
"    Flush the AOF buffers on disk and reload the AOF in memory.",
"REPLICATE <string>",
"    Replicates the provided string to replicas, allowing data divergence.",
#ifdef USE_JEMALLOC
"MALLCTL <key> [<val>]",
"    Get or set a malloc tuning integer.",
"MALLCTL-STR <key> [<val>]",
"    Get or set a malloc tuning string.",
#endif
"OBJECT <key>",
"    Show low level info about `key` and associated value.",
"DROP-CLUSTER-PACKET-FILTER <packet-type>",
"    Drop all packets that match the filtered type. Set to -1 allow all packets.",
"OOM",
"    Crash the server simulating an out-of-memory error.",
"PANIC",
"    Crash the server simulating a panic.",
"POPULATE <count> [<prefix>] [<size>]",
"    Create <count> string keys named key:<num>. If <prefix> is specified then",
"    it is used instead of the 'key' prefix. These are not propagated to",
"    replicas. Cluster slots are not respected so keys not belonging to the",
"    current node can be created in cluster mode.",
"PROTOCOL <type>",
"    Reply with a test value of the specified type. <type> can be: string,",
"    integer, double, bignum, null, array, set, map, attrib, push, verbatim,",
"    true, false.",
"RELOAD [option ...]",
"    Save the RDB on disk and reload it back to memory. Valid <option> values:",
"    * MERGE: conflicting keys will be loaded from RDB.",
"    * NOFLUSH: the existing database will not be removed before load, but",
"      conflicting keys will generate an exception and kill the server.",
"    * NOSAVE: the database will be loaded from an existing RDB file.",
"    Examples:",
"    * DEBUG RELOAD: verify that the server is able to persist, flush and reload",
"      the database.",
"    * DEBUG RELOAD NOSAVE: replace the current database with the contents of an",
"      existing RDB file.",
"    * DEBUG RELOAD NOSAVE NOFLUSH MERGE: add the contents of an existing RDB",
"      file to the database.",
"RESTART [<milliseconds>]",
"    Graceful restart: save config, db, restart after a <milliseconds> delay (default 0).",
"SDSLEN <key>",
"    Show low level SDS string info representing `key` and value.",
"SEGFAULT",
"    Crash the server with sigsegv.",
"SET-ACTIVE-EXPIRE <0|1>",
"    Setting it to 0 disables expiring keys in background when they are not",
"    accessed (otherwise the Redis behavior). Setting it to 1 reenables back the",
"    default.",
"QUICKLIST-PACKED-THRESHOLD <size>",
"    Sets the threshold for elements to be inserted as plain vs packed nodes",
"    Default value is 1GB, allows values up to 4GB. Setting to 0 restores to default.",
"SET-SKIP-CHECKSUM-VALIDATION <0|1>",
"    Enables or disables checksum checks for RDB files and RESTORE's payload.",
"SLEEP <seconds>",
"    Stop the server for <seconds>. Decimals allowed.",
"STRINGMATCH-TEST",
"    Run a fuzz tester against the stringmatchlen() function.",
"STRUCTSIZE",
"    Return the size of different Redis core C structures.",
"LISTPACK <key>",
"    Show low level info about the listpack encoding of <key>.",
"QUICKLIST <key> [<0|1>]",
"    Show low level info about the quicklist encoding of <key>.",
"    The optional argument (0 by default) sets the level of detail",
"CLIENT-EVICTION",
"    Show low level client eviction pools info (maxmemory-clients).",
"PAUSE-CRON <0|1>",
"    Stop periodic cron job processing.",
"REPLYBUFFER PEAK-RESET-TIME <NEVER||RESET|time>",
"    Sets the time (in milliseconds) to wait between client reply buffer peak resets.",
"    In case NEVER is provided the last observed peak will never be reset",
"    In case RESET is provided the peak reset time will be restored to the default value",
"REPLYBUFFER RESIZING <0|1>",
"    Enable or disable the reply buffer resize cron job",
NULL
        };
        addExtendedReplyHelp(c, help, clusterDebugCommandExtendedHelp());
    } else if (!strcasecmp(c->argv[1]->ptr,"segfault")) {
        /* Compiler gives warnings about writing to a random address
         * e.g "*((char*)-1) = 'x';". As a workaround, we map a read-only area
         * and try to write there to trigger segmentation fault. */
        char* p = mmap(NULL, 4096, PROT_READ, MAP_PRIVATE | MAP_ANON, -1, 0);
        *p = 'x';
    } else if (!strcasecmp(c->argv[1]->ptr,"panic")) {
        serverPanic("DEBUG PANIC called at Unix time %lld", (long long)time(NULL));
    } else if (!strcasecmp(c->argv[1]->ptr,"restart") ||
               !strcasecmp(c->argv[1]->ptr,"crash-and-recover"))
    {
        long long delay = 0;
        if (c->argc >= 3) {
            if (getLongLongFromObjectOrReply(c, c->argv[2], &delay, NULL)
                != C_OK) return;
            if (delay < 0) delay = 0;
        }
        int flags = !strcasecmp(c->argv[1]->ptr,"restart") ?
            (RESTART_SERVER_GRACEFULLY|RESTART_SERVER_CONFIG_REWRITE) :
             RESTART_SERVER_NONE;
        restartServer(flags,delay);
        addReplyError(c,"failed to restart the server. Check server logs.");
    } else if (!strcasecmp(c->argv[1]->ptr,"oom")) {
        void *ptr = zmalloc(SIZE_MAX/2); /* Should trigger an out of memory. */
        zfree(ptr);
        addReply(c,shared.ok);
    } else if (!strcasecmp(c->argv[1]->ptr,"assert")) {
        serverAssertWithInfo(c,c->argv[0],1 == 2);
    } else if (!strcasecmp(c->argv[1]->ptr,"log") && c->argc == 3) {
        serverLog(LL_WARNING, "DEBUG LOG: %s", (char*)c->argv[2]->ptr);
        addReply(c,shared.ok);
    } else if (!strcasecmp(c->argv[1]->ptr,"leak") && c->argc == 3) {
        sdsdup(c->argv[2]->ptr);
        addReply(c,shared.ok);
    } else if (!strcasecmp(c->argv[1]->ptr,"reload")) {
        int flush = 1, save = 1;
        int flags = RDBFLAGS_NONE;

        /* Parse the additional options that modify the RELOAD
         * behavior. */
        for (int j = 2; j < c->argc; j++) {
            char *opt = c->argv[j]->ptr;
            if (!strcasecmp(opt,"MERGE")) {
                flags |= RDBFLAGS_ALLOW_DUP;
            } else if (!strcasecmp(opt,"NOFLUSH")) {
                flush = 0;
            } else if (!strcasecmp(opt,"NOSAVE")) {
                save = 0;
            } else {
                addReplyError(c,"DEBUG RELOAD only supports the "
                                "MERGE, NOFLUSH and NOSAVE options.");
                return;
            }
        }

        /* The default behavior is to save the RDB file before loading
         * it back. */
        if (save) {
            rdbSaveInfo rsi, *rsiptr;
            rsiptr = rdbPopulateSaveInfo(&rsi);
            if (rdbSave(SLAVE_REQ_NONE,server.rdb_filename,rsiptr,RDBFLAGS_NONE) != C_OK) {
                addReplyErrorObject(c,shared.err);
                return;
            }
        }

        /* The default behavior is to remove the current dataset from
         * memory before loading the RDB file, however when MERGE is
         * used together with NOFLUSH, we are able to merge two datasets. */
        if (flush) emptyData(-1,EMPTYDB_NO_FLAGS,NULL);

        protectClient(c);
        int ret = rdbLoad(server.rdb_filename,NULL,flags);
        unprotectClient(c);
        if (ret != RDB_OK) {
            addReplyError(c,"Error trying to load the RDB dump, check server logs.");
            return;
        }
        serverLog(LL_NOTICE,"DB reloaded by DEBUG RELOAD");
        addReply(c,shared.ok);
    } else if (!strcasecmp(c->argv[1]->ptr,"loadaof")) {
        if (server.aof_state != AOF_OFF) flushAppendOnlyFile(1);
        emptyData(-1,EMPTYDB_NO_FLAGS,NULL);
        protectClient(c);
        if (server.aof_manifest) aofManifestFree(server.aof_manifest);
        aofLoadManifestFromDisk();
        aofDelHistoryFiles();
        int ret = loadAppendOnlyFiles(server.aof_manifest);
        unprotectClient(c);
        if (ret != AOF_OK && ret != AOF_EMPTY) {
            addReplyError(c, "Error trying to load the AOF files, check server logs.");
            return;
        }
        server.dirty = 0; /* Prevent AOF / replication */
        serverLog(LL_NOTICE,"Append Only File loaded by DEBUG LOADAOF");
        addReply(c,shared.ok);
    } else if (!strcasecmp(c->argv[1]->ptr,"drop-cluster-packet-filter") && c->argc == 3) {
        long packet_type;
        if (getLongFromObjectOrReply(c, c->argv[2], &packet_type, NULL) != C_OK)
            return;
        server.cluster_drop_packet_filter = packet_type;
        addReply(c,shared.ok);
    } else if (!strcasecmp(c->argv[1]->ptr,"object") && c->argc == 3) {
        dictEntry *de;
        robj *val;
        char *strenc;

        if ((de = dbFind(c->db->keys, c->argv[2]->ptr)) == NULL) {
            addReplyErrorObject(c,shared.nokeyerr);
            return;
        }
        val = dictGetVal(de);
        strenc = strEncoding(val->encoding);

        char extra[138] = {0};
        if (val->encoding == OBJ_ENCODING_QUICKLIST) {
            char *nextra = extra;
            int remaining = sizeof(extra);
            quicklist *ql = val->ptr;
            /* Add number of quicklist nodes */
            int used = snprintf(nextra, remaining, " ql_nodes:%lu", ql->len);
            nextra += used;
            remaining -= used;
            /* Add average quicklist fill factor */
            double avg = (double)ql->count/ql->len;
            used = snprintf(nextra, remaining, " ql_avg_node:%.2f", avg);
            nextra += used;
            remaining -= used;
            /* Add quicklist fill level / max listpack size */
            used = snprintf(nextra, remaining, " ql_listpack_max:%d", ql->fill);
            nextra += used;
            remaining -= used;
            /* Add isCompressed? */
            int compressed = ql->compress != 0;
            used = snprintf(nextra, remaining, " ql_compressed:%d", compressed);
            nextra += used;
            remaining -= used;
            /* Add total uncompressed size */
            unsigned long sz = 0;
            for (quicklistNode *node = ql->head; node; node = node->next) {
                sz += node->sz;
            }
            used = snprintf(nextra, remaining, " ql_uncompressed_size:%lu", sz);
            nextra += used;
            remaining -= used;
        }

        addReplyStatusFormat(c,
            "Value at:%p refcount:%d "
            "encoding:%s serializedlength:%zu "
            "lru:%d lru_seconds_idle:%llu%s",
            (void*)val, val->refcount,
            strenc, rdbSavedObjectLen(val, c->argv[2], c->db->id),
            val->lru, estimateObjectIdleTime(val)/1000, extra);
    } else if (!strcasecmp(c->argv[1]->ptr,"sdslen") && c->argc == 3) {
        dictEntry *de;
        robj *val;
        sds key;

        if ((de = dbFind(c->db->keys, c->argv[2]->ptr)) == NULL) {
            addReplyErrorObject(c,shared.nokeyerr);
            return;
        }
        val = dictGetVal(de);
        key = dictGetKey(de);

        if (val->type != OBJ_STRING || !sdsEncodedObject(val)) {
            addReplyError(c,"Not an sds encoded string.");
        } else {
            addReplyStatusFormat(c,
                "key_sds_len:%lld, key_sds_avail:%lld, key_zmalloc: %lld, "
                "val_sds_len:%lld, val_sds_avail:%lld, val_zmalloc: %lld",
                (long long) sdslen(key),
                (long long) sdsavail(key),
                (long long) sdsZmallocSize(key),
                (long long) sdslen(val->ptr),
                (long long) sdsavail(val->ptr),
                (long long) getStringObjectSdsUsedMemory(val));
        }
    } else if (!strcasecmp(c->argv[1]->ptr,"listpack") && c->argc == 3) {
        robj *o;

        if ((o = objectCommandLookupOrReply(c,c->argv[2],shared.nokeyerr))
                == NULL) return;

        if (o->encoding != OBJ_ENCODING_LISTPACK) {
            addReplyError(c,"Not a listpack encoded object.");
        } else {
            lpRepr(o->ptr);
            addReplyStatus(c,"Listpack structure printed on stdout");
        }
    } else if (!strcasecmp(c->argv[1]->ptr,"quicklist") && (c->argc == 3 || c->argc == 4)) {
        robj *o;

        if ((o = objectCommandLookupOrReply(c,c->argv[2],shared.nokeyerr))
            == NULL) return;

        int full = 0;
        if (c->argc == 4)
            full = atoi(c->argv[3]->ptr);
        if (o->encoding != OBJ_ENCODING_QUICKLIST) {
            addReplyError(c,"Not a quicklist encoded object.");
        } else {
            quicklistRepr(o->ptr, full);
            addReplyStatus(c,"Quicklist structure printed on stdout");
        }
    } else if (!strcasecmp(c->argv[1]->ptr,"populate") &&
               c->argc >= 3 && c->argc <= 5) {
        long keys, j;
        robj *key, *val;
        char buf[128];

        if (getPositiveLongFromObjectOrReply(c, c->argv[2], &keys, NULL) != C_OK)
            return;

        if (server.loading || server.async_loading) {
            addReplyErrorObject(c, shared.loadingerr);
            return;
        }

        if (dbExpand(c->db->keys, keys, 1) == C_ERR) {
            addReplyError(c, "OOM in dictTryExpand");
            return;
        }
        long valsize = 0;
        if ( c->argc == 5 && getPositiveLongFromObjectOrReply(c, c->argv[4], &valsize, NULL) != C_OK ) 
            return;

        for (j = 0; j < keys; j++) {
            snprintf(buf,sizeof(buf),"%s:%lu",
                (c->argc == 3) ? "key" : (char*)c->argv[3]->ptr, j);
            key = createStringObject(buf,strlen(buf));
            if (lookupKeyWrite(c->db,key) != NULL) {
                decrRefCount(key);
                continue;
            }
            snprintf(buf,sizeof(buf),"value:%lu",j);
            if (valsize==0)
                val = createStringObject(buf,strlen(buf));
            else {
                int buflen = strlen(buf);
                val = createStringObject(NULL,valsize);
                memcpy(val->ptr, buf, valsize<=buflen? valsize: buflen);
            }
            dbAdd(c->db,key,val);
            signalModifiedKey(c,c->db,key);
            decrRefCount(key);
        }
        addReply(c,shared.ok);
    } else if (!strcasecmp(c->argv[1]->ptr,"digest") && c->argc == 2) {
        /* DEBUG DIGEST (form without keys specified) */
        unsigned char digest[20];
        sds d = sdsempty();

        computeDatasetDigest(digest);
        for (int i = 0; i < 20; i++) d = sdscatprintf(d, "%02x",digest[i]);
        addReplyStatus(c,d);
        sdsfree(d);
    } else if (!strcasecmp(c->argv[1]->ptr,"digest-value") && c->argc >= 2) {
        /* DEBUG DIGEST-VALUE key key key ... key. */
        addReplyArrayLen(c,c->argc-2);
        for (int j = 2; j < c->argc; j++) {
            unsigned char digest[20];
            memset(digest,0,20); /* Start with a clean result */

            /* We don't use lookupKey because a debug command should
             * work on logically expired keys */
            dictEntry *de;
            robj *o = ((de = dbFind(c->db->keys, c->argv[j]->ptr)) == NULL) ? NULL : dictGetVal(de);
            if (o) xorObjectDigest(c->db,c->argv[j],digest,o);

            sds d = sdsempty();
            for (int i = 0; i < 20; i++) d = sdscatprintf(d, "%02x",digest[i]);
            addReplyStatus(c,d);
            sdsfree(d);
        }
    } else if (!strcasecmp(c->argv[1]->ptr,"protocol") && c->argc == 3) {
        /* DEBUG PROTOCOL [string|integer|double|bignum|null|array|set|map|
         *                 attrib|push|verbatim|true|false] */
        char *name = c->argv[2]->ptr;
        if (!strcasecmp(name,"string")) {
            addReplyBulkCString(c,"Hello World");
        } else if (!strcasecmp(name,"integer")) {
            addReplyLongLong(c,12345);
        } else if (!strcasecmp(name,"double")) {
            addReplyDouble(c,3.141);
        } else if (!strcasecmp(name,"bignum")) {
            addReplyBigNum(c,"1234567999999999999999999999999999999",37);
        } else if (!strcasecmp(name,"null")) {
            addReplyNull(c);
        } else if (!strcasecmp(name,"array")) {
            addReplyArrayLen(c,3);
            for (int j = 0; j < 3; j++) addReplyLongLong(c,j);
        } else if (!strcasecmp(name,"set")) {
            addReplySetLen(c,3);
            for (int j = 0; j < 3; j++) addReplyLongLong(c,j);
        } else if (!strcasecmp(name,"map")) {
            addReplyMapLen(c,3);
            for (int j = 0; j < 3; j++) {
                addReplyLongLong(c,j);
                addReplyBool(c, j == 1);
            }
        } else if (!strcasecmp(name,"attrib")) {
            if (c->resp >= 3) {
                addReplyAttributeLen(c,1);
                addReplyBulkCString(c,"key-popularity");
                addReplyArrayLen(c,2);
                addReplyBulkCString(c,"key:123");
                addReplyLongLong(c,90);
            }
            /* Attributes are not real replies, so a well formed reply should
             * also have a normal reply type after the attribute. */
            addReplyBulkCString(c,"Some real reply following the attribute");
        } else if (!strcasecmp(name,"push")) {
            if (c->resp < 3) {
                addReplyError(c,"RESP2 is not supported by this command");
                return;
	    }
            uint64_t old_flags = c->flags;
            c->flags |= CLIENT_PUSHING;
            addReplyPushLen(c,2);
            addReplyBulkCString(c,"server-cpu-usage");
            addReplyLongLong(c,42);
            if (!(old_flags & CLIENT_PUSHING)) c->flags &= ~CLIENT_PUSHING;
            /* Push replies are not synchronous replies, so we emit also a
             * normal reply in order for blocking clients just discarding the
             * push reply, to actually consume the reply and continue. */
            addReplyBulkCString(c,"Some real reply following the push reply");
        } else if (!strcasecmp(name,"true")) {
            addReplyBool(c,1);
        } else if (!strcasecmp(name,"false")) {
            addReplyBool(c,0);
        } else if (!strcasecmp(name,"verbatim")) {
            addReplyVerbatim(c,"This is a verbatim\nstring",25,"txt");
        } else {
            addReplyError(c,"Wrong protocol type name. Please use one of the following: string|integer|double|bignum|null|array|set|map|attrib|push|verbatim|true|false");
        }
    } else if (!strcasecmp(c->argv[1]->ptr,"sleep") && c->argc == 3) {
        double dtime = strtod(c->argv[2]->ptr,NULL);
        long long utime = dtime*1000000;
        struct timespec tv;

        tv.tv_sec = utime / 1000000;
        tv.tv_nsec = (utime % 1000000) * 1000;
        nanosleep(&tv, NULL);
        addReply(c,shared.ok);
    } else if (!strcasecmp(c->argv[1]->ptr,"set-active-expire") &&
               c->argc == 3)
    {
        server.active_expire_enabled = atoi(c->argv[2]->ptr);
        addReply(c,shared.ok);
    } else if (!strcasecmp(c->argv[1]->ptr,"quicklist-packed-threshold") &&
               c->argc == 3)
    {
        int memerr;
        unsigned long long sz = memtoull((const char *)c->argv[2]->ptr, &memerr);
        if (memerr || !quicklistisSetPackedThreshold(sz)) {
            addReplyError(c, "argument must be a memory value bigger than 1 and smaller than 4gb");
        } else {
            addReply(c,shared.ok);
        }
    } else if (!strcasecmp(c->argv[1]->ptr,"set-skip-checksum-validation") &&
               c->argc == 3)
    {
        server.skip_checksum_validation = atoi(c->argv[2]->ptr);
        addReply(c,shared.ok);
    } else if (!strcasecmp(c->argv[1]->ptr,"aof-flush-sleep") &&
               c->argc == 3)
    {
        server.aof_flush_sleep = atoi(c->argv[2]->ptr);
        addReply(c,shared.ok);
    } else if (!strcasecmp(c->argv[1]->ptr,"replicate") && c->argc >= 3) {
        replicationFeedSlaves(server.slaves, -1,
                c->argv + 2, c->argc - 2);
        addReply(c,shared.ok);
    } else if (!strcasecmp(c->argv[1]->ptr,"error") && c->argc == 3) {
        sds errstr = sdsnewlen("-",1);

        errstr = sdscatsds(errstr,c->argv[2]->ptr);
        errstr = sdsmapchars(errstr,"\n\r","  ",2); /* no newlines in errors. */
        errstr = sdscatlen(errstr,"\r\n",2);
        addReplySds(c,errstr);
    } else if (!strcasecmp(c->argv[1]->ptr,"structsize") && c->argc == 2) {
        sds sizes = sdsempty();
        sizes = sdscatprintf(sizes,"bits:%d ",(sizeof(void*) == 8)?64:32);
        sizes = sdscatprintf(sizes,"robj:%d ",(int)sizeof(robj));
        sizes = sdscatprintf(sizes,"dictentry:%d ",(int)dictEntryMemUsage());
        sizes = sdscatprintf(sizes,"sdshdr5:%d ",(int)sizeof(struct sdshdr5));
        sizes = sdscatprintf(sizes,"sdshdr8:%d ",(int)sizeof(struct sdshdr8));
        sizes = sdscatprintf(sizes,"sdshdr16:%d ",(int)sizeof(struct sdshdr16));
        sizes = sdscatprintf(sizes,"sdshdr32:%d ",(int)sizeof(struct sdshdr32));
        sizes = sdscatprintf(sizes,"sdshdr64:%d ",(int)sizeof(struct sdshdr64));
        addReplyBulkSds(c,sizes);
    } else if (!strcasecmp(c->argv[1]->ptr,"htstats") && c->argc >= 3) {
        long dbid;
        sds stats = sdsempty();
        char buf[4096];
        int full = 0;

        if (getLongFromObjectOrReply(c, c->argv[2], &dbid, NULL) != C_OK) {
            sdsfree(stats);
            return;
        }
        if (dbid < 0 || dbid >= server.dbnum) {
            sdsfree(stats);
            addReplyError(c,"Out of range database");
            return;
        }
        if (c->argc >= 4 && !strcasecmp(c->argv[3]->ptr,"full"))
            full = 1;

        stats = sdscatprintf(stats,"[Dictionary HT]\n");
        daGetStats(server.db[dbid].keys, buf, sizeof(buf), full);
        stats = sdscat(stats,buf);

        stats = sdscatprintf(stats,"[Expires HT]\n");
        daGetStats(server.db[dbid].volatile_keys, buf, sizeof(buf), full);
        stats = sdscat(stats,buf);

        addReplyVerbatim(c,stats,sdslen(stats),"txt");
        sdsfree(stats);
    } else if (!strcasecmp(c->argv[1]->ptr,"htstats-key") && c->argc >= 3) {
        robj *o;
        dict *ht = NULL;
        int full = 0;

        if (c->argc >= 4 && !strcasecmp(c->argv[3]->ptr,"full"))
            full = 1;

        if ((o = objectCommandLookupOrReply(c,c->argv[2],shared.nokeyerr))
                == NULL) return;

        /* Get the hash table reference from the object, if possible. */
        switch (o->encoding) {
        case OBJ_ENCODING_SKIPLIST:
            {
                zset *zs = o->ptr;
                ht = zs->dict;
            }
            break;
        case OBJ_ENCODING_HT:
            ht = o->ptr;
            break;
        }

        if (ht == NULL) {
            addReplyError(c,"The value stored at the specified key is not "
                            "represented using an hash table");
        } else {
            char buf[4096];
            dictGetStats(buf,sizeof(buf),ht,full);
            addReplyVerbatim(c,buf,strlen(buf),"txt");
        }
    } else if (!strcasecmp(c->argv[1]->ptr,"change-repl-id") && c->argc == 2) {
        serverLog(LL_NOTICE,"Changing replication IDs after receiving DEBUG change-repl-id");
        changeReplicationId();
        clearReplicationId2();
        addReply(c,shared.ok);
    } else if (!strcasecmp(c->argv[1]->ptr,"stringmatch-test") && c->argc == 2)
    {
        stringmatchlen_fuzz_test();
        addReplyStatus(c,"Apparently Redis did not crash: test passed");
    } else if (!strcasecmp(c->argv[1]->ptr,"set-disable-deny-scripts") && c->argc == 3)
    {
        server.script_disable_deny_script = atoi(c->argv[2]->ptr);
        addReply(c,shared.ok);
    } else if (!strcasecmp(c->argv[1]->ptr,"config-rewrite-force-all") && c->argc == 2)
    {
        if (rewriteConfig(server.configfile, 1) == -1)
            addReplyErrorFormat(c, "CONFIG-REWRITE-FORCE-ALL failed: %s", strerror(errno));
        else
            addReply(c, shared.ok);
    } else if(!strcasecmp(c->argv[1]->ptr,"client-eviction") && c->argc == 2) {
        if (!server.client_mem_usage_buckets) {
            addReplyError(c,"maxmemory-clients is disabled.");
            return;
        }
        sds bucket_info = sdsempty();
        for (int j = 0; j < CLIENT_MEM_USAGE_BUCKETS; j++) {
            if (j == 0)
                bucket_info = sdscatprintf(bucket_info, "bucket          0");
            else
                bucket_info = sdscatprintf(bucket_info, "bucket %10zu", (size_t)1<<(j-1+CLIENT_MEM_USAGE_BUCKET_MIN_LOG));
            if (j == CLIENT_MEM_USAGE_BUCKETS-1)
                bucket_info = sdscatprintf(bucket_info, "+            : ");
            else
                bucket_info = sdscatprintf(bucket_info, " - %10zu: ", ((size_t)1<<(j+CLIENT_MEM_USAGE_BUCKET_MIN_LOG))-1);
            bucket_info = sdscatprintf(bucket_info, "tot-mem: %10zu, clients: %lu\n",
                server.client_mem_usage_buckets[j].mem_usage_sum,
                server.client_mem_usage_buckets[j].clients->len);
        }
        addReplyVerbatim(c,bucket_info,sdslen(bucket_info),"txt");
        sdsfree(bucket_info);
#ifdef USE_JEMALLOC
    } else if(!strcasecmp(c->argv[1]->ptr,"mallctl") && c->argc >= 3) {
        mallctl_int(c, c->argv+2, c->argc-2);
        return;
    } else if(!strcasecmp(c->argv[1]->ptr,"mallctl-str") && c->argc >= 3) {
        mallctl_string(c, c->argv+2, c->argc-2);
        return;
#endif
    } else if (!strcasecmp(c->argv[1]->ptr,"pause-cron") && c->argc == 3)
    {
        server.pause_cron = atoi(c->argv[2]->ptr);
        addReply(c,shared.ok);
    } else if (!strcasecmp(c->argv[1]->ptr,"replybuffer") && c->argc == 4 ) {
        if(!strcasecmp(c->argv[2]->ptr, "peak-reset-time")) {
            if (!strcasecmp(c->argv[3]->ptr, "never")) {
                server.reply_buffer_peak_reset_time = -1;
            } else if(!strcasecmp(c->argv[3]->ptr, "reset")) {
                server.reply_buffer_peak_reset_time = REPLY_BUFFER_DEFAULT_PEAK_RESET_TIME;
            } else {
                if (getLongFromObjectOrReply(c, c->argv[3], &server.reply_buffer_peak_reset_time, NULL) != C_OK)
                    return;
            }
        } else if(!strcasecmp(c->argv[2]->ptr,"resizing")) {
            server.reply_buffer_resizing_enabled = atoi(c->argv[3]->ptr);
        } else {
            addReplySubcommandSyntaxError(c);
            return;
        }
        addReply(c, shared.ok);
    } else if(!handleDebugClusterCommand(c)) {
        addReplySubcommandSyntaxError(c);
        return;
    }
}

/* =========================== Crash handling  ============================== */

__attribute__ ((noinline))
void _serverAssert(const char *estr, const char *file, int line) {
    int new_report = bugReportStart();
    serverLog(LL_WARNING,"=== %sASSERTION FAILED ===", new_report ? "" : "RECURSIVE ");
    serverLog(LL_WARNING,"==> %s:%d '%s' is not true",file,line,estr);

    if (server.crashlog_enabled) {
#ifdef HAVE_BACKTRACE
        logStackTrace(NULL, 1, 0);
#endif
        /* If this was a recursive assertion, it what most likely generated
         * from printCrashReport. */
        if (new_report) printCrashReport();
    }

    // remove the signal handler so on abort() we will output the crash report.
    removeSigSegvHandlers();
    bugReportEnd(0, 0);
}

void _serverAssertPrintClientInfo(const client *c) {
    int j;
    char conninfo[CONN_INFO_LEN];

    bugReportStart();
    serverLog(LL_WARNING,"=== ASSERTION FAILED CLIENT CONTEXT ===");
    serverLog(LL_WARNING,"client->flags = %llu", (unsigned long long) c->flags);
    serverLog(LL_WARNING,"client->conn = %s", connGetInfo(c->conn, conninfo, sizeof(conninfo)));
    serverLog(LL_WARNING,"client->argc = %d", c->argc);
    for (j=0; j < c->argc; j++) {
        char buf[128];
        char *arg;

        if (c->argv[j]->type == OBJ_STRING && sdsEncodedObject(c->argv[j])) {
            arg = (char*) c->argv[j]->ptr;
        } else {
            snprintf(buf,sizeof(buf),"Object type: %u, encoding: %u",
                c->argv[j]->type, c->argv[j]->encoding);
            arg = buf;
        }
        serverLog(LL_WARNING,"client->argv[%d] = \"%s\" (refcount: %d)",
            j, arg, c->argv[j]->refcount);
    }
}

void serverLogObjectDebugInfo(const robj *o) {
    serverLog(LL_WARNING,"Object type: %u", o->type);
    serverLog(LL_WARNING,"Object encoding: %u", o->encoding);
    serverLog(LL_WARNING,"Object refcount: %d", o->refcount);
#if UNSAFE_CRASH_REPORT
    /* This code is now disabled. o->ptr may be unreliable to print. in some
     * cases a ziplist could have already been freed by realloc, but not yet
     * updated to o->ptr. in other cases the call to ziplistLen may need to
     * iterate on all the items in the list (and possibly crash again).
     * For some cases it may be ok to crash here again, but these could cause
     * invalid memory access which will bother valgrind and also possibly cause
     * random memory portion to be "leaked" into the logfile. */
    if (o->type == OBJ_STRING && sdsEncodedObject(o)) {
        serverLog(LL_WARNING,"Object raw string len: %zu", sdslen(o->ptr));
        if (sdslen(o->ptr) < 4096) {
            sds repr = sdscatrepr(sdsempty(),o->ptr,sdslen(o->ptr));
            serverLog(LL_WARNING,"Object raw string content: %s", repr);
            sdsfree(repr);
        }
    } else if (o->type == OBJ_LIST) {
        serverLog(LL_WARNING,"List length: %d", (int) listTypeLength(o));
    } else if (o->type == OBJ_SET) {
        serverLog(LL_WARNING,"Set size: %d", (int) setTypeSize(o));
    } else if (o->type == OBJ_HASH) {
        serverLog(LL_WARNING,"Hash size: %d", (int) hashTypeLength(o));
    } else if (o->type == OBJ_ZSET) {
        serverLog(LL_WARNING,"Sorted set size: %d", (int) zsetLength(o));
        if (o->encoding == OBJ_ENCODING_SKIPLIST)
            serverLog(LL_WARNING,"Skiplist level: %d", (int) ((const zset*)o->ptr)->zsl->level);
    } else if (o->type == OBJ_STREAM) {
        serverLog(LL_WARNING,"Stream size: %d", (int) streamLength(o));
    }
#endif
}

void _serverAssertPrintObject(const robj *o) {
    bugReportStart();
    serverLog(LL_WARNING,"=== ASSERTION FAILED OBJECT CONTEXT ===");
    serverLogObjectDebugInfo(o);
}

void _serverAssertWithInfo(const client *c, const robj *o, const char *estr, const char *file, int line) {
    if (c) _serverAssertPrintClientInfo(c);
    if (o) _serverAssertPrintObject(o);
    _serverAssert(estr,file,line);
}

__attribute__ ((noinline))
void _serverPanic(const char *file, int line, const char *msg, ...) {
    va_list ap;
    va_start(ap,msg);
    char fmtmsg[256];
    vsnprintf(fmtmsg,sizeof(fmtmsg),msg,ap);
    va_end(ap);

    int new_report = bugReportStart();
    serverLog(LL_WARNING,"------------------------------------------------");
    serverLog(LL_WARNING,"!!! Software Failure. Press left mouse button to continue");
    serverLog(LL_WARNING,"Guru Meditation: %s #%s:%d",fmtmsg,file,line);

    if (server.crashlog_enabled) {
#ifdef HAVE_BACKTRACE
        logStackTrace(NULL, 1, 0);
#endif
        /* If this was a recursive panic, it what most likely generated
         * from printCrashReport. */
        if (new_report) printCrashReport();
    }

    // remove the signal handler so on abort() we will output the crash report.
    removeSigSegvHandlers();
    bugReportEnd(0, 0);
}

/* Start a bug report, returning 1 if this is the first time this function was called, 0 otherwise. */
int bugReportStart(void) {
    pthread_mutex_lock(&bug_report_start_mutex);
    if (bug_report_start == 0) {
        serverLogRaw(LL_WARNING|LL_RAW,
        "\n\n=== REDIS BUG REPORT START: Cut & paste starting from here ===\n");
        bug_report_start = 1;
        pthread_mutex_unlock(&bug_report_start_mutex);
        return 1;
    }
    pthread_mutex_unlock(&bug_report_start_mutex);
    return 0;
}

#ifdef HAVE_BACKTRACE

/* Returns the current eip and set it to the given new value (if its not NULL) */
static void* getAndSetMcontextEip(ucontext_t *uc, void *eip) {
#define NOT_SUPPORTED() do {\
    UNUSED(uc);\
    UNUSED(eip);\
    return NULL;\
} while(0)
#define GET_SET_RETURN(target_var, new_val) do {\
    void *old_val = (void*)target_var; \
    if (new_val) { \
        void **temp = (void**)&target_var; \
        *temp = new_val; \
    } \
    return old_val; \
} while(0)
#if defined(__APPLE__) && !defined(MAC_OS_10_6_DETECTED)
    /* OSX < 10.6 */
    #if defined(__x86_64__)
    GET_SET_RETURN(uc->uc_mcontext->__ss.__rip, eip);
    #elif defined(__i386__)
    GET_SET_RETURN(uc->uc_mcontext->__ss.__eip, eip);
    #else
    GET_SET_RETURN(uc->uc_mcontext->__ss.__srr0, eip);
    #endif
#elif defined(__APPLE__) && defined(MAC_OS_10_6_DETECTED)
    /* OSX >= 10.6 */
    #if defined(_STRUCT_X86_THREAD_STATE64) && !defined(__i386__)
    GET_SET_RETURN(uc->uc_mcontext->__ss.__rip, eip);
    #elif defined(__i386__)
    GET_SET_RETURN(uc->uc_mcontext->__ss.__eip, eip);
    #else
    /* OSX ARM64 */
    void *old_val = (void*)arm_thread_state64_get_pc(uc->uc_mcontext->__ss);
    if (eip) {
        arm_thread_state64_set_pc_fptr(uc->uc_mcontext->__ss, eip);
    }
    return old_val;
    #endif
#elif defined(__linux__)
    /* Linux */
    #if defined(__i386__) || ((defined(__X86_64__) || defined(__x86_64__)) && defined(__ILP32__))
    GET_SET_RETURN(uc->uc_mcontext.gregs[14], eip);
    #elif defined(__X86_64__) || defined(__x86_64__)
    GET_SET_RETURN(uc->uc_mcontext.gregs[16], eip);
    #elif defined(__ia64__) /* Linux IA64 */
    GET_SET_RETURN(uc->uc_mcontext.sc_ip, eip);
    #elif defined(__riscv) /* Linux RISC-V */
    GET_SET_RETURN(uc->uc_mcontext.__gregs[REG_PC], eip);
    #elif defined(__arm__) /* Linux ARM */
    GET_SET_RETURN(uc->uc_mcontext.arm_pc, eip);
    #elif defined(__aarch64__) /* Linux AArch64 */
    GET_SET_RETURN(uc->uc_mcontext.pc, eip);
    #else
    NOT_SUPPORTED();
    #endif
#elif defined(__FreeBSD__)
    /* FreeBSD */
    #if defined(__i386__)
    GET_SET_RETURN(uc->uc_mcontext.mc_eip, eip);
    #elif defined(__x86_64__)
    GET_SET_RETURN(uc->uc_mcontext.mc_rip, eip);
    #else
    NOT_SUPPORTED();
    #endif
#elif defined(__OpenBSD__)
    /* OpenBSD */
    #if defined(__i386__)
    GET_SET_RETURN(uc->sc_eip, eip);
    #elif defined(__x86_64__)
    GET_SET_RETURN(uc->sc_rip, eip);
    #else
    NOT_SUPPORTED();
    #endif
#elif defined(__NetBSD__)
    #if defined(__i386__)
    GET_SET_RETURN(uc->uc_mcontext.__gregs[_REG_EIP], eip);
    #elif defined(__x86_64__)
    GET_SET_RETURN(uc->uc_mcontext.__gregs[_REG_RIP], eip);
    #else
    NOT_SUPPORTED();
    #endif
#elif defined(__DragonFly__)
    GET_SET_RETURN(uc->uc_mcontext.mc_rip, eip);
#elif defined(__sun) && defined(__x86_64__)
    GET_SET_RETURN(uc->uc_mcontext.gregs[REG_RIP], eip);
#else
    NOT_SUPPORTED();
#endif
#undef NOT_SUPPORTED
}

REDIS_NO_SANITIZE("address")
void logStackContent(void **sp) {
    int i;
    for (i = 15; i >= 0; i--) {
        unsigned long addr = (unsigned long) sp+i;
        unsigned long val = (unsigned long) sp[i];

        if (sizeof(long) == 4)
            serverLog(LL_WARNING, "(%08lx) -> %08lx", addr, val);
        else
            serverLog(LL_WARNING, "(%016lx) -> %016lx", addr, val);
    }
}

/* Log dump of processor registers */
void logRegisters(ucontext_t *uc) {
    serverLog(LL_WARNING|LL_RAW, "\n------ REGISTERS ------\n");
#define NOT_SUPPORTED() do {\
    UNUSED(uc);\
    serverLog(LL_WARNING,\
              "  Dumping of registers not supported for this OS/arch");\
} while(0)

/* OSX */
#if defined(__APPLE__) && defined(MAC_OS_10_6_DETECTED)
  /* OSX AMD64 */
    #if defined(_STRUCT_X86_THREAD_STATE64) && !defined(__i386__)
    serverLog(LL_WARNING,
    "\n"
    "RAX:%016lx RBX:%016lx\nRCX:%016lx RDX:%016lx\n"
    "RDI:%016lx RSI:%016lx\nRBP:%016lx RSP:%016lx\n"
    "R8 :%016lx R9 :%016lx\nR10:%016lx R11:%016lx\n"
    "R12:%016lx R13:%016lx\nR14:%016lx R15:%016lx\n"
    "RIP:%016lx EFL:%016lx\nCS :%016lx FS:%016lx  GS:%016lx",
        (unsigned long) uc->uc_mcontext->__ss.__rax,
        (unsigned long) uc->uc_mcontext->__ss.__rbx,
        (unsigned long) uc->uc_mcontext->__ss.__rcx,
        (unsigned long) uc->uc_mcontext->__ss.__rdx,
        (unsigned long) uc->uc_mcontext->__ss.__rdi,
        (unsigned long) uc->uc_mcontext->__ss.__rsi,
        (unsigned long) uc->uc_mcontext->__ss.__rbp,
        (unsigned long) uc->uc_mcontext->__ss.__rsp,
        (unsigned long) uc->uc_mcontext->__ss.__r8,
        (unsigned long) uc->uc_mcontext->__ss.__r9,
        (unsigned long) uc->uc_mcontext->__ss.__r10,
        (unsigned long) uc->uc_mcontext->__ss.__r11,
        (unsigned long) uc->uc_mcontext->__ss.__r12,
        (unsigned long) uc->uc_mcontext->__ss.__r13,
        (unsigned long) uc->uc_mcontext->__ss.__r14,
        (unsigned long) uc->uc_mcontext->__ss.__r15,
        (unsigned long) uc->uc_mcontext->__ss.__rip,
        (unsigned long) uc->uc_mcontext->__ss.__rflags,
        (unsigned long) uc->uc_mcontext->__ss.__cs,
        (unsigned long) uc->uc_mcontext->__ss.__fs,
        (unsigned long) uc->uc_mcontext->__ss.__gs
    );
    logStackContent((void**)uc->uc_mcontext->__ss.__rsp);
    #elif defined(__i386__)
    /* OSX x86 */
    serverLog(LL_WARNING,
    "\n"
    "EAX:%08lx EBX:%08lx ECX:%08lx EDX:%08lx\n"
    "EDI:%08lx ESI:%08lx EBP:%08lx ESP:%08lx\n"
    "SS:%08lx  EFL:%08lx EIP:%08lx CS :%08lx\n"
    "DS:%08lx  ES:%08lx  FS :%08lx GS :%08lx",
        (unsigned long) uc->uc_mcontext->__ss.__eax,
        (unsigned long) uc->uc_mcontext->__ss.__ebx,
        (unsigned long) uc->uc_mcontext->__ss.__ecx,
        (unsigned long) uc->uc_mcontext->__ss.__edx,
        (unsigned long) uc->uc_mcontext->__ss.__edi,
        (unsigned long) uc->uc_mcontext->__ss.__esi,
        (unsigned long) uc->uc_mcontext->__ss.__ebp,
        (unsigned long) uc->uc_mcontext->__ss.__esp,
        (unsigned long) uc->uc_mcontext->__ss.__ss,
        (unsigned long) uc->uc_mcontext->__ss.__eflags,
        (unsigned long) uc->uc_mcontext->__ss.__eip,
        (unsigned long) uc->uc_mcontext->__ss.__cs,
        (unsigned long) uc->uc_mcontext->__ss.__ds,
        (unsigned long) uc->uc_mcontext->__ss.__es,
        (unsigned long) uc->uc_mcontext->__ss.__fs,
        (unsigned long) uc->uc_mcontext->__ss.__gs
    );
    logStackContent((void**)uc->uc_mcontext->__ss.__esp);
    #else
    /* OSX ARM64 */
    serverLog(LL_WARNING,
    "\n"
    "x0:%016lx x1:%016lx x2:%016lx x3:%016lx\n"
    "x4:%016lx x5:%016lx x6:%016lx x7:%016lx\n"
    "x8:%016lx x9:%016lx x10:%016lx x11:%016lx\n"
    "x12:%016lx x13:%016lx x14:%016lx x15:%016lx\n"
    "x16:%016lx x17:%016lx x18:%016lx x19:%016lx\n"
    "x20:%016lx x21:%016lx x22:%016lx x23:%016lx\n"
    "x24:%016lx x25:%016lx x26:%016lx x27:%016lx\n"
    "x28:%016lx fp:%016lx lr:%016lx\n"
    "sp:%016lx pc:%016lx cpsr:%08lx\n",
        (unsigned long) uc->uc_mcontext->__ss.__x[0],
        (unsigned long) uc->uc_mcontext->__ss.__x[1],
        (unsigned long) uc->uc_mcontext->__ss.__x[2],
        (unsigned long) uc->uc_mcontext->__ss.__x[3],
        (unsigned long) uc->uc_mcontext->__ss.__x[4],
        (unsigned long) uc->uc_mcontext->__ss.__x[5],
        (unsigned long) uc->uc_mcontext->__ss.__x[6],
        (unsigned long) uc->uc_mcontext->__ss.__x[7],
        (unsigned long) uc->uc_mcontext->__ss.__x[8],
        (unsigned long) uc->uc_mcontext->__ss.__x[9],
        (unsigned long) uc->uc_mcontext->__ss.__x[10],
        (unsigned long) uc->uc_mcontext->__ss.__x[11],
        (unsigned long) uc->uc_mcontext->__ss.__x[12],
        (unsigned long) uc->uc_mcontext->__ss.__x[13],
        (unsigned long) uc->uc_mcontext->__ss.__x[14],
        (unsigned long) uc->uc_mcontext->__ss.__x[15],
        (unsigned long) uc->uc_mcontext->__ss.__x[16],
        (unsigned long) uc->uc_mcontext->__ss.__x[17],
        (unsigned long) uc->uc_mcontext->__ss.__x[18],
        (unsigned long) uc->uc_mcontext->__ss.__x[19],
        (unsigned long) uc->uc_mcontext->__ss.__x[20],
        (unsigned long) uc->uc_mcontext->__ss.__x[21],
        (unsigned long) uc->uc_mcontext->__ss.__x[22],
        (unsigned long) uc->uc_mcontext->__ss.__x[23],
        (unsigned long) uc->uc_mcontext->__ss.__x[24],
        (unsigned long) uc->uc_mcontext->__ss.__x[25],
        (unsigned long) uc->uc_mcontext->__ss.__x[26],
        (unsigned long) uc->uc_mcontext->__ss.__x[27],
        (unsigned long) uc->uc_mcontext->__ss.__x[28],
        (unsigned long) arm_thread_state64_get_fp(uc->uc_mcontext->__ss),
        (unsigned long) arm_thread_state64_get_lr(uc->uc_mcontext->__ss),
        (unsigned long) arm_thread_state64_get_sp(uc->uc_mcontext->__ss),
        (unsigned long) arm_thread_state64_get_pc(uc->uc_mcontext->__ss),
        (unsigned long) uc->uc_mcontext->__ss.__cpsr
    );
    logStackContent((void**) arm_thread_state64_get_sp(uc->uc_mcontext->__ss));
    #endif
/* Linux */
#elif defined(__linux__)
    /* Linux x86 */
    #if defined(__i386__) || ((defined(__X86_64__) || defined(__x86_64__)) && defined(__ILP32__))
    serverLog(LL_WARNING,
    "\n"
    "EAX:%08lx EBX:%08lx ECX:%08lx EDX:%08lx\n"
    "EDI:%08lx ESI:%08lx EBP:%08lx ESP:%08lx\n"
    "SS :%08lx EFL:%08lx EIP:%08lx CS:%08lx\n"
    "DS :%08lx ES :%08lx FS :%08lx GS:%08lx",
        (unsigned long) uc->uc_mcontext.gregs[11],
        (unsigned long) uc->uc_mcontext.gregs[8],
        (unsigned long) uc->uc_mcontext.gregs[10],
        (unsigned long) uc->uc_mcontext.gregs[9],
        (unsigned long) uc->uc_mcontext.gregs[4],
        (unsigned long) uc->uc_mcontext.gregs[5],
        (unsigned long) uc->uc_mcontext.gregs[6],
        (unsigned long) uc->uc_mcontext.gregs[7],
        (unsigned long) uc->uc_mcontext.gregs[18],
        (unsigned long) uc->uc_mcontext.gregs[17],
        (unsigned long) uc->uc_mcontext.gregs[14],
        (unsigned long) uc->uc_mcontext.gregs[15],
        (unsigned long) uc->uc_mcontext.gregs[3],
        (unsigned long) uc->uc_mcontext.gregs[2],
        (unsigned long) uc->uc_mcontext.gregs[1],
        (unsigned long) uc->uc_mcontext.gregs[0]
    );
    logStackContent((void**)uc->uc_mcontext.gregs[7]);
    #elif defined(__X86_64__) || defined(__x86_64__)
    /* Linux AMD64 */
    serverLog(LL_WARNING,
    "\n"
    "RAX:%016lx RBX:%016lx\nRCX:%016lx RDX:%016lx\n"
    "RDI:%016lx RSI:%016lx\nRBP:%016lx RSP:%016lx\n"
    "R8 :%016lx R9 :%016lx\nR10:%016lx R11:%016lx\n"
    "R12:%016lx R13:%016lx\nR14:%016lx R15:%016lx\n"
    "RIP:%016lx EFL:%016lx\nCSGSFS:%016lx",
        (unsigned long) uc->uc_mcontext.gregs[13],
        (unsigned long) uc->uc_mcontext.gregs[11],
        (unsigned long) uc->uc_mcontext.gregs[14],
        (unsigned long) uc->uc_mcontext.gregs[12],
        (unsigned long) uc->uc_mcontext.gregs[8],
        (unsigned long) uc->uc_mcontext.gregs[9],
        (unsigned long) uc->uc_mcontext.gregs[10],
        (unsigned long) uc->uc_mcontext.gregs[15],
        (unsigned long) uc->uc_mcontext.gregs[0],
        (unsigned long) uc->uc_mcontext.gregs[1],
        (unsigned long) uc->uc_mcontext.gregs[2],
        (unsigned long) uc->uc_mcontext.gregs[3],
        (unsigned long) uc->uc_mcontext.gregs[4],
        (unsigned long) uc->uc_mcontext.gregs[5],
        (unsigned long) uc->uc_mcontext.gregs[6],
        (unsigned long) uc->uc_mcontext.gregs[7],
        (unsigned long) uc->uc_mcontext.gregs[16],
        (unsigned long) uc->uc_mcontext.gregs[17],
        (unsigned long) uc->uc_mcontext.gregs[18]
    );
    logStackContent((void**)uc->uc_mcontext.gregs[15]);
    #elif defined(__riscv) /* Linux RISC-V */
    serverLog(LL_WARNING,
	"\n"
    "ra:%016lx gp:%016lx\ntp:%016lx t0:%016lx\n"
    "t1:%016lx t2:%016lx\ns0:%016lx s1:%016lx\n"
    "a0:%016lx a1:%016lx\na2:%016lx a3:%016lx\n"
    "a4:%016lx a5:%016lx\na6:%016lx a7:%016lx\n"
    "s2:%016lx s3:%016lx\ns4:%016lx s5:%016lx\n"
    "s6:%016lx s7:%016lx\ns8:%016lx s9:%016lx\n"
    "s10:%016lx s11:%016lx\nt3:%016lx t4:%016lx\n"
    "t5:%016lx t6:%016lx\n",
        (unsigned long) uc->uc_mcontext.__gregs[1],
        (unsigned long) uc->uc_mcontext.__gregs[3],
        (unsigned long) uc->uc_mcontext.__gregs[4],
        (unsigned long) uc->uc_mcontext.__gregs[5],
        (unsigned long) uc->uc_mcontext.__gregs[6],
        (unsigned long) uc->uc_mcontext.__gregs[7],
        (unsigned long) uc->uc_mcontext.__gregs[8],
        (unsigned long) uc->uc_mcontext.__gregs[9],
        (unsigned long) uc->uc_mcontext.__gregs[10],
        (unsigned long) uc->uc_mcontext.__gregs[11],
        (unsigned long) uc->uc_mcontext.__gregs[12],
        (unsigned long) uc->uc_mcontext.__gregs[13],
        (unsigned long) uc->uc_mcontext.__gregs[14],
        (unsigned long) uc->uc_mcontext.__gregs[15],
        (unsigned long) uc->uc_mcontext.__gregs[16],
        (unsigned long) uc->uc_mcontext.__gregs[17],
        (unsigned long) uc->uc_mcontext.__gregs[18],
        (unsigned long) uc->uc_mcontext.__gregs[19],
        (unsigned long) uc->uc_mcontext.__gregs[20],
        (unsigned long) uc->uc_mcontext.__gregs[21],
        (unsigned long) uc->uc_mcontext.__gregs[22],
        (unsigned long) uc->uc_mcontext.__gregs[23],
        (unsigned long) uc->uc_mcontext.__gregs[24],
        (unsigned long) uc->uc_mcontext.__gregs[25],
        (unsigned long) uc->uc_mcontext.__gregs[26],
        (unsigned long) uc->uc_mcontext.__gregs[27],
        (unsigned long) uc->uc_mcontext.__gregs[28],
        (unsigned long) uc->uc_mcontext.__gregs[29],
        (unsigned long) uc->uc_mcontext.__gregs[30],
        (unsigned long) uc->uc_mcontext.__gregs[31]
    );
    logStackContent((void**)uc->uc_mcontext.__gregs[REG_SP]);
    #elif defined(__aarch64__) /* Linux AArch64 */
    serverLog(LL_WARNING,
	      "\n"
	      "X18:%016lx X19:%016lx\nX20:%016lx X21:%016lx\n"
	      "X22:%016lx X23:%016lx\nX24:%016lx X25:%016lx\n"
	      "X26:%016lx X27:%016lx\nX28:%016lx X29:%016lx\n"
	      "X30:%016lx\n"
	      "pc:%016lx sp:%016lx\npstate:%016lx fault_address:%016lx\n",
	      (unsigned long) uc->uc_mcontext.regs[18],
	      (unsigned long) uc->uc_mcontext.regs[19],
	      (unsigned long) uc->uc_mcontext.regs[20],
	      (unsigned long) uc->uc_mcontext.regs[21],
	      (unsigned long) uc->uc_mcontext.regs[22],
	      (unsigned long) uc->uc_mcontext.regs[23],
	      (unsigned long) uc->uc_mcontext.regs[24],
	      (unsigned long) uc->uc_mcontext.regs[25],
	      (unsigned long) uc->uc_mcontext.regs[26],
	      (unsigned long) uc->uc_mcontext.regs[27],
	      (unsigned long) uc->uc_mcontext.regs[28],
	      (unsigned long) uc->uc_mcontext.regs[29],
	      (unsigned long) uc->uc_mcontext.regs[30],
	      (unsigned long) uc->uc_mcontext.pc,
	      (unsigned long) uc->uc_mcontext.sp,
	      (unsigned long) uc->uc_mcontext.pstate,
	      (unsigned long) uc->uc_mcontext.fault_address
		      );
	      logStackContent((void**)uc->uc_mcontext.sp);
    #elif defined(__arm__) /* Linux ARM */
    serverLog(LL_WARNING,
	      "\n"
	      "R10:%016lx R9 :%016lx\nR8 :%016lx R7 :%016lx\n"
	      "R6 :%016lx R5 :%016lx\nR4 :%016lx R3 :%016lx\n"
	      "R2 :%016lx R1 :%016lx\nR0 :%016lx EC :%016lx\n"
	      "fp: %016lx ip:%016lx\n"
	      "pc:%016lx sp:%016lx\ncpsr:%016lx fault_address:%016lx\n",
	      (unsigned long) uc->uc_mcontext.arm_r10,
	      (unsigned long) uc->uc_mcontext.arm_r9,
	      (unsigned long) uc->uc_mcontext.arm_r8,
	      (unsigned long) uc->uc_mcontext.arm_r7,
	      (unsigned long) uc->uc_mcontext.arm_r6,
	      (unsigned long) uc->uc_mcontext.arm_r5,
	      (unsigned long) uc->uc_mcontext.arm_r4,
	      (unsigned long) uc->uc_mcontext.arm_r3,
	      (unsigned long) uc->uc_mcontext.arm_r2,
	      (unsigned long) uc->uc_mcontext.arm_r1,
	      (unsigned long) uc->uc_mcontext.arm_r0,
	      (unsigned long) uc->uc_mcontext.error_code,
	      (unsigned long) uc->uc_mcontext.arm_fp,
	      (unsigned long) uc->uc_mcontext.arm_ip,
	      (unsigned long) uc->uc_mcontext.arm_pc,
	      (unsigned long) uc->uc_mcontext.arm_sp,
	      (unsigned long) uc->uc_mcontext.arm_cpsr,
	      (unsigned long) uc->uc_mcontext.fault_address
		      );
	      logStackContent((void**)uc->uc_mcontext.arm_sp);
    #else
	NOT_SUPPORTED();
    #endif
#elif defined(__FreeBSD__)
    #if defined(__x86_64__)
    serverLog(LL_WARNING,
    "\n"
    "RAX:%016lx RBX:%016lx\nRCX:%016lx RDX:%016lx\n"
    "RDI:%016lx RSI:%016lx\nRBP:%016lx RSP:%016lx\n"
    "R8 :%016lx R9 :%016lx\nR10:%016lx R11:%016lx\n"
    "R12:%016lx R13:%016lx\nR14:%016lx R15:%016lx\n"
    "RIP:%016lx EFL:%016lx\nCSGSFS:%016lx",
        (unsigned long) uc->uc_mcontext.mc_rax,
        (unsigned long) uc->uc_mcontext.mc_rbx,
        (unsigned long) uc->uc_mcontext.mc_rcx,
        (unsigned long) uc->uc_mcontext.mc_rdx,
        (unsigned long) uc->uc_mcontext.mc_rdi,
        (unsigned long) uc->uc_mcontext.mc_rsi,
        (unsigned long) uc->uc_mcontext.mc_rbp,
        (unsigned long) uc->uc_mcontext.mc_rsp,
        (unsigned long) uc->uc_mcontext.mc_r8,
        (unsigned long) uc->uc_mcontext.mc_r9,
        (unsigned long) uc->uc_mcontext.mc_r10,
        (unsigned long) uc->uc_mcontext.mc_r11,
        (unsigned long) uc->uc_mcontext.mc_r12,
        (unsigned long) uc->uc_mcontext.mc_r13,
        (unsigned long) uc->uc_mcontext.mc_r14,
        (unsigned long) uc->uc_mcontext.mc_r15,
        (unsigned long) uc->uc_mcontext.mc_rip,
        (unsigned long) uc->uc_mcontext.mc_rflags,
        (unsigned long) uc->uc_mcontext.mc_cs
    );
    logStackContent((void**)uc->uc_mcontext.mc_rsp);
    #elif defined(__i386__)
    serverLog(LL_WARNING,
    "\n"
    "EAX:%08lx EBX:%08lx ECX:%08lx EDX:%08lx\n"
    "EDI:%08lx ESI:%08lx EBP:%08lx ESP:%08lx\n"
    "SS :%08lx EFL:%08lx EIP:%08lx CS:%08lx\n"
    "DS :%08lx ES :%08lx FS :%08lx GS:%08lx",
        (unsigned long) uc->uc_mcontext.mc_eax,
        (unsigned long) uc->uc_mcontext.mc_ebx,
        (unsigned long) uc->uc_mcontext.mc_ebx,
        (unsigned long) uc->uc_mcontext.mc_edx,
        (unsigned long) uc->uc_mcontext.mc_edi,
        (unsigned long) uc->uc_mcontext.mc_esi,
        (unsigned long) uc->uc_mcontext.mc_ebp,
        (unsigned long) uc->uc_mcontext.mc_esp,
        (unsigned long) uc->uc_mcontext.mc_ss,
        (unsigned long) uc->uc_mcontext.mc_eflags,
        (unsigned long) uc->uc_mcontext.mc_eip,
        (unsigned long) uc->uc_mcontext.mc_cs,
        (unsigned long) uc->uc_mcontext.mc_es,
        (unsigned long) uc->uc_mcontext.mc_fs,
        (unsigned long) uc->uc_mcontext.mc_gs
    );
    logStackContent((void**)uc->uc_mcontext.mc_esp);
    #else
    NOT_SUPPORTED();
    #endif
#elif defined(__OpenBSD__)
    #if defined(__x86_64__)
    serverLog(LL_WARNING,
    "\n"
    "RAX:%016lx RBX:%016lx\nRCX:%016lx RDX:%016lx\n"
    "RDI:%016lx RSI:%016lx\nRBP:%016lx RSP:%016lx\n"
    "R8 :%016lx R9 :%016lx\nR10:%016lx R11:%016lx\n"
    "R12:%016lx R13:%016lx\nR14:%016lx R15:%016lx\n"
    "RIP:%016lx EFL:%016lx\nCSGSFS:%016lx",
        (unsigned long) uc->sc_rax,
        (unsigned long) uc->sc_rbx,
        (unsigned long) uc->sc_rcx,
        (unsigned long) uc->sc_rdx,
        (unsigned long) uc->sc_rdi,
        (unsigned long) uc->sc_rsi,
        (unsigned long) uc->sc_rbp,
        (unsigned long) uc->sc_rsp,
        (unsigned long) uc->sc_r8,
        (unsigned long) uc->sc_r9,
        (unsigned long) uc->sc_r10,
        (unsigned long) uc->sc_r11,
        (unsigned long) uc->sc_r12,
        (unsigned long) uc->sc_r13,
        (unsigned long) uc->sc_r14,
        (unsigned long) uc->sc_r15,
        (unsigned long) uc->sc_rip,
        (unsigned long) uc->sc_rflags,
        (unsigned long) uc->sc_cs
    );
    logStackContent((void**)uc->sc_rsp);
    #elif defined(__i386__)
    serverLog(LL_WARNING,
    "\n"
    "EAX:%08lx EBX:%08lx ECX:%08lx EDX:%08lx\n"
    "EDI:%08lx ESI:%08lx EBP:%08lx ESP:%08lx\n"
    "SS :%08lx EFL:%08lx EIP:%08lx CS:%08lx\n"
    "DS :%08lx ES :%08lx FS :%08lx GS:%08lx",
        (unsigned long) uc->sc_eax,
        (unsigned long) uc->sc_ebx,
        (unsigned long) uc->sc_ebx,
        (unsigned long) uc->sc_edx,
        (unsigned long) uc->sc_edi,
        (unsigned long) uc->sc_esi,
        (unsigned long) uc->sc_ebp,
        (unsigned long) uc->sc_esp,
        (unsigned long) uc->sc_ss,
        (unsigned long) uc->sc_eflags,
        (unsigned long) uc->sc_eip,
        (unsigned long) uc->sc_cs,
        (unsigned long) uc->sc_es,
        (unsigned long) uc->sc_fs,
        (unsigned long) uc->sc_gs
    );
    logStackContent((void**)uc->sc_esp);
    #else
    NOT_SUPPORTED();
    #endif
#elif defined(__NetBSD__)
    #if defined(__x86_64__)
    serverLog(LL_WARNING,
    "\n"
    "RAX:%016lx RBX:%016lx\nRCX:%016lx RDX:%016lx\n"
    "RDI:%016lx RSI:%016lx\nRBP:%016lx RSP:%016lx\n"
    "R8 :%016lx R9 :%016lx\nR10:%016lx R11:%016lx\n"
    "R12:%016lx R13:%016lx\nR14:%016lx R15:%016lx\n"
    "RIP:%016lx EFL:%016lx\nCSGSFS:%016lx",
        (unsigned long) uc->uc_mcontext.__gregs[_REG_RAX],
        (unsigned long) uc->uc_mcontext.__gregs[_REG_RBX],
        (unsigned long) uc->uc_mcontext.__gregs[_REG_RCX],
        (unsigned long) uc->uc_mcontext.__gregs[_REG_RDX],
        (unsigned long) uc->uc_mcontext.__gregs[_REG_RDI],
        (unsigned long) uc->uc_mcontext.__gregs[_REG_RSI],
        (unsigned long) uc->uc_mcontext.__gregs[_REG_RBP],
        (unsigned long) uc->uc_mcontext.__gregs[_REG_RSP],
        (unsigned long) uc->uc_mcontext.__gregs[_REG_R8],
        (unsigned long) uc->uc_mcontext.__gregs[_REG_R9],
        (unsigned long) uc->uc_mcontext.__gregs[_REG_R10],
        (unsigned long) uc->uc_mcontext.__gregs[_REG_R11],
        (unsigned long) uc->uc_mcontext.__gregs[_REG_R12],
        (unsigned long) uc->uc_mcontext.__gregs[_REG_R13],
        (unsigned long) uc->uc_mcontext.__gregs[_REG_R14],
        (unsigned long) uc->uc_mcontext.__gregs[_REG_R15],
        (unsigned long) uc->uc_mcontext.__gregs[_REG_RIP],
        (unsigned long) uc->uc_mcontext.__gregs[_REG_RFLAGS],
        (unsigned long) uc->uc_mcontext.__gregs[_REG_CS]
    );
    logStackContent((void**)uc->uc_mcontext.__gregs[_REG_RSP]);
    #elif defined(__i386__)
    serverLog(LL_WARNING,
    "\n"
    "EAX:%08lx EBX:%08lx ECX:%08lx EDX:%08lx\n"
    "EDI:%08lx ESI:%08lx EBP:%08lx ESP:%08lx\n"
    "SS :%08lx EFL:%08lx EIP:%08lx CS:%08lx\n"
    "DS :%08lx ES :%08lx FS :%08lx GS:%08lx",
        (unsigned long) uc->uc_mcontext.__gregs[_REG_EAX],
        (unsigned long) uc->uc_mcontext.__gregs[_REG_EBX],
        (unsigned long) uc->uc_mcontext.__gregs[_REG_EDX],
        (unsigned long) uc->uc_mcontext.__gregs[_REG_EDI],
        (unsigned long) uc->uc_mcontext.__gregs[_REG_ESI],
        (unsigned long) uc->uc_mcontext.__gregs[_REG_EBP],
        (unsigned long) uc->uc_mcontext.__gregs[_REG_ESP],
        (unsigned long) uc->uc_mcontext.__gregs[_REG_SS],
        (unsigned long) uc->uc_mcontext.__gregs[_REG_EFLAGS],
        (unsigned long) uc->uc_mcontext.__gregs[_REG_EIP],
        (unsigned long) uc->uc_mcontext.__gregs[_REG_CS],
        (unsigned long) uc->uc_mcontext.__gregs[_REG_ES],
        (unsigned long) uc->uc_mcontext.__gregs[_REG_FS],
        (unsigned long) uc->uc_mcontext.__gregs[_REG_GS]
    );
    #else
    NOT_SUPPORTED();
    #endif
#elif defined(__DragonFly__)
    serverLog(LL_WARNING,
    "\n"
    "RAX:%016lx RBX:%016lx\nRCX:%016lx RDX:%016lx\n"
    "RDI:%016lx RSI:%016lx\nRBP:%016lx RSP:%016lx\n"
    "R8 :%016lx R9 :%016lx\nR10:%016lx R11:%016lx\n"
    "R12:%016lx R13:%016lx\nR14:%016lx R15:%016lx\n"
    "RIP:%016lx EFL:%016lx\nCSGSFS:%016lx",
        (unsigned long) uc->uc_mcontext.mc_rax,
        (unsigned long) uc->uc_mcontext.mc_rbx,
        (unsigned long) uc->uc_mcontext.mc_rcx,
        (unsigned long) uc->uc_mcontext.mc_rdx,
        (unsigned long) uc->uc_mcontext.mc_rdi,
        (unsigned long) uc->uc_mcontext.mc_rsi,
        (unsigned long) uc->uc_mcontext.mc_rbp,
        (unsigned long) uc->uc_mcontext.mc_rsp,
        (unsigned long) uc->uc_mcontext.mc_r8,
        (unsigned long) uc->uc_mcontext.mc_r9,
        (unsigned long) uc->uc_mcontext.mc_r10,
        (unsigned long) uc->uc_mcontext.mc_r11,
        (unsigned long) uc->uc_mcontext.mc_r12,
        (unsigned long) uc->uc_mcontext.mc_r13,
        (unsigned long) uc->uc_mcontext.mc_r14,
        (unsigned long) uc->uc_mcontext.mc_r15,
        (unsigned long) uc->uc_mcontext.mc_rip,
        (unsigned long) uc->uc_mcontext.mc_rflags,
        (unsigned long) uc->uc_mcontext.mc_cs
    );
    logStackContent((void**)uc->uc_mcontext.mc_rsp);
#elif defined(__sun)
    #if defined(__x86_64__)
    serverLog(LL_WARNING,
    "\n"
    "RAX:%016lx RBX:%016lx\nRCX:%016lx RDX:%016lx\n"
    "RDI:%016lx RSI:%016lx\nRBP:%016lx RSP:%016lx\n"
    "R8 :%016lx R9 :%016lx\nR10:%016lx R11:%016lx\n"
    "R12:%016lx R13:%016lx\nR14:%016lx R15:%016lx\n"
    "RIP:%016lx EFL:%016lx\nCSGSFS:%016lx",
        (unsigned long) uc->uc_mcontext.gregs[REG_RAX],
        (unsigned long) uc->uc_mcontext.gregs[REG_RBX],
        (unsigned long) uc->uc_mcontext.gregs[REG_RCX],
        (unsigned long) uc->uc_mcontext.gregs[REG_RDX],
        (unsigned long) uc->uc_mcontext.gregs[REG_RDI],
        (unsigned long) uc->uc_mcontext.gregs[REG_RSI],
        (unsigned long) uc->uc_mcontext.gregs[REG_RBP],
        (unsigned long) uc->uc_mcontext.gregs[REG_RSP],
        (unsigned long) uc->uc_mcontext.gregs[REG_R8],
        (unsigned long) uc->uc_mcontext.gregs[REG_R9],
        (unsigned long) uc->uc_mcontext.gregs[REG_R10],
        (unsigned long) uc->uc_mcontext.gregs[REG_R11],
        (unsigned long) uc->uc_mcontext.gregs[REG_R12],
        (unsigned long) uc->uc_mcontext.gregs[REG_R13],
        (unsigned long) uc->uc_mcontext.gregs[REG_R14],
        (unsigned long) uc->uc_mcontext.gregs[REG_R15],
        (unsigned long) uc->uc_mcontext.gregs[REG_RIP],
        (unsigned long) uc->uc_mcontext.gregs[REG_RFL],
        (unsigned long) uc->uc_mcontext.gregs[REG_CS]
    );
    logStackContent((void**)uc->uc_mcontext.gregs[REG_RSP]);
    #endif
#else
    NOT_SUPPORTED();
#endif
#undef NOT_SUPPORTED
}

#endif /* HAVE_BACKTRACE */

/* Return a file descriptor to write directly to the Redis log with the
 * write(2) syscall, that can be used in critical sections of the code
 * where the rest of Redis can't be trusted (for example during the memory
 * test) or when an API call requires a raw fd.
 *
 * Close it with closeDirectLogFiledes(). */
int openDirectLogFiledes(void) {
    int log_to_stdout = server.logfile[0] == '\0';
    int fd = log_to_stdout ?
        STDOUT_FILENO :
        open(server.logfile, O_APPEND|O_CREAT|O_WRONLY, 0644);
    return fd;
}

/* Used to close what closeDirectLogFiledes() returns. */
void closeDirectLogFiledes(int fd) {
    int log_to_stdout = server.logfile[0] == '\0';
    if (!log_to_stdout) close(fd);
}

#if defined(HAVE_BACKTRACE) && defined(__linux__)
static int stacktrace_pipe[2] = {0};
static void setupStacktracePipe(void) {
    if (-1 == anetPipe(stacktrace_pipe, O_CLOEXEC | O_NONBLOCK, O_CLOEXEC | O_NONBLOCK)) {
        serverLog(LL_WARNING, "setupStacktracePipe failed: %s", strerror(errno));
    }
}
#else
static void setupStacktracePipe(void) {/* we don't need a pipe to write the stacktraces */}
#endif
#ifdef HAVE_BACKTRACE
#define BACKTRACE_MAX_SIZE 100

#ifdef __linux__
#if !defined(_GNU_SOURCE)
#define _GNU_SOURCE
#endif
#include <sys/prctl.h>
#include <unistd.h>
#include <sys/syscall.h>
#include <dirent.h>

#define TIDS_MAX_SIZE 50
static size_t get_ready_to_signal_threads_tids(int sig_num, pid_t tids[TIDS_MAX_SIZE]);

typedef struct {
    char thread_name[16];
    int trace_size;
    pid_t tid;
    void *trace[BACKTRACE_MAX_SIZE];
} stacktrace_data;

__attribute__ ((noinline)) static void collect_stacktrace_data(void) {
    stacktrace_data trace_data = {{0}};

    /* Get the stack trace first! */
    trace_data.trace_size = backtrace(trace_data.trace, BACKTRACE_MAX_SIZE);

    /* get the thread name */
    prctl(PR_GET_NAME, trace_data.thread_name);

    /* get the thread id */
    trace_data.tid = syscall(SYS_gettid);

    /* Send the output to the main process*/
    if (write(stacktrace_pipe[1], &trace_data, sizeof(trace_data)) == -1) {/* Avoid warning. */};
}

__attribute__ ((noinline))
static void writeStacktraces(int fd, int uplevel) {
    /* get the list of all the process's threads that don't block or ignore the THREADS_SIGNAL */
    pid_t tids[TIDS_MAX_SIZE];
    size_t len_tids = get_ready_to_signal_threads_tids(THREADS_SIGNAL, tids);
    if (!len_tids) {
        serverLogRawFromHandler(LL_WARNING, "writeStacktraces(): Failed to get the process's threads.");
    }

    char buff[PIPE_BUF];
    /* Clear the stacktraces pipe */
    while (read(stacktrace_pipe[0], &buff, sizeof(buff)) > 0) {}

    /* ThreadsManager_runOnThreads returns 0 if it is already running */
    if (!ThreadsManager_runOnThreads(tids, len_tids, collect_stacktrace_data)) return;

    size_t collected = 0;

    pid_t calling_tid = syscall(SYS_gettid);

    /* Read the stacktrace_pipe until it's empty */
    stacktrace_data curr_stacktrace_data = {{0}};
    while (read(stacktrace_pipe[0], &curr_stacktrace_data, sizeof(curr_stacktrace_data)) > 0) {
        /* stacktrace header includes the tid and the thread's name */
        snprintf_async_signal_safe(buff, sizeof(buff), "\n%d %s", curr_stacktrace_data.tid, curr_stacktrace_data.thread_name);
        if (write(fd,buff,strlen(buff)) == -1) {/* Avoid warning. */};

        /* skip kernel call to the signal handler, the signal handler and the callback addresses */
        int curr_uplevel = 3;

        if (curr_stacktrace_data.tid == calling_tid) {
            /* skip signal syscall and ThreadsManager_runOnThreads */
            curr_uplevel += uplevel + 2;
            /* Add an indication to header of the thread that is handling the log file */
            if (write(fd," *\n",strlen(" *\n")) == -1) {/* Avoid warning. */};
        } else {
            /* just add a new line */
            if (write(fd,"\n",strlen("\n")) == -1) {/* Avoid warning. */};
        }

        /* add the stacktrace */
        backtrace_symbols_fd(curr_stacktrace_data.trace+curr_uplevel, curr_stacktrace_data.trace_size-curr_uplevel, fd);

        ++collected;
    }

    snprintf_async_signal_safe(buff, sizeof(buff), "\n%lu/%lu expected stacktraces.\n", (long unsigned)(collected), (long unsigned)len_tids);
    if (write(fd,buff,strlen(buff)) == -1) {/* Avoid warning. */};

}

#endif /* __linux__ */
__attribute__ ((noinline))
static void writeCurrentThreadsStackTrace(int fd, int uplevel) {
    void *trace[BACKTRACE_MAX_SIZE];

    int trace_size = backtrace(trace, BACKTRACE_MAX_SIZE);

    char *msg = "\nBacktrace:\n";
    if (write(fd,msg,strlen(msg)) == -1) {/* Avoid warning. */};
    backtrace_symbols_fd(trace+uplevel, trace_size-uplevel, fd);
}

/* Logs the stack trace using the backtrace() call. This function is designed
 * to be called from signal handlers safely.
 * The eip argument is optional (can take NULL).
 * The uplevel argument indicates how many of the calling functions to skip.
 * Functions that are taken in consideration in "uplevel" should be declared with
 * __attribute__ ((noinline)) to make sure the compiler won't inline them.
 */
__attribute__ ((noinline))
void logStackTrace(void *eip, int uplevel, int current_thread) {
    int fd = openDirectLogFiledes();
    char *msg;
    uplevel++; /* skip this function */

    if (fd == -1) return; /* If we can't log there is anything to do. */

    msg = "\n------ STACK TRACE ------\n";
    if (write(fd,msg,strlen(msg)) == -1) {/* Avoid warning. */};

    if (eip) {
        /* Write EIP to the log file*/
        msg = "EIP:\n";
        if (write(fd,msg,strlen(msg)) == -1) {/* Avoid warning. */};
        backtrace_symbols_fd(&eip, 1, fd);
    }

    /* Write symbols to log file */
    ++uplevel;
#ifdef __linux__
    if (current_thread) {
        writeCurrentThreadsStackTrace(fd, uplevel);
    } else {
        writeStacktraces(fd, uplevel);
    }
#else
    /* Outside of linux, we only support writing the current thread. */
    UNUSED(current_thread);
    writeCurrentThreadsStackTrace(fd, uplevel);
#endif
    msg = "\n------ STACK TRACE DONE ------\n";
    if (write(fd,msg,strlen(msg)) == -1) {/* Avoid warning. */};


    /* Cleanup */
    closeDirectLogFiledes(fd);
}

#endif /* HAVE_BACKTRACE */

sds genClusterDebugString(sds infostring) {
    sds cluster_info = genClusterInfoString();
    sds cluster_nodes = clusterGenNodesDescription(NULL, 0, 0);

    infostring = sdscatprintf(infostring, "\r\n# Cluster info\r\n");
    infostring = sdscatsds(infostring, cluster_info);
    infostring = sdscatprintf(infostring, "\n------ CLUSTER NODES OUTPUT ------\n");
    infostring = sdscatsds(infostring, cluster_nodes);

    sdsfree(cluster_info);
    sdsfree(cluster_nodes);

    return infostring;
}

/* Log global server info */
void logServerInfo(void) {
    sds infostring, clients;
    serverLogRaw(LL_WARNING|LL_RAW, "\n------ INFO OUTPUT ------\n");
    int all = 0, everything = 0;
    robj *argv[1];
    argv[0] = createStringObject("all", strlen("all"));
    dict *section_dict = genInfoSectionDict(argv, 1, NULL, &all, &everything);
    infostring = genRedisInfoString(section_dict, all, everything);
    if (server.cluster_enabled){
        infostring = genClusterDebugString(infostring);
    }
    serverLogRaw(LL_WARNING|LL_RAW, infostring);
    serverLogRaw(LL_WARNING|LL_RAW, "\n------ CLIENT LIST OUTPUT ------\n");
    clients = getAllClientsInfoString(-1);
    serverLogRaw(LL_WARNING|LL_RAW, clients);
    sdsfree(infostring);
    sdsfree(clients);
    releaseInfoSectionDict(section_dict);
    decrRefCount(argv[0]);
}

/* Log certain config values, which can be used for debugging */
void logConfigDebugInfo(void) {
    sds configstring;
    configstring = getConfigDebugInfo();
    serverLogRaw(LL_WARNING|LL_RAW, "\n------ CONFIG DEBUG OUTPUT ------\n");
    serverLogRaw(LL_WARNING|LL_RAW, configstring);
    sdsfree(configstring);
}

/* Log modules info. Something we wanna do last since we fear it may crash. */
void logModulesInfo(void) {
    serverLogRaw(LL_WARNING|LL_RAW, "\n------ MODULES INFO OUTPUT ------\n");
    sds infostring = modulesCollectInfo(sdsempty(), NULL, 1, 0);
    serverLogRaw(LL_WARNING|LL_RAW, infostring);
    sdsfree(infostring);
}

/* Log information about the "current" client, that is, the client that is
 * currently being served by Redis. May be NULL if Redis is not serving a
 * client right now. */
void logCurrentClient(client *cc, const char *title) {
    if (cc == NULL) return;

    sds client;
    int j;

    serverLog(LL_WARNING|LL_RAW, "\n------ %s CLIENT INFO ------\n", title);
    client = catClientInfoString(sdsempty(),cc);
    serverLog(LL_WARNING|LL_RAW,"%s\n", client);
    sdsfree(client);
    serverLog(LL_WARNING|LL_RAW,"argc: '%d'\n", cc->argc);
    for (j = 0; j < cc->argc; j++) {
        robj *decoded;
        decoded = getDecodedObject(cc->argv[j]);
        sds repr = sdscatrepr(sdsempty(),decoded->ptr, min(sdslen(decoded->ptr), 128));
        serverLog(LL_WARNING|LL_RAW,"argv[%d]: '%s'\n", j, (char*)repr);
        if (!strcasecmp(decoded->ptr, "auth") || !strcasecmp(decoded->ptr, "auth2")) {
            sdsfree(repr);
            decrRefCount(decoded);
            break;
        }
        sdsfree(repr);
        decrRefCount(decoded);
    }
    /* Check if the first argument, usually a key, is found inside the
     * selected DB, and if so print info about the associated object. */
    if (cc->argc > 1) {
        robj *val, *key;
        dictEntry *de;

        key = getDecodedObject(cc->argv[1]);
        de = dbFind(cc->db->keys, key->ptr);
        if (de) {
            val = dictGetVal(de);
            serverLog(LL_WARNING,"key '%s' found in DB containing the following object:", (char*)key->ptr);
            serverLogObjectDebugInfo(val);
        }
        decrRefCount(key);
    }
}

#if defined(HAVE_PROC_MAPS)

#define MEMTEST_MAX_REGIONS 128

/* A non destructive memory test executed during segfault. */
int memtest_test_linux_anonymous_maps(void) {
    FILE *fp;
    char line[1024];
    char logbuf[1024];
    size_t start_addr, end_addr, size;
    size_t start_vect[MEMTEST_MAX_REGIONS];
    size_t size_vect[MEMTEST_MAX_REGIONS];
    int regions = 0, j;

    int fd = openDirectLogFiledes();
    if (!fd) return 0;

    fp = fopen("/proc/self/maps","r");
    if (!fp) {
        closeDirectLogFiledes(fd);
        return 0;
    }
    while(fgets(line,sizeof(line),fp) != NULL) {
        char *start, *end, *p = line;

        start = p;
        p = strchr(p,'-');
        if (!p) continue;
        *p++ = '\0';
        end = p;
        p = strchr(p,' ');
        if (!p) continue;
        *p++ = '\0';
        if (strstr(p,"stack") ||
            strstr(p,"vdso") ||
            strstr(p,"vsyscall")) continue;
        if (!strstr(p,"00:00")) continue;
        if (!strstr(p,"rw")) continue;

        start_addr = strtoul(start,NULL,16);
        end_addr = strtoul(end,NULL,16);
        size = end_addr-start_addr;

        start_vect[regions] = start_addr;
        size_vect[regions] = size;
        snprintf(logbuf,sizeof(logbuf),
            "*** Preparing to test memory region %lx (%lu bytes)\n",
                (unsigned long) start_vect[regions],
                (unsigned long) size_vect[regions]);
        if (write(fd,logbuf,strlen(logbuf)) == -1) { /* Nothing to do. */ }
        regions++;
    }

    int errors = 0;
    for (j = 0; j < regions; j++) {
        if (write(fd,".",1) == -1) { /* Nothing to do. */ }
        errors += memtest_preserving_test((void*)start_vect[j],size_vect[j],1);
        if (write(fd, errors ? "E" : "O",1) == -1) { /* Nothing to do. */ }
    }
    if (write(fd,"\n",1) == -1) { /* Nothing to do. */ }

    /* NOTE: It is very important to close the file descriptor only now
     * because closing it before may result into unmapping of some memory
     * region that we are testing. */
    fclose(fp);
    closeDirectLogFiledes(fd);
    return errors;
}
#endif /* HAVE_PROC_MAPS */

static void killMainThread(void) {
    int err;
    if (pthread_self() != server.main_thread_id && pthread_cancel(server.main_thread_id) == 0) {
        if ((err = pthread_join(server.main_thread_id,NULL)) != 0) {
            serverLog(LL_WARNING, "main thread can not be joined: %s", strerror(err));
        } else {
            serverLog(LL_WARNING, "main thread terminated");
        }
    }
}

/* Kill the running threads (other than current) in an unclean way. This function
 * should be used only when it's critical to stop the threads for some reason.
 * Currently Redis does this only on crash (for instance on SIGSEGV) in order
 * to perform a fast memory check without other threads messing with memory. */
void killThreads(void) {
    killMainThread();
    bioKillThreads();
    killIOThreads();
}

void doFastMemoryTest(void) {
#if defined(HAVE_PROC_MAPS)
    if (server.memcheck_enabled) {
        /* Test memory */
        serverLogRaw(LL_WARNING|LL_RAW, "\n------ FAST MEMORY TEST ------\n");
        killThreads();
        if (memtest_test_linux_anonymous_maps()) {
            serverLogRaw(LL_WARNING|LL_RAW,
                "!!! MEMORY ERROR DETECTED! Check your memory ASAP !!!\n");
        } else {
            serverLogRaw(LL_WARNING|LL_RAW,
                "Fast memory test PASSED, however your memory can still be broken. Please run a memory test for several hours if possible.\n");
        }
    }
#endif /* HAVE_PROC_MAPS */
}

/* Scans the (assumed) x86 code starting at addr, for a max of `len`
 * bytes, searching for E8 (callq) opcodes, and dumping the symbols
 * and the call offset if they appear to be valid. */
void dumpX86Calls(void *addr, size_t len) {
    size_t j;
    unsigned char *p = addr;
    Dl_info info;
    /* Hash table to best-effort avoid printing the same symbol
     * multiple times. */
    unsigned long ht[256] = {0};

    if (len < 5) return;
    for (j = 0; j < len-4; j++) {
        if (p[j] != 0xE8) continue; /* Not an E8 CALL opcode. */
        unsigned long target = (unsigned long)addr+j+5;
        uint32_t tmp;
        memcpy(&tmp, p+j+1, sizeof(tmp));
        target += tmp;
        if (dladdr((void*)target, &info) != 0 && info.dli_sname != NULL) {
            if (ht[target&0xff] != target) {
                printf("Function at 0x%lx is %s\n",target,info.dli_sname);
                ht[target&0xff] = target;
            }
            j += 4; /* Skip the 32 bit immediate. */
        }
    }
}

void dumpCodeAroundEIP(void *eip) {
    Dl_info info;
    if (dladdr(eip, &info) != 0) {
        serverLog(LL_WARNING|LL_RAW,
            "\n------ DUMPING CODE AROUND EIP ------\n"
            "Symbol: %s (base: %p)\n"
            "Module: %s (base %p)\n"
            "$ xxd -r -p /tmp/dump.hex /tmp/dump.bin\n"
            "$ objdump --adjust-vma=%p -D -b binary -m i386:x86-64 /tmp/dump.bin\n"
            "------\n",
            info.dli_sname, info.dli_saddr, info.dli_fname, info.dli_fbase,
            info.dli_saddr);
        size_t len = (long)eip - (long)info.dli_saddr;
        unsigned long sz = sysconf(_SC_PAGESIZE);
        if (len < 1<<13) { /* we don't have functions over 8k (verified) */
            /* Find the address of the next page, which is our "safety"
             * limit when dumping. Then try to dump just 128 bytes more
             * than EIP if there is room, or stop sooner. */
            void *base = (void *)info.dli_saddr;
            unsigned long next = ((unsigned long)eip + sz) & ~(sz-1);
            unsigned long end = (unsigned long)eip + 128;
            if (end > next) end = next;
            len = end - (unsigned long)base;
            serverLogHexDump(LL_WARNING, "dump of function",
                base, len);
            dumpX86Calls(base, len);
        }
    }
}

void invalidFunctionWasCalled(void) {}

typedef void (*invalidFunctionWasCalledType)(void);

__attribute__ ((noinline))
static void sigsegvHandler(int sig, siginfo_t *info, void *secret) {
    UNUSED(secret);
    UNUSED(info);
    int print_full_crash_info = 1;
    /* Check if it is safe to enter the signal handler. second thread crashing at the same time will deadlock. */
    if(pthread_mutex_lock(&signal_handler_lock) == EDEADLK) {
        /* If this thread already owns the lock (meaning we crashed during handling a signal) switch
         * to printing the minimal information about the crash. */
        serverLogRawFromHandler(LL_WARNING,
            "Crashed running signal handler. Providing reduced version of recursive crash report.");
        print_full_crash_info = 0;
    }

    bugReportStart();
    serverLog(LL_WARNING,
        "Redis %s crashed by signal: %d, si_code: %d", REDIS_VERSION, sig, info->si_code);
    if (sig == SIGSEGV || sig == SIGBUS) {
        serverLog(LL_WARNING,
        "Accessing address: %p", (void*)info->si_addr);
    }
    if (info->si_code == SI_USER && info->si_pid != -1) {
        serverLog(LL_WARNING, "Killed by PID: %ld, UID: %d", (long) info->si_pid, info->si_uid);
    }

#ifdef HAVE_BACKTRACE
    ucontext_t *uc = (ucontext_t*) secret;
    void *eip = getAndSetMcontextEip(uc, NULL);
    if (eip != NULL) {
        serverLog(LL_WARNING,
        "Crashed running the instruction at: %p", eip);
    }

    if (eip == info->si_addr) {
        /* When eip matches the bad address, it's an indication that we crashed when calling a non-mapped
         * function pointer. In that case the call to backtrace will crash trying to access that address and we
         * won't get a crash report logged. Set it to a valid point to avoid that crash. */

        /* This trick allow to avoid compiler warning */
        void *ptr;
        invalidFunctionWasCalledType *ptr_ptr = (invalidFunctionWasCalledType*)&ptr;
        *ptr_ptr = invalidFunctionWasCalled;
        getAndSetMcontextEip(uc, ptr);
    }

    /* When printing the reduced crash info, just print the current thread
     * to avoid race conditions with the multi-threaded stack collector. */
    logStackTrace(eip, 1, !print_full_crash_info);

    if (eip == info->si_addr) {
        /* Restore old eip */
        getAndSetMcontextEip(uc, eip);
    }

    logRegisters(uc);
#endif

    if (print_full_crash_info) printCrashReport();

#ifdef HAVE_BACKTRACE
    if (eip != NULL)
        dumpCodeAroundEIP(eip);
#endif

    bugReportEnd(1, sig);
}

void setupDebugSigHandlers(void) {
    setupStacktracePipe();

    setupSigSegvHandler();

    struct sigaction act;

    sigemptyset(&act.sa_mask);
    act.sa_flags = SA_SIGINFO;
    act.sa_sigaction = sigalrmSignalHandler;
    sigaction(SIGALRM, &act, NULL);
}

void setupSigSegvHandler(void) {
    /* Initialize the signal handler lock.
    Attempting to initialize an already initialized mutex or mutexattr results in undefined behavior. */
    if (!signal_handler_lock_initialized) {
        /* Set signal handler with error checking attribute. re-lock within the same thread will error. */
        pthread_mutexattr_init(&signal_handler_lock_attr);
        pthread_mutexattr_settype(&signal_handler_lock_attr, PTHREAD_MUTEX_ERRORCHECK);
        pthread_mutex_init(&signal_handler_lock, &signal_handler_lock_attr);
        signal_handler_lock_initialized = 1;
    }

    struct sigaction act;

    sigemptyset(&act.sa_mask);
    /* SA_NODEFER to disables adding the signal to the signal mask of the
     * calling process on entry to the signal handler unless it is included in the sa_mask field. */
    /* SA_SIGINFO flag is set to raise the function defined in sa_sigaction.
     * Otherwise, sa_handler is used. */
    act.sa_flags = SA_NODEFER | SA_SIGINFO;
    act.sa_sigaction = sigsegvHandler;
    if(server.crashlog_enabled) {
        sigaction(SIGSEGV, &act, NULL);
        sigaction(SIGBUS, &act, NULL);
        sigaction(SIGFPE, &act, NULL);
        sigaction(SIGILL, &act, NULL);
        sigaction(SIGABRT, &act, NULL);
    }
}

void removeSigSegvHandlers(void) {
    struct sigaction act;
    sigemptyset(&act.sa_mask);
    act.sa_flags = SA_NODEFER | SA_RESETHAND;
    act.sa_handler = SIG_DFL;
    sigaction(SIGSEGV, &act, NULL);
    sigaction(SIGBUS, &act, NULL);
    sigaction(SIGFPE, &act, NULL);
    sigaction(SIGILL, &act, NULL);
    sigaction(SIGABRT, &act, NULL);
}

void printCrashReport(void) {
    /* Log INFO and CLIENT LIST */
    logServerInfo();

    /* Log the current client */
    logCurrentClient(server.current_client, "CURRENT");
    logCurrentClient(server.executing_client, "EXECUTING");

    /* Log modules info. Something we wanna do last since we fear it may crash. */
    logModulesInfo();

    /* Log debug config information, which are some values
     * which may be useful for debugging crashes. */
    logConfigDebugInfo();

    /* Run memory test in case the crash was triggered by memory corruption. */
    doFastMemoryTest();
}

void bugReportEnd(int killViaSignal, int sig) {
    struct sigaction act;

    serverLogRawFromHandler(LL_WARNING|LL_RAW,
"\n=== REDIS BUG REPORT END. Make sure to include from START to END. ===\n\n"
"       Please report the crash by opening an issue on github:\n\n"
"           http://github.com/redis/redis/issues\n\n"
"  If a Redis module was involved, please open in the module's repo instead.\n\n"
"  Suspect RAM error? Use redis-server --test-memory to verify it.\n\n"
"  Some other issues could be detected by redis-server --check-system\n"
);

    /* free(messages); Don't call free() with possibly corrupted memory. */
    if (server.daemonize && server.supervised == 0 && server.pidfile) unlink(server.pidfile);

    if (!killViaSignal) {
        /* To avoid issues with valgrind, we may wanna exit rather than generate a signal */
        if (server.use_exit_on_panic) {
             /* Using _exit to bypass false leak reports by gcc ASAN */
             fflush(stdout);
            _exit(1);
        }
        abort();
    }

    /* Make sure we exit with the right signal at the end. So for instance
     * the core will be dumped if enabled. */
    sigemptyset (&act.sa_mask);
    act.sa_flags = 0;
    act.sa_handler = SIG_DFL;
    sigaction (sig, &act, NULL);
    kill(getpid(),sig);
}

/* ==================== Logging functions for debugging ===================== */

void serverLogHexDump(int level, char *descr, void *value, size_t len) {
    char buf[65], *b;
    unsigned char *v = value;
    char charset[] = "0123456789abcdef";

    serverLog(level,"%s (hexdump of %zu bytes):", descr, len);
    b = buf;
    while(len) {
        b[0] = charset[(*v)>>4];
        b[1] = charset[(*v)&0xf];
        b[2] = '\0';
        b += 2;
        len--;
        v++;
        if (b-buf == 64 || len == 0) {
            serverLogRaw(level|LL_RAW,buf);
            b = buf;
        }
    }
    serverLogRaw(level|LL_RAW,"\n");
}

/* =========================== Software Watchdog ============================ */
#include <sys/time.h>

void sigalrmSignalHandler(int sig, siginfo_t *info, void *secret) {
#ifdef HAVE_BACKTRACE
    ucontext_t *uc = (ucontext_t*) secret;
#else
    (void)secret;
#endif
    UNUSED(sig);

    /* SIGALRM can be sent explicitly to the process calling kill() to get the stacktraces,
       or every watchdog_period interval. In the last case, si_pid is not set */
    if(info->si_pid == 0) {
        serverLogRawFromHandler(LL_WARNING,"\n--- WATCHDOG TIMER EXPIRED ---");
    } else {
        serverLogRawFromHandler(LL_WARNING, "\nReceived SIGALRM");
    }
#ifdef HAVE_BACKTRACE
    logStackTrace(getAndSetMcontextEip(uc, NULL), 1, 0);
#else
    serverLogRawFromHandler(LL_WARNING,"Sorry: no support for backtrace().");
#endif
    serverLogRawFromHandler(LL_WARNING,"--------\n");
}

/* Schedule a SIGALRM delivery after the specified period in milliseconds.
 * If a timer is already scheduled, this function will re-schedule it to the
 * specified time. If period is 0 the current timer is disabled. */
void watchdogScheduleSignal(int period) {
    struct itimerval it;

    /* Will stop the timer if period is 0. */
    it.it_value.tv_sec = period/1000;
    it.it_value.tv_usec = (period%1000)*1000;
    /* Don't automatically restart. */
    it.it_interval.tv_sec = 0;
    it.it_interval.tv_usec = 0;
    setitimer(ITIMER_REAL, &it, NULL);
}
void applyWatchdogPeriod(void) {
    /* Disable watchdog when period is 0 */
    if (server.watchdog_period == 0) {
        watchdogScheduleSignal(0); /* Stop the current timer. */
    } else {
        /* If the configured period is smaller than twice the timer period, it is
         * too short for the software watchdog to work reliably. Fix it now
         * if needed. */
        int min_period = (1000/server.hz)*2;
        if (server.watchdog_period < min_period) server.watchdog_period = min_period;
        watchdogScheduleSignal(server.watchdog_period); /* Adjust the current timer. */
    }
}

/* Positive input is sleep time in microseconds. Negative input is fractions
 * of microseconds, i.e. -10 means 100 nanoseconds. */
void debugDelay(int usec) {
    /* Since even the shortest sleep results in context switch and system call,
     * the way we achieve short sleeps is by statistically sleeping less often. */
    if (usec < 0) usec = (rand() % -usec) == 0 ? 1: 0;
    if (usec) usleep(usec);
}

#ifdef HAVE_BACKTRACE
#ifdef __linux__

/* =========================== Stacktrace Utils ============================ */



/** If it doesn't block and doesn't ignore, return 1 (the thread will handle the signal)
 * If thread tid blocks or ignores sig_num returns 0 (thread is not ready to catch the signal).
 * also returns 0 if something is wrong and prints a warning message to the log file **/
static int is_thread_ready_to_signal(const char *proc_pid_task_path, const char *tid, int sig_num) {
    /* Open the threads status file path /proc/<pid>>/task/<tid>/status */
    char path_buff[PATH_MAX];
    snprintf_async_signal_safe(path_buff, PATH_MAX, "%s/%s/status", proc_pid_task_path, tid);

    int thread_status_file = open(path_buff, O_RDONLY);
    char buff[PATH_MAX];
    if (thread_status_file == -1) {
        serverLogFromHandler(LL_WARNING, "tid:%s: failed to open %s file", tid, path_buff);
        return 0;
    }

    int ret = 1;
    size_t field_name_len = strlen("SigBlk:\t"); /* SigIgn has the same length */
    char *line = NULL;
    size_t fields_count = 2;
    while ((line = fgets_async_signal_safe(buff, PATH_MAX, thread_status_file)) && fields_count) {
        /* iterate the file until we reach SigBlk or SigIgn field line */
        if (!strncmp(buff, "SigBlk:\t", field_name_len) ||  !strncmp(buff, "SigIgn:\t", field_name_len)) {
            line = buff + field_name_len;
            unsigned long sig_mask;
            if (-1 == string2ul_base16_async_signal_safe(line, sizeof(buff), &sig_mask)) {
                serverLogRawFromHandler(LL_WARNING, "Can't convert signal mask to an unsigned long due to an overflow");
                ret = 0;
                break;
            }

            /* The bit position in a signal mask aligns with the signal number. Since signal numbers start from 1 
            we need to adjust the signal number by subtracting 1 to align it correctly with the zero-based indexing used */
            if (sig_mask & (1L << (sig_num - 1))) { /* if the signal is blocked/ignored return 0 */
                ret = 0;
                break;
            }
            --fields_count;
        }
    }

    close(thread_status_file);

    /* if we reached EOF, it means we haven't found SigBlk or/and SigIgn, something is wrong */
    if (line == NULL)  {
        ret = 0;
        serverLogFromHandler(LL_WARNING, "tid:%s: failed to find SigBlk or/and SigIgn field(s) in %s/%s/status file", tid, proc_pid_task_path, tid);
    }
    return ret;
}

/** We are using syscall(SYS_getdents64) to read directories, which unlike opendir(), is considered 
 * async-signal-safe. This function wrapper getdents64() in glibc is supported as of glibc 2.30.
 * To support earlier versions of glibc, we use syscall(SYS_getdents64), which requires defining
 * linux_dirent64 ourselves. This structure is very old and stable: It will not change unless the kernel
 * chooses to break compatibility with all existing binaries. Highly Unlikely.
*/
struct linux_dirent64 {
   unsigned long long d_ino;
   long long d_off;
   unsigned short d_reclen;     /* Length of this linux_dirent */
   unsigned char  d_type;
   char           d_name[256];  /* Filename (null-terminated) */
};

/** Returns the number of the process's threads that can receive signal sig_num.
 * Writes into tids the tids of these threads.
 * If it fails, returns 0.
*/
static size_t get_ready_to_signal_threads_tids(int sig_num, pid_t tids[TIDS_MAX_SIZE]) {
    /* Open /proc/<pid>/task file. */
    char path_buff[PATH_MAX];
    snprintf_async_signal_safe(path_buff, PATH_MAX, "/proc/%d/task", getpid());

    int dir;
    if (-1 == (dir = open(path_buff,  O_RDONLY | O_DIRECTORY))) return 0;

    size_t tids_count = 0;
    pid_t calling_tid = syscall(SYS_gettid);
    int current_thread_index = -1;
    long nread;
    char buff[PATH_MAX];

    /* readdir() is not async-signal-safe (AS-safe).
    Hence, we read the file using SYS_getdents64, which is considered AS-sync*/
    while ((nread = syscall(SYS_getdents64, dir, buff, PATH_MAX))) {
        if (nread == -1) {
            close(dir);
            serverLogRawFromHandler(LL_WARNING, "get_ready_to_signal_threads_tids(): Failed to read the process's task directory");
            return 0;
        }
        /* Each thread is represented by a directory */
        for (long pos = 0; pos < nread;) {
            struct linux_dirent64 *entry = (struct linux_dirent64 *)(buff + pos);
            pos += entry->d_reclen;
            /* Skip irrelevant directories. */
            if (strcmp(entry->d_name, ".") == 0 || strcmp(entry->d_name, "..") == 0) continue;

            /* the thread's directory name is equivalent to its tid. */
           long tid;
           string2l(entry->d_name, strlen(entry->d_name), &tid);

            if(!is_thread_ready_to_signal(path_buff, entry->d_name, sig_num)) continue;

            if(tid == calling_tid) {
                current_thread_index = tids_count;
            }

            /* save the thread id */
            tids[tids_count++] = tid;
            
            /* Stop if we reached the maximum threads number. */
            if(tids_count == TIDS_MAX_SIZE) {
                serverLogRawFromHandler(LL_WARNING, "get_ready_to_signal_threads_tids(): Reached the limit of the tids buffer.");
                break;
            }
        }

        if(tids_count == TIDS_MAX_SIZE) break;
    }

    /* Swap the last tid with the the current thread id */
    if(current_thread_index != -1) {
        pid_t last_tid = tids[tids_count - 1];

        tids[tids_count - 1] = calling_tid;
        tids[current_thread_index] = last_tid;
    }

    close(dir);

    return tids_count;
}
#endif /* __linux__ */
#endif /* HAVE_BACKTRACE */<|MERGE_RESOLUTION|>--- conflicted
+++ resolved
@@ -75,12 +75,7 @@
 int bugReportStart(void);
 void printCrashReport(void);
 void bugReportEnd(int killViaSignal, int sig);
-<<<<<<< HEAD
-void logStackTrace(void *eip, int uplevel);
-=======
 void logStackTrace(void *eip, int uplevel, int current_thread);
-void dbGetStats(char *buf, size_t bufsize, redisDb *db, int full, dbKeyType keyType);
->>>>>>> 50b8b997
 void sigalrmSignalHandler(int sig, siginfo_t *info, void *secret);
 
 /* ================================= Debugging ============================== */
