--- conflicted
+++ resolved
@@ -3076,13 +3076,8 @@
 
 /* This command implements ZRANGEBYSCORE, ZREVRANGEBYSCORE. */
 void genericZrangebyscoreCommand(zrange_result_handler *handler,
-<<<<<<< HEAD
-    zrangespec *range, robj *zobj, long offset,
-    long limit, int reverse) {
-=======
     zrangespec *range, robj *zobj, long offset, long limit, 
     int reverse) {
->>>>>>> 1aad55b6
 
     client *c = handler->client;
     unsigned long rangelen = 0;
@@ -3634,13 +3629,8 @@
         break;
 
     case ZRANGE_SCORE:
-<<<<<<< HEAD
-        genericZrangebyscoreCommand(handler, &range, zobj,
-            opt_offset, opt_limit, direction == ZRANGE_DIRECTION_REVERSE);
-=======
         genericZrangebyscoreCommand(handler, &range, zobj, opt_offset,
             opt_limit, direction == ZRANGE_DIRECTION_REVERSE);
->>>>>>> 1aad55b6
         break;
 
     case ZRANGE_LEX:
