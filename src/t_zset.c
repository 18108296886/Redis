/*
 * Copyright (c) 2009-2012, Salvatore Sanfilippo <antirez at gmail dot com>
 * Copyright (c) 2009-2012, Pieter Noordhuis <pcnoordhuis at gmail dot com>
 * All rights reserved.
 *
 * Redistribution and use in source and binary forms, with or without
 * modification, are permitted provided that the following conditions are met:
 *
 *   * Redistributions of source code must retain the above copyright notice,
 *     this list of conditions and the following disclaimer.
 *   * Redistributions in binary form must reproduce the above copyright
 *     notice, this list of conditions and the following disclaimer in the
 *     documentation and/or other materials provided with the distribution.
 *   * Neither the name of Redis nor the names of its contributors may be used
 *     to endorse or promote products derived from this software without
 *     specific prior written permission.
 *
 * THIS SOFTWARE IS PROVIDED BY THE COPYRIGHT HOLDERS AND CONTRIBUTORS "AS IS"
 * AND ANY EXPRESS OR IMPLIED WARRANTIES, INCLUDING, BUT NOT LIMITED TO, THE
 * IMPLIED WARRANTIES OF MERCHANTABILITY AND FITNESS FOR A PARTICULAR PURPOSE
 * ARE DISCLAIMED. IN NO EVENT SHALL THE COPYRIGHT OWNER OR CONTRIBUTORS BE
 * LIABLE FOR ANY DIRECT, INDIRECT, INCIDENTAL, SPECIAL, EXEMPLARY, OR
 * CONSEQUENTIAL DAMAGES (INCLUDING, BUT NOT LIMITED TO, PROCUREMENT OF
 * SUBSTITUTE GOODS OR SERVICES; LOSS OF USE, DATA, OR PROFITS; OR BUSINESS
 * INTERRUPTION) HOWEVER CAUSED AND ON ANY THEORY OF LIABILITY, WHETHER IN
 * CONTRACT, STRICT LIABILITY, OR TORT (INCLUDING NEGLIGENCE OR OTHERWISE)
 * ARISING IN ANY WAY OUT OF THE USE OF THIS SOFTWARE, EVEN IF ADVISED OF THE
 * POSSIBILITY OF SUCH DAMAGE.
 */

/*-----------------------------------------------------------------------------
 * Sorted set API
 *----------------------------------------------------------------------------*/

/* ZSETs are ordered sets using two data structures to hold the same elements
 * in order to get O(log(N)) INSERT and REMOVE operations into a sorted
 * data structure.
 *
 * The elements are added to an hash table mapping Redis objects to scores.
 * At the same time the elements are added to a skip list mapping scores
 * to Redis objects (so objects are sorted by scores in this "view"). */

/* This skiplist implementation is almost a C translation of the original
 * algorithm described by William Pugh in "Skip Lists: A Probabilistic
 * Alternative to Balanced Trees", modified in three ways:
 * a) this implementation allows for repeated scores.
 * b) the comparison is not just by key (our 'score') but by satellite data.
 * c) there is a back pointer, so it's a doubly linked list with the back
 * pointers being only at "level 1". This allows to traverse the list
 * from tail to head, useful for ZREVRANGE. */

#include "redis.h"
#include <math.h>
<<<<<<< HEAD
#ifdef _WIN32
#define bzero(b,len) (memset((b), '\0', (len)), (void) 0)
#endif
=======

static int zslLexValueGteMin(robj *value, zlexrangespec *spec);
static int zslLexValueLteMax(robj *value, zlexrangespec *spec);

>>>>>>> 26375709
zskiplistNode *zslCreateNode(int level, double score, robj *obj) {
    zskiplistNode *zn = zmalloc(sizeof(*zn)+level*sizeof(struct zskiplistLevel));
    zn->score = score;
    zn->obj = obj;
    return zn;
}

zskiplist *zslCreate(void) {
    int j;
    zskiplist *zsl;

    zsl = zmalloc(sizeof(*zsl));
    zsl->level = 1;
    zsl->length = 0;
    zsl->header = zslCreateNode(ZSKIPLIST_MAXLEVEL,0,NULL);
    for (j = 0; j < ZSKIPLIST_MAXLEVEL; j++) {
        zsl->header->level[j].forward = NULL;
        zsl->header->level[j].span = 0;
    }
    zsl->header->backward = NULL;
    zsl->tail = NULL;
    return zsl;
}

void zslFreeNode(zskiplistNode *node) {
    decrRefCount(node->obj);
    zfree(node);
}

void zslFree(zskiplist *zsl) {
    zskiplistNode *node = zsl->header->level[0].forward, *next;

    zfree(zsl->header);
    while(node) {
        next = node->level[0].forward;
        zslFreeNode(node);
        node = next;
    }
    zfree(zsl);
}

/* Returns a random level for the new skiplist node we are going to create.
 * The return value of this function is between 1 and ZSKIPLIST_MAXLEVEL
 * (both inclusive), with a powerlaw-alike distribution where higher
 * levels are less likely to be returned. */
int zslRandomLevel(void) {
    int level = 1;
    while ((random()&0xFFFF) < (ZSKIPLIST_P * 0xFFFF))
        level += 1;
    return (level<ZSKIPLIST_MAXLEVEL) ? level : ZSKIPLIST_MAXLEVEL;
}

zskiplistNode *zslInsert(zskiplist *zsl, double score, robj *obj) {
    zskiplistNode *update[ZSKIPLIST_MAXLEVEL], *x;
    unsigned int rank[ZSKIPLIST_MAXLEVEL];
    int i, level;

    redisAssert(!isnan(score));
    x = zsl->header;
    for (i = zsl->level-1; i >= 0; i--) {
        /* store rank that is crossed to reach the insert position */
        rank[i] = i == (zsl->level-1) ? 0 : rank[i+1];
        while (x->level[i].forward &&
            (x->level[i].forward->score < score ||
                (x->level[i].forward->score == score &&
                compareStringObjects(x->level[i].forward->obj,obj) < 0))) {
            rank[i] += x->level[i].span;
            x = x->level[i].forward;
        }
        update[i] = x;
    }
    /* we assume the key is not already inside, since we allow duplicated
     * scores, and the re-insertion of score and redis object should never
     * happen since the caller of zslInsert() should test in the hash table
     * if the element is already inside or not. */
    level = zslRandomLevel();
    if (level > zsl->level) {
        for (i = zsl->level; i < level; i++) {
            rank[i] = 0;
            update[i] = zsl->header;
            update[i]->level[i].span = zsl->length;
        }
        zsl->level = level;
    }
    x = zslCreateNode(level,score,obj);
    for (i = 0; i < level; i++) {
        x->level[i].forward = update[i]->level[i].forward;
        update[i]->level[i].forward = x;

        /* update span covered by update[i] as x is inserted here */
        x->level[i].span = update[i]->level[i].span - (rank[0] - rank[i]);
        update[i]->level[i].span = (rank[0] - rank[i]) + 1;
    }

    /* increment span for untouched levels */
    for (i = level; i < zsl->level; i++) {
        update[i]->level[i].span++;
    }

    x->backward = (update[0] == zsl->header) ? NULL : update[0];
    if (x->level[0].forward)
        x->level[0].forward->backward = x;
    else
        zsl->tail = x;
    zsl->length++;
    return x;
}

/* Internal function used by zslDelete, zslDeleteByScore and zslDeleteByRank */
void zslDeleteNode(zskiplist *zsl, zskiplistNode *x, zskiplistNode **update) {
    int i;
    for (i = 0; i < zsl->level; i++) {
        if (update[i]->level[i].forward == x) {
            update[i]->level[i].span += x->level[i].span - 1;
            update[i]->level[i].forward = x->level[i].forward;
        } else {
            update[i]->level[i].span -= 1;
        }
    }
    if (x->level[0].forward) {
        x->level[0].forward->backward = x->backward;
    } else {
        zsl->tail = x->backward;
    }
    while(zsl->level > 1 && zsl->header->level[zsl->level-1].forward == NULL)
        zsl->level--;
    zsl->length--;
}

/* Delete an element with matching score/object from the skiplist. */
int zslDelete(zskiplist *zsl, double score, robj *obj) {
    zskiplistNode *update[ZSKIPLIST_MAXLEVEL], *x;
    int i;

    x = zsl->header;
    for (i = zsl->level-1; i >= 0; i--) {
        while (x->level[i].forward &&
            (x->level[i].forward->score < score ||
                (x->level[i].forward->score == score &&
                compareStringObjects(x->level[i].forward->obj,obj) < 0)))
            x = x->level[i].forward;
        update[i] = x;
    }
    /* We may have multiple elements with the same score, what we need
     * is to find the element with both the right score and object. */
    x = x->level[0].forward;
    if (x && score == x->score && equalStringObjects(x->obj,obj)) {
        zslDeleteNode(zsl, x, update);
        zslFreeNode(x);
        return 1;
    } else {
        return 0; /* not found */
    }
    return 0; /* not found */
}

static int zslValueGteMin(double value, zrangespec *spec) {
    return spec->minex ? (value > spec->min) : (value >= spec->min);
}

static int zslValueLteMax(double value, zrangespec *spec) {
    return spec->maxex ? (value < spec->max) : (value <= spec->max);
}

/* Returns if there is a part of the zset is in range. */
int zslIsInRange(zskiplist *zsl, zrangespec *range) {
    zskiplistNode *x;

    /* Test for ranges that will always be empty. */
    if (range->min > range->max ||
            (range->min == range->max && (range->minex || range->maxex)))
        return 0;
    x = zsl->tail;
    if (x == NULL || !zslValueGteMin(x->score,range))
        return 0;
    x = zsl->header->level[0].forward;
    if (x == NULL || !zslValueLteMax(x->score,range))
        return 0;
    return 1;
}

/* Find the first node that is contained in the specified range.
 * Returns NULL when no element is contained in the range. */
zskiplistNode *zslFirstInRange(zskiplist *zsl, zrangespec *range) {
    zskiplistNode *x;
    int i;

    /* If everything is out of range, return early. */
    if (!zslIsInRange(zsl,range)) return NULL;

    x = zsl->header;
    for (i = zsl->level-1; i >= 0; i--) {
        /* Go forward while *OUT* of range. */
        while (x->level[i].forward &&
            !zslValueGteMin(x->level[i].forward->score,range))
                x = x->level[i].forward;
    }

    /* This is an inner range, so the next node cannot be NULL. */
    x = x->level[0].forward;
    redisAssert(x != NULL);

    /* Check if score <= max. */
    if (!zslValueLteMax(x->score,range)) return NULL;
    return x;
}

/* Find the last node that is contained in the specified range.
 * Returns NULL when no element is contained in the range. */
zskiplistNode *zslLastInRange(zskiplist *zsl, zrangespec *range) {
    zskiplistNode *x;
    int i;

    /* If everything is out of range, return early. */
    if (!zslIsInRange(zsl,range)) return NULL;

    x = zsl->header;
    for (i = zsl->level-1; i >= 0; i--) {
        /* Go forward while *IN* range. */
        while (x->level[i].forward &&
            zslValueLteMax(x->level[i].forward->score,range))
                x = x->level[i].forward;
    }

    /* This is an inner range, so this node cannot be NULL. */
    redisAssert(x != NULL);

    /* Check if score >= min. */
    if (!zslValueGteMin(x->score,range)) return NULL;
    return x;
}

/* Delete all the elements with score between min and max from the skiplist.
 * Min and max are inclusive, so a score >= min || score <= max is deleted.
 * Note that this function takes the reference to the hash table view of the
 * sorted set, in order to remove the elements from the hash table too. */
unsigned long zslDeleteRangeByScore(zskiplist *zsl, zrangespec *range, dict *dict) {
    zskiplistNode *update[ZSKIPLIST_MAXLEVEL], *x;
    unsigned long removed = 0;
    int i;

    x = zsl->header;
    for (i = zsl->level-1; i >= 0; i--) {
        while (x->level[i].forward && (range->minex ?
            x->level[i].forward->score <= range->min :
            x->level[i].forward->score < range->min))
                x = x->level[i].forward;
        update[i] = x;
    }

    /* Current node is the last with score < or <= min. */
    x = x->level[0].forward;

    /* Delete nodes while in range. */
    while (x &&
           (range->maxex ? x->score < range->max : x->score <= range->max))
    {
        zskiplistNode *next = x->level[0].forward;
        zslDeleteNode(zsl,x,update);
        dictDelete(dict,x->obj);
        zslFreeNode(x);
        removed++;
        x = next;
    }
    return removed;
}

unsigned long zslDeleteRangeByLex(zskiplist *zsl, zlexrangespec *range, dict *dict) {
    zskiplistNode *update[ZSKIPLIST_MAXLEVEL], *x;
    unsigned long removed = 0;
    int i;


    x = zsl->header;
    for (i = zsl->level-1; i >= 0; i--) {
        while (x->level[i].forward &&
            !zslLexValueGteMin(x->level[i].forward->obj,range))
                x = x->level[i].forward;
        update[i] = x;
    }

    /* Current node is the last with score < or <= min. */
    x = x->level[0].forward;

    /* Delete nodes while in range. */
    while (x && zslLexValueLteMax(x->obj,range)) {
        zskiplistNode *next = x->level[0].forward;
        zslDeleteNode(zsl,x,update);
        dictDelete(dict,x->obj);
        zslFreeNode(x);
        removed++;
        x = next;
    }
    return removed;
}

/* Delete all the elements with rank between start and end from the skiplist.
 * Start and end are inclusive. Note that start and end need to be 1-based */
unsigned long zslDeleteRangeByRank(zskiplist *zsl, unsigned int start, unsigned int end, dict *dict) {
    zskiplistNode *update[ZSKIPLIST_MAXLEVEL], *x;
    unsigned long traversed = 0, removed = 0;
    int i;

    x = zsl->header;
    for (i = zsl->level-1; i >= 0; i--) {
        while (x->level[i].forward && (traversed + x->level[i].span) < start) {
            traversed += x->level[i].span;
            x = x->level[i].forward;
        }
        update[i] = x;
    }

    traversed++;
    x = x->level[0].forward;
    while (x && traversed <= end) {
        zskiplistNode *next = x->level[0].forward;
        zslDeleteNode(zsl,x,update);
        dictDelete(dict,x->obj);
        zslFreeNode(x);
        removed++;
        traversed++;
        x = next;
    }
    return removed;
}

/* Find the rank for an element by both score and key.
 * Returns 0 when the element cannot be found, rank otherwise.
 * Note that the rank is 1-based due to the span of zsl->header to the
 * first element. */
unsigned long zslGetRank(zskiplist *zsl, double score, robj *o) {
    zskiplistNode *x;
    unsigned long rank = 0;
    int i;

    x = zsl->header;
    for (i = zsl->level-1; i >= 0; i--) {
        while (x->level[i].forward &&
            (x->level[i].forward->score < score ||
                (x->level[i].forward->score == score &&
                compareStringObjects(x->level[i].forward->obj,o) <= 0))) {
            rank += x->level[i].span;
            x = x->level[i].forward;
        }

        /* x might be equal to zsl->header, so test if obj is non-NULL */
        if (x->obj && equalStringObjects(x->obj,o)) {
            return rank;
        }
    }
    return 0;
}

/* Finds an element by its rank. The rank argument needs to be 1-based. */
zskiplistNode* zslGetElementByRank(zskiplist *zsl, unsigned long rank) {
    zskiplistNode *x;
    unsigned long traversed = 0;
    int i;

    x = zsl->header;
    for (i = zsl->level-1; i >= 0; i--) {
        while (x->level[i].forward && (traversed + x->level[i].span) <= rank)
        {
            traversed += x->level[i].span;
            x = x->level[i].forward;
        }
        if (traversed == rank) {
            return x;
        }
    }
    return NULL;
}

/* Populate the rangespec according to the objects min and max. */
static int zslParseRange(robj *min, robj *max, zrangespec *spec) {
    char *eptr;
    spec->minex = spec->maxex = 0;

    /* Parse the min-max interval. If one of the values is prefixed
     * by the "(" character, it's considered "open". For instance
     * ZRANGEBYSCORE zset (1.5 (2.5 will match min < x < max
     * ZRANGEBYSCORE zset 1.5 2.5 will instead match min <= x <= max */
    if (min->encoding == REDIS_ENCODING_INT) {
        spec->min = (long)min->ptr;
    } else {
        if (((char*)min->ptr)[0] == '(') {
            spec->min = strtod((char*)min->ptr+1,&eptr);
            if (eptr[0] != '\0' || isnan(spec->min)) return REDIS_ERR;
            spec->minex = 1;
        } else {
            spec->min = strtod((char*)min->ptr,&eptr);
            if (eptr[0] != '\0' || isnan(spec->min)) return REDIS_ERR;
        }
    }
    if (max->encoding == REDIS_ENCODING_INT) {
        spec->max = (long)max->ptr;
    } else {
        if (((char*)max->ptr)[0] == '(') {
            spec->max = strtod((char*)max->ptr+1,&eptr);
            if (eptr[0] != '\0' || isnan(spec->max)) return REDIS_ERR;
            spec->maxex = 1;
        } else {
            spec->max = strtod((char*)max->ptr,&eptr);
            if (eptr[0] != '\0' || isnan(spec->max)) return REDIS_ERR;
        }
    }

    return REDIS_OK;
}

/* ------------------------ Lexicographic ranges ---------------------------- */

/* Parse max or min argument of ZRANGEBYLEX.
  * (foo means foo (open interval)
  * [foo means foo (closed interval)
  * - means the min string possible
  * + means the max string possible
  *
  * If the string is valid the *dest pointer is set to the redis object
  * that will be used for the comparision, and ex will be set to 0 or 1
  * respectively if the item is exclusive or inclusive. REDIS_OK will be
  * returned.
  *
  * If the string is not a valid range REDIS_ERR is returned, and the value
  * of *dest and *ex is undefined. */
int zslParseLexRangeItem(robj *item, robj **dest, int *ex) {
    char *c = item->ptr;

    switch(c[0]) {
    case '+':
        if (c[1] != '\0') return REDIS_ERR;
        *ex = 0;
        *dest = shared.maxstring;
        incrRefCount(shared.maxstring);
        return REDIS_OK;
    case '-':
        if (c[1] != '\0') return REDIS_ERR;
        *ex = 0;
        *dest = shared.minstring;
        incrRefCount(shared.minstring);
        return REDIS_OK;
    case '(':
        *ex = 1;
        *dest = createStringObject(c+1,sdslen(c)-1);
        return REDIS_OK;
    case '[':
        *ex = 0;
        *dest = createStringObject(c+1,sdslen(c)-1);
        return REDIS_OK;
    default:
        return REDIS_ERR;
    }
}

/* Populate the rangespec according to the objects min and max.
 *
 * Return REDIS_OK on success. On error REDIS_ERR is returned.
 * When OK is returned the structure must be freed with zslFreeLexRange(),
 * otherwise no release is needed. */
static int zslParseLexRange(robj *min, robj *max, zlexrangespec *spec) {
    /* The range can't be valid if objects are integer encoded.
     * Every item must start with ( or [. */
    if (min->encoding == REDIS_ENCODING_INT ||
        max->encoding == REDIS_ENCODING_INT) return REDIS_ERR;

    spec->min = spec->max = NULL;
    if (zslParseLexRangeItem(min, &spec->min, &spec->minex) == REDIS_ERR ||
        zslParseLexRangeItem(max, &spec->max, &spec->maxex) == REDIS_ERR) {
        if (spec->min) decrRefCount(spec->min);
        if (spec->max) decrRefCount(spec->max);
        return REDIS_ERR;
    } else {
        return REDIS_OK;
    }
}

/* Free a lex range structure, must be called only after zelParseLexRange()
 * populated the structure with success (REDIS_OK returned). */
void zslFreeLexRange(zlexrangespec *spec) {
    decrRefCount(spec->min);
    decrRefCount(spec->max);
}

/* This is just a wrapper to compareStringObjects() that is able to
 * handle shared.minstring and shared.maxstring as the equivalent of
 * -inf and +inf for strings */
int compareStringObjectsForLexRange(robj *a, robj *b) {
    if (a == b) return 0; /* This makes sure that we handle inf,inf and
                             -inf,-inf ASAP. One special case less. */
    if (a == shared.minstring || b == shared.maxstring) return -1;
    if (a == shared.maxstring || b == shared.minstring) return 1;
    return compareStringObjects(a,b);
}

static int zslLexValueGteMin(robj *value, zlexrangespec *spec) {
    return spec->minex ?
        (compareStringObjectsForLexRange(value,spec->min) > 0) :
        (compareStringObjectsForLexRange(value,spec->min) >= 0);
}

static int zslLexValueLteMax(robj *value, zlexrangespec *spec) {
    return spec->maxex ?
        (compareStringObjectsForLexRange(value,spec->max) < 0) :
        (compareStringObjectsForLexRange(value,spec->max) <= 0);
}

/* Returns if there is a part of the zset is in the lex range. */
int zslIsInLexRange(zskiplist *zsl, zlexrangespec *range) {
    zskiplistNode *x;

    /* Test for ranges that will always be empty. */
    if (compareStringObjectsForLexRange(range->min,range->max) > 1 ||
            (compareStringObjects(range->min,range->max) == 0 &&
            (range->minex || range->maxex)))
        return 0;
    x = zsl->tail;
    if (x == NULL || !zslLexValueGteMin(x->obj,range))
        return 0;
    x = zsl->header->level[0].forward;
    if (x == NULL || !zslLexValueLteMax(x->obj,range))
        return 0;
    return 1;
}

/* Find the first node that is contained in the specified lex range.
 * Returns NULL when no element is contained in the range. */
zskiplistNode *zslFirstInLexRange(zskiplist *zsl, zlexrangespec *range) {
    zskiplistNode *x;
    int i;

    /* If everything is out of range, return early. */
    if (!zslIsInLexRange(zsl,range)) return NULL;

    x = zsl->header;
    for (i = zsl->level-1; i >= 0; i--) {
        /* Go forward while *OUT* of range. */
        while (x->level[i].forward &&
            !zslLexValueGteMin(x->level[i].forward->obj,range))
                x = x->level[i].forward;
    }

    /* This is an inner range, so the next node cannot be NULL. */
    x = x->level[0].forward;
    redisAssert(x != NULL);

    /* Check if score <= max. */
    if (!zslLexValueLteMax(x->obj,range)) return NULL;
    return x;
}

/* Find the last node that is contained in the specified range.
 * Returns NULL when no element is contained in the range. */
zskiplistNode *zslLastInLexRange(zskiplist *zsl, zlexrangespec *range) {
    zskiplistNode *x;
    int i;

    /* If everything is out of range, return early. */
    if (!zslIsInLexRange(zsl,range)) return NULL;

    x = zsl->header;
    for (i = zsl->level-1; i >= 0; i--) {
        /* Go forward while *IN* range. */
        while (x->level[i].forward &&
            zslLexValueLteMax(x->level[i].forward->obj,range))
                x = x->level[i].forward;
    }

    /* This is an inner range, so this node cannot be NULL. */
    redisAssert(x != NULL);

    /* Check if score >= min. */
    if (!zslLexValueGteMin(x->obj,range)) return NULL;
    return x;
}

/*-----------------------------------------------------------------------------
 * Ziplist-backed sorted set API
 *----------------------------------------------------------------------------*/

double zzlGetScore(unsigned char *sptr) {
    unsigned char *vstr;
    unsigned int vlen;
    long long vlong;
    char buf[128];
    double score;

    redisAssert(sptr != NULL);
    redisAssert(ziplistGet(sptr,&vstr,&vlen,&vlong));

    if (vstr) {
        memcpy(buf,vstr,vlen);
        buf[vlen] = '\0';
        score = strtod(buf,NULL);
    } else {
        score = (double)vlong;
    }

    return score;
}

/* Return a ziplist element as a Redis string object.
 * This simple abstraction can be used to simplifies some code at the
 * cost of some performance. */
robj *ziplistGetObject(unsigned char *sptr) {
    unsigned char *vstr;
    unsigned int vlen;
    long long vlong;

    redisAssert(sptr != NULL);
    redisAssert(ziplistGet(sptr,&vstr,&vlen,&vlong));

    if (vstr) {
        return createStringObject((char*)vstr,vlen);
    } else {
        return createStringObjectFromLongLong(vlong);
    }
}

/* Compare element in sorted set with given element. */
int zzlCompareElements(unsigned char *eptr, unsigned char *cstr, unsigned int clen) {
    unsigned char *vstr;
    unsigned int vlen;
    long long vlong;
    unsigned char vbuf[32];
    int minlen, cmp;

    redisAssert(ziplistGet(eptr,&vstr,&vlen,&vlong));
    if (vstr == NULL) {
        /* Store string representation of long long in buf. */
        vlen = ll2string((char*)vbuf,sizeof(vbuf),vlong);
        vstr = vbuf;
    }

    minlen = (vlen < clen) ? vlen : clen;
    cmp = memcmp(vstr,cstr,minlen);
    if (cmp == 0) return vlen-clen;
    return cmp;
}

unsigned int zzlLength(unsigned char *zl) {
    return ziplistLen(zl)/2;
}

/* Move to next entry based on the values in eptr and sptr. Both are set to
 * NULL when there is no next entry. */
void zzlNext(unsigned char *zl, unsigned char **eptr, unsigned char **sptr) {
    unsigned char *l_eptr, *l_sptr;
    redisAssert(*eptr != NULL && *sptr != NULL);

    l_eptr = ziplistNext(zl,*sptr);
    if (l_eptr != NULL) {
        l_sptr = ziplistNext(zl,l_eptr);
        redisAssert(l_sptr != NULL);
    } else {
        /* No next entry. */
        l_sptr = NULL;
    }

    *eptr = l_eptr;
    *sptr = l_sptr;
}

/* Move to the previous entry based on the values in eptr and sptr. Both are
 * set to NULL when there is no next entry. */
void zzlPrev(unsigned char *zl, unsigned char **eptr, unsigned char **sptr) {
    unsigned char *l_eptr, *l_sptr;
    redisAssert(*eptr != NULL && *sptr != NULL);

    l_sptr = ziplistPrev(zl,*eptr);
    if (l_sptr != NULL) {
        l_eptr = ziplistPrev(zl,l_sptr);
        redisAssert(l_eptr != NULL);
    } else {
        /* No previous entry. */
        l_eptr = NULL;
    }

    *eptr = l_eptr;
    *sptr = l_sptr;
}

/* Returns if there is a part of the zset is in range. Should only be used
 * internally by zzlFirstInRange and zzlLastInRange. */
int zzlIsInRange(unsigned char *zl, zrangespec *range) {
    unsigned char *p;
    double score;

    /* Test for ranges that will always be empty. */
    if (range->min > range->max ||
            (range->min == range->max && (range->minex || range->maxex)))
        return 0;

    p = ziplistIndex(zl,-1); /* Last score. */
    if (p == NULL) return 0; /* Empty sorted set */
    score = zzlGetScore(p);
    if (!zslValueGteMin(score,range))
        return 0;

    p = ziplistIndex(zl,1); /* First score. */
    redisAssert(p != NULL);
    score = zzlGetScore(p);
    if (!zslValueLteMax(score,range))
        return 0;

    return 1;
}

/* Find pointer to the first element contained in the specified range.
 * Returns NULL when no element is contained in the range. */
unsigned char *zzlFirstInRange(unsigned char *zl, zrangespec *range) {
    unsigned char *eptr = ziplistIndex(zl,0), *sptr;
    double score;

    /* If everything is out of range, return early. */
    if (!zzlIsInRange(zl,range)) return NULL;

    while (eptr != NULL) {
        sptr = ziplistNext(zl,eptr);
        redisAssert(sptr != NULL);

        score = zzlGetScore(sptr);
        if (zslValueGteMin(score,range)) {
            /* Check if score <= max. */
            if (zslValueLteMax(score,range))
                return eptr;
            return NULL;
        }

        /* Move to next element. */
        eptr = ziplistNext(zl,sptr);
    }

    return NULL;
}

/* Find pointer to the last element contained in the specified range.
 * Returns NULL when no element is contained in the range. */
unsigned char *zzlLastInRange(unsigned char *zl, zrangespec *range) {
    unsigned char *eptr = ziplistIndex(zl,-2), *sptr;
    double score;

    /* If everything is out of range, return early. */
    if (!zzlIsInRange(zl,range)) return NULL;

    while (eptr != NULL) {
        sptr = ziplistNext(zl,eptr);
        redisAssert(sptr != NULL);

        score = zzlGetScore(sptr);
        if (zslValueLteMax(score,range)) {
            /* Check if score >= min. */
            if (zslValueGteMin(score,range))
                return eptr;
            return NULL;
        }

        /* Move to previous element by moving to the score of previous element.
         * When this returns NULL, we know there also is no element. */
        sptr = ziplistPrev(zl,eptr);
        if (sptr != NULL)
            redisAssert((eptr = ziplistPrev(zl,sptr)) != NULL);
        else
            eptr = NULL;
    }

    return NULL;
}

static int zzlLexValueGteMin(unsigned char *p, zlexrangespec *spec) {
    robj *value = ziplistGetObject(p);
    int res = zslLexValueGteMin(value,spec);
    decrRefCount(value);
    return res;
}

static int zzlLexValueLteMax(unsigned char *p, zlexrangespec *spec) {
    robj *value = ziplistGetObject(p);
    int res = zslLexValueLteMax(value,spec);
    decrRefCount(value);
    return res;
}

/* Returns if there is a part of the zset is in range. Should only be used
 * internally by zzlFirstInRange and zzlLastInRange. */
int zzlIsInLexRange(unsigned char *zl, zlexrangespec *range) {
    unsigned char *p;

    /* Test for ranges that will always be empty. */
    if (compareStringObjectsForLexRange(range->min,range->max) > 1 ||
            (compareStringObjects(range->min,range->max) == 0 &&
            (range->minex || range->maxex)))
        return 0;

    p = ziplistIndex(zl,-2); /* Last element. */
    if (p == NULL) return 0;
    if (!zzlLexValueGteMin(p,range))
        return 0;

    p = ziplistIndex(zl,0); /* First element. */
    redisAssert(p != NULL);
    if (!zzlLexValueLteMax(p,range))
        return 0;

    return 1;
}

/* Find pointer to the first element contained in the specified lex range.
 * Returns NULL when no element is contained in the range. */
unsigned char *zzlFirstInLexRange(unsigned char *zl, zlexrangespec *range) {
    unsigned char *eptr = ziplistIndex(zl,0), *sptr;

    /* If everything is out of range, return early. */
    if (!zzlIsInLexRange(zl,range)) return NULL;

    while (eptr != NULL) {
        if (zzlLexValueGteMin(eptr,range)) {
            /* Check if score <= max. */
            if (zzlLexValueLteMax(eptr,range))
                return eptr;
            return NULL;
        }

        /* Move to next element. */
        sptr = ziplistNext(zl,eptr); /* This element score. Skip it. */
        redisAssert(sptr != NULL);
        eptr = ziplistNext(zl,sptr); /* Next element. */
    }

    return NULL;
}

/* Find pointer to the last element contained in the specified lex range.
 * Returns NULL when no element is contained in the range. */
unsigned char *zzlLastInLexRange(unsigned char *zl, zlexrangespec *range) {
    unsigned char *eptr = ziplistIndex(zl,-2), *sptr;

    /* If everything is out of range, return early. */
    if (!zzlIsInLexRange(zl,range)) return NULL;

    while (eptr != NULL) {
        if (zzlLexValueLteMax(eptr,range)) {
            /* Check if score >= min. */
            if (zzlLexValueGteMin(eptr,range))
                return eptr;
            return NULL;
        }

        /* Move to previous element by moving to the score of previous element.
         * When this returns NULL, we know there also is no element. */
        sptr = ziplistPrev(zl,eptr);
        if (sptr != NULL)
            redisAssert((eptr = ziplistPrev(zl,sptr)) != NULL);
        else
            eptr = NULL;
    }

    return NULL;
}

unsigned char *zzlFind(unsigned char *zl, robj *ele, double *score) {
    unsigned char *eptr = ziplistIndex(zl,0), *sptr;

    ele = getDecodedObject(ele);
    while (eptr != NULL) {
        sptr = ziplistNext(zl,eptr);
        redisAssertWithInfo(NULL,ele,sptr != NULL);

        if (ziplistCompare(eptr,ele->ptr,(unsigned int)sdslen(ele->ptr))) {
            /* Matching element, pull out score. */
            if (score != NULL) *score = zzlGetScore(sptr);
            decrRefCount(ele);
            return eptr;
        }

        /* Move to next element. */
        eptr = ziplistNext(zl,sptr);
    }

    decrRefCount(ele);
    return NULL;
}

/* Delete (element,score) pair from ziplist. Use local copy of eptr because we
 * don't want to modify the one given as argument. */
unsigned char *zzlDelete(unsigned char *zl, unsigned char *eptr) {
    unsigned char *p = eptr;

    /* TODO: add function to ziplist API to delete N elements from offset. */
    zl = ziplistDelete(zl,&p);
    zl = ziplistDelete(zl,&p);
    return zl;
}

unsigned char *zzlInsertAt(unsigned char *zl, unsigned char *eptr, robj *ele, double score) {
    unsigned char *sptr;
    char scorebuf[128];
    int scorelen;
    size_t offset;

    redisAssertWithInfo(NULL,ele,ele->encoding == REDIS_ENCODING_RAW);
    scorelen = d2string(scorebuf,sizeof(scorebuf),score);
    if (eptr == NULL) {
        zl = ziplistPush(zl,ele->ptr,(unsigned int)sdslen(ele->ptr),ZIPLIST_TAIL);
        zl = ziplistPush(zl,(unsigned char*)scorebuf,scorelen,ZIPLIST_TAIL);
    } else {
        /* Keep offset relative to zl, as it might be re-allocated. */
        offset = eptr-zl;
        zl = ziplistInsert(zl,eptr,ele->ptr,(unsigned int)sdslen(ele->ptr));
        eptr = zl+offset;

        /* Insert score after the element. */
        redisAssertWithInfo(NULL,ele,(sptr = ziplistNext(zl,eptr)) != NULL);
        zl = ziplistInsert(zl,sptr,(unsigned char*)scorebuf,scorelen);
    }

    return zl;
}

/* Insert (element,score) pair in ziplist. This function assumes the element is
 * not yet present in the list. */
unsigned char *zzlInsert(unsigned char *zl, robj *ele, double score) {
    unsigned char *eptr = ziplistIndex(zl,0), *sptr;
    double s;

    ele = getDecodedObject(ele);
    while (eptr != NULL) {
        sptr = ziplistNext(zl,eptr);
        redisAssertWithInfo(NULL,ele,sptr != NULL);
        s = zzlGetScore(sptr);

        if (s > score) {
            /* First element with score larger than score for element to be
             * inserted. This means we should take its spot in the list to
             * maintain ordering. */
            zl = zzlInsertAt(zl,eptr,ele,score);
            break;
        } else if (s == score) {
            /* Ensure lexicographical ordering for elements. */
            if (zzlCompareElements(eptr,ele->ptr,(unsigned int)sdslen(ele->ptr)) > 0) {
                zl = zzlInsertAt(zl,eptr,ele,score);
                break;
            }
        }

        /* Move to next element. */
        eptr = ziplistNext(zl,sptr);
    }

    /* Push on tail of list when it was not yet inserted. */
    if (eptr == NULL)
        zl = zzlInsertAt(zl,NULL,ele,score);

    decrRefCount(ele);
    return zl;
}

unsigned char *zzlDeleteRangeByScore(unsigned char *zl, zrangespec *range, unsigned long *deleted) {
    unsigned char *eptr, *sptr;
    double score;
    unsigned long num = 0;

    if (deleted != NULL) *deleted = 0;

    eptr = zzlFirstInRange(zl,range);
    if (eptr == NULL) return zl;

    /* When the tail of the ziplist is deleted, eptr will point to the sentinel
     * byte and ziplistNext will return NULL. */
    while ((sptr = ziplistNext(zl,eptr)) != NULL) {
        score = zzlGetScore(sptr);
        if (zslValueLteMax(score,range)) {
            /* Delete both the element and the score. */
            zl = ziplistDelete(zl,&eptr);
            zl = ziplistDelete(zl,&eptr);
            num++;
        } else {
            /* No longer in range. */
            break;
        }
    }

    if (deleted != NULL) *deleted = num;
    return zl;
}

unsigned char *zzlDeleteRangeByLex(unsigned char *zl, zlexrangespec *range, unsigned long *deleted) {
    unsigned char *eptr, *sptr;
    unsigned long num = 0;

    if (deleted != NULL) *deleted = 0;

    eptr = zzlFirstInLexRange(zl,range);
    if (eptr == NULL) return zl;

    /* When the tail of the ziplist is deleted, eptr will point to the sentinel
     * byte and ziplistNext will return NULL. */
    while ((sptr = ziplistNext(zl,eptr)) != NULL) {
        if (zzlLexValueLteMax(eptr,range)) {
            /* Delete both the element and the score. */
            zl = ziplistDelete(zl,&eptr);
            zl = ziplistDelete(zl,&eptr);
            num++;
        } else {
            /* No longer in range. */
            break;
        }
    }

    if (deleted != NULL) *deleted = num;
    return zl;
}

/* Delete all the elements with rank between start and end from the skiplist.
 * Start and end are inclusive. Note that start and end need to be 1-based */
unsigned char *zzlDeleteRangeByRank(unsigned char *zl, unsigned int start, unsigned int end, unsigned long *deleted) {
    unsigned int num = (end-start)+1;
    if (deleted) *deleted = num;
    zl = ziplistDeleteRange(zl,2*(start-1),2*num);
    return zl;
}

/*-----------------------------------------------------------------------------
 * Common sorted set API
 *----------------------------------------------------------------------------*/

unsigned int zsetLength(robj *zobj) {
    int length = -1;
    if (zobj->encoding == REDIS_ENCODING_ZIPLIST) {
        length = zzlLength(zobj->ptr);
    } else if (zobj->encoding == REDIS_ENCODING_SKIPLIST) {
        length = ((zset*)zobj->ptr)->zsl->length;
    } else {
        redisPanic("Unknown sorted set encoding");
    }
    return length;
}

void zsetConvert(robj *zobj, int encoding) {
    zset *zs;
    zskiplistNode *node, *next;
    robj *ele;
    double score;

    if (zobj->encoding == encoding) return;
    if (zobj->encoding == REDIS_ENCODING_ZIPLIST) {
        unsigned char *zl = zobj->ptr;
        unsigned char *eptr, *sptr;
        unsigned char *vstr;
        unsigned int vlen;
        long long vlong;

        if (encoding != REDIS_ENCODING_SKIPLIST)
            redisPanic("Unknown target encoding");

        zs = zmalloc(sizeof(*zs));
        zs->dict = dictCreate(&zsetDictType,NULL);
        zs->zsl = zslCreate();

        eptr = ziplistIndex(zl,0);
        redisAssertWithInfo(NULL,zobj,eptr != NULL);
        sptr = ziplistNext(zl,eptr);
        redisAssertWithInfo(NULL,zobj,sptr != NULL);

        while (eptr != NULL) {
            score = zzlGetScore(sptr);
            redisAssertWithInfo(NULL,zobj,ziplistGet(eptr,&vstr,&vlen,&vlong));
            if (vstr == NULL)
                ele = createStringObjectFromLongLong(vlong);
            else
                ele = createStringObject((char*)vstr,vlen);

            /* Has incremented refcount since it was just created. */
            node = zslInsert(zs->zsl,score,ele);
            redisAssertWithInfo(NULL,zobj,dictAdd(zs->dict,ele,&node->score) == DICT_OK);
            incrRefCount(ele); /* Added to dictionary. */
            zzlNext(zl,&eptr,&sptr);
        }

        zfree(zobj->ptr);
        zobj->ptr = zs;
        zobj->encoding = REDIS_ENCODING_SKIPLIST;
    } else if (zobj->encoding == REDIS_ENCODING_SKIPLIST) {
        unsigned char *zl = ziplistNew();

        if (encoding != REDIS_ENCODING_ZIPLIST)
            redisPanic("Unknown target encoding");

        /* Approach similar to zslFree(), since we want to free the skiplist at
         * the same time as creating the ziplist. */
        zs = zobj->ptr;
        dictRelease(zs->dict);
        node = zs->zsl->header->level[0].forward;
        zfree(zs->zsl->header);
        zfree(zs->zsl);

        while (node) {
            ele = getDecodedObject(node->obj);
            zl = zzlInsertAt(zl,NULL,ele,node->score);
            decrRefCount(ele);

            next = node->level[0].forward;
            zslFreeNode(node);
            node = next;
        }

        zfree(zs);
        zobj->ptr = zl;
        zobj->encoding = REDIS_ENCODING_ZIPLIST;
    } else {
        redisPanic("Unknown sorted set encoding");
    }
}

/*-----------------------------------------------------------------------------
 * Sorted set commands 
 *----------------------------------------------------------------------------*/

/* This generic command implements both ZADD and ZINCRBY. */
void zaddGenericCommand(redisClient *c, int incr) {
    static char *nanerr = "resulting score is not a number (NaN)";
    robj *key = c->argv[1];
    robj *ele;
    robj *zobj;
    robj *curobj;
    double score = 0, *scores = NULL, curscore = 0.0;
    int j, elements = (c->argc-2)/2;
    int added = 0, updated = 0;

    if (c->argc % 2) {
        addReply(c,shared.syntaxerr);
        return;
    }

    /* Start parsing all the scores, we need to emit any syntax error
     * before executing additions to the sorted set, as the command should
     * either execute fully or nothing at all. */
    scores = zmalloc(sizeof(double)*elements);
    for (j = 0; j < elements; j++) {
        if (getDoubleFromObjectOrReply(c,c->argv[2+j*2],&scores[j],NULL)
            != REDIS_OK) goto cleanup;
    }

    /* Lookup the key and create the sorted set if does not exist. */
    zobj = lookupKeyWrite(c->db,key);
    if (zobj == NULL) {
        if (server.zset_max_ziplist_entries == 0 ||
            server.zset_max_ziplist_value < sdslen(c->argv[3]->ptr))
        {
            zobj = createZsetObject();
        } else {
            zobj = createZsetZiplistObject();
        }
        dbAdd(c->db,key,zobj);
    } else {
        if (zobj->type != REDIS_ZSET) {
            addReply(c,shared.wrongtypeerr);
            goto cleanup;
        }
    }

    for (j = 0; j < elements; j++) {
        score = scores[j];

        if (zobj->encoding == REDIS_ENCODING_ZIPLIST) {
            unsigned char *eptr;

            /* Prefer non-encoded element when dealing with ziplists. */
            ele = c->argv[3+j*2];
            if ((eptr = zzlFind(zobj->ptr,ele,&curscore)) != NULL) {
                if (incr) {
                    score += curscore;
                    if (isnan(score)) {
                        addReplyError(c,nanerr);
                        goto cleanup;
                    }
                }

                /* Remove and re-insert when score changed. */
                if (score != curscore) {
                    zobj->ptr = zzlDelete(zobj->ptr,eptr);
                    zobj->ptr = zzlInsert(zobj->ptr,ele,score);
                    server.dirty++;
                    updated++;
                }
            } else {
                /* Optimize: check if the element is too large or the list
                 * becomes too long *before* executing zzlInsert. */
                zobj->ptr = zzlInsert(zobj->ptr,ele,score);
                if (zzlLength(zobj->ptr) > server.zset_max_ziplist_entries)
                    zsetConvert(zobj,REDIS_ENCODING_SKIPLIST);
                if (sdslen(ele->ptr) > server.zset_max_ziplist_value)
                    zsetConvert(zobj,REDIS_ENCODING_SKIPLIST);
                server.dirty++;
                added++;
            }
        } else if (zobj->encoding == REDIS_ENCODING_SKIPLIST) {
            zset *zs = zobj->ptr;
            zskiplistNode *znode;
            dictEntry *de;

            ele = c->argv[3+j*2] = tryObjectEncoding(c->argv[3+j*2]);
            de = dictFind(zs->dict,ele);
            if (de != NULL) {
                curobj = dictGetKey(de);
                curscore = *(double*)dictGetVal(de);

                if (incr) {
                    score += curscore;
                    if (isnan(score)) {
                        addReplyError(c,nanerr);
                        /* Don't need to check if the sorted set is empty
                         * because we know it has at least one element. */
                        goto cleanup;
                    }
                }

                /* Remove and re-insert when score changed. We can safely
                 * delete the key object from the skiplist, since the
                 * dictionary still has a reference to it. */
                if (score != curscore) {
                    redisAssertWithInfo(c,curobj,zslDelete(zs->zsl,curscore,curobj));
                    znode = zslInsert(zs->zsl,score,curobj);
                    incrRefCount(curobj); /* Re-inserted in skiplist. */
                    dictGetVal(de) = &znode->score; /* Update score ptr. */
                    server.dirty++;
                    updated++;
                }
            } else {
                znode = zslInsert(zs->zsl,score,ele);
                incrRefCount(ele); /* Inserted in skiplist. */
                redisAssertWithInfo(c,NULL,dictAdd(zs->dict,ele,&znode->score) == DICT_OK);
                incrRefCount(ele); /* Added to dictionary. */
                server.dirty++;
                added++;
            }
        } else {
            redisPanic("Unknown sorted set encoding");
        }
    }
    if (incr) /* ZINCRBY */
        addReplyDouble(c,score);
    else /* ZADD */
        addReplyLongLong(c,added);

cleanup:
    zfree(scores);
    if (added || updated) {
        signalModifiedKey(c->db,key);
        notifyKeyspaceEvent(REDIS_NOTIFY_ZSET,
            incr ? "zincr" : "zadd", key, c->db->id);
    }
}

void zaddCommand(redisClient *c) {
    zaddGenericCommand(c,0);
}

void zincrbyCommand(redisClient *c) {
    zaddGenericCommand(c,1);
}

void zremCommand(redisClient *c) {
    robj *key = c->argv[1];
    robj *zobj;
    int deleted = 0, keyremoved = 0, j;

    if ((zobj = lookupKeyWriteOrReply(c,key,shared.czero)) == NULL ||
        checkType(c,zobj,REDIS_ZSET)) return;

    if (zobj->encoding == REDIS_ENCODING_ZIPLIST) {
        unsigned char *eptr;

        for (j = 2; j < c->argc; j++) {
            if ((eptr = zzlFind(zobj->ptr,c->argv[j],NULL)) != NULL) {
                deleted++;
                zobj->ptr = zzlDelete(zobj->ptr,eptr);
                if (zzlLength(zobj->ptr) == 0) {
                    dbDelete(c->db,key);
                    break;
                }
            }
        }
    } else if (zobj->encoding == REDIS_ENCODING_SKIPLIST) {
        zset *zs = zobj->ptr;
        dictEntry *de;
        double score;

        for (j = 2; j < c->argc; j++) {
            de = dictFind(zs->dict,c->argv[j]);
            if (de != NULL) {
                deleted++;

                /* Delete from the skiplist */
                score = *(double*)dictGetVal(de);
                redisAssertWithInfo(c,c->argv[j],zslDelete(zs->zsl,score,c->argv[j]));

                /* Delete from the hash table */
                dictDelete(zs->dict,c->argv[j]);
                if (htNeedsResize(zs->dict)) dictResize(zs->dict);
                if (dictSize(zs->dict) == 0) {
                    dbDelete(c->db,key);
                    break;
                }
            }
        }
    } else {
        redisPanic("Unknown sorted set encoding");
    }

    if (deleted) {
        notifyKeyspaceEvent(REDIS_NOTIFY_ZSET,"zrem",key,c->db->id);
        if (keyremoved)
            notifyKeyspaceEvent(REDIS_NOTIFY_GENERIC,"del",key,c->db->id);
        signalModifiedKey(c->db,key);
        server.dirty += deleted;
    }
    addReplyLongLong(c,deleted);
}

/* Implements ZREMRANGEBYRANK, ZREMRANGEBYSCORE, ZREMRANGEBYLEX commands. */
#define ZRANGE_RANK 0
#define ZRANGE_SCORE 1
#define ZRANGE_LEX 2
void zremrangeGenericCommand(redisClient *c, int rangetype) {
    robj *key = c->argv[1];
    robj *zobj;
    int keyremoved = 0;
    unsigned long deleted;
    zrangespec range;
    zlexrangespec lexrange;
    long start, end, llen;

    /* Step 1: Parse the range. */
    if (rangetype == ZRANGE_RANK) {
        if ((getLongFromObjectOrReply(c,c->argv[2],&start,NULL) != REDIS_OK) ||
            (getLongFromObjectOrReply(c,c->argv[3],&end,NULL) != REDIS_OK))
            return;
    } else if (rangetype == ZRANGE_SCORE) {
        if (zslParseRange(c->argv[2],c->argv[3],&range) != REDIS_OK) {
            addReplyError(c,"min or max is not a float");
            return;
        }
    } else if (rangetype == ZRANGE_LEX) {
        if (zslParseLexRange(c->argv[2],c->argv[3],&lexrange) != REDIS_OK) {
            addReplyError(c,"min or max not valid string range item");
            return;
        }
    }

    /* Step 2: Lookup & range sanity checks if needed. */
    if ((zobj = lookupKeyWriteOrReply(c,key,shared.czero)) == NULL ||
        checkType(c,zobj,REDIS_ZSET)) goto cleanup;

    if (rangetype == ZRANGE_RANK) {
        /* Sanitize indexes. */
        llen = zsetLength(zobj);
        if (start < 0) start = llen+start;
        if (end < 0) end = llen+end;
        if (start < 0) start = 0;

        /* Invariant: start >= 0, so this test will be true when end < 0.
         * The range is empty when start > end or start >= length. */
        if (start > end || start >= llen) {
            addReply(c,shared.czero);
            goto cleanup;
        }
        if (end >= llen) end = llen-1;
    }

    /* Step 3: Perform the range deletion operation. */
    if (zobj->encoding == REDIS_ENCODING_ZIPLIST) {
        switch(rangetype) {
        case ZRANGE_RANK:
            zobj->ptr = zzlDeleteRangeByRank(zobj->ptr,start+1,end+1,&deleted);
            break;
        case ZRANGE_SCORE:
            zobj->ptr = zzlDeleteRangeByScore(zobj->ptr,&range,&deleted);
            break;
        case ZRANGE_LEX:
            zobj->ptr = zzlDeleteRangeByLex(zobj->ptr,&lexrange,&deleted);
            break;
        }
        if (zzlLength(zobj->ptr) == 0) {
            dbDelete(c->db,key);
            keyremoved = 1;
        }
    } else if (zobj->encoding == REDIS_ENCODING_SKIPLIST) {
        zset *zs = zobj->ptr;
        switch(rangetype) {
        case ZRANGE_RANK:
            deleted = zslDeleteRangeByRank(zs->zsl,start+1,end+1,zs->dict);
            break;
        case ZRANGE_SCORE:
            deleted = zslDeleteRangeByScore(zs->zsl,&range,zs->dict);
            break;
        case ZRANGE_LEX:
            deleted = zslDeleteRangeByLex(zs->zsl,&lexrange,zs->dict);
            break;
        }
        if (htNeedsResize(zs->dict)) dictResize(zs->dict);
        if (dictSize(zs->dict) == 0) {
            dbDelete(c->db,key);
            keyremoved = 1;
        }
    } else {
        redisPanic("Unknown sorted set encoding");
    }

    /* Step 4: Notifications and reply. */
    if (deleted) {
        char *event[3] = {"zremrangebyrank","zremrangebyscore","zremrangebylex"};
        signalModifiedKey(c->db,key);
        notifyKeyspaceEvent(REDIS_NOTIFY_ZSET,event[rangetype],key,c->db->id);
        if (keyremoved)
            notifyKeyspaceEvent(REDIS_NOTIFY_GENERIC,"del",key,c->db->id);
    }
    server.dirty += deleted;
    addReplyLongLong(c,deleted);

cleanup:
    if (rangetype == ZRANGE_LEX) zslFreeLexRange(&lexrange);
}

void zremrangebyrankCommand(redisClient *c) {
    zremrangeGenericCommand(c,ZRANGE_RANK);
}

void zremrangebyscoreCommand(redisClient *c) {
    zremrangeGenericCommand(c,ZRANGE_SCORE);
}

void zremrangebylexCommand(redisClient *c) {
    zremrangeGenericCommand(c,ZRANGE_LEX);
}

typedef struct {
    robj *subject;
    int type; /* Set, sorted set */
    int encoding;
    double weight;

    union {
        /* Set iterators. */
        union _iterset {
            struct {
                intset *is;
                int ii;
            } is;
            struct {
                dict *dict;
                dictIterator *di;
                dictEntry *de;
            } ht;
        } set;

        /* Sorted set iterators. */
        union _iterzset {
            struct {
                unsigned char *zl;
                unsigned char *eptr, *sptr;
            } zl;
            struct {
                zset *zs;
                zskiplistNode *node;
            } sl;
        } zset;
    } iter;
} zsetopsrc;


/* Use dirty flags for pointers that need to be cleaned up in the next
 * iteration over the zsetopval. The dirty flag for the long long value is
 * special, since long long values don't need cleanup. Instead, it means that
 * we already checked that "ell" holds a long long, or tried to convert another
 * representation into a long long value. When this was successful,
 * OPVAL_VALID_LL is set as well. */
#define OPVAL_DIRTY_ROBJ 1
#define OPVAL_DIRTY_LL 2
#define OPVAL_VALID_LL 4

/* Store value retrieved from the iterator. */
typedef struct {
    int flags;
    unsigned char _buf[32]; /* Private buffer. */
    robj *ele;
    unsigned char *estr;
    unsigned int elen;
    long long ell;
    double score;
} zsetopval;

typedef union _iterset iterset;
typedef union _iterzset iterzset;

void zuiInitIterator(zsetopsrc *op) {
    if (op->subject == NULL)
        return;

    if (op->type == REDIS_SET) {
        iterset *it = &op->iter.set;
        if (op->encoding == REDIS_ENCODING_INTSET) {
            it->is.is = op->subject->ptr;
            it->is.ii = 0;
        } else if (op->encoding == REDIS_ENCODING_HT) {
            it->ht.dict = op->subject->ptr;
            it->ht.di = dictGetIterator(op->subject->ptr);
            it->ht.de = dictNext(it->ht.di);
        } else {
            redisPanic("Unknown set encoding");
        }
    } else if (op->type == REDIS_ZSET) {
        iterzset *it = &op->iter.zset;
        if (op->encoding == REDIS_ENCODING_ZIPLIST) {
            it->zl.zl = op->subject->ptr;
            it->zl.eptr = ziplistIndex(it->zl.zl,0);
            if (it->zl.eptr != NULL) {
                it->zl.sptr = ziplistNext(it->zl.zl,it->zl.eptr);
                redisAssert(it->zl.sptr != NULL);
            }
        } else if (op->encoding == REDIS_ENCODING_SKIPLIST) {
            it->sl.zs = op->subject->ptr;
            it->sl.node = it->sl.zs->zsl->header->level[0].forward;
        } else {
            redisPanic("Unknown sorted set encoding");
        }
    } else {
        redisPanic("Unsupported type");
    }
}

void zuiClearIterator(zsetopsrc *op) {
    if (op->subject == NULL)
        return;

    if (op->type == REDIS_SET) {
        iterset *it = &op->iter.set;
        if (op->encoding == REDIS_ENCODING_INTSET) {
            REDIS_NOTUSED(it); /* skip */
        } else if (op->encoding == REDIS_ENCODING_HT) {
            dictReleaseIterator(it->ht.di);
        } else {
            redisPanic("Unknown set encoding");
        }
    } else if (op->type == REDIS_ZSET) {
        iterzset *it = &op->iter.zset;
        if (op->encoding == REDIS_ENCODING_ZIPLIST) {
            REDIS_NOTUSED(it); /* skip */
        } else if (op->encoding == REDIS_ENCODING_SKIPLIST) {
            REDIS_NOTUSED(it); /* skip */
        } else {
            redisPanic("Unknown sorted set encoding");
        }
    } else {
        redisPanic("Unsupported type");
    }
}

int zuiLength(zsetopsrc *op) {
    if (op->subject == NULL)
        return 0;

    if (op->type == REDIS_SET) {
        if (op->encoding == REDIS_ENCODING_INTSET) {
            return intsetLen(op->subject->ptr);
        } else if (op->encoding == REDIS_ENCODING_HT) {
            dict *ht = op->subject->ptr;
            return dictSize(ht);
        } else {
            redisPanic("Unknown set encoding");
        }
    } else if (op->type == REDIS_ZSET) {
        if (op->encoding == REDIS_ENCODING_ZIPLIST) {
            return zzlLength(op->subject->ptr);
        } else if (op->encoding == REDIS_ENCODING_SKIPLIST) {
            zset *zs = op->subject->ptr;
            return zs->zsl->length;
        } else {
            redisPanic("Unknown sorted set encoding");
        }
    } else {
        redisPanic("Unsupported type");
    }
}

/* Check if the current value is valid. If so, store it in the passed structure
 * and move to the next element. If not valid, this means we have reached the
 * end of the structure and can abort. */
int zuiNext(zsetopsrc *op, zsetopval *val) {
    if (op->subject == NULL)
        return 0;

    if (val->flags & OPVAL_DIRTY_ROBJ)
        decrRefCount(val->ele);

    memset(val,0,sizeof(zsetopval));

    if (op->type == REDIS_SET) {
        iterset *it = &op->iter.set;
        if (op->encoding == REDIS_ENCODING_INTSET) {
            int64_t ell;

            if (!intsetGet(it->is.is,it->is.ii,&ell))
                return 0;
            val->ell = ell;
            val->score = 1.0;

            /* Move to next element. */
            it->is.ii++;
        } else if (op->encoding == REDIS_ENCODING_HT) {
            if (it->ht.de == NULL)
                return 0;
            val->ele = dictGetKey(it->ht.de);
            val->score = 1.0;

            /* Move to next element. */
            it->ht.de = dictNext(it->ht.di);
        } else {
            redisPanic("Unknown set encoding");
        }
    } else if (op->type == REDIS_ZSET) {
        iterzset *it = &op->iter.zset;
        if (op->encoding == REDIS_ENCODING_ZIPLIST) {
            /* No need to check both, but better be explicit. */
            if (it->zl.eptr == NULL || it->zl.sptr == NULL)
                return 0;
            redisAssert(ziplistGet(it->zl.eptr,&val->estr,&val->elen,&val->ell));
            val->score = zzlGetScore(it->zl.sptr);

            /* Move to next element. */
            zzlNext(it->zl.zl,&it->zl.eptr,&it->zl.sptr);
        } else if (op->encoding == REDIS_ENCODING_SKIPLIST) {
            if (it->sl.node == NULL)
                return 0;
            val->ele = it->sl.node->obj;
            val->score = it->sl.node->score;

            /* Move to next element. */
            it->sl.node = it->sl.node->level[0].forward;
        } else {
            redisPanic("Unknown sorted set encoding");
        }
    } else {
        redisPanic("Unsupported type");
    }
    return 1;
}

int zuiLongLongFromValue(zsetopval *val) {
    if (!(val->flags & OPVAL_DIRTY_LL)) {
        val->flags |= OPVAL_DIRTY_LL;

        if (val->ele != NULL) {
            if (val->ele->encoding == REDIS_ENCODING_INT) {
                val->ell = (long)val->ele->ptr;
                val->flags |= OPVAL_VALID_LL;
            } else if (val->ele->encoding == REDIS_ENCODING_RAW) {
                if (string2ll(val->ele->ptr,sdslen(val->ele->ptr),&val->ell))
                    val->flags |= OPVAL_VALID_LL;
            } else {
                redisPanic("Unsupported element encoding");
            }
        } else if (val->estr != NULL) {
            if (string2ll((char*)val->estr,val->elen,&val->ell))
                val->flags |= OPVAL_VALID_LL;
        } else {
            /* The long long was already set, flag as valid. */
            val->flags |= OPVAL_VALID_LL;
        }
    }
    return val->flags & OPVAL_VALID_LL;
}

robj *zuiObjectFromValue(zsetopval *val) {
    if (val->ele == NULL) {
        if (val->estr != NULL) {
            val->ele = createStringObject((char*)val->estr,val->elen);
        } else {
            val->ele = createStringObjectFromLongLong(val->ell);
        }
        val->flags |= OPVAL_DIRTY_ROBJ;
    }
    return val->ele;
}

int zuiBufferFromValue(zsetopval *val) {
    if (val->estr == NULL) {
        if (val->ele != NULL) {
            if (val->ele->encoding == REDIS_ENCODING_INT) {
                val->elen = ll2string((char*)val->_buf,sizeof(val->_buf),(long)val->ele->ptr);
                val->estr = val->_buf;
            } else if (val->ele->encoding == REDIS_ENCODING_RAW) {
                val->elen = (unsigned int)sdslen(val->ele->ptr);
                val->estr = val->ele->ptr;
            } else {
                redisPanic("Unsupported element encoding");
            }
        } else {
            val->elen = ll2string((char*)val->_buf,sizeof(val->_buf),val->ell);
            val->estr = val->_buf;
        }
    }
    return 1;
}

/* Find value pointed to by val in the source pointer to by op. When found,
 * return 1 and store its score in target. Return 0 otherwise. */
int zuiFind(zsetopsrc *op, zsetopval *val, double *score) {
    if (op->subject == NULL)
        return 0;

    if (op->type == REDIS_SET) {
        if (op->encoding == REDIS_ENCODING_INTSET) {
            if (zuiLongLongFromValue(val) &&
                intsetFind(op->subject->ptr,val->ell))
            {
                *score = 1.0;
                return 1;
            } else {
                return 0;
            }
        } else if (op->encoding == REDIS_ENCODING_HT) {
            dict *ht = op->subject->ptr;
            zuiObjectFromValue(val);
            if (dictFind(ht,val->ele) != NULL) {
                *score = 1.0;
                return 1;
            } else {
                return 0;
            }
        } else {
            redisPanic("Unknown set encoding");
        }
    } else if (op->type == REDIS_ZSET) {
        zuiObjectFromValue(val);

        if (op->encoding == REDIS_ENCODING_ZIPLIST) {
            if (zzlFind(op->subject->ptr,val->ele,score) != NULL) {
                /* Score is already set by zzlFind. */
                return 1;
            } else {
                return 0;
            }
        } else if (op->encoding == REDIS_ENCODING_SKIPLIST) {
            zset *zs = op->subject->ptr;
            dictEntry *de;
            if ((de = dictFind(zs->dict,val->ele)) != NULL) {
                *score = *(double*)dictGetVal(de);
                return 1;
            } else {
                return 0;
            }
        } else {
            redisPanic("Unknown sorted set encoding");
        }
    } else {
        redisPanic("Unsupported type");
    }
}

int zuiCompareByCardinality(const void *s1, const void *s2) {
    return zuiLength((zsetopsrc*)s1) - zuiLength((zsetopsrc*)s2);
}

#define REDIS_AGGR_SUM 1
#define REDIS_AGGR_MIN 2
#define REDIS_AGGR_MAX 3
#define zunionInterDictValue(_e) (dictGetVal(_e) == NULL ? 1.0 : *(double*)dictGetVal(_e))

__inline static void zunionInterAggregate(double *target, double val, int aggregate) {
    if (aggregate == REDIS_AGGR_SUM) {
        *target = *target + val;
        /* The result of adding two doubles is NaN when one variable
         * is +inf and the other is -inf. When these numbers are added,
         * we maintain the convention of the result being 0.0. */
        if (isnan(*target)) *target = 0.0;
    } else if (aggregate == REDIS_AGGR_MIN) {
        *target = val < *target ? val : *target;
    } else if (aggregate == REDIS_AGGR_MAX) {
        *target = val > *target ? val : *target;
    } else {
        /* safety net */
        redisPanic("Unknown ZUNION/INTER aggregate type");
    }
}

void zunionInterGenericCommand(redisClient *c, robj *dstkey, int op) {
    int i, j;
    long setnum;
    int aggregate = REDIS_AGGR_SUM;
    zsetopsrc *src;
    zsetopval zval;
    robj *tmp;
    unsigned int maxelelen = 0;
    robj *dstobj;
    zset *dstzset;
    zskiplistNode *znode;
    int touched = 0;

    /* expect setnum input keys to be given */
    if ((getLongFromObjectOrReply(c, c->argv[2], &setnum, NULL) != REDIS_OK))
        return;

    if (setnum < 1) {
        addReplyError(c,
            "at least 1 input key is needed for ZUNIONSTORE/ZINTERSTORE");
        return;
    }

    /* test if the expected number of keys would overflow */
    if (setnum > c->argc-3) {
        addReply(c,shared.syntaxerr);
        return;
    }

    /* read keys to be used for input */
    src = zcalloc(sizeof(zsetopsrc) * setnum);
    for (i = 0, j = 3; i < setnum; i++, j++) {
        robj *obj = lookupKeyWrite(c->db,c->argv[j]);
        if (obj != NULL) {
            if (obj->type != REDIS_ZSET && obj->type != REDIS_SET) {
                zfree(src);
                addReply(c,shared.wrongtypeerr);
                return;
            }

            src[i].subject = obj;
            src[i].type = obj->type;
            src[i].encoding = obj->encoding;
        } else {
            src[i].subject = NULL;
        }

        /* Default all weights to 1. */
        src[i].weight = 1.0;
    }

    /* parse optional extra arguments */
    if (j < c->argc) {
        int remaining = c->argc - j;

        while (remaining) {
            if (remaining >= (setnum + 1) && !strcasecmp(c->argv[j]->ptr,"weights")) {
                j++; remaining--;
                for (i = 0; i < setnum; i++, j++, remaining--) {
                    if (getDoubleFromObjectOrReply(c,c->argv[j],&src[i].weight,
                            "weight value is not a float") != REDIS_OK)
                    {
                        zfree(src);
                        return;
                    }
                }
            } else if (remaining >= 2 && !strcasecmp(c->argv[j]->ptr,"aggregate")) {
                j++; remaining--;
                if (!strcasecmp(c->argv[j]->ptr,"sum")) {
                    aggregate = REDIS_AGGR_SUM;
                } else if (!strcasecmp(c->argv[j]->ptr,"min")) {
                    aggregate = REDIS_AGGR_MIN;
                } else if (!strcasecmp(c->argv[j]->ptr,"max")) {
                    aggregate = REDIS_AGGR_MAX;
                } else {
                    zfree(src);
                    addReply(c,shared.syntaxerr);
                    return;
                }
                j++; remaining--;
            } else {
                zfree(src);
                addReply(c,shared.syntaxerr);
                return;
            }
        }
    }

    /* sort sets from the smallest to largest, this will improve our
     * algorithm's performance */
    qsort(src,setnum,sizeof(zsetopsrc),zuiCompareByCardinality);

    dstobj = createZsetObject();
    dstzset = dstobj->ptr;
    memset(&zval, 0, sizeof(zval));

    if (op == REDIS_OP_INTER) {
        /* Skip everything if the smallest input is empty. */
        if (zuiLength(&src[0]) > 0) {
            /* Precondition: as src[0] is non-empty and the inputs are ordered
             * by size, all src[i > 0] are non-empty too. */
            zuiInitIterator(&src[0]);
            while (zuiNext(&src[0],&zval)) {
                double score, value;

                score = src[0].weight * zval.score;
                if (isnan(score)) score = 0;

                for (j = 1; j < setnum; j++) {
                    /* It is not safe to access the zset we are
                     * iterating, so explicitly check for equal object. */
                    if (src[j].subject == src[0].subject) {
                        value = zval.score*src[j].weight;
                        zunionInterAggregate(&score,value,aggregate);
                    } else if (zuiFind(&src[j],&zval,&value)) {
                        value *= src[j].weight;
                        zunionInterAggregate(&score,value,aggregate);
                    } else {
                        break;
                    }
                }

                /* Only continue when present in every input. */
                if (j == setnum) {
                    tmp = zuiObjectFromValue(&zval);
                    znode = zslInsert(dstzset->zsl,score,tmp);
                    incrRefCount(tmp); /* added to skiplist */
                    dictAdd(dstzset->dict,tmp,&znode->score);
                    incrRefCount(tmp); /* added to dictionary */

                    if (tmp->encoding == REDIS_ENCODING_RAW)
                        if (sdslen(tmp->ptr) > maxelelen)
                            maxelelen = (unsigned int)sdslen(tmp->ptr);
                }
            }
            zuiClearIterator(&src[0]);
        }
    } else if (op == REDIS_OP_UNION) {
        for (i = 0; i < setnum; i++) {
            if (zuiLength(&src[i]) == 0)
                continue;

            zuiInitIterator(&src[i]);
            while (zuiNext(&src[i],&zval)) {
                double score, value;

                /* Skip an element that when already processed */
                if (dictFind(dstzset->dict,zuiObjectFromValue(&zval)) != NULL)
                    continue;

                /* Initialize score */
                score = src[i].weight * zval.score;
                if (isnan(score)) score = 0;

                /* We need to check only next sets to see if this element
                 * exists, since we process every element just one time so
                 * it can't exist in a previous set (otherwise it would be
                 * already processed). */
                for (j = (i+1); j < setnum; j++) {
                    /* It is not safe to access the zset we are
                     * iterating, so explicitly check for equal object. */
                    if(src[j].subject == src[i].subject) {
                        value = zval.score*src[j].weight;
                        zunionInterAggregate(&score,value,aggregate);
                    } else if (zuiFind(&src[j],&zval,&value)) {
                        value *= src[j].weight;
                        zunionInterAggregate(&score,value,aggregate);
                    }
                }

                tmp = zuiObjectFromValue(&zval);
                znode = zslInsert(dstzset->zsl,score,tmp);
                incrRefCount(zval.ele); /* added to skiplist */
                dictAdd(dstzset->dict,tmp,&znode->score);
                incrRefCount(zval.ele); /* added to dictionary */

                if (tmp->encoding == REDIS_ENCODING_RAW)
                    if (sdslen(tmp->ptr) > maxelelen)
                        maxelelen = (unsigned int)sdslen(tmp->ptr);
            }
            zuiClearIterator(&src[i]);
        }
    } else {
        redisPanic("Unknown operator");
    }

    if (dbDelete(c->db,dstkey)) {
        signalModifiedKey(c->db,dstkey);
        touched = 1;
        server.dirty++;
    }
    if (dstzset->zsl->length) {
        /* Convert to ziplist when in limits. */
        if (dstzset->zsl->length <= server.zset_max_ziplist_entries &&
            maxelelen <= server.zset_max_ziplist_value)
                zsetConvert(dstobj,REDIS_ENCODING_ZIPLIST);

        dbAdd(c->db,dstkey,dstobj);
        addReplyLongLong(c,zsetLength(dstobj));
        if (!touched) signalModifiedKey(c->db,dstkey);
        notifyKeyspaceEvent(REDIS_NOTIFY_ZSET,
            (op == REDIS_OP_UNION) ? "zunionstore" : "zinterstore",
            dstkey,c->db->id);
        server.dirty++;
    } else {
        decrRefCount(dstobj);
        addReply(c,shared.czero);
        if (touched)
            notifyKeyspaceEvent(REDIS_NOTIFY_GENERIC,"del",dstkey,c->db->id);
    }
    zfree(src);
}

void zunionstoreCommand(redisClient *c) {
    zunionInterGenericCommand(c,c->argv[1], REDIS_OP_UNION);
}

void zinterstoreCommand(redisClient *c) {
    zunionInterGenericCommand(c,c->argv[1], REDIS_OP_INTER);
}

void zrangeGenericCommand(redisClient *c, int reverse) {
    robj *key = c->argv[1];
    robj *zobj;
    int withscores = 0;
    long start;
    long end;
    int llen;
    int rangelen;

    if ((getLongFromObjectOrReply(c, c->argv[2], &start, NULL) != REDIS_OK) ||
        (getLongFromObjectOrReply(c, c->argv[3], &end, NULL) != REDIS_OK)) return;

    if (c->argc == 5 && !strcasecmp(c->argv[4]->ptr,"withscores")) {
        withscores = 1;
    } else if (c->argc >= 5) {
        addReply(c,shared.syntaxerr);
        return;
    }

    if ((zobj = lookupKeyReadOrReply(c,key,shared.emptymultibulk)) == NULL
         || checkType(c,zobj,REDIS_ZSET)) return;

    /* Sanitize indexes. */
    llen = zsetLength(zobj);
    if (start < 0) start = llen+start;
    if (end < 0) end = llen+end;
    if (start < 0) start = 0;

    /* Invariant: start >= 0, so this test will be true when end < 0.
     * The range is empty when start > end or start >= length. */
    if (start > end || start >= llen) {
        addReply(c,shared.emptymultibulk);
        return;
    }
    if (end >= llen) end = llen-1;
    rangelen = (end-start)+1;

    /* Return the result in form of a multi-bulk reply */
    addReplyMultiBulkLen(c, withscores ? (rangelen*2) : rangelen);

    if (zobj->encoding == REDIS_ENCODING_ZIPLIST) {
        unsigned char *zl = zobj->ptr;
        unsigned char *eptr, *sptr;
        unsigned char *vstr;
        unsigned int vlen;
        long long vlong;

        if (reverse)
            eptr = ziplistIndex(zl,-2-(2*start));
        else
            eptr = ziplistIndex(zl,2*start);

        redisAssertWithInfo(c,zobj,eptr != NULL);
        sptr = ziplistNext(zl,eptr);

        while (rangelen--) {
            redisAssertWithInfo(c,zobj,eptr != NULL && sptr != NULL);
            redisAssertWithInfo(c,zobj,ziplistGet(eptr,&vstr,&vlen,&vlong));
            if (vstr == NULL)
                addReplyBulkLongLong(c,vlong);
            else
                addReplyBulkCBuffer(c,vstr,vlen);

            if (withscores)
                addReplyDouble(c,zzlGetScore(sptr));

            if (reverse)
                zzlPrev(zl,&eptr,&sptr);
            else
                zzlNext(zl,&eptr,&sptr);
        }

    } else if (zobj->encoding == REDIS_ENCODING_SKIPLIST) {
        zset *zs = zobj->ptr;
        zskiplist *zsl = zs->zsl;
        zskiplistNode *ln;
        robj *ele;

        /* Check if starting point is trivial, before doing log(N) lookup. */
        if (reverse) {
            ln = zsl->tail;
            if (start > 0)
                ln = zslGetElementByRank(zsl,llen-start);
        } else {
            ln = zsl->header->level[0].forward;
            if (start > 0)
                ln = zslGetElementByRank(zsl,start+1);
        }

        while(rangelen--) {
            redisAssertWithInfo(c,zobj,ln != NULL);
            ele = ln->obj;
            addReplyBulk(c,ele);
            if (withscores)
                addReplyDouble(c,ln->score);
            ln = reverse ? ln->backward : ln->level[0].forward;
        }
    } else {
        redisPanic("Unknown sorted set encoding");
    }
}

void zrangeCommand(redisClient *c) {
    zrangeGenericCommand(c,0);
}

void zrevrangeCommand(redisClient *c) {
    zrangeGenericCommand(c,1);
}

/* This command implements ZRANGEBYSCORE, ZREVRANGEBYSCORE. */
void genericZrangebyscoreCommand(redisClient *c, int reverse) {
    zrangespec range;
    robj *key = c->argv[1];
    robj *zobj;
    long offset = 0, limit = -1;
    int withscores = 0;
    unsigned long rangelen = 0;
    void *replylen = NULL;
    int minidx, maxidx;

    /* Parse the range arguments. */
    if (reverse) {
        /* Range is given as [max,min] */
        maxidx = 2; minidx = 3;
    } else {
        /* Range is given as [min,max] */
        minidx = 2; maxidx = 3;
    }

    if (zslParseRange(c->argv[minidx],c->argv[maxidx],&range) != REDIS_OK) {
        addReplyError(c,"min or max is not a float");
        return;
    }

    /* Parse optional extra arguments. Note that ZCOUNT will exactly have
     * 4 arguments, so we'll never enter the following code path. */
    if (c->argc > 4) {
        int remaining = c->argc - 4;
        int pos = 4;

        while (remaining) {
            if (remaining >= 1 && !strcasecmp(c->argv[pos]->ptr,"withscores")) {
                pos++; remaining--;
                withscores = 1;
            } else if (remaining >= 3 && !strcasecmp(c->argv[pos]->ptr,"limit")) {
                if ((getLongFromObjectOrReply(c, c->argv[pos+1], &offset, NULL) != REDIS_OK) ||
                    (getLongFromObjectOrReply(c, c->argv[pos+2], &limit, NULL) != REDIS_OK)) return;
                pos += 3; remaining -= 3;
            } else {
                addReply(c,shared.syntaxerr);
                return;
            }
        }
    }

    /* Ok, lookup the key and get the range */
    if ((zobj = lookupKeyReadOrReply(c,key,shared.emptymultibulk)) == NULL ||
        checkType(c,zobj,REDIS_ZSET)) return;

    if (zobj->encoding == REDIS_ENCODING_ZIPLIST) {
        unsigned char *zl = zobj->ptr;
        unsigned char *eptr, *sptr;
        unsigned char *vstr;
        unsigned int vlen;
        long long vlong;
        double score;

        /* If reversed, get the last node in range as starting point. */
        if (reverse) {
            eptr = zzlLastInRange(zl,&range);
        } else {
            eptr = zzlFirstInRange(zl,&range);
        }

        /* No "first" element in the specified interval. */
        if (eptr == NULL) {
            addReply(c, shared.emptymultibulk);
            return;
        }

        /* Get score pointer for the first element. */
        redisAssertWithInfo(c,zobj,eptr != NULL);
        sptr = ziplistNext(zl,eptr);

        /* We don't know in advance how many matching elements there are in the
         * list, so we push this object that will represent the multi-bulk
         * length in the output buffer, and will "fix" it later */
        replylen = addDeferredMultiBulkLength(c);

        /* If there is an offset, just traverse the number of elements without
         * checking the score because that is done in the next loop. */
        while (eptr && offset--) {
            if (reverse) {
                zzlPrev(zl,&eptr,&sptr);
            } else {
                zzlNext(zl,&eptr,&sptr);
            }
        }

        while (eptr && limit--) {
            score = zzlGetScore(sptr);

            /* Abort when the node is no longer in range. */
            if (reverse) {
                if (!zslValueGteMin(score,&range)) break;
            } else {
                if (!zslValueLteMax(score,&range)) break;
            }

            /* We know the element exists, so ziplistGet should always succeed */
            redisAssertWithInfo(c,zobj,ziplistGet(eptr,&vstr,&vlen,&vlong));

            rangelen++;
            if (vstr == NULL) {
                addReplyBulkLongLong(c,vlong);
            } else {
                addReplyBulkCBuffer(c,vstr,vlen);
            }

            if (withscores) {
                addReplyDouble(c,score);
            }

            /* Move to next node */
            if (reverse) {
                zzlPrev(zl,&eptr,&sptr);
            } else {
                zzlNext(zl,&eptr,&sptr);
            }
        }
    } else if (zobj->encoding == REDIS_ENCODING_SKIPLIST) {
        zset *zs = zobj->ptr;
        zskiplist *zsl = zs->zsl;
        zskiplistNode *ln;

        /* If reversed, get the last node in range as starting point. */
        if (reverse) {
            ln = zslLastInRange(zsl,&range);
        } else {
            ln = zslFirstInRange(zsl,&range);
        }

        /* No "first" element in the specified interval. */
        if (ln == NULL) {
            addReply(c, shared.emptymultibulk);
            return;
        }

        /* We don't know in advance how many matching elements there are in the
         * list, so we push this object that will represent the multi-bulk
         * length in the output buffer, and will "fix" it later */
        replylen = addDeferredMultiBulkLength(c);

        /* If there is an offset, just traverse the number of elements without
         * checking the score because that is done in the next loop. */
        while (ln && offset--) {
            if (reverse) {
                ln = ln->backward;
            } else {
                ln = ln->level[0].forward;
            }
        }

        while (ln && limit--) {
            /* Abort when the node is no longer in range. */
            if (reverse) {
                if (!zslValueGteMin(ln->score,&range)) break;
            } else {
                if (!zslValueLteMax(ln->score,&range)) break;
            }

            rangelen++;
            addReplyBulk(c,ln->obj);

            if (withscores) {
                addReplyDouble(c,ln->score);
            }

            /* Move to next node */
            if (reverse) {
                ln = ln->backward;
            } else {
                ln = ln->level[0].forward;
            }
        }
    } else {
        redisPanic("Unknown sorted set encoding");
    }

    if (withscores) {
        rangelen *= 2;
    }

    setDeferredMultiBulkLength(c, replylen, rangelen);
}

void zrangebyscoreCommand(redisClient *c) {
    genericZrangebyscoreCommand(c,0);
}

void zrevrangebyscoreCommand(redisClient *c) {
    genericZrangebyscoreCommand(c,1);
}

void zcountCommand(redisClient *c) {
    robj *key = c->argv[1];
    robj *zobj;
    zrangespec range;
    int count = 0;

    /* Parse the range arguments */
    if (zslParseRange(c->argv[2],c->argv[3],&range) != REDIS_OK) {
        addReplyError(c,"min or max is not a float");
        return;
    }

    /* Lookup the sorted set */
    if ((zobj = lookupKeyReadOrReply(c, key, shared.czero)) == NULL ||
        checkType(c, zobj, REDIS_ZSET)) return;

    if (zobj->encoding == REDIS_ENCODING_ZIPLIST) {
        unsigned char *zl = zobj->ptr;
        unsigned char *eptr, *sptr;
        double score;

        /* Use the first element in range as the starting point */
        eptr = zzlFirstInRange(zl,&range);

        /* No "first" element */
        if (eptr == NULL) {
            addReply(c, shared.czero);
            return;
        }

        /* First element is in range */
        sptr = ziplistNext(zl,eptr);
        score = zzlGetScore(sptr);
        redisAssertWithInfo(c,zobj,zslValueLteMax(score,&range));

        /* Iterate over elements in range */
        while (eptr) {
            score = zzlGetScore(sptr);

            /* Abort when the node is no longer in range. */
            if (!zslValueLteMax(score,&range)) {
                break;
            } else {
                count++;
                zzlNext(zl,&eptr,&sptr);
            }
        }
    } else if (zobj->encoding == REDIS_ENCODING_SKIPLIST) {
        zset *zs = zobj->ptr;
        zskiplist *zsl = zs->zsl;
        zskiplistNode *zn;
        unsigned long rank;

        /* Find first element in range */
        zn = zslFirstInRange(zsl, &range);

        /* Use rank of first element, if any, to determine preliminary count */
        if (zn != NULL) {
            rank = zslGetRank(zsl, zn->score, zn->obj);
            count = (zsl->length - (rank - 1));

            /* Find last element in range */
            zn = zslLastInRange(zsl, &range);

            /* Use rank of last element, if any, to determine the actual count */
            if (zn != NULL) {
                rank = zslGetRank(zsl, zn->score, zn->obj);
                count -= (zsl->length - rank);
            }
        }
    } else {
        redisPanic("Unknown sorted set encoding");
    }

    addReplyLongLong(c, count);
}

void zlexcountCommand(redisClient *c) {
    robj *key = c->argv[1];
    robj *zobj;
    zlexrangespec range;
    int count = 0;

    /* Parse the range arguments */
    if (zslParseLexRange(c->argv[2],c->argv[3],&range) != REDIS_OK) {
        addReplyError(c,"min or max not valid string range item");
        return;
    }

    /* Lookup the sorted set */
    if ((zobj = lookupKeyReadOrReply(c, key, shared.czero)) == NULL ||
        checkType(c, zobj, REDIS_ZSET))
    {
        zslFreeLexRange(&range);
        return;
    }

    if (zobj->encoding == REDIS_ENCODING_ZIPLIST) {
        unsigned char *zl = zobj->ptr;
        unsigned char *eptr, *sptr;

        /* Use the first element in range as the starting point */
        eptr = zzlFirstInLexRange(zl,&range);

        /* No "first" element */
        if (eptr == NULL) {
            zslFreeLexRange(&range);
            addReply(c, shared.czero);
            return;
        }

        /* First element is in range */
        sptr = ziplistNext(zl,eptr);
        redisAssertWithInfo(c,zobj,zzlLexValueLteMax(eptr,&range));

        /* Iterate over elements in range */
        while (eptr) {
            /* Abort when the node is no longer in range. */
            if (!zzlLexValueLteMax(eptr,&range)) {
                break;
            } else {
                count++;
                zzlNext(zl,&eptr,&sptr);
            }
        }
    } else if (zobj->encoding == REDIS_ENCODING_SKIPLIST) {
        zset *zs = zobj->ptr;
        zskiplist *zsl = zs->zsl;
        zskiplistNode *zn;
        unsigned long rank;

        /* Find first element in range */
        zn = zslFirstInLexRange(zsl, &range);

        /* Use rank of first element, if any, to determine preliminary count */
        if (zn != NULL) {
            rank = zslGetRank(zsl, zn->score, zn->obj);
            count = (zsl->length - (rank - 1));

            /* Find last element in range */
            zn = zslLastInLexRange(zsl, &range);

            /* Use rank of last element, if any, to determine the actual count */
            if (zn != NULL) {
                rank = zslGetRank(zsl, zn->score, zn->obj);
                count -= (zsl->length - rank);
            }
        }
    } else {
        redisPanic("Unknown sorted set encoding");
    }

    zslFreeLexRange(&range);
    addReplyLongLong(c, count);
}

/* This command implements ZRANGEBYLEX, ZREVRANGEBYLEX. */
void genericZrangebylexCommand(redisClient *c, int reverse) {
    zlexrangespec range;
    robj *key = c->argv[1];
    robj *zobj;
    long offset = 0, limit = -1;
    unsigned long rangelen = 0;
    void *replylen = NULL;
    int minidx, maxidx;

    /* Parse the range arguments. */
    if (reverse) {
        /* Range is given as [max,min] */
        maxidx = 2; minidx = 3;
    } else {
        /* Range is given as [min,max] */
        minidx = 2; maxidx = 3;
    }

    if (zslParseLexRange(c->argv[minidx],c->argv[maxidx],&range) != REDIS_OK) {
        addReplyError(c,"min or max not valid string range item");
        return;
    }

    /* Parse optional extra arguments. Note that ZCOUNT will exactly have
     * 4 arguments, so we'll never enter the following code path. */
    if (c->argc > 4) {
        int remaining = c->argc - 4;
        int pos = 4;

        while (remaining) {
            if (remaining >= 3 && !strcasecmp(c->argv[pos]->ptr,"limit")) {
                if ((getLongFromObjectOrReply(c, c->argv[pos+1], &offset, NULL) != REDIS_OK) ||
                    (getLongFromObjectOrReply(c, c->argv[pos+2], &limit, NULL) != REDIS_OK)) return;
                pos += 3; remaining -= 3;
            } else {
                zslFreeLexRange(&range);
                addReply(c,shared.syntaxerr);
                return;
            }
        }
    }

    /* Ok, lookup the key and get the range */
    if ((zobj = lookupKeyReadOrReply(c,key,shared.emptymultibulk)) == NULL ||
        checkType(c,zobj,REDIS_ZSET))
    {
        zslFreeLexRange(&range);
        return;
    }

    if (zobj->encoding == REDIS_ENCODING_ZIPLIST) {
        unsigned char *zl = zobj->ptr;
        unsigned char *eptr, *sptr;
        unsigned char *vstr;
        unsigned int vlen;
        long long vlong;

        /* If reversed, get the last node in range as starting point. */
        if (reverse) {
            eptr = zzlLastInLexRange(zl,&range);
        } else {
            eptr = zzlFirstInLexRange(zl,&range);
        }

        /* No "first" element in the specified interval. */
        if (eptr == NULL) {
            addReply(c, shared.emptymultibulk);
            zslFreeLexRange(&range);
            return;
        }

        /* Get score pointer for the first element. */
        redisAssertWithInfo(c,zobj,eptr != NULL);
        sptr = ziplistNext(zl,eptr);

        /* We don't know in advance how many matching elements there are in the
         * list, so we push this object that will represent the multi-bulk
         * length in the output buffer, and will "fix" it later */
        replylen = addDeferredMultiBulkLength(c);

        /* If there is an offset, just traverse the number of elements without
         * checking the score because that is done in the next loop. */
        while (eptr && offset--) {
            if (reverse) {
                zzlPrev(zl,&eptr,&sptr);
            } else {
                zzlNext(zl,&eptr,&sptr);
            }
        }

        while (eptr && limit--) {
            /* Abort when the node is no longer in range. */
            if (reverse) {
                if (!zzlLexValueGteMin(eptr,&range)) break;
            } else {
                if (!zzlLexValueLteMax(eptr,&range)) break;
            }

            /* We know the element exists, so ziplistGet should always
             * succeed. */
            redisAssertWithInfo(c,zobj,ziplistGet(eptr,&vstr,&vlen,&vlong));

            rangelen++;
            if (vstr == NULL) {
                addReplyBulkLongLong(c,vlong);
            } else {
                addReplyBulkCBuffer(c,vstr,vlen);
            }

            /* Move to next node */
            if (reverse) {
                zzlPrev(zl,&eptr,&sptr);
            } else {
                zzlNext(zl,&eptr,&sptr);
            }
        }
    } else if (zobj->encoding == REDIS_ENCODING_SKIPLIST) {
        zset *zs = zobj->ptr;
        zskiplist *zsl = zs->zsl;
        zskiplistNode *ln;

        /* If reversed, get the last node in range as starting point. */
        if (reverse) {
            ln = zslLastInLexRange(zsl,&range);
        } else {
            ln = zslFirstInLexRange(zsl,&range);
        }

        /* No "first" element in the specified interval. */
        if (ln == NULL) {
            addReply(c, shared.emptymultibulk);
            zslFreeLexRange(&range);
            return;
        }

        /* We don't know in advance how many matching elements there are in the
         * list, so we push this object that will represent the multi-bulk
         * length in the output buffer, and will "fix" it later */
        replylen = addDeferredMultiBulkLength(c);

        /* If there is an offset, just traverse the number of elements without
         * checking the score because that is done in the next loop. */
        while (ln && offset--) {
            if (reverse) {
                ln = ln->backward;
            } else {
                ln = ln->level[0].forward;
            }
        }

        while (ln && limit--) {
            /* Abort when the node is no longer in range. */
            if (reverse) {
                if (!zslLexValueGteMin(ln->obj,&range)) break;
            } else {
                if (!zslLexValueLteMax(ln->obj,&range)) break;
            }

            rangelen++;
            addReplyBulk(c,ln->obj);

            /* Move to next node */
            if (reverse) {
                ln = ln->backward;
            } else {
                ln = ln->level[0].forward;
            }
        }
    } else {
        redisPanic("Unknown sorted set encoding");
    }

    zslFreeLexRange(&range);
    setDeferredMultiBulkLength(c, replylen, rangelen);
}

void zrangebylexCommand(redisClient *c) {
    genericZrangebylexCommand(c,0);
}

void zrevrangebylexCommand(redisClient *c) {
    genericZrangebylexCommand(c,1);
}

void zcardCommand(redisClient *c) {
    robj *key = c->argv[1];
    robj *zobj;

    if ((zobj = lookupKeyReadOrReply(c,key,shared.czero)) == NULL ||
        checkType(c,zobj,REDIS_ZSET)) return;

    addReplyLongLong(c,zsetLength(zobj));
}

void zscoreCommand(redisClient *c) {
    robj *key = c->argv[1];
    robj *zobj;
    double score;

    if ((zobj = lookupKeyReadOrReply(c,key,shared.nullbulk)) == NULL ||
        checkType(c,zobj,REDIS_ZSET)) return;

    if (zobj->encoding == REDIS_ENCODING_ZIPLIST) {
        if (zzlFind(zobj->ptr,c->argv[2],&score) != NULL)
            addReplyDouble(c,score);
        else
            addReply(c,shared.nullbulk);
    } else if (zobj->encoding == REDIS_ENCODING_SKIPLIST) {
        zset *zs = zobj->ptr;
        dictEntry *de;

        c->argv[2] = tryObjectEncoding(c->argv[2]);
        de = dictFind(zs->dict,c->argv[2]);
        if (de != NULL) {
            score = *(double*)dictGetVal(de);
            addReplyDouble(c,score);
        } else {
            addReply(c,shared.nullbulk);
        }
    } else {
        redisPanic("Unknown sorted set encoding");
    }
}

void zrankGenericCommand(redisClient *c, int reverse) {
    robj *key = c->argv[1];
    robj *ele = c->argv[2];
    robj *zobj;
    unsigned long llen;
    unsigned long rank;

    if ((zobj = lookupKeyReadOrReply(c,key,shared.nullbulk)) == NULL ||
        checkType(c,zobj,REDIS_ZSET)) return;
    llen = zsetLength(zobj);

    redisAssertWithInfo(c,ele,ele->encoding == REDIS_ENCODING_RAW);
    if (zobj->encoding == REDIS_ENCODING_ZIPLIST) {
        unsigned char *zl = zobj->ptr;
        unsigned char *eptr, *sptr;

        eptr = ziplistIndex(zl,0);
        redisAssertWithInfo(c,zobj,eptr != NULL);
        sptr = ziplistNext(zl,eptr);
        redisAssertWithInfo(c,zobj,sptr != NULL);

        rank = 1;
        while(eptr != NULL) {
            if (ziplistCompare(eptr,ele->ptr,(unsigned int)sdslen(ele->ptr)))
                break;
            rank++;
            zzlNext(zl,&eptr,&sptr);
        }

        if (eptr != NULL) {
            if (reverse)
                addReplyLongLong(c,llen-rank);
            else
                addReplyLongLong(c,rank-1);
        } else {
            addReply(c,shared.nullbulk);
        }
    } else if (zobj->encoding == REDIS_ENCODING_SKIPLIST) {
        zset *zs = zobj->ptr;
        zskiplist *zsl = zs->zsl;
        dictEntry *de;
        double score;

        ele = c->argv[2] = tryObjectEncoding(c->argv[2]);
        de = dictFind(zs->dict,ele);
        if (de != NULL) {
            score = *(double*)dictGetVal(de);
            rank = zslGetRank(zsl,score,ele);
            redisAssertWithInfo(c,ele,rank); /* Existing elements always have a rank. */
            if (reverse)
                addReplyLongLong(c,llen-rank);
            else
                addReplyLongLong(c,rank-1);
        } else {
            addReply(c,shared.nullbulk);
        }
    } else {
        redisPanic("Unknown sorted set encoding");
    }
}

void zrankCommand(redisClient *c) {
    zrankGenericCommand(c, 0);
}

void zrevrankCommand(redisClient *c) {
    zrankGenericCommand(c, 1);
}

void zscanCommand(redisClient *c) {
    robj *o;
    unsigned long cursor;

    if (parseScanCursorOrReply(c,c->argv[2],&cursor) == REDIS_ERR) return;
    if ((o = lookupKeyReadOrReply(c,c->argv[1],shared.emptyscan)) == NULL ||
        checkType(c,o,REDIS_ZSET)) return;
    scanGenericCommand(c,o,cursor);
}<|MERGE_RESOLUTION|>--- conflicted
+++ resolved
@@ -51,16 +51,14 @@
 
 #include "redis.h"
 #include <math.h>
-<<<<<<< HEAD
+
 #ifdef _WIN32
 #define bzero(b,len) (memset((b), '\0', (len)), (void) 0)
 #endif
-=======
 
 static int zslLexValueGteMin(robj *value, zlexrangespec *spec);
 static int zslLexValueLteMax(robj *value, zlexrangespec *spec);
 
->>>>>>> 26375709
 zskiplistNode *zslCreateNode(int level, double score, robj *obj) {
     zskiplistNode *zn = zmalloc(sizeof(*zn)+level*sizeof(struct zskiplistLevel));
     zn->score = score;
@@ -1627,7 +1625,7 @@
             return intsetLen(op->subject->ptr);
         } else if (op->encoding == REDIS_ENCODING_HT) {
             dict *ht = op->subject->ptr;
-            return dictSize(ht);
+            return (int)dictSize(ht);
         } else {
             redisPanic("Unknown set encoding");
         }
