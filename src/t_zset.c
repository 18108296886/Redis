--- conflicted
+++ resolved
@@ -2029,19 +2029,6 @@
                      * compared to using the getDouble/setDouble API. */
                     zunionInterAggregate(&de->v.d,score,aggregate);
                 }
-<<<<<<< HEAD
-
-                tmp = zuiObjectFromValue(&zval);
-                znode = zslInsert(dstzset->zsl,score,tmp);
-                incrRefCount(zval.ele); /* added to skiplist */
-                dictAdd(dstzset->dict,tmp,&znode->score);
-                incrRefCount(zval.ele); /* added to dictionary */
-
-                if (tmp->encoding == REDIS_ENCODING_RAW)
-                    if (sdslen(tmp->ptr) > maxelelen)
-                        maxelelen = (unsigned int)sdslen(tmp->ptr);
-=======
->>>>>>> db6e874a
             }
             zuiClearIterator(&src[i]);
         }
