/*
 * Copyright (c) 2009-2012, Salvatore Sanfilippo <antirez at gmail dot com>
 * All rights reserved.
 *
 * Redistribution and use in source and binary forms, with or without
 * modification, are permitted provided that the following conditions are met:
 *
 *   * Redistributions of source code must retain the above copyright notice,
 *     this list of conditions and the following disclaimer.
 *   * Redistributions in binary form must reproduce the above copyright
 *     notice, this list of conditions and the following disclaimer in the
 *     documentation and/or other materials provided with the distribution.
 *   * Neither the name of Redis nor the names of its contributors may be used
 *     to endorse or promote products derived from this software without
 *     specific prior written permission.
 *
 * THIS SOFTWARE IS PROVIDED BY THE COPYRIGHT HOLDERS AND CONTRIBUTORS "AS IS"
 * AND ANY EXPRESS OR IMPLIED WARRANTIES, INCLUDING, BUT NOT LIMITED TO, THE
 * IMPLIED WARRANTIES OF MERCHANTABILITY AND FITNESS FOR A PARTICULAR PURPOSE
 * ARE DISCLAIMED. IN NO EVENT SHALL THE COPYRIGHT OWNER OR CONTRIBUTORS BE
 * LIABLE FOR ANY DIRECT, INDIRECT, INCIDENTAL, SPECIAL, EXEMPLARY, OR
 * CONSEQUENTIAL DAMAGES (INCLUDING, BUT NOT LIMITED TO, PROCUREMENT OF
 * SUBSTITUTE GOODS OR SERVICES; LOSS OF USE, DATA, OR PROFITS; OR BUSINESS
 * INTERRUPTION) HOWEVER CAUSED AND ON ANY THEORY OF LIABILITY, WHETHER IN
 * CONTRACT, STRICT LIABILITY, OR TORT (INCLUDING NEGLIGENCE OR OTHERWISE)
 * ARISING IN ANY WAY OUT OF THE USE OF THIS SOFTWARE, EVEN IF ADVISED OF THE
 * POSSIBILITY OF SUCH DAMAGE.
 */

#include "server.h"
#include "lzf.h"    /* LZF compression library */
#include "zipmap.h"
#include "endianconv.h"
#include "fpconv_dtoa.h"
#include "stream.h"
#include "functions.h"
#include "intset.h"  /* Compact integer set structure */
#include "bio.h"

#include <math.h>
#include <fcntl.h>
#include <sys/types.h>
#include <sys/time.h>
#include <sys/resource.h>
#include <sys/wait.h>
#include <arpa/inet.h>
#include <sys/stat.h>
#include <sys/param.h>

/* This macro is called when the internal RDB structure is corrupt */
#define rdbReportCorruptRDB(...) rdbReportError(1, __LINE__,__VA_ARGS__)
/* This macro is called when RDB read failed (possibly a short read) */
#define rdbReportReadError(...) rdbReportError(0, __LINE__,__VA_ARGS__)

/* This macro tells if we are in the context of a RESTORE command, and not loading an RDB or AOF. */
#define isRestoreContext() \
    ((server.current_client == NULL || server.current_client->id == CLIENT_ID_AOF) ? 0 : 1)

char* rdbFileBeingLoaded = NULL; /* used for rdb checking on read error */
extern int rdbCheckMode;
void rdbCheckError(const char *fmt, ...);
void rdbCheckSetError(const char *fmt, ...);

#ifdef __GNUC__
void rdbReportError(int corruption_error, int linenum, char *reason, ...) __attribute__ ((format (printf, 3, 4)));
#endif
void rdbReportError(int corruption_error, int linenum, char *reason, ...) {
    va_list ap;
    char msg[1024];
    int len;

    len = snprintf(msg,sizeof(msg),
        "Internal error in RDB reading offset %llu, function at rdb.c:%d -> ",
        (unsigned long long)server.loading_loaded_bytes, linenum);
    va_start(ap,reason);
    vsnprintf(msg+len,sizeof(msg)-len,reason,ap);
    va_end(ap);

    if (isRestoreContext()) {
        /* If we're in the context of a RESTORE command, just propagate the error. */
        /* log in VERBOSE, and return (don't exit). */
        serverLog(LL_VERBOSE, "%s", msg);
        return;
    } else if (rdbCheckMode) {
        /* If we're inside the rdb checker, let it handle the error. */
        rdbCheckError("%s",msg);
    } else if (rdbFileBeingLoaded) {
        /* If we're loading an rdb file form disk, run rdb check (and exit) */
        serverLog(LL_WARNING, "%s", msg);
        char *argv[2] = {"",rdbFileBeingLoaded};
        if (anetIsFifo(argv[1])) {
            /* Cannot check RDB FIFO because we cannot reopen the FIFO and check already streamed data. */
            rdbCheckError("Cannot check RDB that is a FIFO: %s", argv[1]);
            return;
        }
        redis_check_rdb_main(2,argv,NULL);
    } else if (corruption_error) {
        /* In diskless loading, in case of corrupt file, log and exit. */
        serverLog(LL_WARNING, "%s. Failure loading rdb format", msg);
    } else {
        /* In diskless loading, in case of a short read (not a corrupt
         * file), log and proceed (don't exit). */
        serverLog(LL_WARNING, "%s. Failure loading rdb format from socket, assuming connection error, resuming operation.", msg);
        return;
    }
    serverLog(LL_WARNING, "Terminating server after rdb file reading failure.");
    exit(1);
}

ssize_t rdbWriteRaw(rio *rdb, void *p, size_t len) {
    if (rdb && rioWrite(rdb,p,len) == 0)
        return -1;
    return len;
}

int rdbSaveType(rio *rdb, unsigned char type) {
    return rdbWriteRaw(rdb,&type,1);
}

/* Load a "type" in RDB format, that is a one byte unsigned integer.
 * This function is not only used to load object types, but also special
 * "types" like the end-of-file type, the EXPIRE type, and so forth. */
int rdbLoadType(rio *rdb) {
    unsigned char type;
    if (rioRead(rdb,&type,1) == 0) return -1;
    return type;
}

/* This is only used to load old databases stored with the RDB_OPCODE_EXPIRETIME
 * opcode. New versions of Redis store using the RDB_OPCODE_EXPIRETIME_MS
 * opcode. On error -1 is returned, however this could be a valid time, so
 * to check for loading errors the caller should call rioGetReadError() after
 * calling this function. */
time_t rdbLoadTime(rio *rdb) {
    int32_t t32;
    if (rioRead(rdb,&t32,4) == 0) return -1;
    return (time_t)t32;
}

ssize_t rdbSaveMillisecondTime(rio *rdb, long long t) {
    int64_t t64 = (int64_t) t;
    memrev64ifbe(&t64); /* Store in little endian. */
    return rdbWriteRaw(rdb,&t64,8);
}

/* This function loads a time from the RDB file. It gets the version of the
 * RDB because, unfortunately, before Redis 5 (RDB version 9), the function
 * failed to convert data to/from little endian, so RDB files with keys having
 * expires could not be shared between big endian and little endian systems
 * (because the expire time will be totally wrong). The fix for this is just
 * to call memrev64ifbe(), however if we fix this for all the RDB versions,
 * this call will introduce an incompatibility for big endian systems:
 * after upgrading to Redis version 5 they will no longer be able to load their
 * own old RDB files. Because of that, we instead fix the function only for new
 * RDB versions, and load older RDB versions as we used to do in the past,
 * allowing big endian systems to load their own old RDB files.
 *
 * On I/O error the function returns LLONG_MAX, however if this is also a
 * valid stored value, the caller should use rioGetReadError() to check for
 * errors after calling this function. */
long long rdbLoadMillisecondTime(rio *rdb, int rdbver) {
    int64_t t64;
    if (rioRead(rdb,&t64,8) == 0) return LLONG_MAX;
    if (rdbver >= 9) /* Check the top comment of this function. */
        memrev64ifbe(&t64); /* Convert in big endian if the system is BE. */
    return (long long)t64;
}

/* Saves an encoded length. The first two bits in the first byte are used to
 * hold the encoding type. See the RDB_* definitions for more information
 * on the types of encoding. */
int rdbSaveLen(rio *rdb, uint64_t len) {
    unsigned char buf[2];
    size_t nwritten;

    if (len < (1<<6)) {
        /* Save a 6 bit len */
        buf[0] = (len&0xFF)|(RDB_6BITLEN<<6);
        if (rdbWriteRaw(rdb,buf,1) == -1) return -1;
        nwritten = 1;
    } else if (len < (1<<14)) {
        /* Save a 14 bit len */
        buf[0] = ((len>>8)&0xFF)|(RDB_14BITLEN<<6);
        buf[1] = len&0xFF;
        if (rdbWriteRaw(rdb,buf,2) == -1) return -1;
        nwritten = 2;
    } else if (len <= UINT32_MAX) {
        /* Save a 32 bit len */
        buf[0] = RDB_32BITLEN;
        if (rdbWriteRaw(rdb,buf,1) == -1) return -1;
        uint32_t len32 = htonl(len);
        if (rdbWriteRaw(rdb,&len32,4) == -1) return -1;
        nwritten = 1+4;
    } else {
        /* Save a 64 bit len */
        buf[0] = RDB_64BITLEN;
        if (rdbWriteRaw(rdb,buf,1) == -1) return -1;
        len = htonu64(len);
        if (rdbWriteRaw(rdb,&len,8) == -1) return -1;
        nwritten = 1+8;
    }
    return nwritten;
}


/* Load an encoded length. If the loaded length is a normal length as stored
 * with rdbSaveLen(), the read length is set to '*lenptr'. If instead the
 * loaded length describes a special encoding that follows, then '*isencoded'
 * is set to 1 and the encoding format is stored at '*lenptr'.
 *
 * See the RDB_ENC_* definitions in rdb.h for more information on special
 * encodings.
 *
 * The function returns -1 on error, 0 on success. */
int rdbLoadLenByRef(rio *rdb, int *isencoded, uint64_t *lenptr) {
    unsigned char buf[2];
    int type;

    if (isencoded) *isencoded = 0;
    if (rioRead(rdb,buf,1) == 0) return -1;
    type = (buf[0]&0xC0)>>6;
    if (type == RDB_ENCVAL) {
        /* Read a 6 bit encoding type. */
        if (isencoded) *isencoded = 1;
        *lenptr = buf[0]&0x3F;
    } else if (type == RDB_6BITLEN) {
        /* Read a 6 bit len. */
        *lenptr = buf[0]&0x3F;
    } else if (type == RDB_14BITLEN) {
        /* Read a 14 bit len. */
        if (rioRead(rdb,buf+1,1) == 0) return -1;
        *lenptr = ((buf[0]&0x3F)<<8)|buf[1];
    } else if (buf[0] == RDB_32BITLEN) {
        /* Read a 32 bit len. */
        uint32_t len;
        if (rioRead(rdb,&len,4) == 0) return -1;
        *lenptr = ntohl(len);
    } else if (buf[0] == RDB_64BITLEN) {
        /* Read a 64 bit len. */
        uint64_t len;
        if (rioRead(rdb,&len,8) == 0) return -1;
        *lenptr = ntohu64(len);
    } else {
        rdbReportCorruptRDB(
            "Unknown length encoding %d in rdbLoadLen()",type);
        return -1; /* Never reached. */
    }
    return 0;
}

/* This is like rdbLoadLenByRef() but directly returns the value read
 * from the RDB stream, signaling an error by returning RDB_LENERR
 * (since it is a too large count to be applicable in any Redis data
 * structure). */
uint64_t rdbLoadLen(rio *rdb, int *isencoded) {
    uint64_t len;

    if (rdbLoadLenByRef(rdb,isencoded,&len) == -1) return RDB_LENERR;
    return len;
}

/* Encodes the "value" argument as integer when it fits in the supported ranges
 * for encoded types. If the function successfully encodes the integer, the
 * representation is stored in the buffer pointer to by "enc" and the string
 * length is returned. Otherwise 0 is returned. */
int rdbEncodeInteger(long long value, unsigned char *enc) {
    if (value >= -(1<<7) && value <= (1<<7)-1) {
        enc[0] = (RDB_ENCVAL<<6)|RDB_ENC_INT8;
        enc[1] = value&0xFF;
        return 2;
    } else if (value >= -(1<<15) && value <= (1<<15)-1) {
        enc[0] = (RDB_ENCVAL<<6)|RDB_ENC_INT16;
        enc[1] = value&0xFF;
        enc[2] = (value>>8)&0xFF;
        return 3;
    } else if (value >= -((long long)1<<31) && value <= ((long long)1<<31)-1) {
        enc[0] = (RDB_ENCVAL<<6)|RDB_ENC_INT32;
        enc[1] = value&0xFF;
        enc[2] = (value>>8)&0xFF;
        enc[3] = (value>>16)&0xFF;
        enc[4] = (value>>24)&0xFF;
        return 5;
    } else {
        return 0;
    }
}

/* Loads an integer-encoded object with the specified encoding type "enctype".
 * The returned value changes according to the flags, see
 * rdbGenericLoadStringObject() for more info. */
void *rdbLoadIntegerObject(rio *rdb, int enctype, int flags, size_t *lenptr) {
    int plain = flags & RDB_LOAD_PLAIN;
    int sds = flags & RDB_LOAD_SDS;
    int encode = flags & RDB_LOAD_ENC;
    unsigned char enc[4];
    long long val;

    if (enctype == RDB_ENC_INT8) {
        if (rioRead(rdb,enc,1) == 0) return NULL;
        val = (signed char)enc[0];
    } else if (enctype == RDB_ENC_INT16) {
        uint16_t v;
        if (rioRead(rdb,enc,2) == 0) return NULL;
        v = ((uint32_t)enc[0])|
            ((uint32_t)enc[1]<<8);
        val = (int16_t)v;
    } else if (enctype == RDB_ENC_INT32) {
        uint32_t v;
        if (rioRead(rdb,enc,4) == 0) return NULL;
        v = ((uint32_t)enc[0])|
            ((uint32_t)enc[1]<<8)|
            ((uint32_t)enc[2]<<16)|
            ((uint32_t)enc[3]<<24);
        val = (int32_t)v;
    } else {
        rdbReportCorruptRDB("Unknown RDB integer encoding type %d",enctype);
        return NULL; /* Never reached. */
    }
    if (plain || sds) {
        char buf[LONG_STR_SIZE], *p;
        int len = ll2string(buf,sizeof(buf),val);
        if (lenptr) *lenptr = len;
        p = plain ? zmalloc(len) : sdsnewlen(SDS_NOINIT,len);
        memcpy(p,buf,len);
        return p;
    } else if (encode) {
        return createStringObjectFromLongLongForValue(val);
    } else {
        return createStringObjectFromLongLongWithSds(val);
    }
}

/* String objects in the form "2391" "-100" without any space and with a
 * range of values that can fit in an 8, 16 or 32 bit signed value can be
 * encoded as integers to save space */
int rdbTryIntegerEncoding(char *s, size_t len, unsigned char *enc) {
    long long value;
    if (string2ll(s, len, &value)) {
        return rdbEncodeInteger(value, enc);
    } else {
        return 0;
    }
}

ssize_t rdbSaveLzfBlob(rio *rdb, void *data, size_t compress_len,
                       size_t original_len) {
    unsigned char byte;
    ssize_t n, nwritten = 0;

    /* Data compressed! Let's save it on disk */
    byte = (RDB_ENCVAL<<6)|RDB_ENC_LZF;
    if ((n = rdbWriteRaw(rdb,&byte,1)) == -1) goto writeerr;
    nwritten += n;

    if ((n = rdbSaveLen(rdb,compress_len)) == -1) goto writeerr;
    nwritten += n;

    if ((n = rdbSaveLen(rdb,original_len)) == -1) goto writeerr;
    nwritten += n;

    if ((n = rdbWriteRaw(rdb,data,compress_len)) == -1) goto writeerr;
    nwritten += n;

    return nwritten;

writeerr:
    return -1;
}

ssize_t rdbSaveLzfStringObject(rio *rdb, unsigned char *s, size_t len) {
    size_t comprlen, outlen;
    void *out;

    /* We require at least four bytes compression for this to be worth it */
    if (len <= 4) return 0;
    outlen = len-4;
    if ((out = zmalloc(outlen+1)) == NULL) return 0;
    comprlen = lzf_compress(s, len, out, outlen);
    if (comprlen == 0) {
        zfree(out);
        return 0;
    }
    ssize_t nwritten = rdbSaveLzfBlob(rdb, out, comprlen, len);
    zfree(out);
    return nwritten;
}

/* Load an LZF compressed string in RDB format. The returned value
 * changes according to 'flags'. For more info check the
 * rdbGenericLoadStringObject() function. */
void *rdbLoadLzfStringObject(rio *rdb, int flags, size_t *lenptr) {
    int plain = flags & RDB_LOAD_PLAIN;
    int sds = flags & RDB_LOAD_SDS;
    uint64_t len, clen;
    unsigned char *c = NULL;
    char *val = NULL;

    if ((clen = rdbLoadLen(rdb,NULL)) == RDB_LENERR) return NULL;
    if ((len = rdbLoadLen(rdb,NULL)) == RDB_LENERR) return NULL;
    if ((c = ztrymalloc(clen)) == NULL) {
        serverLog(isRestoreContext()? LL_VERBOSE: LL_WARNING, "rdbLoadLzfStringObject failed allocating %llu bytes", (unsigned long long)clen);
        goto err;
    }

    /* Allocate our target according to the uncompressed size. */
    if (plain) {
        val = ztrymalloc(len);
    } else {
        val = sdstrynewlen(SDS_NOINIT,len);
    }
    if (!val) {
        serverLog(isRestoreContext()? LL_VERBOSE: LL_WARNING, "rdbLoadLzfStringObject failed allocating %llu bytes", (unsigned long long)len);
        goto err;
    }

    if (lenptr) *lenptr = len;

    /* Load the compressed representation and uncompress it to target. */
    if (rioRead(rdb,c,clen) == 0) goto err;
    if (lzf_decompress(c,clen,val,len) != len) {
        rdbReportCorruptRDB("Invalid LZF compressed string");
        goto err;
    }
    zfree(c);

    if (plain || sds) {
        return val;
    } else {
        return createObject(OBJ_STRING,val);
    }
err:
    zfree(c);
    if (plain)
        zfree(val);
    else
        sdsfree(val);
    return NULL;
}

/* Save a string object as [len][data] on disk. If the object is a string
 * representation of an integer value we try to save it in a special form */
ssize_t rdbSaveRawString(rio *rdb, unsigned char *s, size_t len) {
    int enclen;
    ssize_t n, nwritten = 0;

    /* Try integer encoding */
    if (len <= 11) {
        unsigned char buf[5];
        if ((enclen = rdbTryIntegerEncoding((char*)s,len,buf)) > 0) {
            if (rdbWriteRaw(rdb,buf,enclen) == -1) return -1;
            return enclen;
        }
    }

    /* Try LZF compression - under 20 bytes it's unable to compress even
     * aaaaaaaaaaaaaaaaaa so skip it */
    if (server.rdb_compression && len > 20) {
        n = rdbSaveLzfStringObject(rdb,s,len);
        if (n == -1) return -1;
        if (n > 0) return n;
        /* Return value of 0 means data can't be compressed, save the old way */
    }

    /* Store verbatim */
    if ((n = rdbSaveLen(rdb,len)) == -1) return -1;
    nwritten += n;
    if (len > 0) {
        if (rdbWriteRaw(rdb,s,len) == -1) return -1;
        nwritten += len;
    }
    return nwritten;
}

/* Save a long long value as either an encoded string or a string. */
ssize_t rdbSaveLongLongAsStringObject(rio *rdb, long long value) {
    unsigned char buf[32];
    ssize_t n, nwritten = 0;
    int enclen = rdbEncodeInteger(value,buf);
    if (enclen > 0) {
        return rdbWriteRaw(rdb,buf,enclen);
    } else {
        /* Encode as string */
        enclen = ll2string((char*)buf,32,value);
        serverAssert(enclen < 32);
        if ((n = rdbSaveLen(rdb,enclen)) == -1) return -1;
        nwritten += n;
        if ((n = rdbWriteRaw(rdb,buf,enclen)) == -1) return -1;
        nwritten += n;
    }
    return nwritten;
}

/* Like rdbSaveRawString() gets a Redis object instead. */
ssize_t rdbSaveStringObject(rio *rdb, robj *obj) {
    /* Avoid to decode the object, then encode it again, if the
     * object is already integer encoded. */
    if (obj->encoding == OBJ_ENCODING_INT) {
        return rdbSaveLongLongAsStringObject(rdb,(long)obj->ptr);
    } else {
        serverAssertWithInfo(NULL,obj,sdsEncodedObject(obj));
        return rdbSaveRawString(rdb,obj->ptr,sdslen(obj->ptr));
    }
}

/* Load a string object from an RDB file according to flags:
 *
 * RDB_LOAD_NONE (no flags): load an RDB object, unencoded.
 * RDB_LOAD_ENC: If the returned type is a Redis object, try to
 *               encode it in a special way to be more memory
 *               efficient. When this flag is passed the function
 *               no longer guarantees that obj->ptr is an SDS string.
 * RDB_LOAD_PLAIN: Return a plain string allocated with zmalloc()
 *                 instead of a Redis object with an sds in it.
 * RDB_LOAD_SDS: Return an SDS string instead of a Redis object.
 *
 * On I/O error NULL is returned.
 */
void *rdbGenericLoadStringObject(rio *rdb, int flags, size_t *lenptr) {
    int plain = flags & RDB_LOAD_PLAIN;
    int sds = flags & RDB_LOAD_SDS;
    int isencoded;
    unsigned long long len;

    len = rdbLoadLen(rdb,&isencoded);
    if (len == RDB_LENERR) return NULL;

    if (isencoded) {
        switch(len) {
        case RDB_ENC_INT8:
        case RDB_ENC_INT16:
        case RDB_ENC_INT32:
            return rdbLoadIntegerObject(rdb,len,flags,lenptr);
        case RDB_ENC_LZF:
            return rdbLoadLzfStringObject(rdb,flags,lenptr);
        default:
            rdbReportCorruptRDB("Unknown RDB string encoding type %llu",len);
            return NULL;
        }
    }

    if (plain || sds) {
        void *buf = plain ? ztrymalloc(len) : sdstrynewlen(SDS_NOINIT,len);
        if (!buf) {
            serverLog(isRestoreContext()? LL_VERBOSE: LL_WARNING, "rdbGenericLoadStringObject failed allocating %llu bytes", len);
            return NULL;
        }
        if (lenptr) *lenptr = len;
        if (len && rioRead(rdb,buf,len) == 0) {
            if (plain)
                zfree(buf);
            else
                sdsfree(buf);
            return NULL;
        }
        return buf;
    } else {
        robj *o = tryCreateStringObject(SDS_NOINIT,len);
        if (!o) {
            serverLog(isRestoreContext()? LL_VERBOSE: LL_WARNING, "rdbGenericLoadStringObject failed allocating %llu bytes", len);
            return NULL;
        }
        if (len && rioRead(rdb,o->ptr,len) == 0) {
            decrRefCount(o);
            return NULL;
        }
        return o;
    }
}

robj *rdbLoadStringObject(rio *rdb) {
    return rdbGenericLoadStringObject(rdb,RDB_LOAD_NONE,NULL);
}

robj *rdbLoadEncodedStringObject(rio *rdb) {
    return rdbGenericLoadStringObject(rdb,RDB_LOAD_ENC,NULL);
}

/* Save a double value. Doubles are saved as strings prefixed by an unsigned
 * 8 bit integer specifying the length of the representation.
 * This 8 bit integer has special values in order to specify the following
 * conditions:
 * 253: not a number
 * 254: + inf
 * 255: - inf
 */
ssize_t rdbSaveDoubleValue(rio *rdb, double val) {
    unsigned char buf[128];
    int len;

    if (isnan(val)) {
        buf[0] = 253;
        len = 1;
    } else if (!isfinite(val)) {
        len = 1;
        buf[0] = (val < 0) ? 255 : 254;
    } else {
        long long lvalue;
        /* Integer printing function is much faster, check if we can safely use it. */
        if (double2ll(val, &lvalue))
            ll2string((char*)buf+1,sizeof(buf)-1,lvalue);
        else {
            const int dlen = fpconv_dtoa(val, (char*)buf+1);
            buf[dlen+1] = '\0';
        }
        buf[0] = strlen((char*)buf+1);
        len = buf[0]+1;
    }
    return rdbWriteRaw(rdb,buf,len);
}

/* For information about double serialization check rdbSaveDoubleValue() */
int rdbLoadDoubleValue(rio *rdb, double *val) {
    char buf[256];
    unsigned char len;

    if (rioRead(rdb,&len,1) == 0) return -1;
    switch(len) {
    case 255: *val = R_NegInf; return 0;
    case 254: *val = R_PosInf; return 0;
    case 253: *val = R_Nan; return 0;
    default:
        if (rioRead(rdb,buf,len) == 0) return -1;
        buf[len] = '\0';
        if (sscanf(buf, "%lg", val)!=1) return -1;
        return 0;
    }
}

/* Saves a double for RDB 8 or greater, where IE754 binary64 format is assumed.
 * We just make sure the integer is always stored in little endian, otherwise
 * the value is copied verbatim from memory to disk.
 *
 * Return -1 on error, the size of the serialized value on success. */
int rdbSaveBinaryDoubleValue(rio *rdb, double val) {
    memrev64ifbe(&val);
    return rdbWriteRaw(rdb,&val,sizeof(val));
}

/* Loads a double from RDB 8 or greater. See rdbSaveBinaryDoubleValue() for
 * more info. On error -1 is returned, otherwise 0. */
int rdbLoadBinaryDoubleValue(rio *rdb, double *val) {
    if (rioRead(rdb,val,sizeof(*val)) == 0) return -1;
    memrev64ifbe(val);
    return 0;
}

/* Like rdbSaveBinaryDoubleValue() but single precision. */
int rdbSaveBinaryFloatValue(rio *rdb, float val) {
    memrev32ifbe(&val);
    return rdbWriteRaw(rdb,&val,sizeof(val));
}

/* Like rdbLoadBinaryDoubleValue() but single precision. */
int rdbLoadBinaryFloatValue(rio *rdb, float *val) {
    if (rioRead(rdb,val,sizeof(*val)) == 0) return -1;
    memrev32ifbe(val);
    return 0;
}

/* Save the object type of object "o". */
int rdbSaveObjectType(rio *rdb, robj *o) {
    switch (o->type) {
    case OBJ_STRING:
        return rdbSaveType(rdb,RDB_TYPE_STRING);
    case OBJ_LIST:
        if (o->encoding == OBJ_ENCODING_QUICKLIST || o->encoding == OBJ_ENCODING_LISTPACK)
            return rdbSaveType(rdb, RDB_TYPE_LIST_QUICKLIST_2);
        else
            serverPanic("Unknown list encoding");
    case OBJ_SET:
        if (o->encoding == OBJ_ENCODING_INTSET)
            return rdbSaveType(rdb,RDB_TYPE_SET_INTSET);
        else if (o->encoding == OBJ_ENCODING_HT)
            return rdbSaveType(rdb,RDB_TYPE_SET);
        else if (o->encoding == OBJ_ENCODING_LISTPACK)
            return rdbSaveType(rdb,RDB_TYPE_SET_LISTPACK);
        else
            serverPanic("Unknown set encoding");
    case OBJ_ZSET:
        if (o->encoding == OBJ_ENCODING_LISTPACK)
            return rdbSaveType(rdb,RDB_TYPE_ZSET_LISTPACK);
        else if (o->encoding == OBJ_ENCODING_SKIPLIST)
            return rdbSaveType(rdb,RDB_TYPE_ZSET_2);
        else
            serverPanic("Unknown sorted set encoding");
    case OBJ_HASH:
        if (o->encoding == OBJ_ENCODING_LISTPACK)
            return rdbSaveType(rdb,RDB_TYPE_HASH_LISTPACK);
        else if (o->encoding == OBJ_ENCODING_HT)
            return rdbSaveType(rdb,RDB_TYPE_HASH);
        else
            serverPanic("Unknown hash encoding");
    case OBJ_STREAM:
        return rdbSaveType(rdb,RDB_TYPE_STREAM_LISTPACKS_3);
    case OBJ_MODULE:
        return rdbSaveType(rdb,RDB_TYPE_MODULE_2);
    default:
        serverPanic("Unknown object type");
    }
    return -1; /* avoid warning */
}

/* Use rdbLoadType() to load a TYPE in RDB format, but returns -1 if the
 * type is not specifically a valid Object Type. */
int rdbLoadObjectType(rio *rdb) {
    int type;
    if ((type = rdbLoadType(rdb)) == -1) return -1;
    if (!rdbIsObjectType(type)) return -1;
    return type;
}

/* This helper function serializes a consumer group Pending Entries List (PEL)
 * into the RDB file. The 'nacks' argument tells the function if also persist
 * the information about the not acknowledged message, or if to persist
 * just the IDs: this is useful because for the global consumer group PEL
 * we serialized the NACKs as well, but when serializing the local consumer
 * PELs we just add the ID, that will be resolved inside the global PEL to
 * put a reference to the same structure. */
ssize_t rdbSaveStreamPEL(rio *rdb, rax *pel, int nacks) {
    ssize_t n, nwritten = 0;

    /* Number of entries in the PEL. */
    if ((n = rdbSaveLen(rdb,raxSize(pel))) == -1) return -1;
    nwritten += n;

    /* Save each entry. */
    raxIterator ri;
    raxStart(&ri,pel);
    raxSeek(&ri,"^",NULL,0);
    while(raxNext(&ri)) {
        /* We store IDs in raw form as 128 big big endian numbers, like
         * they are inside the radix tree key. */
        if ((n = rdbWriteRaw(rdb,ri.key,sizeof(streamID))) == -1) {
            raxStop(&ri);
            return -1;
        }
        nwritten += n;

        if (nacks) {
            streamNACK *nack = ri.data;
            if ((n = rdbSaveMillisecondTime(rdb,nack->delivery_time)) == -1) {
                raxStop(&ri);
                return -1;
            }
            nwritten += n;
            if ((n = rdbSaveLen(rdb,nack->delivery_count)) == -1) {
                raxStop(&ri);
                return -1;
            }
            nwritten += n;
            /* We don't save the consumer name: we'll save the pending IDs
             * for each consumer in the consumer PEL, and resolve the consumer
             * at loading time. */
        }
    }
    raxStop(&ri);
    return nwritten;
}

/* Serialize the consumers of a stream consumer group into the RDB. Helper
 * function for the stream data type serialization. What we do here is to
 * persist the consumer metadata, and it's PEL, for each consumer. */
size_t rdbSaveStreamConsumers(rio *rdb, streamCG *cg) {
    ssize_t n, nwritten = 0;

    /* Number of consumers in this consumer group. */
    if ((n = rdbSaveLen(rdb,raxSize(cg->consumers))) == -1) return -1;
    nwritten += n;

    /* Save each consumer. */
    raxIterator ri;
    raxStart(&ri,cg->consumers);
    raxSeek(&ri,"^",NULL,0);
    while(raxNext(&ri)) {
        streamConsumer *consumer = ri.data;

        /* Consumer name. */
        if ((n = rdbSaveRawString(rdb,ri.key,ri.key_len)) == -1) {
            raxStop(&ri);
            return -1;
        }
        nwritten += n;

        /* Seen time. */
        if ((n = rdbSaveMillisecondTime(rdb,consumer->seen_time)) == -1) {
            raxStop(&ri);
            return -1;
        }
        nwritten += n;

        /* Active time. */
        if ((n = rdbSaveMillisecondTime(rdb,consumer->active_time)) == -1) {
            raxStop(&ri);
            return -1;
        }
        nwritten += n;

        /* Consumer PEL, without the ACKs (see last parameter of the function
         * passed with value of 0), at loading time we'll lookup the ID
         * in the consumer group global PEL and will put a reference in the
         * consumer local PEL. */
        if ((n = rdbSaveStreamPEL(rdb,consumer->pel,0)) == -1) {
            raxStop(&ri);
            return -1;
        }
        nwritten += n;
    }
    raxStop(&ri);
    return nwritten;
}

/* Save a Redis object.
 * Returns -1 on error, number of bytes written on success. */
ssize_t rdbSaveObject(rio *rdb, robj *o, robj *key, int dbid) {
    ssize_t n = 0, nwritten = 0;

    if (o->type == OBJ_STRING) {
        /* Save a string value */
        if ((n = rdbSaveStringObject(rdb,o)) == -1) return -1;
        nwritten += n;
    } else if (o->type == OBJ_LIST) {
        /* Save a list value */
        if (o->encoding == OBJ_ENCODING_QUICKLIST) {
            quicklist *ql = o->ptr;
            quicklistNode *node = ql->head;

            if ((n = rdbSaveLen(rdb,ql->len)) == -1) return -1;
            nwritten += n;

            while(node) {
                if ((n = rdbSaveLen(rdb,node->container)) == -1) return -1;
                nwritten += n;

                if (quicklistNodeIsCompressed(node)) {
                    void *data;
                    size_t compress_len = quicklistGetLzf(node, &data);
                    if ((n = rdbSaveLzfBlob(rdb,data,compress_len,node->sz)) == -1) return -1;
                    nwritten += n;
                } else {
                    if ((n = rdbSaveRawString(rdb,node->entry,node->sz)) == -1) return -1;
                    nwritten += n;
                }
                node = node->next;
            }
        } else if (o->encoding == OBJ_ENCODING_LISTPACK) {
            unsigned char *lp = o->ptr;

            /* Save list listpack as a fake quicklist that only has a single node. */
            if ((n = rdbSaveLen(rdb,1)) == -1) return -1;
            nwritten += n;
            if ((n = rdbSaveLen(rdb,QUICKLIST_NODE_CONTAINER_PACKED)) == -1) return -1;
            nwritten += n;
            if ((n = rdbSaveRawString(rdb,lp,lpBytes(lp))) == -1) return -1;
            nwritten += n;
        } else {
            serverPanic("Unknown list encoding");
        }
    } else if (o->type == OBJ_SET) {
        /* Save a set value */
        if (o->encoding == OBJ_ENCODING_HT) {
            dict *set = o->ptr;
            dictIterator *di = dictGetIterator(set);
            dictEntry *de;

            if ((n = rdbSaveLen(rdb,dictSize(set))) == -1) {
                dictReleaseIterator(di);
                return -1;
            }
            nwritten += n;

            while((de = dictNext(di)) != NULL) {
                sds ele = dictGetKey(de);
                if ((n = rdbSaveRawString(rdb,(unsigned char*)ele,sdslen(ele)))
                    == -1)
                {
                    dictReleaseIterator(di);
                    return -1;
                }
                nwritten += n;
            }
            dictReleaseIterator(di);
        } else if (o->encoding == OBJ_ENCODING_INTSET) {
            size_t l = intsetBlobLen((intset*)o->ptr);

            if ((n = rdbSaveRawString(rdb,o->ptr,l)) == -1) return -1;
            nwritten += n;
        } else if (o->encoding == OBJ_ENCODING_LISTPACK) {
            size_t l = lpBytes((unsigned char *)o->ptr);
            if ((n = rdbSaveRawString(rdb, o->ptr, l)) == -1) return -1;
            nwritten += n;
        } else {
            serverPanic("Unknown set encoding");
        }
    } else if (o->type == OBJ_ZSET) {
        /* Save a sorted set value */
        if (o->encoding == OBJ_ENCODING_LISTPACK) {
            size_t l = lpBytes((unsigned char*)o->ptr);

            if ((n = rdbSaveRawString(rdb,o->ptr,l)) == -1) return -1;
            nwritten += n;
        } else if (o->encoding == OBJ_ENCODING_SKIPLIST) {
            zset *zs = o->ptr;
            zskiplist *zsl = zs->zsl;

            if ((n = rdbSaveLen(rdb,zsl->length)) == -1) return -1;
            nwritten += n;

            /* We save the skiplist elements from the greatest to the smallest
             * (that's trivial since the elements are already ordered in the
             * skiplist): this improves the load process, since the next loaded
             * element will always be the smaller, so adding to the skiplist
             * will always immediately stop at the head, making the insertion
             * O(1) instead of O(log(N)). */
            zskiplistNode *zn = zsl->tail;
            while (zn != NULL) {
                if ((n = rdbSaveRawString(rdb,
                    (unsigned char*)zn->ele,sdslen(zn->ele))) == -1)
                {
                    return -1;
                }
                nwritten += n;
                if ((n = rdbSaveBinaryDoubleValue(rdb,zn->score)) == -1)
                    return -1;
                nwritten += n;
                zn = zn->backward;
            }
        } else {
            serverPanic("Unknown sorted set encoding");
        }
    } else if (o->type == OBJ_HASH) {
        /* Save a hash value */
        if (o->encoding == OBJ_ENCODING_LISTPACK) {
            size_t l = lpBytes((unsigned char*)o->ptr);

            if ((n = rdbSaveRawString(rdb,o->ptr,l)) == -1) return -1;
            nwritten += n;
        } else if (o->encoding == OBJ_ENCODING_HT) {
            dictIterator *di = dictGetIterator(o->ptr);
            dictEntry *de;

            if ((n = rdbSaveLen(rdb,dictSize((dict*)o->ptr))) == -1) {
                dictReleaseIterator(di);
                return -1;
            }
            nwritten += n;

            while((de = dictNext(di)) != NULL) {
                sds field = dictGetKey(de);
                sds value = dictGetVal(de);

                if ((n = rdbSaveRawString(rdb,(unsigned char*)field,
                        sdslen(field))) == -1)
                {
                    dictReleaseIterator(di);
                    return -1;
                }
                nwritten += n;
                if ((n = rdbSaveRawString(rdb,(unsigned char*)value,
                        sdslen(value))) == -1)
                {
                    dictReleaseIterator(di);
                    return -1;
                }
                nwritten += n;
            }
            dictReleaseIterator(di);
        } else {
            serverPanic("Unknown hash encoding");
        }
    } else if (o->type == OBJ_STREAM) {
        /* Store how many listpacks we have inside the radix tree. */
        stream *s = o->ptr;
        rax *rax = s->rax;
        if ((n = rdbSaveLen(rdb,raxSize(rax))) == -1) return -1;
        nwritten += n;

        /* Serialize all the listpacks inside the radix tree as they are,
         * when loading back, we'll use the first entry of each listpack
         * to insert it back into the radix tree. */
        raxIterator ri;
        raxStart(&ri,rax);
        raxSeek(&ri,"^",NULL,0);
        while (raxNext(&ri)) {
            unsigned char *lp = ri.data;
            size_t lp_bytes = lpBytes(lp);
            if ((n = rdbSaveRawString(rdb,ri.key,ri.key_len)) == -1) {
                raxStop(&ri);
                return -1;
            }
            nwritten += n;
            if ((n = rdbSaveRawString(rdb,lp,lp_bytes)) == -1) {
                raxStop(&ri);
                return -1;
            }
            nwritten += n;
        }
        raxStop(&ri);

        /* Save the number of elements inside the stream. We cannot obtain
         * this easily later, since our macro nodes should be checked for
         * number of items: not a great CPU / space tradeoff. */
        if ((n = rdbSaveLen(rdb,s->length)) == -1) return -1;
        nwritten += n;
        /* Save the last entry ID. */
        if ((n = rdbSaveLen(rdb,s->last_id.ms)) == -1) return -1;
        nwritten += n;
        if ((n = rdbSaveLen(rdb,s->last_id.seq)) == -1) return -1;
        nwritten += n;
        /* Save the first entry ID. */
        if ((n = rdbSaveLen(rdb,s->first_id.ms)) == -1) return -1;
        nwritten += n;
        if ((n = rdbSaveLen(rdb,s->first_id.seq)) == -1) return -1;
        nwritten += n;
        /* Save the maximal tombstone ID. */
        if ((n = rdbSaveLen(rdb,s->max_deleted_entry_id.ms)) == -1) return -1;
        nwritten += n;
        if ((n = rdbSaveLen(rdb,s->max_deleted_entry_id.seq)) == -1) return -1;
        nwritten += n;
        /* Save the offset. */
        if ((n = rdbSaveLen(rdb,s->entries_added)) == -1) return -1;
        nwritten += n;

        /* The consumer groups and their clients are part of the stream
         * type, so serialize every consumer group. */

        /* Save the number of groups. */
        size_t num_cgroups = s->cgroups ? raxSize(s->cgroups) : 0;
        if ((n = rdbSaveLen(rdb,num_cgroups)) == -1) return -1;
        nwritten += n;

        if (num_cgroups) {
            /* Serialize each consumer group. */
            raxStart(&ri,s->cgroups);
            raxSeek(&ri,"^",NULL,0);
            while(raxNext(&ri)) {
                streamCG *cg = ri.data;

                /* Save the group name. */
                if ((n = rdbSaveRawString(rdb,ri.key,ri.key_len)) == -1) {
                    raxStop(&ri);
                    return -1;
                }
                nwritten += n;

                /* Last ID. */
                if ((n = rdbSaveLen(rdb,cg->last_id.ms)) == -1) {
                    raxStop(&ri);
                    return -1;
                }
                nwritten += n;
                if ((n = rdbSaveLen(rdb,cg->last_id.seq)) == -1) {
                    raxStop(&ri);
                    return -1;
                }
                nwritten += n;
                
                /* Save the group's logical reads counter. */
                if ((n = rdbSaveLen(rdb,cg->entries_read)) == -1) {
                    raxStop(&ri);
                    return -1;
                }
                nwritten += n;

                /* Save the global PEL. */
                if ((n = rdbSaveStreamPEL(rdb,cg->pel,1)) == -1) {
                    raxStop(&ri);
                    return -1;
                }
                nwritten += n;

                /* Save the consumers of this group. */
                if ((n = rdbSaveStreamConsumers(rdb,cg)) == -1) {
                    raxStop(&ri);
                    return -1;
                }
                nwritten += n;
            }
            raxStop(&ri);
        }
    } else if (o->type == OBJ_MODULE) {
        /* Save a module-specific value. */
        RedisModuleIO io;
        moduleValue *mv = o->ptr;
        moduleType *mt = mv->type;

        /* Write the "module" identifier as prefix, so that we'll be able
         * to call the right module during loading. */
        int retval = rdbSaveLen(rdb,mt->id);
        if (retval == -1) return -1;
        moduleInitIOContext(io,mt,rdb,key,dbid);
        io.bytes += retval;

        /* Then write the module-specific representation + EOF marker. */
        mt->rdb_save(&io,mv->value);
        retval = rdbSaveLen(rdb,RDB_MODULE_OPCODE_EOF);
        if (retval == -1)
            io.error = 1;
        else
            io.bytes += retval;

        if (io.ctx) {
            moduleFreeContext(io.ctx);
            zfree(io.ctx);
        }
        return io.error ? -1 : (ssize_t)io.bytes;
    } else {
        serverPanic("Unknown object type");
    }
    return nwritten;
}

/* Return the length the object will have on disk if saved with
 * the rdbSaveObject() function. Currently we use a trick to get
 * this length with very little changes to the code. In the future
 * we could switch to a faster solution. */
size_t rdbSavedObjectLen(robj *o, robj *key, int dbid) {
    ssize_t len = rdbSaveObject(NULL,o,key,dbid);
    serverAssertWithInfo(NULL,o,len != -1);
    return len;
}

/* Save a key-value pair, with expire time, type, key, value.
 * On error -1 is returned.
 * On success if the key was actually saved 1 is returned. */
int rdbSaveKeyValuePair(rio *rdb, robj *key, robj *val, long long expiretime, int dbid) {
    int savelru = server.maxmemory_policy & MAXMEMORY_FLAG_LRU;
    int savelfu = server.maxmemory_policy & MAXMEMORY_FLAG_LFU;

    /* Save the expire time */
    if (expiretime != -1) {
        if (rdbSaveType(rdb,RDB_OPCODE_EXPIRETIME_MS) == -1) return -1;
        if (rdbSaveMillisecondTime(rdb,expiretime) == -1) return -1;
    }

    /* Save the LRU info. */
    if (savelru) {
        uint64_t idletime = estimateObjectIdleTime(val);
        idletime /= 1000; /* Using seconds is enough and requires less space.*/
        if (rdbSaveType(rdb,RDB_OPCODE_IDLE) == -1) return -1;
        if (rdbSaveLen(rdb,idletime) == -1) return -1;
    }

    /* Save the LFU info. */
    if (savelfu) {
        uint8_t buf[1];
        buf[0] = LFUDecrAndReturn(val);
        /* We can encode this in exactly two bytes: the opcode and an 8
         * bit counter, since the frequency is logarithmic with a 0-255 range.
         * Note that we do not store the halving time because to reset it
         * a single time when loading does not affect the frequency much. */
        if (rdbSaveType(rdb,RDB_OPCODE_FREQ) == -1) return -1;
        if (rdbWriteRaw(rdb,buf,1) == -1) return -1;
    }

    /* Save type, key, value */
    if (rdbSaveObjectType(rdb,val) == -1) return -1;
    if (rdbSaveStringObject(rdb,key) == -1) return -1;
    if (rdbSaveObject(rdb,val,key,dbid) == -1) return -1;

    /* Delay return if required (for testing) */
    if (server.rdb_key_save_delay)
        debugDelay(server.rdb_key_save_delay);

    return 1;
}

/* Save an AUX field. */
ssize_t rdbSaveAuxField(rio *rdb, void *key, size_t keylen, void *val, size_t vallen) {
    ssize_t ret, len = 0;
    if ((ret = rdbSaveType(rdb,RDB_OPCODE_AUX)) == -1) return -1;
    len += ret;
    if ((ret = rdbSaveRawString(rdb,key,keylen)) == -1) return -1;
    len += ret;
    if ((ret = rdbSaveRawString(rdb,val,vallen)) == -1) return -1;
    len += ret;
    return len;
}

/* Wrapper for rdbSaveAuxField() used when key/val length can be obtained
 * with strlen(). */
ssize_t rdbSaveAuxFieldStrStr(rio *rdb, char *key, char *val) {
    return rdbSaveAuxField(rdb,key,strlen(key),val,strlen(val));
}

/* Wrapper for strlen(key) + integer type (up to long long range). */
ssize_t rdbSaveAuxFieldStrInt(rio *rdb, char *key, long long val) {
    char buf[LONG_STR_SIZE];
    int vlen = ll2string(buf,sizeof(buf),val);
    return rdbSaveAuxField(rdb,key,strlen(key),buf,vlen);
}

/* Save a few default AUX fields with information about the RDB generated. */
int rdbSaveInfoAuxFields(rio *rdb, int rdbflags, rdbSaveInfo *rsi) {
    int redis_bits = (sizeof(void*) == 8) ? 64 : 32;
    int aof_base = (rdbflags & RDBFLAGS_AOF_PREAMBLE) != 0;

    /* Add a few fields about the state when the RDB was created. */
    if (rdbSaveAuxFieldStrStr(rdb,"redis-ver",REDIS_VERSION) == -1) return -1;
    if (rdbSaveAuxFieldStrInt(rdb,"redis-bits",redis_bits) == -1) return -1;
    if (rdbSaveAuxFieldStrInt(rdb,"ctime",time(NULL)) == -1) return -1;
    if (rdbSaveAuxFieldStrInt(rdb,"used-mem",zmalloc_used_memory()) == -1) return -1;

    /* Handle saving options that generate aux fields. */
    if (rsi) {
        if (rdbSaveAuxFieldStrInt(rdb,"repl-stream-db",rsi->repl_stream_db)
            == -1) return -1;
        if (rdbSaveAuxFieldStrStr(rdb,"repl-id",server.replid)
            == -1) return -1;
        if (rdbSaveAuxFieldStrInt(rdb,"repl-offset",server.master_repl_offset)
            == -1) return -1;
    }
    if (rdbSaveAuxFieldStrInt(rdb, "aof-base", aof_base) == -1) return -1;
    return 1;
}

ssize_t rdbSaveSingleModuleAux(rio *rdb, int when, moduleType *mt) {
    /* Save a module-specific aux value. */
    RedisModuleIO io;
    int retval = 0;
    moduleInitIOContext(io,mt,rdb,NULL,-1);

    /* We save the AUX field header in a temporary buffer so we can support aux_save2 API.
     * If aux_save2 is used the buffer will be flushed at the first time the module will perform
     * a write operation to the RDB and will be ignored is case there was no writes. */
    rio aux_save_headers_rio;
    rioInitWithBuffer(&aux_save_headers_rio, sdsempty());

    if (rdbSaveType(&aux_save_headers_rio, RDB_OPCODE_MODULE_AUX) == -1) goto error;

    /* Write the "module" identifier as prefix, so that we'll be able
     * to call the right module during loading. */
    if (rdbSaveLen(&aux_save_headers_rio,mt->id) == -1) goto error;

    /* write the 'when' so that we can provide it on loading. add a UINT opcode
     * for backwards compatibility, everything after the MT needs to be prefixed
     * by an opcode. */
    if (rdbSaveLen(&aux_save_headers_rio,RDB_MODULE_OPCODE_UINT) == -1) goto error;
    if (rdbSaveLen(&aux_save_headers_rio,when) == -1) goto error;

    /* Then write the module-specific representation + EOF marker. */
    if (mt->aux_save2) {
        io.pre_flush_buffer = aux_save_headers_rio.io.buffer.ptr;
        mt->aux_save2(&io,when);
        if (io.pre_flush_buffer) {
            /* aux_save did not save any data to the RDB.
             * We will avoid saving any data related to this aux type
             * to allow loading this RDB if the module is not present. */
            sdsfree(io.pre_flush_buffer);
            io.pre_flush_buffer = NULL;
            return 0;
        }
    } else {
        /* Write headers now, aux_save does not do lazy saving of the headers. */
        retval = rdbWriteRaw(rdb, aux_save_headers_rio.io.buffer.ptr, sdslen(aux_save_headers_rio.io.buffer.ptr));
        if (retval == -1) goto error;
        io.bytes += retval;
        sdsfree(aux_save_headers_rio.io.buffer.ptr);
        mt->aux_save(&io,when);
    }
    retval = rdbSaveLen(rdb,RDB_MODULE_OPCODE_EOF);
    serverAssert(!io.pre_flush_buffer);
    if (retval == -1)
        io.error = 1;
    else
        io.bytes += retval;

    if (io.ctx) {
        moduleFreeContext(io.ctx);
        zfree(io.ctx);
    }
    if (io.error)
        return -1;
    return io.bytes;
error:
    sdsfree(aux_save_headers_rio.io.buffer.ptr);
    return -1;
}

ssize_t rdbSaveFunctions(rio *rdb) {
    dict *functions = functionsLibGet();
    dictIterator *iter = dictGetIterator(functions);
    dictEntry *entry = NULL;
    ssize_t written = 0;
    ssize_t ret;
    while ((entry = dictNext(iter))) {
        if ((ret = rdbSaveType(rdb, RDB_OPCODE_FUNCTION2)) < 0) goto werr;
        written += ret;
        functionLibInfo *li = dictGetVal(entry);
        if ((ret = rdbSaveRawString(rdb, (unsigned char *) li->code, sdslen(li->code))) < 0) goto werr;
        written += ret;
    }
    dictReleaseIterator(iter);
    return written;

werr:
    dictReleaseIterator(iter);
    return -1;
}

ssize_t rdbSaveDb(rio *rdb, int dbid, int rdbflags, long *key_counter) {
    dictEntry *de;
    ssize_t written = 0;
    ssize_t res;
    daIterator *dait = NULL;
    static long long info_updated_time = 0;
    char *pname = (rdbflags & RDBFLAGS_AOF_PREAMBLE) ? "AOF rewrite" :  "RDB";

    redisDb *db = server.db + dbid;
    unsigned long long int db_size = daSize(db->keys);
    if (db_size == 0) return 0;

    /* Write the SELECT DB opcode */
    if ((res = rdbSaveType(rdb,RDB_OPCODE_SELECTDB)) < 0) goto werr;
    written += res;
    if ((res = rdbSaveLen(rdb, dbid)) < 0) goto werr;
    written += res;

    /* Write the RESIZE DB opcode. */
    unsigned long long expires_size = daSize(db->volatile_keys);
    if ((res = rdbSaveType(rdb,RDB_OPCODE_RESIZEDB)) < 0) goto werr;
    written += res;
    if ((res = rdbSaveLen(rdb,db_size)) < 0) goto werr;
    written += res;
    if ((res = rdbSaveLen(rdb,expires_size)) < 0) goto werr;
    written += res;

    dait = daIteratorInit(db->keys);
    int last_slot = -1;
    /* Iterate this DB writing every entry */
    while ((de = daIteratorNext(dait)) != NULL) {
        int curr_slot = daIteratorGetCurrentSlot(dait);
        /* Save slot info. */
        if (server.cluster_enabled && curr_slot != last_slot) {
            if ((res = rdbSaveType(rdb, RDB_OPCODE_SLOT_INFO)) < 0) goto werr;
            written += res;
            if ((res = rdbSaveLen(rdb, curr_slot)) < 0) goto werr;
            written += res;
            dict *d = daGetDict(db->keys, curr_slot);
            if ((res = rdbSaveLen(rdb, dictSize(d))) < 0) goto werr;
            written += res;
            d = daGetDict(db->volatile_keys, curr_slot);
            if ((res = rdbSaveLen(rdb, dictSize(d))) < 0) goto werr;
            written += res;
            last_slot = curr_slot;
        }
        sds keystr = dictGetKey(de);
        robj key, *o = dictGetVal(de);
        long long expire;
        size_t rdb_bytes_before_key = rdb->processed_bytes;

        initStaticStringObject(key,keystr);
        expire = getExpire(db,&key);
        if ((res = rdbSaveKeyValuePair(rdb, &key, o, expire, dbid)) < 0) goto werr;
        written += res;

        /* In fork child process, we can try to release memory back to the
         * OS and possibly avoid or decrease COW. We give the dismiss
         * mechanism a hint about an estimated size of the object we stored. */
        size_t dump_size = rdb->processed_bytes - rdb_bytes_before_key;
        if (server.in_fork_child) dismissObject(o, dump_size);

        /* Update child info every 1 second (approximately).
         * in order to avoid calling mstime() on each iteration, we will
         * check the diff every 1024 keys */
        if (((*key_counter)++ & 1023) == 0) {
            long long now = mstime();
            if (now - info_updated_time >= 1000) {
                sendChildInfo(CHILD_INFO_TYPE_CURRENT_INFO, *key_counter, pname);
                info_updated_time = now;
            }
        }
    }
    daReleaseIterator(dait);
    return written;

werr:
    if (dait) daReleaseIterator(dait);
    return -1;
}

/* Produces a dump of the database in RDB format sending it to the specified
 * Redis I/O channel. On success C_OK is returned, otherwise C_ERR
 * is returned and part of the output, or all the output, can be
 * missing because of I/O errors.
 *
 * When the function returns C_ERR and if 'error' is not NULL, the
 * integer pointed by 'error' is set to the value of errno just after the I/O
 * error. */
int rdbSaveRio(int req, rio *rdb, int *error, int rdbflags, rdbSaveInfo *rsi) {
    char magic[10];
    uint64_t cksum;
    long key_counter = 0;
    int j;

    if (server.rdb_checksum)
        rdb->update_cksum = rioGenericUpdateChecksum;
    snprintf(magic,sizeof(magic),"REDIS%04d",RDB_VERSION);
    if (rdbWriteRaw(rdb,magic,9) == -1) goto werr;
    if (rdbSaveInfoAuxFields(rdb,rdbflags,rsi) == -1) goto werr;
    if (!(req & SLAVE_REQ_RDB_EXCLUDE_DATA) && rdbSaveModulesAux(rdb, REDISMODULE_AUX_BEFORE_RDB) == -1) goto werr;

    /* save functions */
    if (!(req & SLAVE_REQ_RDB_EXCLUDE_FUNCTIONS) && rdbSaveFunctions(rdb) == -1) goto werr;

    /* save all databases, skip this if we're in functions-only mode */
    if (!(req & SLAVE_REQ_RDB_EXCLUDE_DATA)) {
        for (j = 0; j < server.dbnum; j++) {
            if (rdbSaveDb(rdb, j, rdbflags, &key_counter) == -1) goto werr;
        }
    }

    if (!(req & SLAVE_REQ_RDB_EXCLUDE_DATA) && rdbSaveModulesAux(rdb, REDISMODULE_AUX_AFTER_RDB) == -1) goto werr;

    /* EOF opcode */
    if (rdbSaveType(rdb,RDB_OPCODE_EOF) == -1) goto werr;

    /* CRC64 checksum. It will be zero if checksum computation is disabled, the
     * loading code skips the check in this case. */
    cksum = rdb->cksum;
    memrev64ifbe(&cksum);
    if (rioWrite(rdb,&cksum,8) == 0) goto werr;
    return C_OK;

werr:
    if (error) *error = errno;
    return C_ERR;
}

/* This is just a wrapper to rdbSaveRio() that additionally adds a prefix
 * and a suffix to the generated RDB dump. The prefix is:
 *
 * $EOF:<40 bytes unguessable hex string>\r\n
 *
 * While the suffix is the 40 bytes hex string we announced in the prefix.
 * This way processes receiving the payload can understand when it ends
 * without doing any processing of the content. */
int rdbSaveRioWithEOFMark(int req, rio *rdb, int *error, rdbSaveInfo *rsi) {
    char eofmark[RDB_EOF_MARK_SIZE];

    startSaving(RDBFLAGS_REPLICATION);
    getRandomHexChars(eofmark,RDB_EOF_MARK_SIZE);
    if (error) *error = 0;
    if (rioWrite(rdb,"$EOF:",5) == 0) goto werr;
    if (rioWrite(rdb,eofmark,RDB_EOF_MARK_SIZE) == 0) goto werr;
    if (rioWrite(rdb,"\r\n",2) == 0) goto werr;
    if (rdbSaveRio(req,rdb,error,RDBFLAGS_NONE,rsi) == C_ERR) goto werr;
    if (rioWrite(rdb,eofmark,RDB_EOF_MARK_SIZE) == 0) goto werr;
    stopSaving(1);
    return C_OK;

werr: /* Write error. */
    /* Set 'error' only if not already set by rdbSaveRio() call. */
    if (error && *error == 0) *error = errno;
    stopSaving(0);
    return C_ERR;
}

static int rdbSaveInternal(int req, const char *filename, rdbSaveInfo *rsi, int rdbflags) {
    char cwd[MAXPATHLEN]; /* Current working dir path for error messages. */
    rio rdb;
    int error = 0;
    int saved_errno;
    char *err_op;    /* For a detailed log */

    FILE *fp = fopen(filename,"w");
    if (!fp) {
        saved_errno = errno;
        char *str_err = strerror(errno);
        char *cwdp = getcwd(cwd,MAXPATHLEN);
        serverLog(LL_WARNING,
            "Failed opening the temp RDB file %s (in server root dir %s) "
            "for saving: %s",
            filename,
            cwdp ? cwdp : "unknown",
            str_err);
        errno = saved_errno;
        return C_ERR;
    }

    rioInitWithFile(&rdb,fp);

    if (server.rdb_save_incremental_fsync) {
        rioSetAutoSync(&rdb,REDIS_AUTOSYNC_BYTES);
        if (!(rdbflags & RDBFLAGS_KEEP_CACHE)) rioSetReclaimCache(&rdb,1);
    }

    if (rdbSaveRio(req,&rdb,&error,rdbflags,rsi) == C_ERR) {
        errno = error;
        err_op = "rdbSaveRio";
        goto werr;
    }

    /* Make sure data will not remain on the OS's output buffers */
    if (fflush(fp)) { err_op = "fflush"; goto werr; }
    if (fsync(fileno(fp))) { err_op = "fsync"; goto werr; }
    if (!(rdbflags & RDBFLAGS_KEEP_CACHE) && reclaimFilePageCache(fileno(fp), 0, 0) == -1) {
        serverLog(LL_NOTICE,"Unable to reclaim cache after saving RDB: %s", strerror(errno));
    }
    if (fclose(fp)) { fp = NULL; err_op = "fclose"; goto werr; }

    return C_OK;

werr:
    saved_errno = errno;
    serverLog(LL_WARNING,"Write error while saving DB to the disk(%s): %s", err_op, strerror(errno));
    if (fp) fclose(fp);
    unlink(filename);
    errno = saved_errno;
    return C_ERR;
}

/* Save DB to the file. Similar to rdbSave() but this function won't use a
 * temporary file and won't update the metrics. */
int rdbSaveToFile(const char *filename) {
    startSaving(RDBFLAGS_NONE);

    if (rdbSaveInternal(SLAVE_REQ_NONE,filename,NULL,RDBFLAGS_NONE) != C_OK) {
        int saved_errno = errno;
        stopSaving(0);
        errno = saved_errno;
        return C_ERR;
    }

    stopSaving(1);
    return C_OK;
}

/* Save the DB on disk. Return C_ERR on error, C_OK on success. */
int rdbSave(int req, char *filename, rdbSaveInfo *rsi, int rdbflags) {
    char tmpfile[256];
    char cwd[MAXPATHLEN]; /* Current working dir path for error messages. */

    startSaving(RDBFLAGS_NONE);
    snprintf(tmpfile,256,"temp-%d.rdb", (int) getpid());

    if (rdbSaveInternal(req,tmpfile,rsi,rdbflags) != C_OK) {
        stopSaving(0);
        return C_ERR;
    }
    
    /* Use RENAME to make sure the DB file is changed atomically only
     * if the generate DB file is ok. */
    if (rename(tmpfile,filename) == -1) {
        char *str_err = strerror(errno);
        char *cwdp = getcwd(cwd,MAXPATHLEN);
        serverLog(LL_WARNING,
            "Error moving temp DB file %s on the final "
            "destination %s (in server root dir %s): %s",
            tmpfile,
            filename,
            cwdp ? cwdp : "unknown",
            str_err);
        unlink(tmpfile);
        stopSaving(0);
        return C_ERR;
    }
    if (fsyncFileDir(filename) != 0) {
        serverLog(LL_WARNING,
            "Failed to fsync directory while saving DB: %s", strerror(errno));
        stopSaving(0);
        return C_ERR;
    }

    serverLog(LL_NOTICE,"DB saved on disk");
    server.dirty = 0;
    server.lastsave = time(NULL);
    server.lastbgsave_status = C_OK;
    stopSaving(1);
    return C_OK;
}

int rdbSaveBackground(int req, char *filename, rdbSaveInfo *rsi, int rdbflags) {
    pid_t childpid;

    if (hasActiveChildProcess()) return C_ERR;
    server.stat_rdb_saves++;

    server.dirty_before_bgsave = server.dirty;
    server.lastbgsave_try = time(NULL);

    if ((childpid = redisFork(CHILD_TYPE_RDB)) == 0) {
        int retval;

        /* Child */
        redisSetProcTitle("redis-rdb-bgsave");
        redisSetCpuAffinity(server.bgsave_cpulist);
        retval = rdbSave(req, filename,rsi,rdbflags);
        if (retval == C_OK) {
            sendChildCowInfo(CHILD_INFO_TYPE_RDB_COW_SIZE, "RDB");
        }
        exitFromChild((retval == C_OK) ? 0 : 1);
    } else {
        /* Parent */
        if (childpid == -1) {
            server.lastbgsave_status = C_ERR;
            serverLog(LL_WARNING,"Can't save in background: fork: %s",
                strerror(errno));
            return C_ERR;
        }
        serverLog(LL_NOTICE,"Background saving started by pid %ld",(long) childpid);
        server.rdb_save_time_start = time(NULL);
        server.rdb_child_type = RDB_CHILD_TYPE_DISK;
        return C_OK;
    }
    return C_OK; /* unreached */
}

/* Note that we may call this function in signal handle 'sigShutdownHandler',
 * so we need guarantee all functions we call are async-signal-safe.
 * If we call this function from signal handle, we won't call bg_unlink that
 * is not async-signal-safe. */
void rdbRemoveTempFile(pid_t childpid, int from_signal) {
    char tmpfile[256];
    char pid[32];

    /* Generate temp rdb file name using async-signal safe functions. */
    ll2string(pid, sizeof(pid), childpid);
    redis_strlcpy(tmpfile, "temp-", sizeof(tmpfile));
    redis_strlcat(tmpfile, pid, sizeof(tmpfile));
    redis_strlcat(tmpfile, ".rdb", sizeof(tmpfile));

    if (from_signal) {
        /* bg_unlink is not async-signal-safe, but in this case we don't really
         * need to close the fd, it'll be released when the process exists. */
        int fd = open(tmpfile, O_RDONLY|O_NONBLOCK);
        UNUSED(fd);
        unlink(tmpfile);
    } else {
        bg_unlink(tmpfile);
    }
}

/* This function is called by rdbLoadObject() when the code is in RDB-check
 * mode and we find a module value of type 2 that can be parsed without
 * the need of the actual module. The value is parsed for errors, finally
 * a dummy redis object is returned just to conform to the API. */
robj *rdbLoadCheckModuleValue(rio *rdb, char *modulename) {
    uint64_t opcode;
    while((opcode = rdbLoadLen(rdb,NULL)) != RDB_MODULE_OPCODE_EOF) {
        if (opcode == RDB_MODULE_OPCODE_SINT ||
            opcode == RDB_MODULE_OPCODE_UINT)
        {
            uint64_t len;
            if (rdbLoadLenByRef(rdb,NULL,&len) == -1) {
                rdbReportCorruptRDB(
                    "Error reading integer from module %s value", modulename);
            }
        } else if (opcode == RDB_MODULE_OPCODE_STRING) {
            robj *o = rdbGenericLoadStringObject(rdb,RDB_LOAD_NONE,NULL);
            if (o == NULL) {
                rdbReportCorruptRDB(
                    "Error reading string from module %s value", modulename);
            }
            decrRefCount(o);
        } else if (opcode == RDB_MODULE_OPCODE_FLOAT) {
            float val;
            if (rdbLoadBinaryFloatValue(rdb,&val) == -1) {
                rdbReportCorruptRDB(
                    "Error reading float from module %s value", modulename);
            }
        } else if (opcode == RDB_MODULE_OPCODE_DOUBLE) {
            double val;
            if (rdbLoadBinaryDoubleValue(rdb,&val) == -1) {
                rdbReportCorruptRDB(
                    "Error reading double from module %s value", modulename);
            }
        }
    }
    return createStringObject("module-dummy-value",18);
}

/* callback for hashZiplistConvertAndValidateIntegrity.
 * Check that the ziplist doesn't have duplicate hash field names.
 * The ziplist element pointed by 'p' will be converted and stored into listpack. */
static int _ziplistPairsEntryConvertAndValidate(unsigned char *p, unsigned int head_count, void *userdata) {
    unsigned char *str;
    unsigned int slen;
    long long vll;

    struct {
        long count;
        dict *fields;
        unsigned char **lp;
    } *data = userdata;

    if (data->fields == NULL) {
        data->fields = dictCreate(&hashDictType);
        dictExpand(data->fields, head_count/2);
    }

    if (!ziplistGet(p, &str, &slen, &vll))
        return 0;

    /* Even records are field names, add to dict and check that's not a dup */
    if (((data->count) & 1) == 0) {
        sds field = str? sdsnewlen(str, slen): sdsfromlonglong(vll);
        if (dictAdd(data->fields, field, NULL) != DICT_OK) {
            /* Duplicate, return an error */
            sdsfree(field);
            return 0;
        }
    }

    if (str) {
        *(data->lp) = lpAppend(*(data->lp), (unsigned char*)str, slen);
    } else {
        *(data->lp) = lpAppendInteger(*(data->lp), vll);
    }

    (data->count)++;
    return 1;
}

/* Validate the integrity of the data structure while converting it to 
 * listpack and storing it at 'lp'.
 * The function is safe to call on non-validated ziplists, it returns 0
 * when encounter an integrity validation issue. */
int ziplistPairsConvertAndValidateIntegrity(unsigned char *zl, size_t size, unsigned char **lp) {
    /* Keep track of the field names to locate duplicate ones */
    struct {
        long count;
        dict *fields; /* Initialisation at the first callback. */
        unsigned char **lp;
    } data = {0, NULL, lp};

    int ret = ziplistValidateIntegrity(zl, size, 1, _ziplistPairsEntryConvertAndValidate, &data);

    /* make sure we have an even number of records. */
    if (data.count & 1)
        ret = 0;

    if (data.fields) dictRelease(data.fields);
    return ret;
}

/* callback for ziplistValidateIntegrity.
 * The ziplist element pointed by 'p' will be converted and stored into listpack. */
static int _ziplistEntryConvertAndValidate(unsigned char *p, unsigned int head_count, void *userdata) {
    UNUSED(head_count);
    unsigned char *str;
    unsigned int slen;
    long long vll;
    unsigned char **lp = (unsigned char**)userdata;

    if (!ziplistGet(p, &str, &slen, &vll)) return 0;

    if (str)
        *lp = lpAppend(*lp, (unsigned char*)str, slen);
    else
        *lp = lpAppendInteger(*lp, vll);

    return 1;
}

/* callback for ziplistValidateIntegrity.
 * The ziplist element pointed by 'p' will be converted and stored into quicklist. */
static int _listZiplistEntryConvertAndValidate(unsigned char *p, unsigned int head_count, void *userdata) {
    UNUSED(head_count);
    unsigned char *str;
    unsigned int slen;
    long long vll;
    char longstr[32] = {0};
    quicklist *ql = (quicklist*)userdata;

    if (!ziplistGet(p, &str, &slen, &vll)) return 0;
    if (!str) {
        /* Write the longval as a string so we can re-add it */
        slen = ll2string(longstr, sizeof(longstr), vll);
        str = (unsigned char *)longstr;
    }
    quicklistPushTail(ql, str, slen);
    return 1;
}

/* callback for to check the listpack doesn't have duplicate records */
static int _lpEntryValidation(unsigned char *p, unsigned int head_count, void *userdata) {
    struct {
        int pairs;
        long count;
        dict *fields;
    } *data = userdata;

    if (data->fields == NULL) {
        data->fields = dictCreate(&hashDictType);
        dictExpand(data->fields, data->pairs ? head_count/2 : head_count);
    }

    /* If we're checking pairs, then even records are field names. Otherwise
     * we're checking all elements. Add to dict and check that's not a dup */
    if (!data->pairs || ((data->count) & 1) == 0) {
        unsigned char *str;
        int64_t slen;
        unsigned char buf[LP_INTBUF_SIZE];

        str = lpGet(p, &slen, buf);
        sds field = sdsnewlen(str, slen);
        if (dictAdd(data->fields, field, NULL) != DICT_OK) {
            /* Duplicate, return an error */
            sdsfree(field);
            return 0;
        }
    }

    (data->count)++;
    return 1;
}

/* Validate the integrity of the listpack structure.
 * when `deep` is 0, only the integrity of the header is validated.
 * when `deep` is 1, we scan all the entries one by one.
 * when `pairs` is 0, all elements need to be unique (it's a set)
 * when `pairs` is 1, odd elements need to be unique (it's a key-value map) */
int lpValidateIntegrityAndDups(unsigned char *lp, size_t size, int deep, int pairs) {
    if (!deep)
        return lpValidateIntegrity(lp, size, 0, NULL, NULL);

    /* Keep track of the field names to locate duplicate ones */
    struct {
        int pairs;
        long count;
        dict *fields; /* Initialisation at the first callback. */
    } data = {pairs, 0, NULL};

    int ret = lpValidateIntegrity(lp, size, 1, _lpEntryValidation, &data);

    /* make sure we have an even number of records. */
    if (pairs && data.count & 1)
        ret = 0;

    if (data.fields) dictRelease(data.fields);
    return ret;
}

/* Load a Redis object of the specified type from the specified file.
 * On success a newly allocated object is returned, otherwise NULL.
 * When the function returns NULL and if 'error' is not NULL, the
 * integer pointed by 'error' is set to the type of error that occurred */
robj *rdbLoadObject(int rdbtype, rio *rdb, sds key, int dbid, int *error) {
    robj *o = NULL, *ele, *dec;
    uint64_t len;
    unsigned int i;

    /* Set default error of load object, it will be set to 0 on success. */
    if (error) *error = RDB_LOAD_ERR_OTHER;

    int deep_integrity_validation = server.sanitize_dump_payload == SANITIZE_DUMP_YES;
    if (server.sanitize_dump_payload == SANITIZE_DUMP_CLIENTS) {
        /* Skip sanitization when loading (an RDB), or getting a RESTORE command
         * from either the master or a client using an ACL user with the skip-sanitize-payload flag. */
        int skip = server.loading ||
            (server.current_client && (server.current_client->flags & CLIENT_MASTER));
        if (!skip && server.current_client && server.current_client->user)
            skip = !!(server.current_client->user->flags & USER_FLAG_SANITIZE_PAYLOAD_SKIP);
        deep_integrity_validation = !skip;
    }

    if (rdbtype == RDB_TYPE_STRING) {
        /* Read string value */
        if ((o = rdbLoadEncodedStringObject(rdb)) == NULL) return NULL;
        o = tryObjectEncodingEx(o, 0);
    } else if (rdbtype == RDB_TYPE_LIST) {
        /* Read list value */
        if ((len = rdbLoadLen(rdb,NULL)) == RDB_LENERR) return NULL;
        if (len == 0) goto emptykey;

        o = createQuicklistObject();
        quicklistSetOptions(o->ptr, server.list_max_listpack_size,
                            server.list_compress_depth);

        /* Load every single element of the list */
        while(len--) {
            if ((ele = rdbLoadEncodedStringObject(rdb)) == NULL) {
                decrRefCount(o);
                return NULL;
            }
            dec = getDecodedObject(ele);
            size_t len = sdslen(dec->ptr);
            quicklistPushTail(o->ptr, dec->ptr, len);
            decrRefCount(dec);
            decrRefCount(ele);
        }

        listTypeTryConversion(o,LIST_CONV_AUTO,NULL,NULL);
    } else if (rdbtype == RDB_TYPE_SET) {
        /* Read Set value */
        if ((len = rdbLoadLen(rdb,NULL)) == RDB_LENERR) return NULL;
        if (len == 0) goto emptykey;

        /* Use a regular set when there are too many entries. */
        size_t max_entries = server.set_max_intset_entries;
        if (max_entries >= 1<<30) max_entries = 1<<30;
        if (len > max_entries) {
            o = createSetObject();
            /* It's faster to expand the dict to the right size asap in order
             * to avoid rehashing */
            if (len > DICT_HT_INITIAL_SIZE && dictTryExpand(o->ptr,len) != DICT_OK) {
                rdbReportCorruptRDB("OOM in dictTryExpand %llu", (unsigned long long)len);
                decrRefCount(o);
                return NULL;
            }
        } else {
            o = createIntsetObject();
        }

        /* Load every single element of the set */
        size_t maxelelen = 0, sumelelen = 0;
        for (i = 0; i < len; i++) {
            long long llval;
            sds sdsele;

            if ((sdsele = rdbGenericLoadStringObject(rdb,RDB_LOAD_SDS,NULL)) == NULL) {
                decrRefCount(o);
                return NULL;
            }
            size_t elelen = sdslen(sdsele);
            sumelelen += elelen;
            if (elelen > maxelelen) maxelelen = elelen;

            if (o->encoding == OBJ_ENCODING_INTSET) {
                /* Fetch integer value from element. */
                if (isSdsRepresentableAsLongLong(sdsele,&llval) == C_OK) {
                    uint8_t success;
                    o->ptr = intsetAdd(o->ptr,llval,&success);
                    if (!success) {
                        rdbReportCorruptRDB("Duplicate set members detected");
                        decrRefCount(o);
                        sdsfree(sdsele);
                        return NULL;
                    }
                } else if (setTypeSize(o) < server.set_max_listpack_entries &&
                           maxelelen <= server.set_max_listpack_value &&
                           lpSafeToAdd(NULL, sumelelen))
                {
                    /* We checked if it's safe to add one large element instead
                     * of many small ones. It's OK since lpSafeToAdd doesn't
                     * care about individual elements, only the total size. */
                    setTypeConvert(o, OBJ_ENCODING_LISTPACK);
                } else if (setTypeConvertAndExpand(o, OBJ_ENCODING_HT, len, 0) != C_OK) {
                    rdbReportCorruptRDB("OOM in dictTryExpand %llu", (unsigned long long)len);
                    sdsfree(sdsele);
                    decrRefCount(o);
                    return NULL;
                }
            }

            /* This will also be called when the set was just converted
             * to a listpack encoded set. */
            if (o->encoding == OBJ_ENCODING_LISTPACK) {
                if (setTypeSize(o) < server.set_max_listpack_entries &&
                    elelen <= server.set_max_listpack_value &&
                    lpSafeToAdd(o->ptr, elelen))
                {
                    unsigned char *p = lpFirst(o->ptr);
                    if (p && lpFind(o->ptr, p, (unsigned char*)sdsele, elelen, 0)) {
                        rdbReportCorruptRDB("Duplicate set members detected");
                        decrRefCount(o);
                        sdsfree(sdsele);
                        return NULL;
                    }
                    o->ptr = lpAppend(o->ptr, (unsigned char *)sdsele, elelen);
                } else if (setTypeConvertAndExpand(o, OBJ_ENCODING_HT, len, 0) != C_OK) {
                    rdbReportCorruptRDB("OOM in dictTryExpand %llu",
                                        (unsigned long long)len);
                    sdsfree(sdsele);
                    decrRefCount(o);
                    return NULL;
                }
            }

            /* This will also be called when the set was just converted
             * to a regular hash table encoded set. */
            if (o->encoding == OBJ_ENCODING_HT) {
                if (dictAdd((dict*)o->ptr,sdsele,NULL) != DICT_OK) {
                    rdbReportCorruptRDB("Duplicate set members detected");
                    decrRefCount(o);
                    sdsfree(sdsele);
                    return NULL;
                }
            } else {
                sdsfree(sdsele);
            }
        }
    } else if (rdbtype == RDB_TYPE_ZSET_2 || rdbtype == RDB_TYPE_ZSET) {
        /* Read sorted set value. */
        uint64_t zsetlen;
        size_t maxelelen = 0, totelelen = 0;
        zset *zs;

        if ((zsetlen = rdbLoadLen(rdb,NULL)) == RDB_LENERR) return NULL;
        if (zsetlen == 0) goto emptykey;

        o = createZsetObject();
        zs = o->ptr;

        if (zsetlen > DICT_HT_INITIAL_SIZE && dictTryExpand(zs->dict,zsetlen) != DICT_OK) {
            rdbReportCorruptRDB("OOM in dictTryExpand %llu", (unsigned long long)zsetlen);
            decrRefCount(o);
            return NULL;
        }

        /* Load every single element of the sorted set. */
        while(zsetlen--) {
            sds sdsele;
            double score;
            zskiplistNode *znode;

            if ((sdsele = rdbGenericLoadStringObject(rdb,RDB_LOAD_SDS,NULL)) == NULL) {
                decrRefCount(o);
                return NULL;
            }

            if (rdbtype == RDB_TYPE_ZSET_2) {
                if (rdbLoadBinaryDoubleValue(rdb,&score) == -1) {
                    decrRefCount(o);
                    sdsfree(sdsele);
                    return NULL;
                }
            } else {
                if (rdbLoadDoubleValue(rdb,&score) == -1) {
                    decrRefCount(o);
                    sdsfree(sdsele);
                    return NULL;
                }
            }

            if (isnan(score)) {
                rdbReportCorruptRDB("Zset with NAN score detected");
                decrRefCount(o);
                sdsfree(sdsele);
                return NULL;
            }

            /* Don't care about integer-encoded strings. */
            if (sdslen(sdsele) > maxelelen) maxelelen = sdslen(sdsele);
            totelelen += sdslen(sdsele);

            znode = zslInsert(zs->zsl,score,sdsele);
            if (dictAdd(zs->dict,sdsele,&znode->score) != DICT_OK) {
                rdbReportCorruptRDB("Duplicate zset fields detected");
                decrRefCount(o);
                /* no need to free 'sdsele', will be released by zslFree together with 'o' */
                return NULL;
            }
        }

        /* Convert *after* loading, since sorted sets are not stored ordered. */
        if (zsetLength(o) <= server.zset_max_listpack_entries &&
            maxelelen <= server.zset_max_listpack_value &&
            lpSafeToAdd(NULL, totelelen))
        {
            zsetConvert(o,OBJ_ENCODING_LISTPACK);
        }
    } else if (rdbtype == RDB_TYPE_HASH) {
        uint64_t len;
        int ret;
        sds field, value;
        dict *dupSearchDict = NULL;

        len = rdbLoadLen(rdb, NULL);
        if (len == RDB_LENERR) return NULL;
        if (len == 0) goto emptykey;

        o = createHashObject();

        /* Too many entries? Use a hash table right from the start. */
        if (len > server.hash_max_listpack_entries)
            hashTypeConvert(o, OBJ_ENCODING_HT);
        else if (deep_integrity_validation) {
            /* In this mode, we need to guarantee that the server won't crash
             * later when the ziplist is converted to a dict.
             * Create a set (dict with no values) to for a dup search.
             * We can dismiss it as soon as we convert the ziplist to a hash. */
            dupSearchDict = dictCreate(&hashDictType);
        }


        /* Load every field and value into the ziplist */
        while (o->encoding == OBJ_ENCODING_LISTPACK && len > 0) {
            len--;
            /* Load raw strings */
            if ((field = rdbGenericLoadStringObject(rdb,RDB_LOAD_SDS,NULL)) == NULL) {
                decrRefCount(o);
                if (dupSearchDict) dictRelease(dupSearchDict);
                return NULL;
            }
            if ((value = rdbGenericLoadStringObject(rdb,RDB_LOAD_SDS,NULL)) == NULL) {
                sdsfree(field);
                decrRefCount(o);
                if (dupSearchDict) dictRelease(dupSearchDict);
                return NULL;
            }

            if (dupSearchDict) {
                sds field_dup = sdsdup(field);
                if (dictAdd(dupSearchDict, field_dup, NULL) != DICT_OK) {
                    rdbReportCorruptRDB("Hash with dup elements");
                    dictRelease(dupSearchDict);
                    decrRefCount(o);
                    sdsfree(field_dup);
                    sdsfree(field);
                    sdsfree(value);
                    return NULL;
                }
            }

            /* Convert to hash table if size threshold is exceeded */
            if (sdslen(field) > server.hash_max_listpack_value ||
                sdslen(value) > server.hash_max_listpack_value ||
                !lpSafeToAdd(o->ptr, sdslen(field)+sdslen(value)))
            {
                hashTypeConvert(o, OBJ_ENCODING_HT);
                ret = dictAdd((dict*)o->ptr, field, value);
                if (ret == DICT_ERR) {
                    rdbReportCorruptRDB("Duplicate hash fields detected");
                    if (dupSearchDict) dictRelease(dupSearchDict);
                    sdsfree(value);
                    sdsfree(field);
                    decrRefCount(o);
                    return NULL;
                }
                break;
            }

            /* Add pair to listpack */
            o->ptr = lpAppend(o->ptr, (unsigned char*)field, sdslen(field));
            o->ptr = lpAppend(o->ptr, (unsigned char*)value, sdslen(value));

            sdsfree(field);
            sdsfree(value);
        }

        if (dupSearchDict) {
            /* We no longer need this, from now on the entries are added
             * to a dict so the check is performed implicitly. */
            dictRelease(dupSearchDict);
            dupSearchDict = NULL;
        }

        if (o->encoding == OBJ_ENCODING_HT && len > DICT_HT_INITIAL_SIZE) {
            if (dictTryExpand(o->ptr,len) != DICT_OK) {
                rdbReportCorruptRDB("OOM in dictTryExpand %llu", (unsigned long long)len);
                decrRefCount(o);
                return NULL;
            }
        }

        /* Load remaining fields and values into the hash table */
        while (o->encoding == OBJ_ENCODING_HT && len > 0) {
            len--;
            /* Load encoded strings */
            if ((field = rdbGenericLoadStringObject(rdb,RDB_LOAD_SDS,NULL)) == NULL) {
                decrRefCount(o);
                return NULL;
            }
            if ((value = rdbGenericLoadStringObject(rdb,RDB_LOAD_SDS,NULL)) == NULL) {
                sdsfree(field);
                decrRefCount(o);
                return NULL;
            }

            /* Add pair to hash table */
            ret = dictAdd((dict*)o->ptr, field, value);
            if (ret == DICT_ERR) {
                rdbReportCorruptRDB("Duplicate hash fields detected");
                sdsfree(value);
                sdsfree(field);
                decrRefCount(o);
                return NULL;
            }
        }

        /* All pairs should be read by now */
        serverAssert(len == 0);
    } else if (rdbtype == RDB_TYPE_LIST_QUICKLIST || rdbtype == RDB_TYPE_LIST_QUICKLIST_2) {
        if ((len = rdbLoadLen(rdb,NULL)) == RDB_LENERR) return NULL;
        if (len == 0) goto emptykey;

        o = createQuicklistObject();
        quicklistSetOptions(o->ptr, server.list_max_listpack_size,
                            server.list_compress_depth);
        uint64_t container = QUICKLIST_NODE_CONTAINER_PACKED;
        while (len--) {
            unsigned char *lp;
            size_t encoded_len;

            if (rdbtype == RDB_TYPE_LIST_QUICKLIST_2) {
                if ((container = rdbLoadLen(rdb,NULL)) == RDB_LENERR) {
                    decrRefCount(o);
                    return NULL;
                }

                if (container != QUICKLIST_NODE_CONTAINER_PACKED && container != QUICKLIST_NODE_CONTAINER_PLAIN) {
                    rdbReportCorruptRDB("Quicklist integrity check failed.");
                    decrRefCount(o);
                    return NULL;
                }
            }

            unsigned char *data =
                rdbGenericLoadStringObject(rdb,RDB_LOAD_PLAIN,&encoded_len);
            if (data == NULL || (encoded_len == 0)) {
                zfree(data);
                decrRefCount(o);
                return NULL;
            }

            if (container == QUICKLIST_NODE_CONTAINER_PLAIN) {
                quicklistAppendPlainNode(o->ptr, data, encoded_len);
                continue;
            }

            if (rdbtype == RDB_TYPE_LIST_QUICKLIST_2) {
                lp = data;
                if (deep_integrity_validation) server.stat_dump_payload_sanitizations++;
                if (!lpValidateIntegrity(lp, encoded_len, deep_integrity_validation, NULL, NULL)) {
                    rdbReportCorruptRDB("Listpack integrity check failed.");
                    decrRefCount(o);
                    zfree(lp);
                    return NULL;
                }
            } else {
                lp = lpNew(encoded_len);
                if (!ziplistValidateIntegrity(data, encoded_len, 1,
                        _ziplistEntryConvertAndValidate, &lp))
                {
                    rdbReportCorruptRDB("Ziplist integrity check failed.");
                    decrRefCount(o);
                    zfree(data);
                    zfree(lp);
                    return NULL;
                }
                zfree(data);
                lp = lpShrinkToFit(lp);
            }

            /* Silently skip empty ziplists, if we'll end up with empty quicklist we'll fail later. */
            if (lpLength(lp) == 0) {
                zfree(lp);
                continue;
            } else {
                quicklistAppendListpack(o->ptr, lp);
            }
        }

        if (quicklistCount(o->ptr) == 0) {
            decrRefCount(o);
            goto emptykey;
        }

        listTypeTryConversion(o,LIST_CONV_AUTO,NULL,NULL);
    } else if (rdbtype == RDB_TYPE_HASH_ZIPMAP  ||
               rdbtype == RDB_TYPE_LIST_ZIPLIST ||
               rdbtype == RDB_TYPE_SET_INTSET   ||
               rdbtype == RDB_TYPE_SET_LISTPACK ||
               rdbtype == RDB_TYPE_ZSET_ZIPLIST ||
               rdbtype == RDB_TYPE_ZSET_LISTPACK ||
               rdbtype == RDB_TYPE_HASH_ZIPLIST ||
               rdbtype == RDB_TYPE_HASH_LISTPACK)
    {
        size_t encoded_len;
        unsigned char *encoded =
            rdbGenericLoadStringObject(rdb,RDB_LOAD_PLAIN,&encoded_len);
        if (encoded == NULL) return NULL;

        o = createObject(OBJ_STRING,encoded); /* Obj type fixed below. */

        /* Fix the object encoding, and make sure to convert the encoded
         * data type into the base type if accordingly to the current
         * configuration there are too many elements in the encoded data
         * type. Note that we only check the length and not max element
         * size as this is an O(N) scan. Eventually everything will get
         * converted. */
        switch(rdbtype) {
            case RDB_TYPE_HASH_ZIPMAP:
                /* Since we don't keep zipmaps anymore, the rdb loading for these
                 * is O(n) anyway, use `deep` validation. */
                if (!zipmapValidateIntegrity(encoded, encoded_len, 1)) {
                    rdbReportCorruptRDB("Zipmap integrity check failed.");
                    zfree(encoded);
                    o->ptr = NULL;
                    decrRefCount(o);
                    return NULL;
                }
                /* Convert to ziplist encoded hash. This must be deprecated
                 * when loading dumps created by Redis 2.4 gets deprecated. */
                {
                    unsigned char *lp = lpNew(0);
                    unsigned char *zi = zipmapRewind(o->ptr);
                    unsigned char *fstr, *vstr;
                    unsigned int flen, vlen;
                    unsigned int maxlen = 0;
                    dict *dupSearchDict = dictCreate(&hashDictType);

                    while ((zi = zipmapNext(zi, &fstr, &flen, &vstr, &vlen)) != NULL) {
                        if (flen > maxlen) maxlen = flen;
                        if (vlen > maxlen) maxlen = vlen;

                        /* search for duplicate records */
                        sds field = sdstrynewlen(fstr, flen);
                        if (!field || dictAdd(dupSearchDict, field, NULL) != DICT_OK ||
                            !lpSafeToAdd(lp, (size_t)flen + vlen)) {
                            rdbReportCorruptRDB("Hash zipmap with dup elements, or big length (%u)", flen);
                            dictRelease(dupSearchDict);
                            sdsfree(field);
                            zfree(encoded);
                            o->ptr = NULL;
                            decrRefCount(o);
                            return NULL;
                        }

                        lp = lpAppend(lp, fstr, flen);
                        lp = lpAppend(lp, vstr, vlen);
                    }

                    dictRelease(dupSearchDict);
                    zfree(o->ptr);
                    o->ptr = lp;
                    o->type = OBJ_HASH;
                    o->encoding = OBJ_ENCODING_LISTPACK;

                    if (hashTypeLength(o) > server.hash_max_listpack_entries ||
                        maxlen > server.hash_max_listpack_value)
                    {
                        hashTypeConvert(o, OBJ_ENCODING_HT);
                    }
                }
                break;
            case RDB_TYPE_LIST_ZIPLIST: 
                {
                    quicklist *ql = quicklistNew(server.list_max_listpack_size,
                                                 server.list_compress_depth);

                    if (!ziplistValidateIntegrity(encoded, encoded_len, 1,
                            _listZiplistEntryConvertAndValidate, ql))
                    {
                        rdbReportCorruptRDB("List ziplist integrity check failed.");
                        zfree(encoded);
                        o->ptr = NULL;
                        decrRefCount(o);
                        quicklistRelease(ql);
                        return NULL;
                    }

                    if (ql->len == 0) {
                        zfree(encoded);
                        o->ptr = NULL;
                        decrRefCount(o);
                        quicklistRelease(ql);
                        goto emptykey;
                    }

                    zfree(encoded);
                    o->type = OBJ_LIST;
                    o->ptr = ql;
                    o->encoding = OBJ_ENCODING_QUICKLIST;
                    break;
                }
            case RDB_TYPE_SET_INTSET:
                if (deep_integrity_validation) server.stat_dump_payload_sanitizations++;
                if (!intsetValidateIntegrity(encoded, encoded_len, deep_integrity_validation)) {
                    rdbReportCorruptRDB("Intset integrity check failed.");
                    zfree(encoded);
                    o->ptr = NULL;
                    decrRefCount(o);
                    return NULL;
                }
                o->type = OBJ_SET;
                o->encoding = OBJ_ENCODING_INTSET;
                if (intsetLen(o->ptr) > server.set_max_intset_entries)
                    setTypeConvert(o,OBJ_ENCODING_HT);
                break;
            case RDB_TYPE_SET_LISTPACK:
                if (deep_integrity_validation) server.stat_dump_payload_sanitizations++;
                if (!lpValidateIntegrityAndDups(encoded, encoded_len, deep_integrity_validation, 0)) {
                    rdbReportCorruptRDB("Set listpack integrity check failed.");
                    zfree(encoded);
                    o->ptr = NULL;
                    decrRefCount(o);
                    return NULL;
                }
                o->type = OBJ_SET;
                o->encoding = OBJ_ENCODING_LISTPACK;

                if (setTypeSize(o) == 0) {
                    zfree(encoded);
                    o->ptr = NULL;
                    decrRefCount(o);
                    goto emptykey;
                }
                if (setTypeSize(o) > server.set_max_listpack_entries)
                    setTypeConvert(o, OBJ_ENCODING_HT);
                break;
            case RDB_TYPE_ZSET_ZIPLIST:
                {
                    unsigned char *lp = lpNew(encoded_len);
                    if (!ziplistPairsConvertAndValidateIntegrity(encoded, encoded_len, &lp)) {
                        rdbReportCorruptRDB("Zset ziplist integrity check failed.");
                        zfree(lp);
                        zfree(encoded);
                        o->ptr = NULL;
                        decrRefCount(o);
                        return NULL;
                    }

                    zfree(o->ptr);
                    o->type = OBJ_ZSET;
                    o->ptr = lp;
                    o->encoding = OBJ_ENCODING_LISTPACK;
                    if (zsetLength(o) == 0) {
                        decrRefCount(o);
                        goto emptykey;
                    }

                    if (zsetLength(o) > server.zset_max_listpack_entries)
                        zsetConvert(o,OBJ_ENCODING_SKIPLIST);
                    else
                        o->ptr = lpShrinkToFit(o->ptr);
                    break;
                }
            case RDB_TYPE_ZSET_LISTPACK:
                if (deep_integrity_validation) server.stat_dump_payload_sanitizations++;
                if (!lpValidateIntegrityAndDups(encoded, encoded_len, deep_integrity_validation, 1)) {
                    rdbReportCorruptRDB("Zset listpack integrity check failed.");
                    zfree(encoded);
                    o->ptr = NULL;
                    decrRefCount(o);
                    return NULL;
                }
                o->type = OBJ_ZSET;
                o->encoding = OBJ_ENCODING_LISTPACK;
                if (zsetLength(o) == 0) {
                    decrRefCount(o);
                    goto emptykey;
                }

                if (zsetLength(o) > server.zset_max_listpack_entries)
                    zsetConvert(o,OBJ_ENCODING_SKIPLIST);
                break;
            case RDB_TYPE_HASH_ZIPLIST:
                {
                    unsigned char *lp = lpNew(encoded_len);
                    if (!ziplistPairsConvertAndValidateIntegrity(encoded, encoded_len, &lp)) {
                        rdbReportCorruptRDB("Hash ziplist integrity check failed.");
                        zfree(lp);
                        zfree(encoded);
                        o->ptr = NULL;
                        decrRefCount(o);
                        return NULL;
                    }

                    zfree(o->ptr);
                    o->ptr = lp;
                    o->type = OBJ_HASH;
                    o->encoding = OBJ_ENCODING_LISTPACK;
                    if (hashTypeLength(o) == 0) {
                        decrRefCount(o);
                        goto emptykey;
                    }

                    if (hashTypeLength(o) > server.hash_max_listpack_entries)
                        hashTypeConvert(o, OBJ_ENCODING_HT);
                    else
                        o->ptr = lpShrinkToFit(o->ptr);
                    break;
                }
            case RDB_TYPE_HASH_LISTPACK:
                if (deep_integrity_validation) server.stat_dump_payload_sanitizations++;
                if (!lpValidateIntegrityAndDups(encoded, encoded_len, deep_integrity_validation, 1)) {
                    rdbReportCorruptRDB("Hash listpack integrity check failed.");
                    zfree(encoded);
                    o->ptr = NULL;
                    decrRefCount(o);
                    return NULL;
                }
                o->type = OBJ_HASH;
                o->encoding = OBJ_ENCODING_LISTPACK;
                if (hashTypeLength(o) == 0) {
                    decrRefCount(o);
                    goto emptykey;
                }

                if (hashTypeLength(o) > server.hash_max_listpack_entries)
                    hashTypeConvert(o, OBJ_ENCODING_HT);
                break;
            default:
                /* totally unreachable */
                rdbReportCorruptRDB("Unknown RDB encoding type %d",rdbtype);
                break;
        }
    } else if (rdbtype == RDB_TYPE_STREAM_LISTPACKS ||
               rdbtype == RDB_TYPE_STREAM_LISTPACKS_2 ||
               rdbtype == RDB_TYPE_STREAM_LISTPACKS_3)
    {
        o = createStreamObject();
        stream *s = o->ptr;
        uint64_t listpacks = rdbLoadLen(rdb,NULL);
        if (listpacks == RDB_LENERR) {
            rdbReportReadError("Stream listpacks len loading failed.");
            decrRefCount(o);
            return NULL;
        }

        while(listpacks--) {
            /* Get the master ID, the one we'll use as key of the radix tree
             * node: the entries inside the listpack itself are delta-encoded
             * relatively to this ID. */
            sds nodekey = rdbGenericLoadStringObject(rdb,RDB_LOAD_SDS,NULL);
            if (nodekey == NULL) {
                rdbReportReadError("Stream master ID loading failed: invalid encoding or I/O error.");
                decrRefCount(o);
                return NULL;
            }
            if (sdslen(nodekey) != sizeof(streamID)) {
                rdbReportCorruptRDB("Stream node key entry is not the "
                                        "size of a stream ID");
                sdsfree(nodekey);
                decrRefCount(o);
                return NULL;
            }

            /* Load the listpack. */
            size_t lp_size;
            unsigned char *lp =
                rdbGenericLoadStringObject(rdb,RDB_LOAD_PLAIN,&lp_size);
            if (lp == NULL) {
                rdbReportReadError("Stream listpacks loading failed.");
                sdsfree(nodekey);
                decrRefCount(o);
                return NULL;
            }
            if (deep_integrity_validation) server.stat_dump_payload_sanitizations++;
            if (!streamValidateListpackIntegrity(lp, lp_size, deep_integrity_validation)) {
                rdbReportCorruptRDB("Stream listpack integrity check failed.");
                sdsfree(nodekey);
                decrRefCount(o);
                zfree(lp);
                return NULL;
            }

            unsigned char *first = lpFirst(lp);
            if (first == NULL) {
                /* Serialized listpacks should never be empty, since on
                 * deletion we should remove the radix tree key if the
                 * resulting listpack is empty. */
                rdbReportCorruptRDB("Empty listpack inside stream");
                sdsfree(nodekey);
                decrRefCount(o);
                zfree(lp);
                return NULL;
            }

            /* Insert the key in the radix tree. */
            int retval = raxTryInsert(s->rax,
                (unsigned char*)nodekey,sizeof(streamID),lp,NULL);
            sdsfree(nodekey);
            if (!retval) {
                rdbReportCorruptRDB("Listpack re-added with existing key");
                decrRefCount(o);
                zfree(lp);
                return NULL;
            }
        }
        /* Load total number of items inside the stream. */
        s->length = rdbLoadLen(rdb,NULL);

        /* Load the last entry ID. */
        s->last_id.ms = rdbLoadLen(rdb,NULL);
        s->last_id.seq = rdbLoadLen(rdb,NULL);
        
        if (rdbtype >= RDB_TYPE_STREAM_LISTPACKS_2) {
            /* Load the first entry ID. */
            s->first_id.ms = rdbLoadLen(rdb,NULL);
            s->first_id.seq = rdbLoadLen(rdb,NULL);

            /* Load the maximal deleted entry ID. */
            s->max_deleted_entry_id.ms = rdbLoadLen(rdb,NULL);
            s->max_deleted_entry_id.seq = rdbLoadLen(rdb,NULL);

            /* Load the offset. */
            s->entries_added = rdbLoadLen(rdb,NULL);
        } else {
            /* During migration the offset can be initialized to the stream's
             * length. At this point, we also don't care about tombstones
             * because CG offsets will be later initialized as well. */
            s->max_deleted_entry_id.ms = 0;
            s->max_deleted_entry_id.seq = 0;
            s->entries_added = s->length;
            
            /* Since the rax is already loaded, we can find the first entry's
             * ID. */ 
            streamGetEdgeID(s,1,1,&s->first_id);
        }

        if (rioGetReadError(rdb)) {
            rdbReportReadError("Stream object metadata loading failed.");
            decrRefCount(o);
            return NULL;
        }

        if (s->length && !raxSize(s->rax)) {
            rdbReportCorruptRDB("Stream length inconsistent with rax entries");
            decrRefCount(o);
            return NULL;
        }

        /* Consumer groups loading */
        uint64_t cgroups_count = rdbLoadLen(rdb,NULL);
        if (cgroups_count == RDB_LENERR) {
            rdbReportReadError("Stream cgroup count loading failed.");
            decrRefCount(o);
            return NULL;
        }
        while(cgroups_count--) {
            /* Get the consumer group name and ID. We can then create the
             * consumer group ASAP and populate its structure as
             * we read more data. */
            streamID cg_id;
            sds cgname = rdbGenericLoadStringObject(rdb,RDB_LOAD_SDS,NULL);
            if (cgname == NULL) {
                rdbReportReadError(
                    "Error reading the consumer group name from Stream");
                decrRefCount(o);
                return NULL;
            }

            cg_id.ms = rdbLoadLen(rdb,NULL);
            cg_id.seq = rdbLoadLen(rdb,NULL);
            if (rioGetReadError(rdb)) {
                rdbReportReadError("Stream cgroup ID loading failed.");
                sdsfree(cgname);
                decrRefCount(o);
                return NULL;
            }
            
            /* Load group offset. */
            uint64_t cg_offset;
            if (rdbtype >= RDB_TYPE_STREAM_LISTPACKS_2) {
                cg_offset = rdbLoadLen(rdb,NULL);
                if (rioGetReadError(rdb)) {
                    rdbReportReadError("Stream cgroup offset loading failed.");
                    sdsfree(cgname);
                    decrRefCount(o);
                    return NULL;
                }
            } else {
                cg_offset = streamEstimateDistanceFromFirstEverEntry(s,&cg_id);
            }

            streamCG *cgroup = streamCreateCG(s,cgname,sdslen(cgname),&cg_id,cg_offset);
            if (cgroup == NULL) {
                rdbReportCorruptRDB("Duplicated consumer group name %s",
                                         cgname);
                decrRefCount(o);
                sdsfree(cgname);
                return NULL;
            }
            sdsfree(cgname);

            /* Load the global PEL for this consumer group, however we'll
             * not yet populate the NACK structures with the message
             * owner, since consumers for this group and their messages will
             * be read as a next step. So for now leave them not resolved
             * and later populate it. */
            uint64_t pel_size = rdbLoadLen(rdb,NULL);
            if (pel_size == RDB_LENERR) {
                rdbReportReadError("Stream PEL size loading failed.");
                decrRefCount(o);
                return NULL;
            }
            while(pel_size--) {
                unsigned char rawid[sizeof(streamID)];
                if (rioRead(rdb,rawid,sizeof(rawid)) == 0) {
                    rdbReportReadError("Stream PEL ID loading failed.");
                    decrRefCount(o);
                    return NULL;
                }
                streamNACK *nack = streamCreateNACK(NULL);
                nack->delivery_time = rdbLoadMillisecondTime(rdb,RDB_VERSION);
                nack->delivery_count = rdbLoadLen(rdb,NULL);
                if (rioGetReadError(rdb)) {
                    rdbReportReadError("Stream PEL NACK loading failed.");
                    decrRefCount(o);
                    streamFreeNACK(nack);
                    return NULL;
                }
                if (!raxTryInsert(cgroup->pel,rawid,sizeof(rawid),nack,NULL)) {
                    rdbReportCorruptRDB("Duplicated global PEL entry "
                                            "loading stream consumer group");
                    decrRefCount(o);
                    streamFreeNACK(nack);
                    return NULL;
                }
            }

            /* Now that we loaded our global PEL, we need to load the
             * consumers and their local PELs. */
            uint64_t consumers_num = rdbLoadLen(rdb,NULL);
            if (consumers_num == RDB_LENERR) {
                rdbReportReadError("Stream consumers num loading failed.");
                decrRefCount(o);
                return NULL;
            }
            while(consumers_num--) {
                sds cname = rdbGenericLoadStringObject(rdb,RDB_LOAD_SDS,NULL);
                if (cname == NULL) {
                    rdbReportReadError(
                        "Error reading the consumer name from Stream group.");
                    decrRefCount(o);
                    return NULL;
                }
                streamConsumer *consumer = streamCreateConsumer(cgroup,cname,NULL,0,
                                                        SCC_NO_NOTIFY|SCC_NO_DIRTIFY);
                sdsfree(cname);
                if (!consumer) {
                    rdbReportCorruptRDB("Duplicate stream consumer detected.");
                    decrRefCount(o);
                    return NULL;
                }

                consumer->seen_time = rdbLoadMillisecondTime(rdb,RDB_VERSION);
                if (rioGetReadError(rdb)) {
                    rdbReportReadError("Stream short read reading seen time.");
                    decrRefCount(o);
                    return NULL;
                }

                if (rdbtype >= RDB_TYPE_STREAM_LISTPACKS_3) {
                    consumer->active_time = rdbLoadMillisecondTime(rdb,RDB_VERSION);
                    if (rioGetReadError(rdb)) {
                        rdbReportReadError("Stream short read reading active time.");
                        decrRefCount(o);
                        return NULL;
                    }
                } else {
                    /* That's the best estimate we got */
                    consumer->active_time = consumer->seen_time;
                }

                /* Load the PEL about entries owned by this specific
                 * consumer. */
                pel_size = rdbLoadLen(rdb,NULL);
                if (pel_size == RDB_LENERR) {
                    rdbReportReadError(
                        "Stream consumer PEL num loading failed.");
                    decrRefCount(o);
                    return NULL;
                }
                while(pel_size--) {
                    unsigned char rawid[sizeof(streamID)];
                    if (rioRead(rdb,rawid,sizeof(rawid)) == 0) {
                        rdbReportReadError(
                            "Stream short read reading PEL streamID.");
                        decrRefCount(o);
                        return NULL;
                    }
                    void *result;
                    if (!raxFind(cgroup->pel,rawid,sizeof(rawid),&result)) {
                        rdbReportCorruptRDB("Consumer entry not found in "
                                                "group global PEL");
                        decrRefCount(o);
                        return NULL;
                    }
                    streamNACK *nack = result;

                    /* Set the NACK consumer, that was left to NULL when
                     * loading the global PEL. Then set the same shared
                     * NACK structure also in the consumer-specific PEL. */
                    nack->consumer = consumer;
                    if (!raxTryInsert(consumer->pel,rawid,sizeof(rawid),nack,NULL)) {
                        rdbReportCorruptRDB("Duplicated consumer PEL entry "
                                                " loading a stream consumer "
                                                "group");
                        decrRefCount(o);
                        streamFreeNACK(nack);
                        return NULL;
                    }
                }
            }

            /* Verify that each PEL eventually got a consumer assigned to it. */
            if (deep_integrity_validation) {
                raxIterator ri_cg_pel;
                raxStart(&ri_cg_pel,cgroup->pel);
                raxSeek(&ri_cg_pel,"^",NULL,0);
                while(raxNext(&ri_cg_pel)) {
                    streamNACK *nack = ri_cg_pel.data;
                    if (!nack->consumer) {
                        raxStop(&ri_cg_pel);
                        rdbReportCorruptRDB("Stream CG PEL entry without consumer");
                        decrRefCount(o);
                        return NULL;
                    }
                }
                raxStop(&ri_cg_pel);
            }
        }
    } else if (rdbtype == RDB_TYPE_MODULE_PRE_GA) {
            rdbReportCorruptRDB("Pre-release module format not supported");
            return NULL;
    } else if (rdbtype == RDB_TYPE_MODULE_2) {
        uint64_t moduleid = rdbLoadLen(rdb,NULL);
        if (rioGetReadError(rdb)) {
            rdbReportReadError("Short read module id");
            return NULL;
        }
        moduleType *mt = moduleTypeLookupModuleByID(moduleid);

        if (rdbCheckMode) {
            char name[10];
            moduleTypeNameByID(name,moduleid);
            return rdbLoadCheckModuleValue(rdb,name);
        }

        if (mt == NULL) {
            char name[10];
            moduleTypeNameByID(name,moduleid);
            rdbReportCorruptRDB("The RDB file contains module data I can't load: no matching module type '%s'", name);
            return NULL;
        }
        RedisModuleIO io;
        robj keyobj;
        initStaticStringObject(keyobj,key);
        moduleInitIOContext(io,mt,rdb,&keyobj,dbid);
        /* Call the rdb_load method of the module providing the 10 bit
         * encoding version in the lower 10 bits of the module ID. */
        void *ptr = mt->rdb_load(&io,moduleid&1023);
        if (io.ctx) {
            moduleFreeContext(io.ctx);
            zfree(io.ctx);
        }

        /* Module v2 serialization has an EOF mark at the end. */
        uint64_t eof = rdbLoadLen(rdb,NULL);
        if (eof == RDB_LENERR) {
            if (ptr) {
                o = createModuleObject(mt,ptr); /* creating just in order to easily destroy */
                decrRefCount(o);
            }
            return NULL;
        }
        if (eof != RDB_MODULE_OPCODE_EOF) {
            rdbReportCorruptRDB("The RDB file contains module data for the module '%s' that is not terminated by "
                                "the proper module value EOF marker", moduleTypeModuleName(mt));
            if (ptr) {
                o = createModuleObject(mt,ptr); /* creating just in order to easily destroy */
                decrRefCount(o);
            }
            return NULL;
        }

        if (ptr == NULL) {
            rdbReportCorruptRDB("The RDB file contains module data for the module type '%s', that the responsible "
                                "module is not able to load. Check for modules log above for additional clues.",
                                moduleTypeModuleName(mt));
            return NULL;
        }
        o = createModuleObject(mt,ptr);
    } else {
        rdbReportReadError("Unknown RDB encoding type %d",rdbtype);
        return NULL;
    }
    if (error) *error = 0;
    return o;

emptykey:
    if (error) *error = RDB_LOAD_ERR_EMPTY_KEY;
    return NULL;
}

/* Mark that we are loading in the global state and setup the fields
 * needed to provide loading stats. */
void startLoading(size_t size, int rdbflags, int async) {
    /* Load the DB */
    server.loading = 1;
    if (async == 1) server.async_loading = 1;
    server.loading_start_time = time(NULL);
    server.loading_loaded_bytes = 0;
    server.loading_total_bytes = size;
    server.loading_rdb_used_mem = 0;
    server.rdb_last_load_keys_expired = 0;
    server.rdb_last_load_keys_loaded = 0;
    blockingOperationStarts();

    /* Fire the loading modules start event. */
    int subevent;
    if (rdbflags & RDBFLAGS_AOF_PREAMBLE)
        subevent = REDISMODULE_SUBEVENT_LOADING_AOF_START;
    else if(rdbflags & RDBFLAGS_REPLICATION)
        subevent = REDISMODULE_SUBEVENT_LOADING_REPL_START;
    else
        subevent = REDISMODULE_SUBEVENT_LOADING_RDB_START;
    moduleFireServerEvent(REDISMODULE_EVENT_LOADING,subevent,NULL);
}

/* Mark that we are loading in the global state and setup the fields
 * needed to provide loading stats.
 * 'filename' is optional and used for rdb-check on error */
void startLoadingFile(size_t size, char* filename, int rdbflags) {
    rdbFileBeingLoaded = filename;
    startLoading(size, rdbflags, 0);
}

/* Refresh the absolute loading progress info */
void loadingAbsProgress(off_t pos) {
    server.loading_loaded_bytes = pos;
    if (server.stat_peak_memory < zmalloc_used_memory())
        server.stat_peak_memory = zmalloc_used_memory();
}

/* Refresh the incremental loading progress info */
void loadingIncrProgress(off_t size) {
    server.loading_loaded_bytes += size;
    if (server.stat_peak_memory < zmalloc_used_memory())
        server.stat_peak_memory = zmalloc_used_memory();
}

/* Update the file name currently being loaded */
void updateLoadingFileName(char* filename) {
    rdbFileBeingLoaded = filename;
}

/* Loading finished */
void stopLoading(int success) {
    server.loading = 0;
    server.async_loading = 0;
    blockingOperationEnds();
    rdbFileBeingLoaded = NULL;

    /* Fire the loading modules end event. */
    moduleFireServerEvent(REDISMODULE_EVENT_LOADING,
                          success?
                            REDISMODULE_SUBEVENT_LOADING_ENDED:
                            REDISMODULE_SUBEVENT_LOADING_FAILED,
                           NULL);
}

void startSaving(int rdbflags) {
    /* Fire the persistence modules start event. */
    int subevent;
    if (rdbflags & RDBFLAGS_AOF_PREAMBLE && getpid() != server.pid)
        subevent = REDISMODULE_SUBEVENT_PERSISTENCE_AOF_START;
    else if (rdbflags & RDBFLAGS_AOF_PREAMBLE)
        subevent = REDISMODULE_SUBEVENT_PERSISTENCE_SYNC_AOF_START;
    else if (getpid()!=server.pid)
        subevent = REDISMODULE_SUBEVENT_PERSISTENCE_RDB_START;
    else
        subevent = REDISMODULE_SUBEVENT_PERSISTENCE_SYNC_RDB_START;
    moduleFireServerEvent(REDISMODULE_EVENT_PERSISTENCE,subevent,NULL);
}

void stopSaving(int success) {
    /* Fire the persistence modules end event. */
    moduleFireServerEvent(REDISMODULE_EVENT_PERSISTENCE,
                          success?
                            REDISMODULE_SUBEVENT_PERSISTENCE_ENDED:
                            REDISMODULE_SUBEVENT_PERSISTENCE_FAILED,
                          NULL);
}

/* Track loading progress in order to serve client's from time to time
   and if needed calculate rdb checksum  */
void rdbLoadProgressCallback(rio *r, const void *buf, size_t len) {
    if (server.rdb_checksum)
        rioGenericUpdateChecksum(r, buf, len);
    if (server.loading_process_events_interval_bytes &&
        (r->processed_bytes + len)/server.loading_process_events_interval_bytes > r->processed_bytes/server.loading_process_events_interval_bytes)
    {
        if (server.masterhost && server.repl_state == REPL_STATE_TRANSFER)
            replicationSendNewlineToMaster();
        loadingAbsProgress(r->processed_bytes);
        processEventsWhileBlocked();
        processModuleLoadingProgressEvent(0);
    }
    if (server.repl_state == REPL_STATE_TRANSFER && rioCheckType(r) == RIO_TYPE_CONN) {
        atomicIncr(server.stat_net_repl_input_bytes, len);
    }
}

/* Save the given functions_ctx to the rdb.
 * The err output parameter is optional and will be set with relevant error
 * message on failure, it is the caller responsibility to free the error
 * message on failure.
 *
 * The lib_ctx argument is also optional. If NULL is given, only verify rdb
 * structure with out performing the actual functions loading. */
int rdbFunctionLoad(rio *rdb, int ver, functionsLibCtx* lib_ctx, int rdbflags, sds *err) {
    UNUSED(ver);
    sds error = NULL;
    sds final_payload = NULL;
    int res = C_ERR;
    if (!(final_payload = rdbGenericLoadStringObject(rdb, RDB_LOAD_SDS, NULL))) {
        error = sdsnew("Failed loading library payload");
        goto done;
    }

    if (lib_ctx) {
        sds library_name = NULL;
        if (!(library_name = functionsCreateWithLibraryCtx(final_payload, rdbflags & RDBFLAGS_ALLOW_DUP, &error, lib_ctx, 0))) {
            if (!error) {
                error = sdsnew("Failed creating the library");
            }
            goto done;
        }
        sdsfree(library_name);
    }

    res = C_OK;

done:
    if (final_payload) sdsfree(final_payload);
    if (error) {
        if (err) {
            *err = error;
        } else {
            serverLog(LL_WARNING, "Failed creating function, %s", error);
            sdsfree(error);
        }
    }
    return res;
}

/* Load an RDB file from the rio stream 'rdb'. On success C_OK is returned,
 * otherwise C_ERR is returned and 'errno' is set accordingly. */
int rdbLoadRio(rio *rdb, int rdbflags, rdbSaveInfo *rsi) {
    functionsLibCtx* functions_lib_ctx = functionsLibCtxGetCurrent();
    rdbLoadingCtx loading_ctx = { .dbarray = server.db, .functions_lib_ctx = functions_lib_ctx };
    int retval = rdbLoadRioWithLoadingCtx(rdb,rdbflags,rsi,&loading_ctx);
    return retval;
}

/* Load an RDB file from the rio stream 'rdb'. On success C_OK is returned,
 * otherwise C_ERR is returned.
 * The rdb_loading_ctx argument holds objects to which the rdb will be loaded to,
 * currently it only allow to set db object and functionLibCtx to which the data
 * will be loaded (in the future it might contains more such objects). */
int rdbLoadRioWithLoadingCtx(rio *rdb, int rdbflags, rdbSaveInfo *rsi, rdbLoadingCtx *rdb_loading_ctx) {
    uint64_t dbid = 0;
    int type, rdbver;
    uint64_t db_size = 0, expires_size = 0;
    int should_expand_db = 0;
    redisDb *db = rdb_loading_ctx->dbarray+0;
    char buf[1024];
    int error;
    long long empty_keys_skipped = 0;

    rdb->update_cksum = rdbLoadProgressCallback;
    rdb->max_processing_chunk = server.loading_process_events_interval_bytes;
    if (rioRead(rdb,buf,9) == 0) goto eoferr;
    buf[9] = '\0';
    if (memcmp(buf,"REDIS",5) != 0) {
        serverLog(LL_WARNING,"Wrong signature trying to load DB from file");
        return C_ERR;
    }
    rdbver = atoi(buf+5);
    if (rdbver < 1 || rdbver > RDB_VERSION) {
        serverLog(LL_WARNING,"Can't handle RDB format version %d",rdbver);
        return C_ERR;
    }

    /* Key-specific attributes, set by opcodes before the key type. */
    long long lru_idle = -1, lfu_freq = -1, expiretime = -1, now = mstime();
    long long lru_clock = LRU_CLOCK();

    while(1) {
        sds key;
        robj *val;

        /* Read type. */
        if ((type = rdbLoadType(rdb)) == -1) goto eoferr;

        /* Handle special types. */
        if (type == RDB_OPCODE_EXPIRETIME) {
            /* EXPIRETIME: load an expire associated with the next key
             * to load. Note that after loading an expire we need to
             * load the actual type, and continue. */
            expiretime = rdbLoadTime(rdb);
            expiretime *= 1000;
            if (rioGetReadError(rdb)) goto eoferr;
            continue; /* Read next opcode. */
        } else if (type == RDB_OPCODE_EXPIRETIME_MS) {
            /* EXPIRETIME_MS: milliseconds precision expire times introduced
             * with RDB v3. Like EXPIRETIME but no with more precision. */
            expiretime = rdbLoadMillisecondTime(rdb,rdbver);
            if (rioGetReadError(rdb)) goto eoferr;
            continue; /* Read next opcode. */
        } else if (type == RDB_OPCODE_FREQ) {
            /* FREQ: LFU frequency. */
            uint8_t byte;
            if (rioRead(rdb,&byte,1) == 0) goto eoferr;
            lfu_freq = byte;
            continue; /* Read next opcode. */
        } else if (type == RDB_OPCODE_IDLE) {
            /* IDLE: LRU idle time. */
            uint64_t qword;
            if ((qword = rdbLoadLen(rdb,NULL)) == RDB_LENERR) goto eoferr;
            lru_idle = qword;
            continue; /* Read next opcode. */
        } else if (type == RDB_OPCODE_EOF) {
            /* EOF: End of file, exit the main loop. */
            break;
        } else if (type == RDB_OPCODE_SELECTDB) {
            /* SELECTDB: Select the specified database. */
            if ((dbid = rdbLoadLen(rdb,NULL)) == RDB_LENERR) goto eoferr;
            if (dbid >= (unsigned)server.dbnum) {
                serverLog(LL_WARNING,
                    "FATAL: Data file was created with a Redis "
                    "server configured to handle more than %d "
                    "databases. Exiting\n", server.dbnum);
                exit(1);
            }
            db = rdb_loading_ctx->dbarray+dbid;
            continue; /* Read next opcode. */
        } else if (type == RDB_OPCODE_RESIZEDB) {
            /* RESIZEDB: Hint about the size of the keys in the currently
             * selected data base, in order to avoid useless rehashing. */
            if ((db_size = rdbLoadLen(rdb,NULL)) == RDB_LENERR)
                goto eoferr;
            if ((expires_size = rdbLoadLen(rdb,NULL)) == RDB_LENERR)
                goto eoferr;
            should_expand_db = 1;
            continue; /* Read next opcode. */
        } else if (type == RDB_OPCODE_SLOT_INFO) {
            uint64_t slot_id, slot_size, expires_slot_size;
            if ((slot_id = rdbLoadLen(rdb,NULL)) == RDB_LENERR)
                goto eoferr;
            if ((slot_size = rdbLoadLen(rdb,NULL)) == RDB_LENERR)
                goto eoferr;
            if ((expires_slot_size = rdbLoadLen(rdb,NULL)) == RDB_LENERR)
                goto eoferr;
            if (!server.cluster_enabled) {
                continue; /* Ignore gracefully. */
            }
            /* In cluster mode we resize individual slot specific dictionaries based on the number of keys that slot holds. */
            dict *d = daGetDict(db->keys, slot_id);
            dictExpand(d, slot_size);
            d = daGetDict(db->volatile_keys, slot_id);
            dictExpand(d, expires_slot_size);
            should_expand_db = 0;
            continue; /* Read next opcode. */
        } else if (type == RDB_OPCODE_AUX) {
            /* AUX: generic string-string fields. Use to add state to RDB
             * which is backward compatible. Implementations of RDB loading
             * are required to skip AUX fields they don't understand.
             *
             * An AUX field is composed of two strings: key and value. */
            robj *auxkey, *auxval;
            if ((auxkey = rdbLoadStringObject(rdb)) == NULL) goto eoferr;
            if ((auxval = rdbLoadStringObject(rdb)) == NULL) {
                decrRefCount(auxkey);
                goto eoferr;
            }

            if (((char*)auxkey->ptr)[0] == '%') {
                /* All the fields with a name staring with '%' are considered
                 * information fields and are logged at startup with a log
                 * level of NOTICE. */
                serverLog(LL_NOTICE,"RDB '%s': %s",
                    (char*)auxkey->ptr,
                    (char*)auxval->ptr);
            } else if (!strcasecmp(auxkey->ptr,"repl-stream-db")) {
                if (rsi) rsi->repl_stream_db = atoi(auxval->ptr);
            } else if (!strcasecmp(auxkey->ptr,"repl-id")) {
                if (rsi && sdslen(auxval->ptr) == CONFIG_RUN_ID_SIZE) {
                    memcpy(rsi->repl_id,auxval->ptr,CONFIG_RUN_ID_SIZE+1);
                    rsi->repl_id_is_set = 1;
                }
            } else if (!strcasecmp(auxkey->ptr,"repl-offset")) {
                if (rsi) rsi->repl_offset = strtoll(auxval->ptr,NULL,10);
            } else if (!strcasecmp(auxkey->ptr,"lua")) {
                /* Won't load the script back in memory anymore. */
            } else if (!strcasecmp(auxkey->ptr,"redis-ver")) {
                serverLog(LL_NOTICE,"Loading RDB produced by version %s",
                    (char*)auxval->ptr);
            } else if (!strcasecmp(auxkey->ptr,"ctime")) {
                time_t age = time(NULL)-strtol(auxval->ptr,NULL,10);
                if (age < 0) age = 0;
                serverLog(LL_NOTICE,"RDB age %ld seconds",
                    (unsigned long) age);
            } else if (!strcasecmp(auxkey->ptr,"used-mem")) {
                long long usedmem = strtoll(auxval->ptr,NULL,10);
                serverLog(LL_NOTICE,"RDB memory usage when created %.2f Mb",
                    (double) usedmem / (1024*1024));
                server.loading_rdb_used_mem = usedmem;
            } else if (!strcasecmp(auxkey->ptr,"aof-preamble")) {
                long long haspreamble = strtoll(auxval->ptr,NULL,10);
                if (haspreamble) serverLog(LL_NOTICE,"RDB has an AOF tail");
            } else if (!strcasecmp(auxkey->ptr, "aof-base")) {
                long long isbase = strtoll(auxval->ptr, NULL, 10);
                if (isbase) serverLog(LL_NOTICE, "RDB is base AOF");
            } else if (!strcasecmp(auxkey->ptr,"redis-bits")) {
                /* Just ignored. */
            } else {
                /* We ignore fields we don't understand, as by AUX field
                 * contract. */
                serverLog(LL_DEBUG,"Unrecognized RDB AUX field: '%s'",
                    (char*)auxkey->ptr);
            }

            decrRefCount(auxkey);
            decrRefCount(auxval);
            continue; /* Read type again. */
        } else if (type == RDB_OPCODE_MODULE_AUX) {
            /* Load module data that is not related to the Redis key space.
             * Such data can be potentially be stored both before and after the
             * RDB keys-values section. */
            uint64_t moduleid = rdbLoadLen(rdb,NULL);
            int when_opcode = rdbLoadLen(rdb,NULL);
            int when = rdbLoadLen(rdb,NULL);
            if (rioGetReadError(rdb)) goto eoferr;
            if (when_opcode != RDB_MODULE_OPCODE_UINT) {
                rdbReportReadError("bad when_opcode");
                goto eoferr;
            }
            moduleType *mt = moduleTypeLookupModuleByID(moduleid);
            char name[10];
            moduleTypeNameByID(name,moduleid);

            if (!rdbCheckMode && mt == NULL) {
                /* Unknown module. */
                serverLog(LL_WARNING,"The RDB file contains AUX module data I can't load: no matching module '%s'", name);
                exit(1);
            } else if (!rdbCheckMode && mt != NULL) {
                if (!mt->aux_load) {
                    /* Module doesn't support AUX. */
                    serverLog(LL_WARNING,"The RDB file contains module AUX data, but the module '%s' doesn't seem to support it.", name);
                    exit(1);
                }

                RedisModuleIO io;
                moduleInitIOContext(io,mt,rdb,NULL,-1);
                /* Call the rdb_load method of the module providing the 10 bit
                 * encoding version in the lower 10 bits of the module ID. */
                int rc = mt->aux_load(&io,moduleid&1023, when);
                if (io.ctx) {
                    moduleFreeContext(io.ctx);
                    zfree(io.ctx);
                }
                if (rc != REDISMODULE_OK || io.error) {
                    moduleTypeNameByID(name,moduleid);
                    serverLog(LL_WARNING,"The RDB file contains module AUX data for the module type '%s', that the responsible module is not able to load. Check for modules log above for additional clues.", name);
                    goto eoferr;
                }
                uint64_t eof = rdbLoadLen(rdb,NULL);
                if (eof != RDB_MODULE_OPCODE_EOF) {
                    serverLog(LL_WARNING,"The RDB file contains module AUX data for the module '%s' that is not terminated by the proper module value EOF marker", name);
                    goto eoferr;
                }
                continue;
            } else {
                /* RDB check mode. */
                robj *aux = rdbLoadCheckModuleValue(rdb,name);
                decrRefCount(aux);
                continue; /* Read next opcode. */
            }
        } else if (type == RDB_OPCODE_FUNCTION_PRE_GA) {
            rdbReportCorruptRDB("Pre-release function format not supported.");
            exit(1);
        } else if (type == RDB_OPCODE_FUNCTION2) {
            sds err = NULL;
            if (rdbFunctionLoad(rdb, rdbver, rdb_loading_ctx->functions_lib_ctx, rdbflags, &err) != C_OK) {
                serverLog(LL_WARNING,"Failed loading library, %s", err);
                sdsfree(err);
                goto eoferr;
            }
            continue;
        }

        /* If there is no slot info, it means that it's either not cluster mode or we are trying to load legacy RDB file.
         * In this case we want to estimate number of keys per slot and resize accordingly. */
        if (should_expand_db) {
<<<<<<< HEAD
            if (dbExpand(db->keys, db_size, 0) == C_ERR) {
                serverLog(LL_WARNING, "OOM in dict expand of main dict");
                return C_ERR;
            }
            if (dbExpand(db->volatile_keys, db_size, 0) == C_ERR) {
                serverLog(LL_WARNING, "OOM in dict expand of expire dict");
                return C_ERR;
            }
=======
            dbExpand(db, db_size, DB_MAIN, 0);
            dbExpand(db, expires_size, DB_EXPIRES, 0);
>>>>>>> 5dc631d8
            should_expand_db = 0;
        }

        /* Read key */
        if ((key = rdbGenericLoadStringObject(rdb,RDB_LOAD_SDS,NULL)) == NULL)
            goto eoferr;
        /* Read value */
        val = rdbLoadObject(type,rdb,key,db->id,&error);

        /* Check if the key already expired. This function is used when loading
         * an RDB file from disk, either at startup, or when an RDB was
         * received from the master. In the latter case, the master is
         * responsible for key expiry. If we would expire keys here, the
         * snapshot taken by the master may not be reflected on the slave.
         * Similarly, if the base AOF is RDB format, we want to load all 
         * the keys they are, since the log of operations in the incr AOF 
         * is assumed to work in the exact keyspace state. */
        if (val == NULL) {
            /* Since we used to have bug that could lead to empty keys
             * (See #8453), we rather not fail when empty key is encountered
             * in an RDB file, instead we will silently discard it and
             * continue loading. */
            if (error == RDB_LOAD_ERR_EMPTY_KEY) {
                if(empty_keys_skipped++ < 10)
                    serverLog(LL_NOTICE, "rdbLoadObject skipping empty key: %s", key);
                sdsfree(key);
            } else {
                sdsfree(key);
                goto eoferr;
            }
        } else if (iAmMaster() &&
            !(rdbflags&RDBFLAGS_AOF_PREAMBLE) &&
            expiretime != -1 && expiretime < now)
        {
            if (rdbflags & RDBFLAGS_FEED_REPL) {
                /* Caller should have created replication backlog,
                 * and now this path only works when rebooting,
                 * so we don't have replicas yet. */
                serverAssert(server.repl_backlog != NULL && listLength(server.slaves) == 0);
                robj keyobj;
                initStaticStringObject(keyobj,key);
                robj *argv[2];
                argv[0] = server.lazyfree_lazy_expire ? shared.unlink : shared.del;
                argv[1] = &keyobj;
                replicationFeedSlaves(server.slaves,dbid,argv,2);
            }
            sdsfree(key);
            decrRefCount(val);
            server.rdb_last_load_keys_expired++;
        } else {
            robj keyobj;
            initStaticStringObject(keyobj,key);

            /* Add the new object in the hash table */
            int added = dbAddRDBLoad(db,key,val);
            server.rdb_last_load_keys_loaded++;
            if (!added) {
                if (rdbflags & RDBFLAGS_ALLOW_DUP) {
                    /* This flag is useful for DEBUG RELOAD special modes.
                     * When it's set we allow new keys to replace the current
                     * keys with the same name. */
                    dbSyncDelete(db,&keyobj);
                    dbAddRDBLoad(db,key,val);
                } else {
                    serverLog(LL_WARNING,
                        "RDB has duplicated key '%s' in DB %d",key,db->id);
                    serverPanic("Duplicated key found in RDB file");
                }
            }

            /* Set the expire time if needed */
            if (expiretime != -1) {
                setExpire(NULL,db,&keyobj,expiretime);
            }

            /* Set usage information (for eviction). */
            objectSetLRUOrLFU(val,lfu_freq,lru_idle,lru_clock,1000);

            /* call key space notification on key loaded for modules only */
            moduleNotifyKeyspaceEvent(NOTIFY_LOADED, "loaded", &keyobj, db->id);
        }

        /* Loading the database more slowly is useful in order to test
         * certain edge cases. */
        if (server.key_load_delay)
            debugDelay(server.key_load_delay);

        /* Reset the state that is key-specified and is populated by
         * opcodes before the key, so that we start from scratch again. */
        expiretime = -1;
        lfu_freq = -1;
        lru_idle = -1;
    }
    /* Verify the checksum if RDB version is >= 5 */
    if (rdbver >= 5) {
        uint64_t cksum, expected = rdb->cksum;

        if (rioRead(rdb,&cksum,8) == 0) goto eoferr;
        if (server.rdb_checksum && !server.skip_checksum_validation) {
            memrev64ifbe(&cksum);
            if (cksum == 0) {
                serverLog(LL_NOTICE,"RDB file was saved with checksum disabled: no check performed.");
            } else if (cksum != expected) {
                serverLog(LL_WARNING,"Wrong RDB checksum expected: (%llx) but "
                    "got (%llx). Aborting now.",
                        (unsigned long long)expected,
                        (unsigned long long)cksum);
                rdbReportCorruptRDB("RDB CRC error");
                return C_ERR;
            }
        }
    }

    if (empty_keys_skipped) {
        serverLog(LL_NOTICE,
            "Done loading RDB, keys loaded: %lld, keys expired: %lld, empty keys skipped: %lld.",
                server.rdb_last_load_keys_loaded, server.rdb_last_load_keys_expired, empty_keys_skipped);
    } else {
        serverLog(LL_NOTICE,
            "Done loading RDB, keys loaded: %lld, keys expired: %lld.",
                server.rdb_last_load_keys_loaded, server.rdb_last_load_keys_expired);
    }
    return C_OK;

    /* Unexpected end of file is handled here calling rdbReportReadError():
     * this will in turn either abort Redis in most cases, or if we are loading
     * the RDB file from a socket during initial SYNC (diskless replica mode),
     * we'll report the error to the caller, so that we can retry. */
eoferr:
    serverLog(LL_WARNING,
        "Short read or OOM loading DB. Unrecoverable error, aborting now.");
    rdbReportReadError("Unexpected EOF reading RDB file");
    return C_ERR;
}

/* Like rdbLoadRio() but takes a filename instead of a rio stream. The
 * filename is open for reading and a rio stream object created in order
 * to do the actual loading. Moreover the ETA displayed in the INFO
 * output is initialized and finalized.
 *
 * If you pass an 'rsi' structure initialized with RDB_SAVE_INFO_INIT, the
 * loading code will fill the information fields in the structure. */
int rdbLoad(char *filename, rdbSaveInfo *rsi, int rdbflags) {
    FILE *fp;
    rio rdb;
    int retval;
    struct stat sb;
    int rdb_fd;

    fp = fopen(filename, "r");
    if (fp == NULL) {
        if (errno == ENOENT) return RDB_NOT_EXIST;

        serverLog(LL_WARNING,"Fatal error: can't open the RDB file %s for reading: %s", filename, strerror(errno));
        return RDB_FAILED;
    }

    if (fstat(fileno(fp), &sb) == -1)
        sb.st_size = 0;

    startLoadingFile(sb.st_size, filename, rdbflags);
    rioInitWithFile(&rdb,fp);

    retval = rdbLoadRio(&rdb,rdbflags,rsi);

    fclose(fp);
    stopLoading(retval==C_OK);
    /* Reclaim the cache backed by rdb */
    if (retval == C_OK && !(rdbflags & RDBFLAGS_KEEP_CACHE)) {
        /* TODO: maybe we could combine the fopen and open into one in the future */
        rdb_fd = open(filename, O_RDONLY);
        if (rdb_fd >= 0) bioCreateCloseJob(rdb_fd, 0, 1);
    }
    return (retval==C_OK) ? RDB_OK : RDB_FAILED;
}

/* A background saving child (BGSAVE) terminated its work. Handle this.
 * This function covers the case of actual BGSAVEs. */
static void backgroundSaveDoneHandlerDisk(int exitcode, int bysignal, time_t save_end) {
    if (!bysignal && exitcode == 0) {
        serverLog(LL_NOTICE,
            "Background saving terminated with success");
        server.dirty = server.dirty - server.dirty_before_bgsave;
        server.lastsave = save_end;
        server.lastbgsave_status = C_OK;
    } else if (!bysignal && exitcode != 0) {
        serverLog(LL_WARNING, "Background saving error");
        server.lastbgsave_status = C_ERR;
    } else {
        mstime_t latency;

        serverLog(LL_WARNING,
            "Background saving terminated by signal %d", bysignal);
        latencyStartMonitor(latency);
        rdbRemoveTempFile(server.child_pid, 0);
        latencyEndMonitor(latency);
        latencyAddSampleIfNeeded("rdb-unlink-temp-file",latency);
        /* SIGUSR1 is whitelisted, so we have a way to kill a child without
         * triggering an error condition. */
        if (bysignal != SIGUSR1)
            server.lastbgsave_status = C_ERR;
    }
}

/* A background saving child (BGSAVE) terminated its work. Handle this.
 * This function covers the case of RDB -> Slaves socket transfers for
 * diskless replication. */
static void backgroundSaveDoneHandlerSocket(int exitcode, int bysignal) {
    if (!bysignal && exitcode == 0) {
        serverLog(LL_NOTICE,
            "Background RDB transfer terminated with success");
    } else if (!bysignal && exitcode != 0) {
        serverLog(LL_WARNING, "Background transfer error");
    } else {
        serverLog(LL_WARNING,
            "Background transfer terminated by signal %d", bysignal);
    }
    if (server.rdb_child_exit_pipe!=-1)
        close(server.rdb_child_exit_pipe);
    aeDeleteFileEvent(server.el, server.rdb_pipe_read, AE_READABLE);
    close(server.rdb_pipe_read);
    server.rdb_child_exit_pipe = -1;
    server.rdb_pipe_read = -1;
    zfree(server.rdb_pipe_conns);
    server.rdb_pipe_conns = NULL;
    server.rdb_pipe_numconns = 0;
    server.rdb_pipe_numconns_writing = 0;
    zfree(server.rdb_pipe_buff);
    server.rdb_pipe_buff = NULL;
    server.rdb_pipe_bufflen = 0;
}

/* When a background RDB saving/transfer terminates, call the right handler. */
void backgroundSaveDoneHandler(int exitcode, int bysignal) {
    int type = server.rdb_child_type;
    time_t save_end = time(NULL);

    switch(server.rdb_child_type) {
    case RDB_CHILD_TYPE_DISK:
        backgroundSaveDoneHandlerDisk(exitcode,bysignal,save_end);
        break;
    case RDB_CHILD_TYPE_SOCKET:
        backgroundSaveDoneHandlerSocket(exitcode,bysignal);
        break;
    default:
        serverPanic("Unknown RDB child type.");
        break;
    }

    server.rdb_child_type = RDB_CHILD_TYPE_NONE;
    server.rdb_save_time_last = save_end-server.rdb_save_time_start;
    server.rdb_save_time_start = -1;
    /* Possibly there are slaves waiting for a BGSAVE in order to be served
     * (the first stage of SYNC is a bulk transfer of dump.rdb) */
    updateSlavesWaitingBgsave((!bysignal && exitcode == 0) ? C_OK : C_ERR, type);
}

/* Kill the RDB saving child using SIGUSR1 (so that the parent will know
 * the child did not exit for an error, but because we wanted), and performs
 * the cleanup needed. */
void killRDBChild(void) {
    kill(server.child_pid, SIGUSR1);
    /* Because we are not using here waitpid (like we have in killAppendOnlyChild
     * and TerminateModuleForkChild), all the cleanup operations is done by
     * checkChildrenDone, that later will find that the process killed.
     * This includes:
     * - resetChildState
     * - rdbRemoveTempFile */
}

/* Spawn an RDB child that writes the RDB to the sockets of the slaves
 * that are currently in SLAVE_STATE_WAIT_BGSAVE_START state. */
int rdbSaveToSlavesSockets(int req, rdbSaveInfo *rsi) {
    listNode *ln;
    listIter li;
    pid_t childpid;
    int pipefds[2], rdb_pipe_write, safe_to_exit_pipe;

    if (hasActiveChildProcess()) return C_ERR;

    /* Even if the previous fork child exited, don't start a new one until we
     * drained the pipe. */
    if (server.rdb_pipe_conns) return C_ERR;

    /* Before to fork, create a pipe that is used to transfer the rdb bytes to
     * the parent, we can't let it write directly to the sockets, since in case
     * of TLS we must let the parent handle a continuous TLS state when the
     * child terminates and parent takes over. */
    if (anetPipe(pipefds, O_NONBLOCK, 0) == -1) return C_ERR;
    server.rdb_pipe_read = pipefds[0]; /* read end */
    rdb_pipe_write = pipefds[1]; /* write end */

    /* create another pipe that is used by the parent to signal to the child
     * that it can exit. */
    if (anetPipe(pipefds, 0, 0) == -1) {
        close(rdb_pipe_write);
        close(server.rdb_pipe_read);
        return C_ERR;
    }
    safe_to_exit_pipe = pipefds[0]; /* read end */
    server.rdb_child_exit_pipe = pipefds[1]; /* write end */

    /* Collect the connections of the replicas we want to transfer
     * the RDB to, which are i WAIT_BGSAVE_START state. */
    server.rdb_pipe_conns = zmalloc(sizeof(connection *)*listLength(server.slaves));
    server.rdb_pipe_numconns = 0;
    server.rdb_pipe_numconns_writing = 0;
    listRewind(server.slaves,&li);
    while((ln = listNext(&li))) {
        client *slave = ln->value;
        if (slave->replstate == SLAVE_STATE_WAIT_BGSAVE_START) {
            /* Check slave has the exact requirements */
            if (slave->slave_req != req)
                continue;
            server.rdb_pipe_conns[server.rdb_pipe_numconns++] = slave->conn;
            replicationSetupSlaveForFullResync(slave,getPsyncInitialOffset());
        }
    }

    /* Create the child process. */
    if ((childpid = redisFork(CHILD_TYPE_RDB)) == 0) {
        /* Child */
        int retval, dummy;
        rio rdb;

        rioInitWithFd(&rdb,rdb_pipe_write);

        /* Close the reading part, so that if the parent crashes, the child will
         * get a write error and exit. */
        close(server.rdb_pipe_read);

        redisSetProcTitle("redis-rdb-to-slaves");
        redisSetCpuAffinity(server.bgsave_cpulist);

        retval = rdbSaveRioWithEOFMark(req,&rdb,NULL,rsi);
        if (retval == C_OK && rioFlush(&rdb) == 0)
            retval = C_ERR;

        if (retval == C_OK) {
            sendChildCowInfo(CHILD_INFO_TYPE_RDB_COW_SIZE, "RDB");
        }

        rioFreeFd(&rdb);
        /* wake up the reader, tell it we're done. */
        close(rdb_pipe_write);
        close(server.rdb_child_exit_pipe); /* close write end so that we can detect the close on the parent. */
        /* hold exit until the parent tells us it's safe. we're not expecting
         * to read anything, just get the error when the pipe is closed. */
        dummy = read(safe_to_exit_pipe, pipefds, 1);
        UNUSED(dummy);
        exitFromChild((retval == C_OK) ? 0 : 1);
    } else {
        /* Parent */
        if (childpid == -1) {
            serverLog(LL_WARNING,"Can't save in background: fork: %s",
                strerror(errno));

            /* Undo the state change. The caller will perform cleanup on
             * all the slaves in BGSAVE_START state, but an early call to
             * replicationSetupSlaveForFullResync() turned it into BGSAVE_END */
            listRewind(server.slaves,&li);
            while((ln = listNext(&li))) {
                client *slave = ln->value;
                if (slave->replstate == SLAVE_STATE_WAIT_BGSAVE_END) {
                    slave->replstate = SLAVE_STATE_WAIT_BGSAVE_START;
                }
            }
            close(rdb_pipe_write);
            close(server.rdb_pipe_read);
            zfree(server.rdb_pipe_conns);
            server.rdb_pipe_conns = NULL;
            server.rdb_pipe_numconns = 0;
            server.rdb_pipe_numconns_writing = 0;
        } else {
            serverLog(LL_NOTICE,"Background RDB transfer started by pid %ld",
                (long) childpid);
            server.rdb_save_time_start = time(NULL);
            server.rdb_child_type = RDB_CHILD_TYPE_SOCKET;
            close(rdb_pipe_write); /* close write in parent so that it can detect the close on the child. */
            if (aeCreateFileEvent(server.el, server.rdb_pipe_read, AE_READABLE, rdbPipeReadHandler,NULL) == AE_ERR) {
                serverPanic("Unrecoverable error creating server.rdb_pipe_read file event.");
            }
        }
        close(safe_to_exit_pipe);
        return (childpid == -1) ? C_ERR : C_OK;
    }
    return C_OK; /* Unreached. */
}

void saveCommand(client *c) {
    if (server.child_type == CHILD_TYPE_RDB) {
        addReplyError(c,"Background save already in progress");
        return;
    }

    server.stat_rdb_saves++;

    rdbSaveInfo rsi, *rsiptr;
    rsiptr = rdbPopulateSaveInfo(&rsi);
    if (rdbSave(SLAVE_REQ_NONE,server.rdb_filename,rsiptr,RDBFLAGS_NONE) == C_OK) {
        addReply(c,shared.ok);
    } else {
        addReplyErrorObject(c,shared.err);
    }
}

/* BGSAVE [SCHEDULE] */
void bgsaveCommand(client *c) {
    int schedule = 0;

    /* The SCHEDULE option changes the behavior of BGSAVE when an AOF rewrite
     * is in progress. Instead of returning an error a BGSAVE gets scheduled. */
    if (c->argc > 1) {
        if (c->argc == 2 && !strcasecmp(c->argv[1]->ptr,"schedule")) {
            schedule = 1;
        } else {
            addReplyErrorObject(c,shared.syntaxerr);
            return;
        }
    }

    rdbSaveInfo rsi, *rsiptr;
    rsiptr = rdbPopulateSaveInfo(&rsi);

    if (server.child_type == CHILD_TYPE_RDB) {
        addReplyError(c,"Background save already in progress");
    } else if (hasActiveChildProcess() || server.in_exec) {
        if (schedule || server.in_exec) {
            server.rdb_bgsave_scheduled = 1;
            addReplyStatus(c,"Background saving scheduled");
        } else {
            addReplyError(c,
            "Another child process is active (AOF?): can't BGSAVE right now. "
            "Use BGSAVE SCHEDULE in order to schedule a BGSAVE whenever "
            "possible.");
        }
    } else if (rdbSaveBackground(SLAVE_REQ_NONE,server.rdb_filename,rsiptr,RDBFLAGS_NONE) == C_OK) {
        addReplyStatus(c,"Background saving started");
    } else {
        addReplyErrorObject(c,shared.err);
    }
}

/* Populate the rdbSaveInfo structure used to persist the replication
 * information inside the RDB file. Currently the structure explicitly
 * contains just the currently selected DB from the master stream, however
 * if the rdbSave*() family functions receive a NULL rsi structure also
 * the Replication ID/offset is not saved. The function populates 'rsi'
 * that is normally stack-allocated in the caller, returns the populated
 * pointer if the instance has a valid master client, otherwise NULL
 * is returned, and the RDB saving will not persist any replication related
 * information. */
rdbSaveInfo *rdbPopulateSaveInfo(rdbSaveInfo *rsi) {
    rdbSaveInfo rsi_init = RDB_SAVE_INFO_INIT;
    *rsi = rsi_init;

    /* If the instance is a master, we can populate the replication info
     * only when repl_backlog is not NULL. If the repl_backlog is NULL,
     * it means that the instance isn't in any replication chains. In this
     * scenario the replication info is useless, because when a slave
     * connects to us, the NULL repl_backlog will trigger a full
     * synchronization, at the same time we will use a new replid and clear
     * replid2. */
    if (!server.masterhost && server.repl_backlog) {
        /* Note that when server.slaveseldb is -1, it means that this master
         * didn't apply any write commands after a full synchronization.
         * So we can let repl_stream_db be 0, this allows a restarted slave
         * to reload replication ID/offset, it's safe because the next write
         * command must generate a SELECT statement. */
        rsi->repl_stream_db = server.slaveseldb == -1 ? 0 : server.slaveseldb;
        return rsi;
    }

    /* If the instance is a slave we need a connected master
     * in order to fetch the currently selected DB. */
    if (server.master) {
        rsi->repl_stream_db = server.master->db->id;
        return rsi;
    }

    /* If we have a cached master we can use it in order to populate the
     * replication selected DB info inside the RDB file: the slave can
     * increment the master_repl_offset only from data arriving from the
     * master, so if we are disconnected the offset in the cached master
     * is valid. */
    if (server.cached_master) {
        rsi->repl_stream_db = server.cached_master->db->id;
        return rsi;
    }
    return NULL;
}<|MERGE_RESOLUTION|>--- conflicted
+++ resolved
@@ -3268,19 +3268,8 @@
         /* If there is no slot info, it means that it's either not cluster mode or we are trying to load legacy RDB file.
          * In this case we want to estimate number of keys per slot and resize accordingly. */
         if (should_expand_db) {
-<<<<<<< HEAD
-            if (dbExpand(db->keys, db_size, 0) == C_ERR) {
-                serverLog(LL_WARNING, "OOM in dict expand of main dict");
-                return C_ERR;
-            }
-            if (dbExpand(db->volatile_keys, db_size, 0) == C_ERR) {
-                serverLog(LL_WARNING, "OOM in dict expand of expire dict");
-                return C_ERR;
-            }
-=======
-            dbExpand(db, db_size, DB_MAIN, 0);
-            dbExpand(db, expires_size, DB_EXPIRES, 0);
->>>>>>> 5dc631d8
+            dbExpand(db->keys, db_size, 0);
+            dbExpand(db->volatile_keys, db_size, 0);
             should_expand_db = 0;
         }
 
