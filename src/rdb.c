--- conflicted
+++ resolved
@@ -1256,7 +1256,6 @@
     ssize_t written = 0;
     ssize_t res;
     static long long info_updated_time = 0;
-    size_t processed = 0;
     char *pname = (rdbflags & RDBFLAGS_AOF_PREAMBLE) ? "AOF rewrite" :  "RDB";
 
     redisDb *db = server.db + dbid;
@@ -1298,16 +1297,6 @@
          * mechanism a hint about an estimated size of the object we stored. */
         size_t dump_size = rdb->processed_bytes - rdb_bytes_before_key;
         if (server.in_fork_child) dismissObject(o, dump_size);
-
-        /* When this RDB is produced as part of an AOF rewrite, move
-         * accumulated diff from parent to child while rewriting in
-         * order to have a smaller final write. */
-        if (rdbflags & RDBFLAGS_AOF_PREAMBLE &&
-            rdb->processed_bytes > processed+AOF_READ_DIFF_INTERVAL_BYTES)
-        {
-            processed = rdb->processed_bytes;
-            aofReadDiffFromParent();
-        }
 
         /* Update child info every 1 second (approximately).
          * in order to avoid calling mstime() on each iteration, we will
@@ -1340,10 +1329,7 @@
 int rdbSaveRio(int req, rio *rdb, int *error, int rdbflags, rdbSaveInfo *rsi) {
     char magic[10];
     uint64_t cksum;
-<<<<<<< HEAD
-=======
     long key_counter = 0;
->>>>>>> 45a155bd
     int j;
 
     if (server.rdb_checksum)
@@ -1351,57 +1337,6 @@
     snprintf(magic,sizeof(magic),"REDIS%04d",RDB_VERSION);
     if (rdbWriteRaw(rdb,magic,9) == -1) goto werr;
     if (rdbSaveInfoAuxFields(rdb,rdbflags,rsi) == -1) goto werr;
-<<<<<<< HEAD
-    if (rdbSaveModulesAux(rdb, REDISMODULE_AUX_BEFORE_RDB) == -1) goto werr;
-
-    if (functionsSaveRio(rdb) != C_OK) goto werr;
-
-    for (j = 0; j < server.dbnum; j++) {
-        redisDb *db = server.db+j;
-        dict *d = db->dict;
-        if (dictSize(d) == 0) continue;
-        di = dictGetSafeIterator(d);
-
-        /* Write the SELECT DB opcode */
-        if (rdbSaveType(rdb,RDB_OPCODE_SELECTDB) == -1) goto werr;
-        if (rdbSaveLen(rdb,j) == -1) goto werr;
-
-        /* Write the RESIZE DB opcode. */
-        uint64_t db_size, expires_size;
-        db_size = dictSize(db->dict);
-        expires_size = dictSize(db->expires);
-        if (rdbSaveType(rdb,RDB_OPCODE_RESIZEDB) == -1) goto werr;
-        if (rdbSaveLen(rdb,db_size) == -1) goto werr;
-        if (rdbSaveLen(rdb,expires_size) == -1) goto werr;
-
-        /* Iterate this DB writing every entry */
-        while((de = dictNext(di)) != NULL) {
-            sds keystr = dictGetKey(de);
-            robj key, *o = dictGetVal(de);
-            long long expire;
-            size_t rdb_bytes_before_key = rdb->processed_bytes;
-
-            initStaticStringObject(key,keystr);
-            expire = getExpire(db,&key);
-            if (rdbSaveKeyValuePair(rdb,&key,o,expire,j) == -1) goto werr;
-
-            /* In fork child process, we can try to release memory back to the
-             * OS and possibly avoid or decrease COW. We give the dismiss
-             * mechanism a hint about an estimated size of the object we stored. */
-            size_t dump_size = rdb->processed_bytes - rdb_bytes_before_key;
-            if (server.in_fork_child) dismissObject(o, dump_size);
-
-            /* Update child info every 1 second (approximately).
-             * in order to avoid calling mstime() on each iteration, we will
-             * check the diff every 1024 keys */
-            if ((key_count++ & 1023) == 0) {
-                long long now = mstime();
-                if (now - info_updated_time >= 1000) {
-                    sendChildInfo(CHILD_INFO_TYPE_CURRENT_INFO, key_count, pname);
-                    info_updated_time = now;
-                }
-            }
-=======
     if (!(req & SLAVE_REQ_RDB_FUNCTIONS_ONLY) && rdbSaveModulesAux(rdb, REDISMODULE_AUX_BEFORE_RDB) == -1) goto werr;
 
     /* save functions */
@@ -1411,7 +1346,6 @@
     if (!(req & SLAVE_REQ_RDB_FUNCTIONS_ONLY)) {
         for (j = 0; j < server.dbnum; j++) {
             if (rdbSaveDb(rdb, j, rdbflags, &key_counter) == -1) goto werr;
->>>>>>> 45a155bd
         }
     }
 
