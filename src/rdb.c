--- conflicted
+++ resolved
@@ -661,22 +661,6 @@
     long long now = mstime();
     uint64_t cksum;
 
-<<<<<<< HEAD
-    snprintf(tmpfile,256,"temp-%d.rdb", (int) getpid());
-#ifdef _WIN32
-    fp = fopen(tmpfile,"wb");
-#else
-    fp = fopen(tmpfile,"w");
-#endif
-    if (!fp) {
-        redisLog(REDIS_WARNING, "Failed opening .rdb for saving: %s",
-            strerror(errno));
-        return REDIS_ERR;
-    }
-
-    rioInitWithFile(&rdb,fp);
-=======
->>>>>>> d6ada4d1
     if (server.rdb_checksum)
         rdb->update_cksum = rioGenericUpdateChecksum;
     snprintf(magic,sizeof(magic),"REDIS%04d",REDIS_RDB_VERSION);
@@ -757,7 +741,11 @@
     int error;
 
     snprintf(tmpfile,256,"temp-%d.rdb", (int) getpid());
-    fp = fopen(tmpfile,"w");
+#ifdef _WIN32
+        fp = fopen(tmpfile,"wb");
+#else
+        fp = fopen(tmpfile,"w");
+#endif
     if (!fp) {
         redisLog(REDIS_WARNING, "Failed opening .rdb for saving: %s",
             strerror(errno));
@@ -799,9 +787,10 @@
 int rdbSaveBackground(char *filename) {
     long long start;
     start = ustime();
-	server.dirty_before_bgsave = server.dirty;
-	if (BeginForkOperation(otRDB, filename, &server, sizeof(server), &server.rdb_child_pid, dictGetHashFunctionSeed(), server.logfile)) {
+    server.dirty_before_bgsave = server.dirty;
+    if (BeginForkOperation(otRDB, filename, &server, sizeof(server), &server.rdb_child_pid, dictGetHashFunctionSeed(), server.logfile)) {
         server.stat_fork_time = ustime()-start;
+        server.rdb_child_type = REDIS_RDB_CHILD_TYPE_DISK;
         updateDictResizePolicy();
         return REDIS_OK;
     } else  {
