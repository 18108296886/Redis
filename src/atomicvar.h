/* This file implements atomic counters using __atomic or __sync macros if
 * available, otherwise synchronizing different threads using a mutex.
 *
 * The exported interface is composed of three macros:
 *
 * atomicIncr(var,count) -- Increment the atomic counter
 * atomicGetIncr(var,oldvalue_var,count) -- Get and increment the atomic counter
 * atomicDecr(var,count) -- Decrement the atomic counter
 * atomicGet(var,dstvar) -- Fetch the atomic counter value
 * atomicSet(var,value)  -- Set the atomic counter value
<<<<<<< HEAD
 *
 * The variable 'var' should also have a declared mutex with the same
 * name and the "_mutex" postfix, for instance:
 *
 *  long myvar;
 *  pthread_mutex_t myvar_mutex;
 *  atomicSet(myvar,12345);
=======
>>>>>>> 7bf665f1
 *
 * The variable 'var' should also have a declared mutex with the same
 * name and the "_mutex" postfix, for instance:
 *
 *  long myvar;
 *  pthread_mutex_t myvar_mutex;
 *  atomicSet(myvar,12345);
 *
 * If atomic primitives are available (tested in config.h) the mutex
 * is not used.
 *
 * Never use return value from the macros, instead use the AtomicGetIncr()
 * if you need to get the current value and increment it atomically, like
 * in the followign example:
 *
 *  long oldvalue;
 *  atomicGetIncr(myvar,oldvalue,1);
 *  doSomethingWith(oldvalue);
 *
 * ----------------------------------------------------------------------------
 *
 * Copyright (c) 2015, Salvatore Sanfilippo <antirez at gmail dot com>
 * All rights reserved.
 *
 * Redistribution and use in source and binary forms, with or without
 * modification, are permitted provided that the following conditions are met:
 *
 *   * Redistributions of source code must retain the above copyright notice,
 *     this list of conditions and the following disclaimer.
 *   * Redistributions in binary form must reproduce the above copyright
 *     notice, this list of conditions and the following disclaimer in the
 *     documentation and/or other materials provided with the distribution.
 *   * Neither the name of Redis nor the names of its contributors may be used
 *     to endorse or promote products derived from this software without
 *     specific prior written permission.
 *
 * THIS SOFTWARE IS PROVIDED BY THE COPYRIGHT HOLDERS AND CONTRIBUTORS "AS IS"
 * AND ANY EXPRESS OR IMPLIED WARRANTIES, INCLUDING, BUT NOT LIMITED TO, THE
 * IMPLIED WARRANTIES OF MERCHANTABILITY AND FITNESS FOR A PARTICULAR PURPOSE
 * ARE DISCLAIMED. IN NO EVENT SHALL THE COPYRIGHT OWNER OR CONTRIBUTORS BE
 * LIABLE FOR ANY DIRECT, INDIRECT, INCIDENTAL, SPECIAL, EXEMPLARY, OR
 * CONSEQUENTIAL DAMAGES (INCLUDING, BUT NOT LIMITED TO, PROCUREMENT OF
 * SUBSTITUTE GOODS OR SERVICES; LOSS OF USE, DATA, OR PROFITS; OR BUSINESS
 * INTERRUPTION) HOWEVER CAUSED AND ON ANY THEORY OF LIABILITY, WHETHER IN
 * CONTRACT, STRICT LIABILITY, OR TORT (INCLUDING NEGLIGENCE OR OTHERWISE)
 * ARISING IN ANY WAY OUT OF THE USE OF THIS SOFTWARE, EVEN IF ADVISED OF THE
 * POSSIBILITY OF SUCH DAMAGE.
 */

#include <pthread.h>

#ifndef __ATOMIC_VAR_H
#define __ATOMIC_VAR_H

/* To test Redis with Helgrind (a Valgrind tool) it is useful to define
 * the following macro, so that __sync macros are used: those can be detected
 * by Helgrind (even if they are less efficient) so that no false positive
 * is reported. */
// #define __ATOMIC_VAR_FORCE_SYNC_MACROS

#if !defined(__ATOMIC_VAR_FORCE_SYNC_MACROS) && defined(__ATOMIC_RELAXED) && !defined(__sun) && (!defined(__clang__) || !defined(__APPLE__) || __apple_build_version__ > 4210057)
/* Implementation using __atomic macros. */

#define atomicIncr(var,count) __atomic_add_fetch(&var,(count),__ATOMIC_RELAXED)
#define atomicGetIncr(var,oldvalue_var,count) do { \
    oldvalue_var = __atomic_fetch_add(&var,(count),__ATOMIC_RELAXED); \
} while(0)
#define atomicDecr(var,count) __atomic_sub_fetch(&var,(count),__ATOMIC_RELAXED)
#define atomicGet(var,dstvar) do { \
    dstvar = __atomic_load_n(&var,__ATOMIC_RELAXED); \
} while(0)
#define atomicSet(var,value) __atomic_store_n(&var,value,__ATOMIC_RELAXED)
#define REDIS_ATOMIC_API "atomic-builtin"

#elif defined(HAVE_ATOMIC)
/* Implementation using __sync macros. */

#define atomicIncr(var,count) __sync_add_and_fetch(&var,(count))
#define atomicGetIncr(var,oldvalue_var,count) do { \
    oldvalue_var = __sync_fetch_and_add(&var,(count)); \
} while(0)
#define atomicDecr(var,count) __sync_sub_and_fetch(&var,(count))
#define atomicGet(var,dstvar) do { \
    dstvar = __sync_sub_and_fetch(&var,0); \
} while(0)
#define atomicSet(var,value) do { \
    while(!__sync_bool_compare_and_swap(&var,var,value)); \
} while(0)
#define REDIS_ATOMIC_API "sync-builtin"

#else
/* Implementation using pthread mutex. */

#define atomicIncr(var,count) do { \
    pthread_mutex_lock(&var ## _mutex); \
    var += (count); \
    pthread_mutex_unlock(&var ## _mutex); \
} while(0)
#define atomicGetIncr(var,oldvalue_var,count) do { \
    pthread_mutex_lock(&var ## _mutex); \
    oldvalue_var = var; \
    var += (count); \
    pthread_mutex_unlock(&var ## _mutex); \
} while(0)
#define atomicDecr(var,count) do { \
    pthread_mutex_lock(&var ## _mutex); \
    var -= (count); \
    pthread_mutex_unlock(&var ## _mutex); \
} while(0)
#define atomicGet(var,dstvar) do { \
    pthread_mutex_lock(&var ## _mutex); \
    dstvar = var; \
    pthread_mutex_unlock(&var ## _mutex); \
} while(0)
#define atomicSet(var,value) do { \
    pthread_mutex_lock(&var ## _mutex); \
    var = value; \
    pthread_mutex_unlock(&var ## _mutex); \
} while(0)
#define REDIS_ATOMIC_API "pthread-mutex"

#endif
#endif /* __ATOMIC_VAR_H */<|MERGE_RESOLUTION|>--- conflicted
+++ resolved
@@ -8,16 +8,6 @@
  * atomicDecr(var,count) -- Decrement the atomic counter
  * atomicGet(var,dstvar) -- Fetch the atomic counter value
  * atomicSet(var,value)  -- Set the atomic counter value
-<<<<<<< HEAD
- *
- * The variable 'var' should also have a declared mutex with the same
- * name and the "_mutex" postfix, for instance:
- *
- *  long myvar;
- *  pthread_mutex_t myvar_mutex;
- *  atomicSet(myvar,12345);
-=======
->>>>>>> 7bf665f1
  *
  * The variable 'var' should also have a declared mutex with the same
  * name and the "_mutex" postfix, for instance:
