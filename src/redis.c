--- conflicted
+++ resolved
@@ -55,6 +55,10 @@
 #include <float.h>
 #include <math.h>
 #include <locale.h>
+
+#ifdef _WIN32
+#include "Win32_Interop\Win32_FDAPI.h"
+#endif
 
 /* Our shared "common" objects */
 
@@ -346,12 +350,12 @@
     if (fd == -1) return;
     ll2string(buf,sizeof(buf),getpid());
     if (write(fd,"[",1) == -1) goto err;
-    if (write(fd,buf,(unsigned int)strlen(buf)) == -1) goto err;
+    if (write(fd,buf,strlen(buf)) == -1) goto err;
     if (write(fd," | signal handler] (",20) == -1) goto err;
     ll2string(buf,sizeof(buf),time(NULL));
-    if (write(fd,buf,(unsigned int)strlen(buf)) == -1) goto err;
+    if (write(fd,buf,strlen(buf)) == -1) goto err;
     if (write(fd,") ",2) == -1) goto err;
-    if (write(fd,msg,(unsigned int)strlen(msg)) == -1) goto err;
+    if (write(fd,msg,strlen(msg)) == -1) goto err;
     if (write(fd,"\n",1) == -1) goto err;
 err:
     if (!log_to_stdout) close(fd);
@@ -728,10 +732,10 @@
      * 2) If last time we hit the time limit, we want to scan all DBs
      * in this iteration, as there is work to do in some DB and we don't want
      * expired keys to use memory for too much time. */
-    if (dbs_per_call > server.dbnum || timelimit_exit)
+    if ((dbs_per_call > (unsigned)server.dbnum) || timelimit_exit)
         dbs_per_call = server.dbnum;
 
-    /* We can use at max REDIS_EXPIRELOOKUPS_TIME_PERC percentage of CPU time
+    /* We can use at max ACTIVE_EXPIRE_CYCLE_SLOW_TIME_PERC percentage of CPU time
      * per iteration. Since this function gets called with a frequency of
      * server.hz times per second, the following is the max amount of
      * microseconds we can spend in this function. */
@@ -759,11 +763,11 @@
             int ttl_samples;
 
             /* If there is nothing to expire try next DB ASAP. */
-            if ((num = dictSize(db->expires)) == 0) {
+            if ((num = (unsigned long) dictSize(db->expires)) == 0) {
                 db->avg_ttl = 0;
                 break;
             }
-            slots = dictSlots(db->expires);
+            slots = (unsigned long)dictSlots(db->expires);
             now = mstime();
 
             /* When there are less than 1% filled slots getting random
@@ -949,7 +953,7 @@
         unsigned int j;
 
         /* Don't test more DBs than we have. */
-        if (dbs_per_call > server.dbnum) dbs_per_call = server.dbnum;
+        if (dbs_per_call > (unsigned)server.dbnum) dbs_per_call = server.dbnum;
 
         /* Resize */
         for (j = 0; j < dbs_per_call; j++) {
@@ -1363,7 +1367,7 @@
         server.syslog_enabled = REDIS_DEFAULT_SYSLOG_ENABLED;
     }
 #else
-	server.syslog_enabled = REDIS_DEFAULT_SYSLOG_ENABLED;
+	  server.syslog_enabled = REDIS_DEFAULT_SYSLOG_ENABLED;
     server.syslog_ident = zstrdup(REDIS_DEFAULT_SYSLOG_IDENT);
 #endif
     server.syslog_facility = LOG_LOCAL0;
@@ -1491,12 +1495,8 @@
  * max number of clients, the function will do the reverse setting
  * server.maxclients to the value that we can actually handle. */
 void adjustOpenFilesLimit(void) {
-<<<<<<< HEAD
 #ifndef _WIN32
-    rlim_t maxfiles = server.maxclients+32;
-=======
     rlim_t maxfiles = server.maxclients+REDIS_MIN_RESERVED_FDS;
->>>>>>> 26375709
     struct rlimit limit;
 
     if (getrlimit(RLIMIT_NOFILE,&limit) == -1) {
@@ -1668,9 +1668,9 @@
 #ifdef _WIN32
      /* Force binary mode on all files */
     _fmode = _O_BINARY;
-    _setmode(_fileno(stdin),  _O_BINARY);
-    _setmode(_fileno(stdout), _O_BINARY);
-    _setmode(_fileno(stderr), _O_BINARY);
+    setmode(_fileno(stdin),  _O_BINARY);
+    setmode(_fileno(stdout), _O_BINARY);
+    setmode(_fileno(stderr), _O_BINARY);
 
     /* Set C locale, forcing strtod() to work with dots */
     setlocale(LC_ALL, "C");
@@ -2382,32 +2382,24 @@
 
     /* Server */
     if (allsections || defsections || !strcasecmp(section,"server")) {
-<<<<<<< HEAD
 #ifndef _WIN32
-        struct utsname name;
-#endif
-=======
         static int call_uname = 1;
         static struct utsname name;
->>>>>>> 26375709
+#endif
         char *mode;
 
         if (server.sentinel_mode) mode = "sentinel";
         else mode = "standalone";
     
         if (sections++) info = sdscat(info,"\r\n");
-<<<<<<< HEAD
+
 #ifndef _WIN32
-        uname(&name);
-#endif
-=======
-
         if (call_uname) {
             /* Uname can be slow and is always the same output. Cache it. */
             uname(&name);
             call_uname = 0;
         }
->>>>>>> 26375709
+#endif
 
         info = sdscatprintf(info,
             "# Server\r\n"
@@ -2507,7 +2499,7 @@
             (long long)server.stat_peak_memory,
             peak_hmem,
             ((long long)lua_gc(server.lua,LUA_GCCOUNT,0))*1024LL,
-            zmalloc_get_fragmentation_ratio(),
+            zmalloc_get_fragmentation_ratio(server.resident_set_size),
             ZMALLOC_LIB
             );
 #else
@@ -2601,13 +2593,9 @@
             (intmax_t)server.aof_rewrite_time_last,
             (intmax_t)((server.aof_child_pid == -1) ?
                 -1 : time(NULL)-server.aof_rewrite_time_start),
-<<<<<<< HEAD
-            (server.aof_lastbgrewrite_status == REDIS_OK) ? "ok" : "err");
-#endif
-=======
             (server.aof_lastbgrewrite_status == REDIS_OK) ? "ok" : "err",
             (server.aof_last_write_status == REDIS_OK) ? "ok" : "err");
->>>>>>> 26375709
+#endif
 
 #ifdef _WIN32
         if (server.aof_state != REDIS_AOF_OFF) {
@@ -2814,7 +2802,7 @@
                 }
                 if (state == NULL) continue;
                 if (slave->replstate == REDIS_REPL_ONLINE)
-                    lag = time(NULL) - slave->repl_ack_time;
+                    lag = (long)(time(NULL) - slave->repl_ack_time);
 
                 info = sdscatprintf(info,
                     "slave%d:ip=%s,port=%d,state=%s,"
