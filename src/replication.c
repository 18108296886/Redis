--- conflicted
+++ resolved
@@ -3508,14 +3508,14 @@
     return count;
 }
 
-<<<<<<< HEAD
 void waitForReplication(client *c, mstime_t timeout, long numreplicas, long long offset) {
     blockForReplication(c,timeout,offset,numreplicas,BLOCKED_WAIT_AFTER_REPL);
 
     /* Make sure that the server will send an ACK request to all the slaves
      * before returning to the event loop. */
     replicationRequestAckFromSlaves();
-=======
+}
+
 /* Return the number of replicas that already acknowledged the specified
  * replication offset being AOF fsynced. */
 int replicationCountAOFAcksByOffset(long long offset) {
@@ -3531,7 +3531,6 @@
         if (slave->repl_aof_off >= offset) count++;
     }
     return count;
->>>>>>> f263b6da
 }
 
 /* WAIT for N replicas to acknowledge the processing of our latest
@@ -3654,17 +3653,11 @@
         if (!is_wait_aof && last_offset && last_offset >= c->bstate.reploffset &&
                            last_numreplicas >= c->bstate.numreplicas)
         {
-<<<<<<< HEAD
-            unblockClient(c);
-            /* Don't reply yet if there is pending command */
-            if (!(c->flags & CLIENT_PENDING_COMMAND)) addReplyLongLong(c,last_numreplicas);
-=======
             numreplicas = last_numreplicas;
         } else if (is_wait_aof && last_aof_offset && last_aof_offset >= c->bstate.reploffset &&
                     last_aof_numreplicas >= c->bstate.numreplicas)
         {
             numreplicas = last_aof_numreplicas;
->>>>>>> f263b6da
         } else {
             numreplicas = is_wait_aof ?
                 replicationCountAOFAcksByOffset(c->bstate.reploffset) :
@@ -3679,12 +3672,6 @@
             } else {
                 last_offset = c->bstate.reploffset;
                 last_numreplicas = numreplicas;
-<<<<<<< HEAD
-                unblockClient(c);
-                /* Don't reply yet if there is pending command */
-                if (!(c->flags & CLIENT_PENDING_COMMAND)) addReplyLongLong(c,last_numreplicas);
-=======
->>>>>>> f263b6da
             }
         }
 
@@ -3701,7 +3688,8 @@
             addReplyLongLong(c, numlocal);
             addReplyLongLong(c, numreplicas);
         } else {
-            addReplyLongLong(c, numreplicas);
+            /* Don't reply yet if there is a pending command */
+            if (!(c->flags & CLIENT_PENDING_COMMAND)) addReplyLongLong(c,numreplicas);
         }
 
         unblockClient(c, 1);
