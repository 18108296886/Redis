/* Asynchronous replication implementation.
 *
 * Copyright (c) 2009-2012, Salvatore Sanfilippo <antirez at gmail dot com>
 * All rights reserved.
 *
 * Redistribution and use in source and binary forms, with or without
 * modification, are permitted provided that the following conditions are met:
 *
 *   * Redistributions of source code must retain the above copyright notice,
 *     this list of conditions and the following disclaimer.
 *   * Redistributions in binary form must reproduce the above copyright
 *     notice, this list of conditions and the following disclaimer in the
 *     documentation and/or other materials provided with the distribution.
 *   * Neither the name of Redis nor the names of its contributors may be used
 *     to endorse or promote products derived from this software without
 *     specific prior written permission.
 *
 * THIS SOFTWARE IS PROVIDED BY THE COPYRIGHT HOLDERS AND CONTRIBUTORS "AS IS"
 * AND ANY EXPRESS OR IMPLIED WARRANTIES, INCLUDING, BUT NOT LIMITED TO, THE
 * IMPLIED WARRANTIES OF MERCHANTABILITY AND FITNESS FOR A PARTICULAR PURPOSE
 * ARE DISCLAIMED. IN NO EVENT SHALL THE COPYRIGHT OWNER OR CONTRIBUTORS BE
 * LIABLE FOR ANY DIRECT, INDIRECT, INCIDENTAL, SPECIAL, EXEMPLARY, OR
 * CONSEQUENTIAL DAMAGES (INCLUDING, BUT NOT LIMITED TO, PROCUREMENT OF
 * SUBSTITUTE GOODS OR SERVICES; LOSS OF USE, DATA, OR PROFITS; OR BUSINESS
 * INTERRUPTION) HOWEVER CAUSED AND ON ANY THEORY OF LIABILITY, WHETHER IN
 * CONTRACT, STRICT LIABILITY, OR TORT (INCLUDING NEGLIGENCE OR OTHERWISE)
 * ARISING IN ANY WAY OUT OF THE USE OF THIS SOFTWARE, EVEN IF ADVISED OF THE
 * POSSIBILITY OF SUCH DAMAGE.
 */


#include "server.h"

#include <sys/time.h>
#include <unistd.h>
#include <fcntl.h>
#include <sys/socket.h>
#include <sys/stat.h>

void replicationDiscardCachedMaster(void);
void replicationResurrectCachedMaster(int newfd);
void replicationSendAck(void);
void putSlaveOnline(client *slave);
int cancelReplicationHandshake(void);

/* --------------------------- Utility functions ---------------------------- */

/* Return the pointer to a string representing the slave ip:listening_port
 * pair. Mostly useful for logging, since we want to log a slave using its
 * IP address and its listening port which is more clear for the user, for
 * example: "Closing connection with replica 10.1.2.3:6380". */
char *replicationGetSlaveName(client *c) {
    static char buf[NET_PEER_ID_LEN];
    char ip[NET_IP_STR_LEN];

    ip[0] = '\0';
    buf[0] = '\0';
    if (c->slave_ip[0] != '\0' ||
        anetPeerToString(c->fd,ip,sizeof(ip),NULL) != -1)
    {
        /* Note that the 'ip' buffer is always larger than 'c->slave_ip' */
        if (c->slave_ip[0] != '\0') memcpy(ip,c->slave_ip,sizeof(c->slave_ip));

        if (c->slave_listening_port)
            anetFormatAddr(buf,sizeof(buf),ip,c->slave_listening_port);
        else
            snprintf(buf,sizeof(buf),"%s:<unknown-replica-port>",ip);
    } else {
        snprintf(buf,sizeof(buf),"client id #%llu",
            (unsigned long long) c->id);
    }
    return buf;
}

/* ---------------------------------- MASTER -------------------------------- */

void createReplicationBacklog(void) {
    serverAssert(server.repl_backlog == NULL);
    server.repl_backlog = zmalloc(server.repl_backlog_size);
    server.repl_backlog_histlen = 0;
    server.repl_backlog_idx = 0;

    /* We don't have any data inside our buffer, but virtually the first
     * byte we have is the next byte that will be generated for the
     * replication stream. */
    server.repl_backlog_off = server.master_repl_offset+1;
}

/* This function is called when the user modifies the replication backlog
 * size at runtime. It is up to the function to both update the
 * server.repl_backlog_size and to resize the buffer and setup it so that
 * it contains the same data as the previous one (possibly less data, but
 * the most recent bytes, or the same data and more free space in case the
 * buffer is enlarged). */
void resizeReplicationBacklog(long long newsize) {
    if (newsize < CONFIG_REPL_BACKLOG_MIN_SIZE)
        newsize = CONFIG_REPL_BACKLOG_MIN_SIZE;
    if (server.repl_backlog_size == newsize) return;

    server.repl_backlog_size = newsize;
    if (server.repl_backlog != NULL) {
        /* What we actually do is to flush the old buffer and realloc a new
         * empty one. It will refill with new data incrementally.
         * The reason is that copying a few gigabytes adds latency and even
         * worse often we need to alloc additional space before freeing the
         * old buffer. */
        zfree(server.repl_backlog);
        server.repl_backlog = zmalloc(server.repl_backlog_size);
        server.repl_backlog_histlen = 0;
        server.repl_backlog_idx = 0;
        /* Next byte we have is... the next since the buffer is empty. */
        server.repl_backlog_off = server.master_repl_offset+1;
    }
}

void freeReplicationBacklog(void) {
    serverAssert(listLength(server.slaves) == 0);
    zfree(server.repl_backlog);
    server.repl_backlog = NULL;
}

/* Add data to the replication backlog.
 * This function also increments the global replication offset stored at
 * server.master_repl_offset, because there is no case where we want to feed
 * the backlog without incrementing the offset. */
void feedReplicationBacklog(void *ptr, size_t len) {
    unsigned char *p = ptr;

    server.master_repl_offset += len;

    /* This is a circular buffer, so write as much data we can at every
     * iteration and rewind the "idx" index if we reach the limit. */
    while(len) {
        size_t thislen = server.repl_backlog_size - server.repl_backlog_idx;
        if (thislen > len) thislen = len;
        memcpy(server.repl_backlog+server.repl_backlog_idx,p,thislen);
        server.repl_backlog_idx += thislen;
        if (server.repl_backlog_idx == server.repl_backlog_size)
            server.repl_backlog_idx = 0;
        len -= thislen;
        p += thislen;
        server.repl_backlog_histlen += thislen;
    }
    if (server.repl_backlog_histlen > server.repl_backlog_size)
        server.repl_backlog_histlen = server.repl_backlog_size;
    /* Set the offset of the first byte we have in the backlog. */
    server.repl_backlog_off = server.master_repl_offset -
                              server.repl_backlog_histlen + 1;
}

/* Wrapper for feedReplicationBacklog() that takes Redis string objects
 * as input. */
void feedReplicationBacklogWithObject(robj *o) {
    char llstr[LONG_STR_SIZE];
    void *p;
    size_t len;

    if (o->encoding == OBJ_ENCODING_INT) {
        len = ll2string(llstr,sizeof(llstr),(long)o->ptr);
        p = llstr;
    } else {
        len = sdslen(o->ptr);
        p = o->ptr;
    }
    feedReplicationBacklog(p,len);
}

/* Propagate write commands to slaves, and populate the replication backlog
 * as well. This function is used if the instance is a master: we use
 * the commands received by our clients in order to create the replication
 * stream. Instead if the instance is a slave and has sub-slaves attached,
 * we use replicationFeedSlavesFromMaster() */
void replicationFeedSlaves(list *slaves, int dictid, robj **argv, int argc) {
    listNode *ln;
    listIter li;
    int j, len;
    char llstr[LONG_STR_SIZE];

    /* If the instance is not a top level master, return ASAP: we'll just proxy
     * the stream of data we receive from our master instead, in order to
     * propagate *identical* replication stream. In this way this slave can
     * advertise the same replication ID as the master (since it shares the
     * master replication history and has the same backlog and offsets). */
    if (server.masterhost != NULL) return;

    /* If there aren't slaves, and there is no backlog buffer to populate,
     * we can return ASAP. */
    if (server.repl_backlog == NULL && listLength(slaves) == 0) return;

    /* We can't have slaves attached and no backlog. */
    serverAssert(!(listLength(slaves) != 0 && server.repl_backlog == NULL));

    /* Send SELECT command to every slave if needed. */
    if (server.slaveseldb != dictid) {
        robj *selectcmd;

        /* For a few DBs we have pre-computed SELECT command. */
        if (dictid >= 0 && dictid < PROTO_SHARED_SELECT_CMDS) {
            selectcmd = shared.select[dictid];
        } else {
            int dictid_len;

            dictid_len = ll2string(llstr,sizeof(llstr),dictid);
            selectcmd = createObject(OBJ_STRING,
                sdscatprintf(sdsempty(),
                "*2\r\n$6\r\nSELECT\r\n$%d\r\n%s\r\n",
                dictid_len, llstr));
        }

        /* Add the SELECT command into the backlog. */
        if (server.repl_backlog) feedReplicationBacklogWithObject(selectcmd);

        /* Send it to slaves. */
        listRewind(slaves,&li);
        while((ln = listNext(&li))) {
            client *slave = ln->value;
            if (slave->replstate == SLAVE_STATE_WAIT_BGSAVE_START) continue;
            addReply(slave,selectcmd);
        }

        if (dictid < 0 || dictid >= PROTO_SHARED_SELECT_CMDS)
            decrRefCount(selectcmd);
    }
    server.slaveseldb = dictid;

    /* Write the command to the replication backlog if any. */
    if (server.repl_backlog) {
        char aux[LONG_STR_SIZE+3];

        /* Add the multi bulk reply length. */
        aux[0] = '*';
        len = ll2string(aux+1,sizeof(aux)-1,argc);
        aux[len+1] = '\r';
        aux[len+2] = '\n';
        feedReplicationBacklog(aux,len+3);

        for (j = 0; j < argc; j++) {
            long objlen = stringObjectLen(argv[j]);

            /* We need to feed the buffer with the object as a bulk reply
             * not just as a plain string, so create the $..CRLF payload len
             * and add the final CRLF */
            aux[0] = '$';
            len = ll2string(aux+1,sizeof(aux)-1,objlen);
            aux[len+1] = '\r';
            aux[len+2] = '\n';
            feedReplicationBacklog(aux,len+3);
            feedReplicationBacklogWithObject(argv[j]);
            feedReplicationBacklog(aux+len+1,2);
        }
    }

    /* Write the command to every slave. */
    listRewind(slaves,&li);
    while((ln = listNext(&li))) {
        client *slave = ln->value;

        /* Don't feed slaves that are still waiting for BGSAVE to start */
        if (slave->replstate == SLAVE_STATE_WAIT_BGSAVE_START) continue;

        /* Feed slaves that are waiting for the initial SYNC (so these commands
         * are queued in the output buffer until the initial SYNC completes),
         * or are already in sync with the master. */

        /* Add the multi bulk length. */
        addReplyArrayLen(slave,argc);

        /* Finally any additional argument that was not stored inside the
         * static buffer if any (from j to argc). */
        for (j = 0; j < argc; j++)
            addReplyBulk(slave,argv[j]);
    }
}

/* This function is used in order to proxy what we receive from our master
 * to our sub-slaves. */
#include <ctype.h>
void replicationFeedSlavesFromMasterStream(list *slaves, char *buf, size_t buflen) {
    listNode *ln;
    listIter li;

    /* Debugging: this is handy to see the stream sent from master
     * to slaves. Disabled with if(0). */
    if (0) {
        printf("%zu:",buflen);
        for (size_t j = 0; j < buflen; j++) {
            printf("%c", isprint(buf[j]) ? buf[j] : '.');
        }
        printf("\n");
    }

    if (server.repl_backlog) feedReplicationBacklog(buf,buflen);
    listRewind(slaves,&li);
    while((ln = listNext(&li))) {
        client *slave = ln->value;

        /* Don't feed slaves that are still waiting for BGSAVE to start */
        if (slave->replstate == SLAVE_STATE_WAIT_BGSAVE_START) continue;
        addReplyProto(slave,buf,buflen);
    }
}

void replicationFeedMonitors(client *c, list *monitors, int dictid, robj **argv, int argc) {
    listNode *ln;
    listIter li;
    int j;
    sds cmdrepr = sdsnew("+");
    robj *cmdobj;
    struct timeval tv;

    gettimeofday(&tv,NULL);
    cmdrepr = sdscatprintf(cmdrepr,"%ld.%06ld ",(long)tv.tv_sec,(long)tv.tv_usec);
    if (c->flags & CLIENT_LUA) {
        cmdrepr = sdscatprintf(cmdrepr,"[%d lua] ",dictid);
    } else if (c->flags & CLIENT_UNIX_SOCKET) {
        cmdrepr = sdscatprintf(cmdrepr,"[%d unix:%s] ",dictid,server.unixsocket);
    } else {
        cmdrepr = sdscatprintf(cmdrepr,"[%d %s] ",dictid,getClientPeerId(c));
    }

    for (j = 0; j < argc; j++) {
        if (argv[j]->encoding == OBJ_ENCODING_INT) {
            cmdrepr = sdscatprintf(cmdrepr, "\"%ld\"", (long)argv[j]->ptr);
        } else {
            cmdrepr = sdscatrepr(cmdrepr,(char*)argv[j]->ptr,
                        sdslen(argv[j]->ptr));
        }
        if (j != argc-1)
            cmdrepr = sdscatlen(cmdrepr," ",1);
    }
    cmdrepr = sdscatlen(cmdrepr,"\r\n",2);
    cmdobj = createObject(OBJ_STRING,cmdrepr);

    listRewind(monitors,&li);
    while((ln = listNext(&li))) {
        client *monitor = ln->value;
        addReply(monitor,cmdobj);
    }
    decrRefCount(cmdobj);
}

/* Feed the slave 'c' with the replication backlog starting from the
 * specified 'offset' up to the end of the backlog. */
long long addReplyReplicationBacklog(client *c, long long offset) {
    long long j, skip, len;

    serverLog(LL_DEBUG, "[PSYNC] Replica request offset: %lld", offset);

    if (server.repl_backlog_histlen == 0) {
        serverLog(LL_DEBUG, "[PSYNC] Backlog history len is zero");
        return 0;
    }

    serverLog(LL_DEBUG, "[PSYNC] Backlog size: %lld",
             server.repl_backlog_size);
    serverLog(LL_DEBUG, "[PSYNC] First byte: %lld",
             server.repl_backlog_off);
    serverLog(LL_DEBUG, "[PSYNC] History len: %lld",
             server.repl_backlog_histlen);
    serverLog(LL_DEBUG, "[PSYNC] Current index: %lld",
             server.repl_backlog_idx);

    /* Compute the amount of bytes we need to discard. */
    skip = offset - server.repl_backlog_off;
    serverLog(LL_DEBUG, "[PSYNC] Skipping: %lld", skip);

    /* Point j to the oldest byte, that is actually our
     * server.repl_backlog_off byte. */
    j = (server.repl_backlog_idx +
        (server.repl_backlog_size-server.repl_backlog_histlen)) %
        server.repl_backlog_size;
    serverLog(LL_DEBUG, "[PSYNC] Index of first byte: %lld", j);

    /* Discard the amount of data to seek to the specified 'offset'. */
    j = (j + skip) % server.repl_backlog_size;

    /* Feed slave with data. Since it is a circular buffer we have to
     * split the reply in two parts if we are cross-boundary. */
    len = server.repl_backlog_histlen - skip;
    serverLog(LL_DEBUG, "[PSYNC] Reply total length: %lld", len);
    while(len) {
        long long thislen =
            ((server.repl_backlog_size - j) < len) ?
            (server.repl_backlog_size - j) : len;

        serverLog(LL_DEBUG, "[PSYNC] addReply() length: %lld", thislen);
        addReplySds(c,sdsnewlen(server.repl_backlog + j, thislen));
        len -= thislen;
        j = 0;
    }
    return server.repl_backlog_histlen - skip;
}

/* Return the offset to provide as reply to the PSYNC command received
 * from the slave. The returned value is only valid immediately after
 * the BGSAVE process started and before executing any other command
 * from clients. */
long long getPsyncInitialOffset(void) {
    return server.master_repl_offset;
}

/* Send a FULLRESYNC reply in the specific case of a full resynchronization,
 * as a side effect setup the slave for a full sync in different ways:
 *
 * 1) Remember, into the slave client structure, the replication offset
 *    we sent here, so that if new slaves will later attach to the same
 *    background RDB saving process (by duplicating this client output
 *    buffer), we can get the right offset from this slave.
 * 2) Set the replication state of the slave to WAIT_BGSAVE_END so that
 *    we start accumulating differences from this point.
 * 3) Force the replication stream to re-emit a SELECT statement so
 *    the new slave incremental differences will start selecting the
 *    right database number.
 *
 * Normally this function should be called immediately after a successful
 * BGSAVE for replication was started, or when there is one already in
 * progress that we attached our slave to. */
int replicationSetupSlaveForFullResync(client *slave, long long offset) {
    char buf[128];
    int buflen;

    slave->psync_initial_offset = offset;
    slave->replstate = SLAVE_STATE_WAIT_BGSAVE_END;
    /* We are going to accumulate the incremental changes for this
     * slave as well. Set slaveseldb to -1 in order to force to re-emit
     * a SELECT statement in the replication stream. */
    server.slaveseldb = -1;

    /* Don't send this reply to slaves that approached us with
     * the old SYNC command. */
    if (!(slave->flags & CLIENT_PRE_PSYNC)) {
        buflen = snprintf(buf,sizeof(buf),"+FULLRESYNC %s %lld\r\n",
                          server.replid,offset);
        if (write(slave->fd,buf,buflen) != buflen) {
            freeClientAsync(slave);
            return C_ERR;
        }
    }
    return C_OK;
}

/* This function handles the PSYNC command from the point of view of a
 * master receiving a request for partial resynchronization.
 *
 * On success return C_OK, otherwise C_ERR is returned and we proceed
 * with the usual full resync. */
int masterTryPartialResynchronization(client *c) {
    long long psync_offset, psync_len;
    char *master_replid = c->argv[1]->ptr;
    char buf[128];
    int buflen;

    /* Parse the replication offset asked by the slave. Go to full sync
     * on parse error: this should never happen but we try to handle
     * it in a robust way compared to aborting. */
    if (getLongLongFromObjectOrReply(c,c->argv[2],&psync_offset,NULL) !=
       C_OK) goto need_full_resync;

    /* Is the replication ID of this master the same advertised by the wannabe
     * slave via PSYNC? If the replication ID changed this master has a
     * different replication history, and there is no way to continue.
     *
     * Note that there are two potentially valid replication IDs: the ID1
     * and the ID2. The ID2 however is only valid up to a specific offset. */
    if (strcasecmp(master_replid, server.replid) &&
        (strcasecmp(master_replid, server.replid2) ||
         psync_offset > server.second_replid_offset))
    {
        /* Run id "?" is used by slaves that want to force a full resync. */
        if (master_replid[0] != '?') {
            if (strcasecmp(master_replid, server.replid) &&
                strcasecmp(master_replid, server.replid2))
            {
                serverLog(LL_NOTICE,"Partial resynchronization not accepted: "
                    "Replication ID mismatch (Replica asked for '%s', my "
                    "replication IDs are '%s' and '%s')",
                    master_replid, server.replid, server.replid2);
            } else {
                serverLog(LL_NOTICE,"Partial resynchronization not accepted: "
                    "Requested offset for second ID was %lld, but I can reply "
                    "up to %lld", psync_offset, server.second_replid_offset);
            }
        } else {
            serverLog(LL_NOTICE,"Full resync requested by replica %s",
                replicationGetSlaveName(c));
        }
        goto need_full_resync;
    }

    /* We still have the data our slave is asking for? */
    if (!server.repl_backlog ||
        psync_offset < server.repl_backlog_off ||
        psync_offset > (server.repl_backlog_off + server.repl_backlog_histlen))
    {
        serverLog(LL_NOTICE,
            "Unable to partial resync with replica %s for lack of backlog (Replica request was: %lld).", replicationGetSlaveName(c), psync_offset);
        if (psync_offset > server.master_repl_offset) {
            serverLog(LL_WARNING,
                "Warning: replica %s tried to PSYNC with an offset that is greater than the master replication offset.", replicationGetSlaveName(c));
        }
        goto need_full_resync;
    }

    /* If we reached this point, we are able to perform a partial resync:
     * 1) Set client state to make it a slave.
     * 2) Inform the client we can continue with +CONTINUE
     * 3) Send the backlog data (from the offset to the end) to the slave. */
    c->flags |= CLIENT_SLAVE;
    c->replstate = SLAVE_STATE_ONLINE;
    c->repl_ack_time = server.unixtime;
    c->repl_put_online_on_ack = 0;
    listAddNodeTail(server.slaves,c);
    /* We can't use the connection buffers since they are used to accumulate
     * new commands at this stage. But we are sure the socket send buffer is
     * empty so this write will never fail actually. */
    if (c->slave_capa & SLAVE_CAPA_PSYNC2) {
        buflen = snprintf(buf,sizeof(buf),"+CONTINUE %s\r\n", server.replid);
    } else {
        buflen = snprintf(buf,sizeof(buf),"+CONTINUE\r\n");
    }
    if (write(c->fd,buf,buflen) != buflen) {
        freeClientAsync(c);
        return C_OK;
    }
    psync_len = addReplyReplicationBacklog(c,psync_offset);
    serverLog(LL_NOTICE,
        "Partial resynchronization request from %s accepted. Sending %lld bytes of backlog starting from offset %lld.",
            replicationGetSlaveName(c),
            psync_len, psync_offset);
    /* Note that we don't need to set the selected DB at server.slaveseldb
     * to -1 to force the master to emit SELECT, since the slave already
     * has this state from the previous connection with the master. */

    refreshGoodSlavesCount();
    return C_OK; /* The caller can return, no full resync needed. */

need_full_resync:
    /* We need a full resync for some reason... Note that we can't
     * reply to PSYNC right now if a full SYNC is needed. The reply
     * must include the master offset at the time the RDB file we transfer
     * is generated, so we need to delay the reply to that moment. */
    return C_ERR;
}

/* Start a BGSAVE for replication goals, which is, selecting the disk or
 * socket target depending on the configuration, and making sure that
 * the script cache is flushed before to start.
 *
 * The mincapa argument is the bitwise AND among all the slaves capabilities
 * of the slaves waiting for this BGSAVE, so represents the slave capabilities
 * all the slaves support. Can be tested via SLAVE_CAPA_* macros.
 *
 * Side effects, other than starting a BGSAVE:
 *
 * 1) Handle the slaves in WAIT_START state, by preparing them for a full
 *    sync if the BGSAVE was successfully started, or sending them an error
 *    and dropping them from the list of slaves.
 *
 * 2) Flush the Lua scripting script cache if the BGSAVE was actually
 *    started.
 *
 * Returns C_OK on success or C_ERR otherwise. */
int startBgsaveForReplication(int mincapa) {
    int retval;
    int socket_target = server.repl_diskless_sync && (mincapa & SLAVE_CAPA_EOF);
    listIter li;
    listNode *ln;

    serverLog(LL_NOTICE,"Starting BGSAVE for SYNC with target: %s",
        socket_target ? "replicas sockets" : "disk");

    rdbSaveInfo rsi, *rsiptr;
    rsiptr = rdbPopulateSaveInfo(&rsi);
    /* Only do rdbSave* when rsiptr is not NULL,
     * otherwise slave will miss repl-stream-db. */
    if (rsiptr) {
        if (socket_target)
            retval = rdbSaveToSlavesSockets(rsiptr);
        else
            retval = rdbSaveBackground(server.rdb_filename,rsiptr);
    } else {
        serverLog(LL_WARNING,"BGSAVE for replication: replication information not available, can't generate the RDB file right now. Try later.");
        retval = C_ERR;
    }

    /* If we failed to BGSAVE, remove the slaves waiting for a full
     * resynchorinization from the list of salves, inform them with
     * an error about what happened, close the connection ASAP. */
    if (retval == C_ERR) {
        serverLog(LL_WARNING,"BGSAVE for replication failed");
        listRewind(server.slaves,&li);
        while((ln = listNext(&li))) {
            client *slave = ln->value;

            if (slave->replstate == SLAVE_STATE_WAIT_BGSAVE_START) {
                slave->flags &= ~CLIENT_SLAVE;
                listDelNode(server.slaves,ln);
                addReplyError(slave,
                    "BGSAVE failed, replication can't continue");
                slave->flags |= CLIENT_CLOSE_AFTER_REPLY;
            }
        }
        return retval;
    }

    /* If the target is socket, rdbSaveToSlavesSockets() already setup
     * the salves for a full resync. Otherwise for disk target do it now.*/
    if (!socket_target) {
        listRewind(server.slaves,&li);
        while((ln = listNext(&li))) {
            client *slave = ln->value;

            if (slave->replstate == SLAVE_STATE_WAIT_BGSAVE_START) {
                    replicationSetupSlaveForFullResync(slave,
                            getPsyncInitialOffset());
            }
        }
    }

    /* Flush the script cache, since we need that slave differences are
     * accumulated without requiring slaves to match our cached scripts. */
    if (retval == C_OK) replicationScriptCacheFlush();
    return retval;
}

/* SYNC and PSYNC command implemenation. */
void syncCommand(client *c) {
    /* ignore SYNC if already slave or in monitor mode */
    if (c->flags & CLIENT_SLAVE) return;

    /* Refuse SYNC requests if we are a slave but the link with our master
     * is not ok... */
    if (server.masterhost && server.repl_state != REPL_STATE_CONNECTED) {
        addReplySds(c,sdsnew("-NOMASTERLINK Can't SYNC while not connected with my master\r\n"));
        return;
    }

    /* SYNC can't be issued when the server has pending data to send to
     * the client about already issued commands. We need a fresh reply
     * buffer registering the differences between the BGSAVE and the current
     * dataset, so that we can copy to other slaves if needed. */
    if (clientHasPendingReplies(c)) {
        addReplyError(c,"SYNC and PSYNC are invalid with pending output");
        return;
    }

    serverLog(LL_NOTICE,"Replica %s asks for synchronization",
        replicationGetSlaveName(c));

    /* Try a partial resynchronization if this is a PSYNC command.
     * If it fails, we continue with usual full resynchronization, however
     * when this happens masterTryPartialResynchronization() already
     * replied with:
     *
     * +FULLRESYNC <replid> <offset>
     *
     * So the slave knows the new replid and offset to try a PSYNC later
     * if the connection with the master is lost. */
    if (!strcasecmp(c->argv[0]->ptr,"psync")) {
        if (masterTryPartialResynchronization(c) == C_OK) {
            server.stat_sync_partial_ok++;
            return; /* No full resync needed, return. */
        } else {
            char *master_replid = c->argv[1]->ptr;

            /* Increment stats for failed PSYNCs, but only if the
             * replid is not "?", as this is used by slaves to force a full
             * resync on purpose when they are not albe to partially
             * resync. */
            if (master_replid[0] != '?') server.stat_sync_partial_err++;
        }
    } else {
        /* If a slave uses SYNC, we are dealing with an old implementation
         * of the replication protocol (like redis-cli --slave). Flag the client
         * so that we don't expect to receive REPLCONF ACK feedbacks. */
        c->flags |= CLIENT_PRE_PSYNC;
    }

    /* Full resynchronization. */
    server.stat_sync_full++;

    /* Setup the slave as one waiting for BGSAVE to start. The following code
     * paths will change the state if we handle the slave differently. */
    c->replstate = SLAVE_STATE_WAIT_BGSAVE_START;
    if (server.repl_disable_tcp_nodelay)
        anetDisableTcpNoDelay(NULL, c->fd); /* Non critical if it fails. */
    c->repldbfd = -1;
    c->flags |= CLIENT_SLAVE;
    listAddNodeTail(server.slaves,c);

    /* Create the replication backlog if needed. */
    if (listLength(server.slaves) == 1 && server.repl_backlog == NULL) {
        /* When we create the backlog from scratch, we always use a new
         * replication ID and clear the ID2, since there is no valid
         * past history. */
        changeReplicationId();
        clearReplicationId2();
        createReplicationBacklog();
    }

    /* CASE 1: BGSAVE is in progress, with disk target. */
    if (server.rdb_child_pid != -1 &&
        server.rdb_child_type == RDB_CHILD_TYPE_DISK)
    {
        /* Ok a background save is in progress. Let's check if it is a good
         * one for replication, i.e. if there is another slave that is
         * registering differences since the server forked to save. */
        client *slave;
        listNode *ln;
        listIter li;

        listRewind(server.slaves,&li);
        while((ln = listNext(&li))) {
            slave = ln->value;
            if (slave->replstate == SLAVE_STATE_WAIT_BGSAVE_END) break;
        }
        /* To attach this slave, we check that it has at least all the
         * capabilities of the slave that triggered the current BGSAVE. */
        if (ln && ((c->slave_capa & slave->slave_capa) == slave->slave_capa)) {
            /* Perfect, the server is already registering differences for
             * another slave. Set the right state, and copy the buffer. */
            copyClientOutputBuffer(c,slave);
            replicationSetupSlaveForFullResync(c,slave->psync_initial_offset);
            serverLog(LL_NOTICE,"Waiting for end of BGSAVE for SYNC");
        } else {
            /* No way, we need to wait for the next BGSAVE in order to
             * register differences. */
            serverLog(LL_NOTICE,"Can't attach the replica to the current BGSAVE. Waiting for next BGSAVE for SYNC");
        }

    /* CASE 2: BGSAVE is in progress, with socket target. */
    } else if (server.rdb_child_pid != -1 &&
               server.rdb_child_type == RDB_CHILD_TYPE_SOCKET)
    {
        /* There is an RDB child process but it is writing directly to
         * children sockets. We need to wait for the next BGSAVE
         * in order to synchronize. */
        serverLog(LL_NOTICE,"Current BGSAVE has socket target. Waiting for next BGSAVE for SYNC");

    /* CASE 3: There is no BGSAVE is progress. */
    } else {
        if (server.repl_diskless_sync && (c->slave_capa & SLAVE_CAPA_EOF)) {
            /* Diskless replication RDB child is created inside
             * replicationCron() since we want to delay its start a
             * few seconds to wait for more slaves to arrive. */
            if (server.repl_diskless_sync_delay)
                serverLog(LL_NOTICE,"Delay next BGSAVE for diskless SYNC");
        } else {
            /* Target is disk (or the slave is not capable of supporting
             * diskless replication) and we don't have a BGSAVE in progress,
             * let's start one. */
            if (server.aof_child_pid == -1) {
                startBgsaveForReplication(c->slave_capa);
            } else {
                serverLog(LL_NOTICE,
                    "No BGSAVE in progress, but an AOF rewrite is active. "
                    "BGSAVE for replication delayed");
            }
        }
    }
    return;
}

/* REPLCONF <option> <value> <option> <value> ...
 * This command is used by a slave in order to configure the replication
 * process before starting it with the SYNC command.
 *
 * Currently the only use of this command is to communicate to the master
 * what is the listening port of the Slave redis instance, so that the
 * master can accurately list slaves and their listening ports in
 * the INFO output.
 *
 * In the future the same command can be used in order to configure
 * the replication to initiate an incremental replication instead of a
 * full resync. */
void replconfCommand(client *c) {
    int j;

    if ((c->argc % 2) == 0) {
        /* Number of arguments must be odd to make sure that every
         * option has a corresponding value. */
        addReply(c,shared.syntaxerr);
        return;
    }

    /* Process every option-value pair. */
    for (j = 1; j < c->argc; j+=2) {
        if (!strcasecmp(c->argv[j]->ptr,"listening-port")) {
            long port;

            if ((getLongFromObjectOrReply(c,c->argv[j+1],
                    &port,NULL) != C_OK))
                return;
            c->slave_listening_port = port;
        } else if (!strcasecmp(c->argv[j]->ptr,"ip-address")) {
            sds ip = c->argv[j+1]->ptr;
            if (sdslen(ip) < sizeof(c->slave_ip)) {
                memcpy(c->slave_ip,ip,sdslen(ip)+1);
            } else {
                addReplyErrorFormat(c,"REPLCONF ip-address provided by "
                    "replica instance is too long: %zd bytes", sdslen(ip));
                return;
            }
        } else if (!strcasecmp(c->argv[j]->ptr,"capa")) {
            /* Ignore capabilities not understood by this master. */
            if (!strcasecmp(c->argv[j+1]->ptr,"eof"))
                c->slave_capa |= SLAVE_CAPA_EOF;
            else if (!strcasecmp(c->argv[j+1]->ptr,"psync2"))
                c->slave_capa |= SLAVE_CAPA_PSYNC2;
        } else if (!strcasecmp(c->argv[j]->ptr,"ack")) {
            /* REPLCONF ACK is used by slave to inform the master the amount
             * of replication stream that it processed so far. It is an
             * internal only command that normal clients should never use. */
            long long offset;

            if (!(c->flags & CLIENT_SLAVE)) return;
            if ((getLongLongFromObject(c->argv[j+1], &offset) != C_OK))
                return;
            if (offset > c->repl_ack_off)
                c->repl_ack_off = offset;
            c->repl_ack_time = server.unixtime;
            /* If this was a diskless replication, we need to really put
             * the slave online when the first ACK is received (which
             * confirms slave is online and ready to get more data). */
            if (c->repl_put_online_on_ack && c->replstate == SLAVE_STATE_ONLINE)
                putSlaveOnline(c);
            /* Note: this command does not reply anything! */
            return;
        } else if (!strcasecmp(c->argv[j]->ptr,"getack")) {
            /* REPLCONF GETACK is used in order to request an ACK ASAP
             * to the slave. */
            if (server.masterhost && server.master) replicationSendAck();
            return;
        } else {
            addReplyErrorFormat(c,"Unrecognized REPLCONF option: %s",
                (char*)c->argv[j]->ptr);
            return;
        }
    }
    addReply(c,shared.ok);
}

/* This function puts a slave in the online state, and should be called just
 * after a slave received the RDB file for the initial synchronization, and
 * we are finally ready to send the incremental stream of commands.
 *
 * It does a few things:
 *
 * 1) Put the slave in ONLINE state (useless when the function is called
 *    because state is already ONLINE but repl_put_online_on_ack is true).
 * 2) Make sure the writable event is re-installed, since calling the SYNC
 *    command disables it, so that we can accumulate output buffer without
 *    sending it to the slave.
 * 3) Update the count of good slaves. */
void putSlaveOnline(client *slave) {
    slave->replstate = SLAVE_STATE_ONLINE;
    slave->repl_put_online_on_ack = 0;
    slave->repl_ack_time = server.unixtime; /* Prevent false timeout. */
    if (aeCreateFileEvent(server.el, slave->fd, AE_WRITABLE,
        sendReplyToClient, slave) == AE_ERR) {
        serverLog(LL_WARNING,"Unable to register writable event for replica bulk transfer: %s", strerror(errno));
        freeClient(slave);
        return;
    }
    refreshGoodSlavesCount();
    serverLog(LL_NOTICE,"Synchronization with replica %s succeeded",
        replicationGetSlaveName(slave));
}

void sendBulkToSlave(aeEventLoop *el, int fd, void *privdata, int mask) {
    client *slave = privdata;
    UNUSED(el);
    UNUSED(mask);
    char buf[PROTO_IOBUF_LEN];
    ssize_t nwritten, buflen;

    /* Before sending the RDB file, we send the preamble as configured by the
     * replication process. Currently the preamble is just the bulk count of
     * the file in the form "$<length>\r\n". */
    if (slave->replpreamble) {
        nwritten = write(fd,slave->replpreamble,sdslen(slave->replpreamble));
        if (nwritten == -1) {
            serverLog(LL_VERBOSE,"Write error sending RDB preamble to replica: %s",
                strerror(errno));
            freeClient(slave);
            return;
        }
        server.stat_net_output_bytes += nwritten;
        sdsrange(slave->replpreamble,nwritten,-1);
        if (sdslen(slave->replpreamble) == 0) {
            sdsfree(slave->replpreamble);
            slave->replpreamble = NULL;
            /* fall through sending data. */
        } else {
            return;
        }
    }

    /* If the preamble was already transferred, send the RDB bulk data. */
    lseek(slave->repldbfd,slave->repldboff,SEEK_SET);
    buflen = read(slave->repldbfd,buf,PROTO_IOBUF_LEN);
    if (buflen <= 0) {
        serverLog(LL_WARNING,"Read error sending DB to replica: %s",
            (buflen == 0) ? "premature EOF" : strerror(errno));
        freeClient(slave);
        return;
    }
    if ((nwritten = write(fd,buf,buflen)) == -1) {
        if (errno != EAGAIN) {
            serverLog(LL_WARNING,"Write error sending DB to replica: %s",
                strerror(errno));
            freeClient(slave);
        }
        return;
    }
    slave->repldboff += nwritten;
    server.stat_net_output_bytes += nwritten;
    if (slave->repldboff == slave->repldbsize) {
        close(slave->repldbfd);
        slave->repldbfd = -1;
        aeDeleteFileEvent(server.el,slave->fd,AE_WRITABLE);
        putSlaveOnline(slave);
    }
}

/* This function is called at the end of every background saving,
 * or when the replication RDB transfer strategy is modified from
 * disk to socket or the other way around.
 *
 * The goal of this function is to handle slaves waiting for a successful
 * background saving in order to perform non-blocking synchronization, and
 * to schedule a new BGSAVE if there are slaves that attached while a
 * BGSAVE was in progress, but it was not a good one for replication (no
 * other slave was accumulating differences).
 *
 * The argument bgsaveerr is C_OK if the background saving succeeded
 * otherwise C_ERR is passed to the function.
 * The 'type' argument is the type of the child that terminated
 * (if it had a disk or socket target). */
void updateSlavesWaitingBgsave(int bgsaveerr, int type) {
    listNode *ln;
    int startbgsave = 0;
    int mincapa = -1;
    listIter li;

    listRewind(server.slaves,&li);
    while((ln = listNext(&li))) {
        client *slave = ln->value;

        if (slave->replstate == SLAVE_STATE_WAIT_BGSAVE_START) {
            startbgsave = 1;
            mincapa = (mincapa == -1) ? slave->slave_capa :
                                        (mincapa & slave->slave_capa);
        } else if (slave->replstate == SLAVE_STATE_WAIT_BGSAVE_END) {
            struct redis_stat buf;

            /* If this was an RDB on disk save, we have to prepare to send
             * the RDB from disk to the slave socket. Otherwise if this was
             * already an RDB -> Slaves socket transfer, used in the case of
             * diskless replication, our work is trivial, we can just put
             * the slave online. */
            if (type == RDB_CHILD_TYPE_SOCKET) {
                serverLog(LL_NOTICE,
                    "Streamed RDB transfer with replica %s succeeded (socket). Waiting for REPLCONF ACK from slave to enable streaming",
                        replicationGetSlaveName(slave));
                /* Note: we wait for a REPLCONF ACK message from slave in
                 * order to really put it online (install the write handler
                 * so that the accumulated data can be transferred). However
                 * we change the replication state ASAP, since our slave
                 * is technically online now. */
                slave->replstate = SLAVE_STATE_ONLINE;
                slave->repl_put_online_on_ack = 1;
                slave->repl_ack_time = server.unixtime; /* Timeout otherwise. */
            } else {
                if (bgsaveerr != C_OK) {
                    freeClient(slave);
                    serverLog(LL_WARNING,"SYNC failed. BGSAVE child returned an error");
                    continue;
                }
                if ((slave->repldbfd = open(server.rdb_filename,O_RDONLY)) == -1 ||
                    redis_fstat(slave->repldbfd,&buf) == -1) {
                    freeClient(slave);
                    serverLog(LL_WARNING,"SYNC failed. Can't open/stat DB after BGSAVE: %s", strerror(errno));
                    continue;
                }
                slave->repldboff = 0;
                slave->repldbsize = buf.st_size;
                slave->replstate = SLAVE_STATE_SEND_BULK;
                slave->replpreamble = sdscatprintf(sdsempty(),"$%lld\r\n",
                    (unsigned long long) slave->repldbsize);

                aeDeleteFileEvent(server.el,slave->fd,AE_WRITABLE);
                if (aeCreateFileEvent(server.el, slave->fd, AE_WRITABLE, sendBulkToSlave, slave) == AE_ERR) {
                    freeClient(slave);
                    continue;
                }
            }
        }
    }
    if (startbgsave) startBgsaveForReplication(mincapa);
}

/* Change the current instance replication ID with a new, random one.
 * This will prevent successful PSYNCs between this master and other
 * slaves, so the command should be called when something happens that
 * alters the current story of the dataset. */
void changeReplicationId(void) {
    getRandomHexChars(server.replid,CONFIG_RUN_ID_SIZE);
    server.replid[CONFIG_RUN_ID_SIZE] = '\0';
}

/* Clear (invalidate) the secondary replication ID. This happens, for
 * example, after a full resynchronization, when we start a new replication
 * history. */
void clearReplicationId2(void) {
    memset(server.replid2,'0',sizeof(server.replid));
    server.replid2[CONFIG_RUN_ID_SIZE] = '\0';
    server.second_replid_offset = -1;
}

/* Use the current replication ID / offset as secondary replication
 * ID, and change the current one in order to start a new history.
 * This should be used when an instance is switched from slave to master
 * so that it can serve PSYNC requests performed using the master
 * replication ID. */
void shiftReplicationId(void) {
    memcpy(server.replid2,server.replid,sizeof(server.replid));
    /* We set the second replid offset to the master offset + 1, since
     * the slave will ask for the first byte it has not yet received, so
     * we need to add one to the offset: for example if, as a slave, we are
     * sure we have the same history as the master for 50 bytes, after we
     * are turned into a master, we can accept a PSYNC request with offset
     * 51, since the slave asking has the same history up to the 50th
     * byte, and is asking for the new bytes starting at offset 51. */
    server.second_replid_offset = server.master_repl_offset+1;
    changeReplicationId();
    serverLog(LL_WARNING,"Setting secondary replication ID to %s, valid up to offset: %lld. New replication ID is %s", server.replid2, server.second_replid_offset, server.replid);
}

/* ----------------------------------- SLAVE -------------------------------- */

/* Returns 1 if the given replication state is a handshake state,
 * 0 otherwise. */
int slaveIsInHandshakeState(void) {
    return server.repl_state >= REPL_STATE_RECEIVE_PONG &&
           server.repl_state <= REPL_STATE_RECEIVE_PSYNC;
}

/* Avoid the master to detect the slave is timing out while loading the
 * RDB file in initial synchronization. We send a single newline character
 * that is valid protocol but is guaranteed to either be sent entirely or
 * not, since the byte is indivisible.
 *
 * The function is called in two contexts: while we flush the current
 * data with emptyDb(), and while we load the new data received as an
 * RDB file from the master. */
void replicationSendNewlineToMaster(void) {
    static time_t newline_sent;
    if (time(NULL) != newline_sent) {
        newline_sent = time(NULL);
        if (write(server.repl_transfer_s,"\n",1) == -1) {
            /* Pinging back in this stage is best-effort. */
        }
    }
}

/* Callback used by emptyDb() while flushing away old data to load
 * the new dataset received by the master. */
void replicationEmptyDbCallback(void *privdata) {
    UNUSED(privdata);
    replicationSendNewlineToMaster();
}

/* Once we have a link with the master and the synchroniziation was
 * performed, this function materializes the master client we store
 * at server.master, starting from the specified file descriptor. */
void replicationCreateMasterClient(int fd, int dbid) {
    server.master = createClient(fd);
    server.master->flags |= CLIENT_MASTER;
    server.master->authenticated = 1;
    server.master->reploff = server.master_initial_offset;
    server.master->read_reploff = server.master->reploff;
    server.master->user = NULL; /* This client can do everything. */
    memcpy(server.master->replid, server.master_replid,
        sizeof(server.master_replid));
    /* If master offset is set to -1, this master is old and is not
     * PSYNC capable, so we flag it accordingly. */
    if (server.master->reploff == -1)
        server.master->flags |= CLIENT_PRE_PSYNC;
    if (dbid != -1) selectDb(server.master,dbid);
}

void restartAOF() {
    int retry = 10;
    while (retry-- && startAppendOnly() == C_ERR) {
        serverLog(LL_WARNING,"Failed enabling the AOF after successful master synchronization! Trying it again in one second.");
        sleep(1);
    }
    if (!retry) {
        serverLog(LL_WARNING,"FATAL: this replica instance finished the synchronization with its master, but the AOF can't be turned on. Exiting now.");
        exit(1);
    }
}

/* Asynchronously read the SYNC payload we receive from a master */
#define REPL_MAX_WRITTEN_BEFORE_FSYNC (1024*1024*8) /* 8 MB */
void readSyncBulkPayload(aeEventLoop *el, int fd, void *privdata, int mask) {
    char buf[4096];
    ssize_t nread, readlen, nwritten;
    off_t left;
    UNUSED(el);
    UNUSED(privdata);
    UNUSED(mask);

    /* Static vars used to hold the EOF mark, and the last bytes received
     * form the server: when they match, we reached the end of the transfer. */
    static char eofmark[CONFIG_RUN_ID_SIZE];
    static char lastbytes[CONFIG_RUN_ID_SIZE];
    static int usemark = 0;

    /* If repl_transfer_size == -1 we still have to read the bulk length
     * from the master reply. */
    if (server.repl_transfer_size == -1) {
        if (syncReadLine(fd,buf,1024,server.repl_syncio_timeout*1000) == -1) {
            serverLog(LL_WARNING,
                "I/O error reading bulk count from MASTER: %s",
                strerror(errno));
            goto error;
        }

        if (buf[0] == '-') {
            serverLog(LL_WARNING,
                "MASTER aborted replication with an error: %s",
                buf+1);
            goto error;
        } else if (buf[0] == '\0') {
            /* At this stage just a newline works as a PING in order to take
             * the connection live. So we refresh our last interaction
             * timestamp. */
            server.repl_transfer_lastio = server.unixtime;
            return;
        } else if (buf[0] != '$') {
            serverLog(LL_WARNING,"Bad protocol from MASTER, the first byte is not '$' (we received '%s'), are you sure the host and port are right?", buf);
            goto error;
        }

        /* There are two possible forms for the bulk payload. One is the
         * usual $<count> bulk format. The other is used for diskless transfers
         * when the master does not know beforehand the size of the file to
         * transfer. In the latter case, the following format is used:
         *
         * $EOF:<40 bytes delimiter>
         *
         * At the end of the file the announced delimiter is transmitted. The
         * delimiter is long and random enough that the probability of a
         * collision with the actual file content can be ignored. */
        if (strncmp(buf+1,"EOF:",4) == 0 && strlen(buf+5) >= CONFIG_RUN_ID_SIZE) {
            usemark = 1;
            memcpy(eofmark,buf+5,CONFIG_RUN_ID_SIZE);
            memset(lastbytes,0,CONFIG_RUN_ID_SIZE);
            /* Set any repl_transfer_size to avoid entering this code path
             * at the next call. */
            server.repl_transfer_size = 0;
            serverLog(LL_NOTICE,
                "MASTER <-> REPLICA sync: receiving streamed RDB from master");
        } else {
            usemark = 0;
            server.repl_transfer_size = strtol(buf+1,NULL,10);
            serverLog(LL_NOTICE,
                "MASTER <-> REPLICA sync: receiving %lld bytes from master",
                (long long) server.repl_transfer_size);
        }
        return;
    }

    /* Read bulk data */
    if (usemark) {
        readlen = sizeof(buf);
    } else {
        left = server.repl_transfer_size - server.repl_transfer_read;
        readlen = (left < (signed)sizeof(buf)) ? left : (signed)sizeof(buf);
    }

    nread = read(fd,buf,readlen);
    if (nread <= 0) {
        serverLog(LL_WARNING,"I/O error trying to sync with MASTER: %s",
            (nread == -1) ? strerror(errno) : "connection lost");
        cancelReplicationHandshake();
        return;
    }
    server.stat_net_input_bytes += nread;

    /* When a mark is used, we want to detect EOF asap in order to avoid
     * writing the EOF mark into the file... */
    int eof_reached = 0;

    if (usemark) {
        /* Update the last bytes array, and check if it matches our delimiter.*/
        if (nread >= CONFIG_RUN_ID_SIZE) {
            memcpy(lastbytes,buf+nread-CONFIG_RUN_ID_SIZE,CONFIG_RUN_ID_SIZE);
        } else {
            int rem = CONFIG_RUN_ID_SIZE-nread;
            memmove(lastbytes,lastbytes+nread,rem);
            memcpy(lastbytes+rem,buf,nread);
        }
        if (memcmp(lastbytes,eofmark,CONFIG_RUN_ID_SIZE) == 0) eof_reached = 1;
    }

    server.repl_transfer_lastio = server.unixtime;
    if ((nwritten = write(server.repl_transfer_fd,buf,nread)) != nread) {
        serverLog(LL_WARNING,"Write error or short write writing to the DB dump file needed for MASTER <-> REPLICA synchronization: %s", 
            (nwritten == -1) ? strerror(errno) : "short write");
        goto error;
    }
    server.repl_transfer_read += nread;

    /* Delete the last 40 bytes from the file if we reached EOF. */
    if (usemark && eof_reached) {
        if (ftruncate(server.repl_transfer_fd,
            server.repl_transfer_read - CONFIG_RUN_ID_SIZE) == -1)
        {
            serverLog(LL_WARNING,"Error truncating the RDB file received from the master for SYNC: %s", strerror(errno));
            goto error;
        }
    }

    /* Sync data on disk from time to time, otherwise at the end of the transfer
     * we may suffer a big delay as the memory buffers are copied into the
     * actual disk. */
    if (server.repl_transfer_read >=
        server.repl_transfer_last_fsync_off + REPL_MAX_WRITTEN_BEFORE_FSYNC)
    {
        off_t sync_size = server.repl_transfer_read -
                          server.repl_transfer_last_fsync_off;
        rdb_fsync_range(server.repl_transfer_fd,
            server.repl_transfer_last_fsync_off, sync_size);
        server.repl_transfer_last_fsync_off += sync_size;
    }

    /* Check if the transfer is now complete */
    if (!usemark) {
        if (server.repl_transfer_read == server.repl_transfer_size)
            eof_reached = 1;
    }

    if (eof_reached) {
        int aof_is_enabled = server.aof_state != AOF_OFF;

<<<<<<< HEAD
=======
        /* Ensure background save doesn't overwrite synced data */
        if (server.rdb_child_pid != -1) {
            serverLog(LL_NOTICE,
                "Replica is about to load the RDB file received from the "
                "master, but there is a pending RDB child running. "
                "Killing process %ld and removing its temp file to avoid "
                "any race",
                    (long) server.rdb_child_pid);
            killRDBChild();
        }

        if (rename(server.repl_transfer_tmpfile,server.rdb_filename) == -1) {
            serverLog(LL_WARNING,"Failed trying to rename the temp DB into %s in MASTER <-> REPLICA synchronization: %s", 
			    server.rdb_filename, strerror(errno));
            cancelReplicationHandshake();
            return;
        }
>>>>>>> 86802d4f
        serverLog(LL_NOTICE, "MASTER <-> REPLICA sync: Flushing old data");
        /* We need to stop any AOFRW fork before flusing and parsing
         * RDB, otherwise we'll create a copy-on-write disaster. */
        if(aof_is_enabled) stopAppendOnly();
        signalFlushedDb(-1);
        emptyDb(
            -1,
            server.repl_slave_lazy_flush ? EMPTYDB_ASYNC : EMPTYDB_NO_FLAGS,
            replicationEmptyDbCallback);
        /* Before loading the DB into memory we need to delete the readable
         * handler, otherwise it will get called recursively since
         * rdbLoad() will call the event loop to process events from time to
         * time for non blocking loading. */
        aeDeleteFileEvent(server.el,server.repl_transfer_s,AE_READABLE);
        serverLog(LL_NOTICE, "MASTER <-> REPLICA sync: Loading DB in memory");
        rdbSaveInfo rsi = RDB_SAVE_INFO_INIT;
        if (rdbLoad(server.repl_transfer_tmpfile,&rsi) != C_OK) {
            serverLog(LL_WARNING,"Failed trying to load the MASTER synchronization DB from disk");
            cancelReplicationHandshake();
            /* Re-enable the AOF if we disabled it earlier, in order to restore
             * the original configuration. */
            if (aof_is_enabled) restartAOF();
            return;
        }
        serverLog(LL_NOTICE, "MASTER <-> SLAVE sync: Renaming %s file to %s",
                  server.repl_transfer_tmpfile, server.rdb_filename);
        if (rename(server.repl_transfer_tmpfile,server.rdb_filename) == -1) {
            serverLog(LL_WARNING,"Failed trying to rename the temp DB into dump.rdb in MASTER <-> SLAVE synchronization: %s", strerror(errno));
            cancelReplicationHandshake();
            return;
        }
        /* Final setup of the connected slave <- master link */
        zfree(server.repl_transfer_tmpfile);
        close(server.repl_transfer_fd);
        replicationCreateMasterClient(server.repl_transfer_s,rsi.repl_stream_db);
        server.repl_state = REPL_STATE_CONNECTED;
        server.repl_down_since = 0;
        /* After a full resynchroniziation we use the replication ID and
         * offset of the master. The secondary ID / offset are cleared since
         * we are starting a new history. */
        memcpy(server.replid,server.master->replid,sizeof(server.replid));
        server.master_repl_offset = server.master->reploff;
        clearReplicationId2();
        /* Let's create the replication backlog if needed. Slaves need to
         * accumulate the backlog regardless of the fact they have sub-slaves
         * or not, in order to behave correctly if they are promoted to
         * masters after a failover. */
        if (server.repl_backlog == NULL) createReplicationBacklog();

        serverLog(LL_NOTICE, "MASTER <-> REPLICA sync: Finished with success");
        /* Restart the AOF subsystem now that we finished the sync. This
         * will trigger an AOF rewrite, and when done will start appending
         * to the new file. */
        if (aof_is_enabled) restartAOF();
    }
    return;

error:
    cancelReplicationHandshake();
    return;
}

/* Send a synchronous command to the master. Used to send AUTH and
 * REPLCONF commands before starting the replication with SYNC.
 *
 * The command returns an sds string representing the result of the
 * operation. On error the first byte is a "-".
 */
#define SYNC_CMD_READ (1<<0)
#define SYNC_CMD_WRITE (1<<1)
#define SYNC_CMD_FULL (SYNC_CMD_READ|SYNC_CMD_WRITE)
char *sendSynchronousCommand(int flags, int fd, ...) {

    /* Create the command to send to the master, we use redis binary
     * protocol to make sure correct arguments are sent. This function
     * is not safe for all binary data. */
    if (flags & SYNC_CMD_WRITE) {
        char *arg;
        va_list ap;
        sds cmd = sdsempty();
        sds cmdargs = sdsempty();
        size_t argslen = 0;
        va_start(ap,fd);

        while(1) {
            arg = va_arg(ap, char*);
            if (arg == NULL) break;

            cmdargs = sdscatprintf(cmdargs,"$%zu\r\n%s\r\n",strlen(arg),arg);
            argslen++;
        }

        va_end(ap);

        cmd = sdscatprintf(cmd,"*%zu\r\n",argslen);
        cmd = sdscatsds(cmd,cmdargs);
        sdsfree(cmdargs);

        /* Transfer command to the server. */
        if (syncWrite(fd,cmd,sdslen(cmd),server.repl_syncio_timeout*1000)
            == -1)
        {
            sdsfree(cmd);
            return sdscatprintf(sdsempty(),"-Writing to master: %s",
                    strerror(errno));
        }
        sdsfree(cmd);
    }

    /* Read the reply from the server. */
    if (flags & SYNC_CMD_READ) {
        char buf[256];

        if (syncReadLine(fd,buf,sizeof(buf),server.repl_syncio_timeout*1000)
            == -1)
        {
            return sdscatprintf(sdsempty(),"-Reading from master: %s",
                    strerror(errno));
        }
        server.repl_transfer_lastio = server.unixtime;
        return sdsnew(buf);
    }
    return NULL;
}

/* Try a partial resynchronization with the master if we are about to reconnect.
 * If there is no cached master structure, at least try to issue a
 * "PSYNC ? -1" command in order to trigger a full resync using the PSYNC
 * command in order to obtain the master run id and the master replication
 * global offset.
 *
 * This function is designed to be called from syncWithMaster(), so the
 * following assumptions are made:
 *
 * 1) We pass the function an already connected socket "fd".
 * 2) This function does not close the file descriptor "fd". However in case
 *    of successful partial resynchronization, the function will reuse
 *    'fd' as file descriptor of the server.master client structure.
 *
 * The function is split in two halves: if read_reply is 0, the function
 * writes the PSYNC command on the socket, and a new function call is
 * needed, with read_reply set to 1, in order to read the reply of the
 * command. This is useful in order to support non blocking operations, so
 * that we write, return into the event loop, and read when there are data.
 *
 * When read_reply is 0 the function returns PSYNC_WRITE_ERR if there
 * was a write error, or PSYNC_WAIT_REPLY to signal we need another call
 * with read_reply set to 1. However even when read_reply is set to 1
 * the function may return PSYNC_WAIT_REPLY again to signal there were
 * insufficient data to read to complete its work. We should re-enter
 * into the event loop and wait in such a case.
 *
 * The function returns:
 *
 * PSYNC_CONTINUE: If the PSYNC command succeeded and we can continue.
 * PSYNC_FULLRESYNC: If PSYNC is supported but a full resync is needed.
 *                   In this case the master run_id and global replication
 *                   offset is saved.
 * PSYNC_NOT_SUPPORTED: If the server does not understand PSYNC at all and
 *                      the caller should fall back to SYNC.
 * PSYNC_WRITE_ERROR: There was an error writing the command to the socket.
 * PSYNC_WAIT_REPLY: Call again the function with read_reply set to 1.
 * PSYNC_TRY_LATER: Master is currently in a transient error condition.
 *
 * Notable side effects:
 *
 * 1) As a side effect of the function call the function removes the readable
 *    event handler from "fd", unless the return value is PSYNC_WAIT_REPLY.
 * 2) server.master_initial_offset is set to the right value according
 *    to the master reply. This will be used to populate the 'server.master'
 *    structure replication offset.
 */

#define PSYNC_WRITE_ERROR 0
#define PSYNC_WAIT_REPLY 1
#define PSYNC_CONTINUE 2
#define PSYNC_FULLRESYNC 3
#define PSYNC_NOT_SUPPORTED 4
#define PSYNC_TRY_LATER 5
int slaveTryPartialResynchronization(int fd, int read_reply) {
    char *psync_replid;
    char psync_offset[32];
    sds reply;

    /* Writing half */
    if (!read_reply) {
        /* Initially set master_initial_offset to -1 to mark the current
         * master run_id and offset as not valid. Later if we'll be able to do
         * a FULL resync using the PSYNC command we'll set the offset at the
         * right value, so that this information will be propagated to the
         * client structure representing the master into server.master. */
        server.master_initial_offset = -1;

        if (server.cached_master) {
            psync_replid = server.cached_master->replid;
            snprintf(psync_offset,sizeof(psync_offset),"%lld", server.cached_master->reploff+1);
            serverLog(LL_NOTICE,"Trying a partial resynchronization (request %s:%s).", psync_replid, psync_offset);
        } else {
            serverLog(LL_NOTICE,"Partial resynchronization not possible (no cached master)");
            psync_replid = "?";
            memcpy(psync_offset,"-1",3);
        }

        /* Issue the PSYNC command */
        reply = sendSynchronousCommand(SYNC_CMD_WRITE,fd,"PSYNC",psync_replid,psync_offset,NULL);
        if (reply != NULL) {
            serverLog(LL_WARNING,"Unable to send PSYNC to master: %s",reply);
            sdsfree(reply);
            aeDeleteFileEvent(server.el,fd,AE_READABLE);
            return PSYNC_WRITE_ERROR;
        }
        return PSYNC_WAIT_REPLY;
    }

    /* Reading half */
    reply = sendSynchronousCommand(SYNC_CMD_READ,fd,NULL);
    if (sdslen(reply) == 0) {
        /* The master may send empty newlines after it receives PSYNC
         * and before to reply, just to keep the connection alive. */
        sdsfree(reply);
        return PSYNC_WAIT_REPLY;
    }

    aeDeleteFileEvent(server.el,fd,AE_READABLE);

    if (!strncmp(reply,"+FULLRESYNC",11)) {
        char *replid = NULL, *offset = NULL;

        /* FULL RESYNC, parse the reply in order to extract the run id
         * and the replication offset. */
        replid = strchr(reply,' ');
        if (replid) {
            replid++;
            offset = strchr(replid,' ');
            if (offset) offset++;
        }
        if (!replid || !offset || (offset-replid-1) != CONFIG_RUN_ID_SIZE) {
            serverLog(LL_WARNING,
                "Master replied with wrong +FULLRESYNC syntax.");
            /* This is an unexpected condition, actually the +FULLRESYNC
             * reply means that the master supports PSYNC, but the reply
             * format seems wrong. To stay safe we blank the master
             * replid to make sure next PSYNCs will fail. */
            memset(server.master_replid,0,CONFIG_RUN_ID_SIZE+1);
        } else {
            memcpy(server.master_replid, replid, offset-replid-1);
            server.master_replid[CONFIG_RUN_ID_SIZE] = '\0';
            server.master_initial_offset = strtoll(offset,NULL,10);
            serverLog(LL_NOTICE,"Full resync from master: %s:%lld",
                server.master_replid,
                server.master_initial_offset);
        }
        /* We are going to full resync, discard the cached master structure. */
        replicationDiscardCachedMaster();
        sdsfree(reply);
        return PSYNC_FULLRESYNC;
    }

    if (!strncmp(reply,"+CONTINUE",9)) {
        /* Partial resync was accepted. */
        serverLog(LL_NOTICE,
            "Successful partial resynchronization with master.");

        /* Check the new replication ID advertised by the master. If it
         * changed, we need to set the new ID as primary ID, and set or
         * secondary ID as the old master ID up to the current offset, so
         * that our sub-slaves will be able to PSYNC with us after a
         * disconnection. */
        char *start = reply+10;
        char *end = reply+9;
        while(end[0] != '\r' && end[0] != '\n' && end[0] != '\0') end++;
        if (end-start == CONFIG_RUN_ID_SIZE) {
            char new[CONFIG_RUN_ID_SIZE+1];
            memcpy(new,start,CONFIG_RUN_ID_SIZE);
            new[CONFIG_RUN_ID_SIZE] = '\0';

            if (strcmp(new,server.cached_master->replid)) {
                /* Master ID changed. */
                serverLog(LL_WARNING,"Master replication ID changed to %s",new);

                /* Set the old ID as our ID2, up to the current offset+1. */
                memcpy(server.replid2,server.cached_master->replid,
                    sizeof(server.replid2));
                server.second_replid_offset = server.master_repl_offset+1;

                /* Update the cached master ID and our own primary ID to the
                 * new one. */
                memcpy(server.replid,new,sizeof(server.replid));
                memcpy(server.cached_master->replid,new,sizeof(server.replid));

                /* Disconnect all the sub-slaves: they need to be notified. */
                disconnectSlaves();
            }
        }

        /* Setup the replication to continue. */
        sdsfree(reply);
        replicationResurrectCachedMaster(fd);

        /* If this instance was restarted and we read the metadata to
         * PSYNC from the persistence file, our replication backlog could
         * be still not initialized. Create it. */
        if (server.repl_backlog == NULL) createReplicationBacklog();
        return PSYNC_CONTINUE;
    }

    /* If we reach this point we received either an error (since the master does
     * not understand PSYNC or because it is in a special state and cannot
     * serve our request), or an unexpected reply from the master.
     *
     * Return PSYNC_NOT_SUPPORTED on errors we don't understand, otherwise
     * return PSYNC_TRY_LATER if we believe this is a transient error. */

    if (!strncmp(reply,"-NOMASTERLINK",13) ||
        !strncmp(reply,"-LOADING",8))
    {
        serverLog(LL_NOTICE,
            "Master is currently unable to PSYNC "
            "but should be in the future: %s", reply);
        sdsfree(reply);
        return PSYNC_TRY_LATER;
    }

    if (strncmp(reply,"-ERR",4)) {
        /* If it's not an error, log the unexpected event. */
        serverLog(LL_WARNING,
            "Unexpected reply to PSYNC from master: %s", reply);
    } else {
        serverLog(LL_NOTICE,
            "Master does not support PSYNC or is in "
            "error state (reply: %s)", reply);
    }
    sdsfree(reply);
    replicationDiscardCachedMaster();
    return PSYNC_NOT_SUPPORTED;
}

/* This handler fires when the non blocking connect was able to
 * establish a connection with the master. */
void syncWithMaster(aeEventLoop *el, int fd, void *privdata, int mask) {
    char tmpfile[256], *err = NULL;
    int dfd = -1, maxtries = 5;
    int sockerr = 0, psync_result;
    socklen_t errlen = sizeof(sockerr);
    UNUSED(el);
    UNUSED(privdata);
    UNUSED(mask);

    /* If this event fired after the user turned the instance into a master
     * with SLAVEOF NO ONE we must just return ASAP. */
    if (server.repl_state == REPL_STATE_NONE) {
        close(fd);
        return;
    }

    /* Check for errors in the socket: after a non blocking connect() we
     * may find that the socket is in error state. */
    if (getsockopt(fd, SOL_SOCKET, SO_ERROR, &sockerr, &errlen) == -1)
        sockerr = errno;
    if (sockerr) {
        serverLog(LL_WARNING,"Error condition on socket for SYNC: %s",
            strerror(sockerr));
        goto error;
    }

    /* Send a PING to check the master is able to reply without errors. */
    if (server.repl_state == REPL_STATE_CONNECTING) {
        serverLog(LL_NOTICE,"Non blocking connect for SYNC fired the event.");
        /* Delete the writable event so that the readable event remains
         * registered and we can wait for the PONG reply. */
        aeDeleteFileEvent(server.el,fd,AE_WRITABLE);
        server.repl_state = REPL_STATE_RECEIVE_PONG;
        /* Send the PING, don't check for errors at all, we have the timeout
         * that will take care about this. */
        err = sendSynchronousCommand(SYNC_CMD_WRITE,fd,"PING",NULL);
        if (err) goto write_error;
        return;
    }

    /* Receive the PONG command. */
    if (server.repl_state == REPL_STATE_RECEIVE_PONG) {
        err = sendSynchronousCommand(SYNC_CMD_READ,fd,NULL);

        /* We accept only two replies as valid, a positive +PONG reply
         * (we just check for "+") or an authentication error.
         * Note that older versions of Redis replied with "operation not
         * permitted" instead of using a proper error code, so we test
         * both. */
        if (err[0] != '+' &&
            strncmp(err,"-NOAUTH",7) != 0 &&
            strncmp(err,"-ERR operation not permitted",28) != 0)
        {
            serverLog(LL_WARNING,"Error reply to PING from master: '%s'",err);
            sdsfree(err);
            goto error;
        } else {
            serverLog(LL_NOTICE,
                "Master replied to PING, replication can continue...");
        }
        sdsfree(err);
        server.repl_state = REPL_STATE_SEND_AUTH;
    }

    /* AUTH with the master if required. */
    if (server.repl_state == REPL_STATE_SEND_AUTH) {
        if (server.masteruser && server.masterauth) {
            err = sendSynchronousCommand(SYNC_CMD_WRITE,fd,"AUTH",
                                         server.masteruser,server.masterauth,NULL);
            if (err) goto write_error;
            server.repl_state = REPL_STATE_RECEIVE_AUTH;
            return;
        } else if (server.masterauth) {
            err = sendSynchronousCommand(SYNC_CMD_WRITE,fd,"AUTH",server.masterauth,NULL);
            if (err) goto write_error;
            server.repl_state = REPL_STATE_RECEIVE_AUTH;
            return;
        } else {
            server.repl_state = REPL_STATE_SEND_PORT;
        }
    }

    /* Receive AUTH reply. */
    if (server.repl_state == REPL_STATE_RECEIVE_AUTH) {
        err = sendSynchronousCommand(SYNC_CMD_READ,fd,NULL);
        if (err[0] == '-') {
            serverLog(LL_WARNING,"Unable to AUTH to MASTER: %s",err);
            sdsfree(err);
            goto error;
        }
        sdsfree(err);
        server.repl_state = REPL_STATE_SEND_PORT;
    }

    /* Set the slave port, so that Master's INFO command can list the
     * slave listening port correctly. */
    if (server.repl_state == REPL_STATE_SEND_PORT) {
        sds port = sdsfromlonglong(server.slave_announce_port ?
            server.slave_announce_port : server.port);
        err = sendSynchronousCommand(SYNC_CMD_WRITE,fd,"REPLCONF",
                "listening-port",port, NULL);
        sdsfree(port);
        if (err) goto write_error;
        sdsfree(err);
        server.repl_state = REPL_STATE_RECEIVE_PORT;
        return;
    }

    /* Receive REPLCONF listening-port reply. */
    if (server.repl_state == REPL_STATE_RECEIVE_PORT) {
        err = sendSynchronousCommand(SYNC_CMD_READ,fd,NULL);
        /* Ignore the error if any, not all the Redis versions support
         * REPLCONF listening-port. */
        if (err[0] == '-') {
            serverLog(LL_NOTICE,"(Non critical) Master does not understand "
                                "REPLCONF listening-port: %s", err);
        }
        sdsfree(err);
        server.repl_state = REPL_STATE_SEND_IP;
    }

    /* Skip REPLCONF ip-address if there is no slave-announce-ip option set. */
    if (server.repl_state == REPL_STATE_SEND_IP &&
        server.slave_announce_ip == NULL)
    {
            server.repl_state = REPL_STATE_SEND_CAPA;
    }

    /* Set the slave ip, so that Master's INFO command can list the
     * slave IP address port correctly in case of port forwarding or NAT. */
    if (server.repl_state == REPL_STATE_SEND_IP) {
        err = sendSynchronousCommand(SYNC_CMD_WRITE,fd,"REPLCONF",
                "ip-address",server.slave_announce_ip, NULL);
        if (err) goto write_error;
        sdsfree(err);
        server.repl_state = REPL_STATE_RECEIVE_IP;
        return;
    }

    /* Receive REPLCONF ip-address reply. */
    if (server.repl_state == REPL_STATE_RECEIVE_IP) {
        err = sendSynchronousCommand(SYNC_CMD_READ,fd,NULL);
        /* Ignore the error if any, not all the Redis versions support
         * REPLCONF listening-port. */
        if (err[0] == '-') {
            serverLog(LL_NOTICE,"(Non critical) Master does not understand "
                                "REPLCONF ip-address: %s", err);
        }
        sdsfree(err);
        server.repl_state = REPL_STATE_SEND_CAPA;
    }

    /* Inform the master of our (slave) capabilities.
     *
     * EOF: supports EOF-style RDB transfer for diskless replication.
     * PSYNC2: supports PSYNC v2, so understands +CONTINUE <new repl ID>.
     *
     * The master will ignore capabilities it does not understand. */
    if (server.repl_state == REPL_STATE_SEND_CAPA) {
        err = sendSynchronousCommand(SYNC_CMD_WRITE,fd,"REPLCONF",
                "capa","eof","capa","psync2",NULL);
        if (err) goto write_error;
        sdsfree(err);
        server.repl_state = REPL_STATE_RECEIVE_CAPA;
        return;
    }

    /* Receive CAPA reply. */
    if (server.repl_state == REPL_STATE_RECEIVE_CAPA) {
        err = sendSynchronousCommand(SYNC_CMD_READ,fd,NULL);
        /* Ignore the error if any, not all the Redis versions support
         * REPLCONF capa. */
        if (err[0] == '-') {
            serverLog(LL_NOTICE,"(Non critical) Master does not understand "
                                  "REPLCONF capa: %s", err);
        }
        sdsfree(err);
        server.repl_state = REPL_STATE_SEND_PSYNC;
    }

    /* Try a partial resynchonization. If we don't have a cached master
     * slaveTryPartialResynchronization() will at least try to use PSYNC
     * to start a full resynchronization so that we get the master run id
     * and the global offset, to try a partial resync at the next
     * reconnection attempt. */
    if (server.repl_state == REPL_STATE_SEND_PSYNC) {
        if (slaveTryPartialResynchronization(fd,0) == PSYNC_WRITE_ERROR) {
            err = sdsnew("Write error sending the PSYNC command.");
            goto write_error;
        }
        server.repl_state = REPL_STATE_RECEIVE_PSYNC;
        return;
    }

    /* If reached this point, we should be in REPL_STATE_RECEIVE_PSYNC. */
    if (server.repl_state != REPL_STATE_RECEIVE_PSYNC) {
        serverLog(LL_WARNING,"syncWithMaster(): state machine error, "
                             "state should be RECEIVE_PSYNC but is %d",
                             server.repl_state);
        goto error;
    }

    psync_result = slaveTryPartialResynchronization(fd,1);
    if (psync_result == PSYNC_WAIT_REPLY) return; /* Try again later... */

    /* If the master is in an transient error, we should try to PSYNC
     * from scratch later, so go to the error path. This happens when
     * the server is loading the dataset or is not connected with its
     * master and so forth. */
    if (psync_result == PSYNC_TRY_LATER) goto error;

    /* Note: if PSYNC does not return WAIT_REPLY, it will take care of
     * uninstalling the read handler from the file descriptor. */

    if (psync_result == PSYNC_CONTINUE) {
        serverLog(LL_NOTICE, "MASTER <-> REPLICA sync: Master accepted a Partial Resynchronization.");
        return;
    }

    /* PSYNC failed or is not supported: we want our slaves to resync with us
     * as well, if we have any sub-slaves. The master may transfer us an
     * entirely different data set and we have no way to incrementally feed
     * our slaves after that. */
    disconnectSlaves(); /* Force our slaves to resync with us as well. */
    freeReplicationBacklog(); /* Don't allow our chained slaves to PSYNC. */

    /* Fall back to SYNC if needed. Otherwise psync_result == PSYNC_FULLRESYNC
     * and the server.master_replid and master_initial_offset are
     * already populated. */
    if (psync_result == PSYNC_NOT_SUPPORTED) {
        serverLog(LL_NOTICE,"Retrying with SYNC...");
        if (syncWrite(fd,"SYNC\r\n",6,server.repl_syncio_timeout*1000) == -1) {
            serverLog(LL_WARNING,"I/O error writing to MASTER: %s",
                strerror(errno));
            goto error;
        }
    }

    /* Prepare a suitable temp file for bulk transfer */
    while(maxtries--) {
        snprintf(tmpfile,256,
            "temp-%d.%ld.rdb",(int)server.unixtime,(long int)getpid());
        dfd = open(tmpfile,O_CREAT|O_WRONLY|O_EXCL,0644);
        if (dfd != -1) break;
        sleep(1);
    }
    if (dfd == -1) {
        serverLog(LL_WARNING,"Opening the temp file needed for MASTER <-> REPLICA synchronization: %s",strerror(errno));
        goto error;
    }

    /* Setup the non blocking download of the bulk file. */
    if (aeCreateFileEvent(server.el,fd, AE_READABLE,readSyncBulkPayload,NULL)
            == AE_ERR)
    {
        serverLog(LL_WARNING,
            "Can't create readable event for SYNC: %s (fd=%d)",
            strerror(errno),fd);
        goto error;
    }

    server.repl_state = REPL_STATE_TRANSFER;
    server.repl_transfer_size = -1;
    server.repl_transfer_read = 0;
    server.repl_transfer_last_fsync_off = 0;
    server.repl_transfer_fd = dfd;
    server.repl_transfer_lastio = server.unixtime;
    server.repl_transfer_tmpfile = zstrdup(tmpfile);
    return;

error:
    aeDeleteFileEvent(server.el,fd,AE_READABLE|AE_WRITABLE);
    if (dfd != -1) close(dfd);
    close(fd);
    server.repl_transfer_s = -1;
    server.repl_state = REPL_STATE_CONNECT;
    return;

write_error: /* Handle sendSynchronousCommand(SYNC_CMD_WRITE) errors. */
    serverLog(LL_WARNING,"Sending command to master in replication handshake: %s", err);
    sdsfree(err);
    goto error;
}

int connectWithMaster(void) {
    int fd;

    fd = anetTcpNonBlockBestEffortBindConnect(NULL,
        server.masterhost,server.masterport,NET_FIRST_BIND_ADDR);
    if (fd == -1) {
        serverLog(LL_WARNING,"Unable to connect to MASTER: %s",
            strerror(errno));
        return C_ERR;
    }

    if (aeCreateFileEvent(server.el,fd,AE_READABLE|AE_WRITABLE,syncWithMaster,NULL) ==
            AE_ERR)
    {
        close(fd);
        serverLog(LL_WARNING,"Can't create readable event for SYNC");
        return C_ERR;
    }

    server.repl_transfer_lastio = server.unixtime;
    server.repl_transfer_s = fd;
    server.repl_state = REPL_STATE_CONNECTING;
    return C_OK;
}

/* This function can be called when a non blocking connection is currently
 * in progress to undo it.
 * Never call this function directly, use cancelReplicationHandshake() instead.
 */
void undoConnectWithMaster(void) {
    int fd = server.repl_transfer_s;

    aeDeleteFileEvent(server.el,fd,AE_READABLE|AE_WRITABLE);
    close(fd);
    server.repl_transfer_s = -1;
}

/* Abort the async download of the bulk dataset while SYNC-ing with master.
 * Never call this function directly, use cancelReplicationHandshake() instead.
 */
void replicationAbortSyncTransfer(void) {
    serverAssert(server.repl_state == REPL_STATE_TRANSFER);
    undoConnectWithMaster();
    close(server.repl_transfer_fd);
    unlink(server.repl_transfer_tmpfile);
    zfree(server.repl_transfer_tmpfile);
}

/* This function aborts a non blocking replication attempt if there is one
 * in progress, by canceling the non-blocking connect attempt or
 * the initial bulk transfer.
 *
 * If there was a replication handshake in progress 1 is returned and
 * the replication state (server.repl_state) set to REPL_STATE_CONNECT.
 *
 * Otherwise zero is returned and no operation is perforemd at all. */
int cancelReplicationHandshake(void) {
    if (server.repl_state == REPL_STATE_TRANSFER) {
        replicationAbortSyncTransfer();
        server.repl_state = REPL_STATE_CONNECT;
    } else if (server.repl_state == REPL_STATE_CONNECTING ||
               slaveIsInHandshakeState())
    {
        undoConnectWithMaster();
        server.repl_state = REPL_STATE_CONNECT;
    } else {
        return 0;
    }
    return 1;
}

/* Set replication to the specified master address and port. */
void replicationSetMaster(char *ip, int port) {
    int was_master = server.masterhost == NULL;

    sdsfree(server.masterhost);
    server.masterhost = sdsnew(ip);
    server.masterport = port;
    if (server.master) {
        freeClient(server.master);
    }
    disconnectAllBlockedClients(); /* Clients blocked in master, now slave. */

    /* Force our slaves to resync with us as well. They may hopefully be able
     * to partially resync with us, but we can notify the replid change. */
    disconnectSlaves();
    cancelReplicationHandshake();
    /* Before destroying our master state, create a cached master using
     * our own parameters, to later PSYNC with the new master. */
    if (was_master) replicationCacheMasterUsingMyself();
    server.repl_state = REPL_STATE_CONNECT;
}

/* Cancel replication, setting the instance as a master itself. */
void replicationUnsetMaster(void) {
    if (server.masterhost == NULL) return; /* Nothing to do. */
    sdsfree(server.masterhost);
    server.masterhost = NULL;
    /* When a slave is turned into a master, the current replication ID
     * (that was inherited from the master at synchronization time) is
     * used as secondary ID up to the current offset, and a new replication
     * ID is created to continue with a new replication history. */
    shiftReplicationId();
    if (server.master) freeClient(server.master);
    replicationDiscardCachedMaster();
    cancelReplicationHandshake();
    /* Disconnecting all the slaves is required: we need to inform slaves
     * of the replication ID change (see shiftReplicationId() call). However
     * the slaves will be able to partially resync with us, so it will be
     * a very fast reconnection. */
    disconnectSlaves();
    server.repl_state = REPL_STATE_NONE;

    /* We need to make sure the new master will start the replication stream
     * with a SELECT statement. This is forced after a full resync, but
     * with PSYNC version 2, there is no need for full resync after a
     * master switch. */
    server.slaveseldb = -1;

    /* Once we turn from slave to master, we consider the starting time without
     * slaves (that is used to count the replication backlog time to live) as
     * starting from now. Otherwise the backlog will be freed after a
     * failover if slaves do not connect immediately. */
    server.repl_no_slaves_since = server.unixtime;
}

/* This function is called when the slave lose the connection with the
 * master into an unexpected way. */
void replicationHandleMasterDisconnection(void) {
    server.master = NULL;
    server.repl_state = REPL_STATE_CONNECT;
    server.repl_down_since = server.unixtime;
    /* We lost connection with our master, don't disconnect slaves yet,
     * maybe we'll be able to PSYNC with our master later. We'll disconnect
     * the slaves only if we'll have to do a full resync with our master. */
}

void replicaofCommand(client *c) {
    /* SLAVEOF is not allowed in cluster mode as replication is automatically
     * configured using the current address of the master node. */
    if (server.cluster_enabled) {
        addReplyError(c,"REPLICAOF not allowed in cluster mode.");
        return;
    }

    /* The special host/port combination "NO" "ONE" turns the instance
     * into a master. Otherwise the new master address is set. */
    if (!strcasecmp(c->argv[1]->ptr,"no") &&
        !strcasecmp(c->argv[2]->ptr,"one")) {
        if (server.masterhost) {
            replicationUnsetMaster();
            sds client = catClientInfoString(sdsempty(),c);
            serverLog(LL_NOTICE,"MASTER MODE enabled (user request from '%s')",
                client);
            sdsfree(client);
        }
    } else {
        long port;

        if ((getLongFromObjectOrReply(c, c->argv[2], &port, NULL) != C_OK))
            return;

        /* Check if we are already attached to the specified slave */
        if (server.masterhost && !strcasecmp(server.masterhost,c->argv[1]->ptr)
            && server.masterport == port) {
            serverLog(LL_NOTICE,"REPLICAOF would result into synchronization with the master we are already connected with. No operation performed.");
            addReplySds(c,sdsnew("+OK Already connected to specified master\r\n"));
            return;
        }
        /* There was no previous master or the user specified a different one,
         * we can continue. */
        replicationSetMaster(c->argv[1]->ptr, port);
        sds client = catClientInfoString(sdsempty(),c);
        serverLog(LL_NOTICE,"REPLICAOF %s:%d enabled (user request from '%s')",
            server.masterhost, server.masterport, client);
        sdsfree(client);
    }
    addReply(c,shared.ok);
}

/* ROLE command: provide information about the role of the instance
 * (master or slave) and additional information related to replication
 * in an easy to process format. */
void roleCommand(client *c) {
    if (server.masterhost == NULL) {
        listIter li;
        listNode *ln;
        void *mbcount;
        int slaves = 0;

        addReplyArrayLen(c,3);
        addReplyBulkCBuffer(c,"master",6);
        addReplyLongLong(c,server.master_repl_offset);
        mbcount = addReplyDeferredLen(c);
        listRewind(server.slaves,&li);
        while((ln = listNext(&li))) {
            client *slave = ln->value;
            char ip[NET_IP_STR_LEN], *slaveip = slave->slave_ip;

            if (slaveip[0] == '\0') {
                if (anetPeerToString(slave->fd,ip,sizeof(ip),NULL) == -1)
                    continue;
                slaveip = ip;
            }
            if (slave->replstate != SLAVE_STATE_ONLINE) continue;
            addReplyArrayLen(c,3);
            addReplyBulkCString(c,slaveip);
            addReplyBulkLongLong(c,slave->slave_listening_port);
            addReplyBulkLongLong(c,slave->repl_ack_off);
            slaves++;
        }
        setDeferredArrayLen(c,mbcount,slaves);
    } else {
        char *slavestate = NULL;

        addReplyArrayLen(c,5);
        addReplyBulkCBuffer(c,"slave",5);
        addReplyBulkCString(c,server.masterhost);
        addReplyLongLong(c,server.masterport);
        if (slaveIsInHandshakeState()) {
            slavestate = "handshake";
        } else {
            switch(server.repl_state) {
            case REPL_STATE_NONE: slavestate = "none"; break;
            case REPL_STATE_CONNECT: slavestate = "connect"; break;
            case REPL_STATE_CONNECTING: slavestate = "connecting"; break;
            case REPL_STATE_TRANSFER: slavestate = "sync"; break;
            case REPL_STATE_CONNECTED: slavestate = "connected"; break;
            default: slavestate = "unknown"; break;
            }
        }
        addReplyBulkCString(c,slavestate);
        addReplyLongLong(c,server.master ? server.master->reploff : -1);
    }
}

/* Send a REPLCONF ACK command to the master to inform it about the current
 * processed offset. If we are not connected with a master, the command has
 * no effects. */
void replicationSendAck(void) {
    client *c = server.master;

    if (c != NULL) {
        c->flags |= CLIENT_MASTER_FORCE_REPLY;
        addReplyArrayLen(c,3);
        addReplyBulkCString(c,"REPLCONF");
        addReplyBulkCString(c,"ACK");
        addReplyBulkLongLong(c,c->reploff);
        c->flags &= ~CLIENT_MASTER_FORCE_REPLY;
    }
}

/* ---------------------- MASTER CACHING FOR PSYNC -------------------------- */

/* In order to implement partial synchronization we need to be able to cache
 * our master's client structure after a transient disconnection.
 * It is cached into server.cached_master and flushed away using the following
 * functions. */

/* This function is called by freeClient() in order to cache the master
 * client structure instead of destroying it. freeClient() will return
 * ASAP after this function returns, so every action needed to avoid problems
 * with a client that is really "suspended" has to be done by this function.
 *
 * The other functions that will deal with the cached master are:
 *
 * replicationDiscardCachedMaster() that will make sure to kill the client
 * as for some reason we don't want to use it in the future.
 *
 * replicationResurrectCachedMaster() that is used after a successful PSYNC
 * handshake in order to reactivate the cached master.
 */
void replicationCacheMaster(client *c) {
    serverAssert(server.master != NULL && server.cached_master == NULL);
    serverLog(LL_NOTICE,"Caching the disconnected master state.");

    /* Unlink the client from the server structures. */
    unlinkClient(c);

    /* Reset the master client so that's ready to accept new commands:
     * we want to discard te non processed query buffers and non processed
     * offsets, including pending transactions, already populated arguments,
     * pending outputs to the master. */
    sdsclear(server.master->querybuf);
    sdsclear(server.master->pending_querybuf);
    server.master->read_reploff = server.master->reploff;
    if (c->flags & CLIENT_MULTI) discardTransaction(c);
    listEmpty(c->reply);
    c->sentlen = 0;
    c->reply_bytes = 0;
    c->bufpos = 0;
    resetClient(c);

    /* Save the master. Server.master will be set to null later by
     * replicationHandleMasterDisconnection(). */
    server.cached_master = server.master;

    /* Invalidate the Peer ID cache. */
    if (c->peerid) {
        sdsfree(c->peerid);
        c->peerid = NULL;
    }

    /* Caching the master happens instead of the actual freeClient() call,
     * so make sure to adjust the replication state. This function will
     * also set server.master to NULL. */
    replicationHandleMasterDisconnection();
}

/* This function is called when a master is turend into a slave, in order to
 * create from scratch a cached master for the new client, that will allow
 * to PSYNC with the slave that was promoted as the new master after a
 * failover.
 *
 * Assuming this instance was previously the master instance of the new master,
 * the new master will accept its replication ID, and potentiall also the
 * current offset if no data was lost during the failover. So we use our
 * current replication ID and offset in order to synthesize a cached master. */
void replicationCacheMasterUsingMyself(void) {
    /* The master client we create can be set to any DBID, because
     * the new master will start its replication stream with SELECT. */
    server.master_initial_offset = server.master_repl_offset;
    replicationCreateMasterClient(-1,-1);

    /* Use our own ID / offset. */
    memcpy(server.master->replid, server.replid, sizeof(server.replid));

    /* Set as cached master. */
    unlinkClient(server.master);
    server.cached_master = server.master;
    server.master = NULL;
    serverLog(LL_NOTICE,"Before turning into a replica, using my master parameters to synthesize a cached master: I may be able to synchronize with the new master with just a partial transfer.");
}

/* Free a cached master, called when there are no longer the conditions for
 * a partial resync on reconnection. */
void replicationDiscardCachedMaster(void) {
    if (server.cached_master == NULL) return;

    serverLog(LL_NOTICE,"Discarding previously cached master state.");
    server.cached_master->flags &= ~CLIENT_MASTER;
    freeClient(server.cached_master);
    server.cached_master = NULL;
}

/* Turn the cached master into the current master, using the file descriptor
 * passed as argument as the socket for the new master.
 *
 * This function is called when successfully setup a partial resynchronization
 * so the stream of data that we'll receive will start from were this
 * master left. */
void replicationResurrectCachedMaster(int newfd) {
    server.master = server.cached_master;
    server.cached_master = NULL;
    server.master->fd = newfd;
    server.master->flags &= ~(CLIENT_CLOSE_AFTER_REPLY|CLIENT_CLOSE_ASAP);
    server.master->authenticated = 1;
    server.master->lastinteraction = server.unixtime;
    server.repl_state = REPL_STATE_CONNECTED;
    server.repl_down_since = 0;

    /* Re-add to the list of clients. */
    linkClient(server.master);
    if (aeCreateFileEvent(server.el, newfd, AE_READABLE,
                          readQueryFromClient, server.master)) {
        serverLog(LL_WARNING,"Error resurrecting the cached master, impossible to add the readable handler: %s", strerror(errno));
        freeClientAsync(server.master); /* Close ASAP. */
    }

    /* We may also need to install the write handler as well if there is
     * pending data in the write buffers. */
    if (clientHasPendingReplies(server.master)) {
        if (aeCreateFileEvent(server.el, newfd, AE_WRITABLE,
                          sendReplyToClient, server.master)) {
            serverLog(LL_WARNING,"Error resurrecting the cached master, impossible to add the writable handler: %s", strerror(errno));
            freeClientAsync(server.master); /* Close ASAP. */
        }
    }
}

/* ------------------------- MIN-SLAVES-TO-WRITE  --------------------------- */

/* This function counts the number of slaves with lag <= min-slaves-max-lag.
 * If the option is active, the server will prevent writes if there are not
 * enough connected slaves with the specified lag (or less). */
void refreshGoodSlavesCount(void) {
    listIter li;
    listNode *ln;
    int good = 0;

    if (!server.repl_min_slaves_to_write ||
        !server.repl_min_slaves_max_lag) return;

    listRewind(server.slaves,&li);
    while((ln = listNext(&li))) {
        client *slave = ln->value;
        time_t lag = server.unixtime - slave->repl_ack_time;

        if (slave->replstate == SLAVE_STATE_ONLINE &&
            lag <= server.repl_min_slaves_max_lag) good++;
    }
    server.repl_good_slaves_count = good;
}

/* ----------------------- REPLICATION SCRIPT CACHE --------------------------
 * The goal of this code is to keep track of scripts already sent to every
 * connected slave, in order to be able to replicate EVALSHA as it is without
 * translating it to EVAL every time it is possible.
 *
 * We use a capped collection implemented by a hash table for fast lookup
 * of scripts we can send as EVALSHA, plus a linked list that is used for
 * eviction of the oldest entry when the max number of items is reached.
 *
 * We don't care about taking a different cache for every different slave
 * since to fill the cache again is not very costly, the goal of this code
 * is to avoid that the same big script is trasmitted a big number of times
 * per second wasting bandwidth and processor speed, but it is not a problem
 * if we need to rebuild the cache from scratch from time to time, every used
 * script will need to be transmitted a single time to reappear in the cache.
 *
 * This is how the system works:
 *
 * 1) Every time a new slave connects, we flush the whole script cache.
 * 2) We only send as EVALSHA what was sent to the master as EVALSHA, without
 *    trying to convert EVAL into EVALSHA specifically for slaves.
 * 3) Every time we trasmit a script as EVAL to the slaves, we also add the
 *    corresponding SHA1 of the script into the cache as we are sure every
 *    slave knows about the script starting from now.
 * 4) On SCRIPT FLUSH command, we replicate the command to all the slaves
 *    and at the same time flush the script cache.
 * 5) When the last slave disconnects, flush the cache.
 * 6) We handle SCRIPT LOAD as well since that's how scripts are loaded
 *    in the master sometimes.
 */

/* Initialize the script cache, only called at startup. */
void replicationScriptCacheInit(void) {
    server.repl_scriptcache_size = 10000;
    server.repl_scriptcache_dict = dictCreate(&replScriptCacheDictType,NULL);
    server.repl_scriptcache_fifo = listCreate();
}

/* Empty the script cache. Should be called every time we are no longer sure
 * that every slave knows about all the scripts in our set, or when the
 * current AOF "context" is no longer aware of the script. In general we
 * should flush the cache:
 *
 * 1) Every time a new slave reconnects to this master and performs a
 *    full SYNC (PSYNC does not require flushing).
 * 2) Every time an AOF rewrite is performed.
 * 3) Every time we are left without slaves at all, and AOF is off, in order
 *    to reclaim otherwise unused memory.
 */
void replicationScriptCacheFlush(void) {
    dictEmpty(server.repl_scriptcache_dict,NULL);
    listRelease(server.repl_scriptcache_fifo);
    server.repl_scriptcache_fifo = listCreate();
}

/* Add an entry into the script cache, if we reach max number of entries the
 * oldest is removed from the list. */
void replicationScriptCacheAdd(sds sha1) {
    int retval;
    sds key = sdsdup(sha1);

    /* Evict oldest. */
    if (listLength(server.repl_scriptcache_fifo) == server.repl_scriptcache_size)
    {
        listNode *ln = listLast(server.repl_scriptcache_fifo);
        sds oldest = listNodeValue(ln);

        retval = dictDelete(server.repl_scriptcache_dict,oldest);
        serverAssert(retval == DICT_OK);
        listDelNode(server.repl_scriptcache_fifo,ln);
    }

    /* Add current. */
    retval = dictAdd(server.repl_scriptcache_dict,key,NULL);
    listAddNodeHead(server.repl_scriptcache_fifo,key);
    serverAssert(retval == DICT_OK);
}

/* Returns non-zero if the specified entry exists inside the cache, that is,
 * if all the slaves are aware of this script SHA1. */
int replicationScriptCacheExists(sds sha1) {
    return dictFind(server.repl_scriptcache_dict,sha1) != NULL;
}

/* ----------------------- SYNCHRONOUS REPLICATION --------------------------
 * Redis synchronous replication design can be summarized in points:
 *
 * - Redis masters have a global replication offset, used by PSYNC.
 * - Master increment the offset every time new commands are sent to slaves.
 * - Slaves ping back masters with the offset processed so far.
 *
 * So synchronous replication adds a new WAIT command in the form:
 *
 *   WAIT <num_replicas> <milliseconds_timeout>
 *
 * That returns the number of replicas that processed the query when
 * we finally have at least num_replicas, or when the timeout was
 * reached.
 *
 * The command is implemented in this way:
 *
 * - Every time a client processes a command, we remember the replication
 *   offset after sending that command to the slaves.
 * - When WAIT is called, we ask slaves to send an acknowledgement ASAP.
 *   The client is blocked at the same time (see blocked.c).
 * - Once we receive enough ACKs for a given offset or when the timeout
 *   is reached, the WAIT command is unblocked and the reply sent to the
 *   client.
 */

/* This just set a flag so that we broadcast a REPLCONF GETACK command
 * to all the slaves in the beforeSleep() function. Note that this way
 * we "group" all the clients that want to wait for synchronouns replication
 * in a given event loop iteration, and send a single GETACK for them all. */
void replicationRequestAckFromSlaves(void) {
    server.get_ack_from_slaves = 1;
}

/* Return the number of slaves that already acknowledged the specified
 * replication offset. */
int replicationCountAcksByOffset(long long offset) {
    listIter li;
    listNode *ln;
    int count = 0;

    listRewind(server.slaves,&li);
    while((ln = listNext(&li))) {
        client *slave = ln->value;

        if (slave->replstate != SLAVE_STATE_ONLINE) continue;
        if (slave->repl_ack_off >= offset) count++;
    }
    return count;
}

/* WAIT for N replicas to acknowledge the processing of our latest
 * write command (and all the previous commands). */
void waitCommand(client *c) {
    mstime_t timeout;
    long numreplicas, ackreplicas;
    long long offset = c->woff;

    if (server.masterhost) {
        addReplyError(c,"WAIT cannot be used with replica instances. Please also note that since Redis 4.0 if a replica is configured to be writable (which is not the default) writes to replicas are just local and are not propagated.");
        return;
    }

    /* Argument parsing. */
    if (getLongFromObjectOrReply(c,c->argv[1],&numreplicas,NULL) != C_OK)
        return;
    if (getTimeoutFromObjectOrReply(c,c->argv[2],&timeout,UNIT_MILLISECONDS)
        != C_OK) return;

    /* First try without blocking at all. */
    ackreplicas = replicationCountAcksByOffset(c->woff);
    if (ackreplicas >= numreplicas || c->flags & CLIENT_MULTI) {
        addReplyLongLong(c,ackreplicas);
        return;
    }

    /* Otherwise block the client and put it into our list of clients
     * waiting for ack from slaves. */
    c->bpop.timeout = timeout;
    c->bpop.reploffset = offset;
    c->bpop.numreplicas = numreplicas;
    listAddNodeTail(server.clients_waiting_acks,c);
    blockClient(c,BLOCKED_WAIT);

    /* Make sure that the server will send an ACK request to all the slaves
     * before returning to the event loop. */
    replicationRequestAckFromSlaves();
}

/* This is called by unblockClient() to perform the blocking op type
 * specific cleanup. We just remove the client from the list of clients
 * waiting for replica acks. Never call it directly, call unblockClient()
 * instead. */
void unblockClientWaitingReplicas(client *c) {
    listNode *ln = listSearchKey(server.clients_waiting_acks,c);
    serverAssert(ln != NULL);
    listDelNode(server.clients_waiting_acks,ln);
}

/* Check if there are clients blocked in WAIT that can be unblocked since
 * we received enough ACKs from slaves. */
void processClientsWaitingReplicas(void) {
    long long last_offset = 0;
    int last_numreplicas = 0;

    listIter li;
    listNode *ln;

    listRewind(server.clients_waiting_acks,&li);
    while((ln = listNext(&li))) {
        client *c = ln->value;

        /* Every time we find a client that is satisfied for a given
         * offset and number of replicas, we remember it so the next client
         * may be unblocked without calling replicationCountAcksByOffset()
         * if the requested offset / replicas were equal or less. */
        if (last_offset && last_offset > c->bpop.reploffset &&
                           last_numreplicas > c->bpop.numreplicas)
        {
            unblockClient(c);
            addReplyLongLong(c,last_numreplicas);
        } else {
            int numreplicas = replicationCountAcksByOffset(c->bpop.reploffset);

            if (numreplicas >= c->bpop.numreplicas) {
                last_offset = c->bpop.reploffset;
                last_numreplicas = numreplicas;
                unblockClient(c);
                addReplyLongLong(c,numreplicas);
            }
        }
    }
}

/* Return the slave replication offset for this instance, that is
 * the offset for which we already processed the master replication stream. */
long long replicationGetSlaveOffset(void) {
    long long offset = 0;

    if (server.masterhost != NULL) {
        if (server.master) {
            offset = server.master->reploff;
        } else if (server.cached_master) {
            offset = server.cached_master->reploff;
        }
    }
    /* offset may be -1 when the master does not support it at all, however
     * this function is designed to return an offset that can express the
     * amount of data processed by the master, so we return a positive
     * integer. */
    if (offset < 0) offset = 0;
    return offset;
}

/* --------------------------- REPLICATION CRON  ---------------------------- */

/* Replication cron function, called 1 time per second. */
void replicationCron(void) {
    static long long replication_cron_loops = 0;

    /* Non blocking connection timeout? */
    if (server.masterhost &&
        (server.repl_state == REPL_STATE_CONNECTING ||
         slaveIsInHandshakeState()) &&
         (time(NULL)-server.repl_transfer_lastio) > server.repl_timeout)
    {
        serverLog(LL_WARNING,"Timeout connecting to the MASTER...");
        cancelReplicationHandshake();
    }

    /* Bulk transfer I/O timeout? */
    if (server.masterhost && server.repl_state == REPL_STATE_TRANSFER &&
        (time(NULL)-server.repl_transfer_lastio) > server.repl_timeout)
    {
        serverLog(LL_WARNING,"Timeout receiving bulk data from MASTER... If the problem persists try to set the 'repl-timeout' parameter in redis.conf to a larger value.");
        cancelReplicationHandshake();
    }

    /* Timed out master when we are an already connected slave? */
    if (server.masterhost && server.repl_state == REPL_STATE_CONNECTED &&
        (time(NULL)-server.master->lastinteraction) > server.repl_timeout)
    {
        serverLog(LL_WARNING,"MASTER timeout: no data nor PING received...");
        freeClient(server.master);
    }

    /* Check if we should connect to a MASTER */
    if (server.repl_state == REPL_STATE_CONNECT) {
        serverLog(LL_NOTICE,"Connecting to MASTER %s:%d",
            server.masterhost, server.masterport);
        if (connectWithMaster() == C_OK) {
            serverLog(LL_NOTICE,"MASTER <-> REPLICA sync started");
        }
    }

    /* Send ACK to master from time to time.
     * Note that we do not send periodic acks to masters that don't
     * support PSYNC and replication offsets. */
    if (server.masterhost && server.master &&
        !(server.master->flags & CLIENT_PRE_PSYNC))
        replicationSendAck();

    /* If we have attached slaves, PING them from time to time.
     * So slaves can implement an explicit timeout to masters, and will
     * be able to detect a link disconnection even if the TCP connection
     * will not actually go down. */
    listIter li;
    listNode *ln;
    robj *ping_argv[1];

    /* First, send PING according to ping_slave_period. */
    if ((replication_cron_loops % server.repl_ping_slave_period) == 0 &&
        listLength(server.slaves))
    {
        ping_argv[0] = createStringObject("PING",4);
        replicationFeedSlaves(server.slaves, server.slaveseldb,
            ping_argv, 1);
        decrRefCount(ping_argv[0]);
    }

    /* Second, send a newline to all the slaves in pre-synchronization
     * stage, that is, slaves waiting for the master to create the RDB file.
     *
     * Also send the a newline to all the chained slaves we have, if we lost
     * connection from our master, to keep the slaves aware that their
     * master is online. This is needed since sub-slaves only receive proxied
     * data from top-level masters, so there is no explicit pinging in order
     * to avoid altering the replication offsets. This special out of band
     * pings (newlines) can be sent, they will have no effect in the offset.
     *
     * The newline will be ignored by the slave but will refresh the
     * last interaction timer preventing a timeout. In this case we ignore the
     * ping period and refresh the connection once per second since certain
     * timeouts are set at a few seconds (example: PSYNC response). */
    listRewind(server.slaves,&li);
    while((ln = listNext(&li))) {
        client *slave = ln->value;

        int is_presync =
            (slave->replstate == SLAVE_STATE_WAIT_BGSAVE_START ||
            (slave->replstate == SLAVE_STATE_WAIT_BGSAVE_END &&
             server.rdb_child_type != RDB_CHILD_TYPE_SOCKET));

        if (is_presync) {
            if (write(slave->fd, "\n", 1) == -1) {
                /* Don't worry about socket errors, it's just a ping. */
            }
        }
    }

    /* Disconnect timedout slaves. */
    if (listLength(server.slaves)) {
        listIter li;
        listNode *ln;

        listRewind(server.slaves,&li);
        while((ln = listNext(&li))) {
            client *slave = ln->value;

            if (slave->replstate != SLAVE_STATE_ONLINE) continue;
            if (slave->flags & CLIENT_PRE_PSYNC) continue;
            if ((server.unixtime - slave->repl_ack_time) > server.repl_timeout)
            {
                serverLog(LL_WARNING, "Disconnecting timedout replica: %s",
                    replicationGetSlaveName(slave));
                freeClient(slave);
            }
        }
    }

    /* If this is a master without attached slaves and there is a replication
     * backlog active, in order to reclaim memory we can free it after some
     * (configured) time. Note that this cannot be done for slaves: slaves
     * without sub-slaves attached should still accumulate data into the
     * backlog, in order to reply to PSYNC queries if they are turned into
     * masters after a failover. */
    if (listLength(server.slaves) == 0 && server.repl_backlog_time_limit &&
        server.repl_backlog && server.masterhost == NULL)
    {
        time_t idle = server.unixtime - server.repl_no_slaves_since;

        if (idle > server.repl_backlog_time_limit) {
            /* When we free the backlog, we always use a new
             * replication ID and clear the ID2. This is needed
             * because when there is no backlog, the master_repl_offset
             * is not updated, but we would still retain our replication
             * ID, leading to the following problem:
             *
             * 1. We are a master instance.
             * 2. Our slave is promoted to master. It's repl-id-2 will
             *    be the same as our repl-id.
             * 3. We, yet as master, receive some updates, that will not
             *    increment the master_repl_offset.
             * 4. Later we are turned into a slave, connect to the new
             *    master that will accept our PSYNC request by second
             *    replication ID, but there will be data inconsistency
             *    because we received writes. */
            changeReplicationId();
            clearReplicationId2();
            freeReplicationBacklog();
            serverLog(LL_NOTICE,
                "Replication backlog freed after %d seconds "
                "without connected replicas.",
                (int) server.repl_backlog_time_limit);
        }
    }

    /* If AOF is disabled and we no longer have attached slaves, we can
     * free our Replication Script Cache as there is no need to propagate
     * EVALSHA at all. */
    if (listLength(server.slaves) == 0 &&
        server.aof_state == AOF_OFF &&
        listLength(server.repl_scriptcache_fifo) != 0)
    {
        replicationScriptCacheFlush();
    }

    /* Start a BGSAVE good for replication if we have slaves in
     * WAIT_BGSAVE_START state.
     *
     * In case of diskless replication, we make sure to wait the specified
     * number of seconds (according to configuration) so that other slaves
     * have the time to arrive before we start streaming. */
    if (server.rdb_child_pid == -1 && server.aof_child_pid == -1) {
        time_t idle, max_idle = 0;
        int slaves_waiting = 0;
        int mincapa = -1;
        listNode *ln;
        listIter li;

        listRewind(server.slaves,&li);
        while((ln = listNext(&li))) {
            client *slave = ln->value;
            if (slave->replstate == SLAVE_STATE_WAIT_BGSAVE_START) {
                idle = server.unixtime - slave->lastinteraction;
                if (idle > max_idle) max_idle = idle;
                slaves_waiting++;
                mincapa = (mincapa == -1) ? slave->slave_capa :
                                            (mincapa & slave->slave_capa);
            }
        }

        if (slaves_waiting &&
            (!server.repl_diskless_sync ||
             max_idle > server.repl_diskless_sync_delay))
        {
            /* Start the BGSAVE. The called function may start a
             * BGSAVE with socket target or disk target depending on the
             * configuration and slaves capabilities. */
            startBgsaveForReplication(mincapa);
        }
    }

    /* Refresh the number of slaves with lag <= min-slaves-max-lag. */
    refreshGoodSlavesCount();
    replication_cron_loops++; /* Incremented with frequency 1 HZ. */
}<|MERGE_RESOLUTION|>--- conflicted
+++ resolved
@@ -1246,8 +1246,6 @@
     if (eof_reached) {
         int aof_is_enabled = server.aof_state != AOF_OFF;
 
-<<<<<<< HEAD
-=======
         /* Ensure background save doesn't overwrite synced data */
         if (server.rdb_child_pid != -1) {
             serverLog(LL_NOTICE,
@@ -1259,13 +1257,6 @@
             killRDBChild();
         }
 
-        if (rename(server.repl_transfer_tmpfile,server.rdb_filename) == -1) {
-            serverLog(LL_WARNING,"Failed trying to rename the temp DB into %s in MASTER <-> REPLICA synchronization: %s", 
-			    server.rdb_filename, strerror(errno));
-            cancelReplicationHandshake();
-            return;
-        }
->>>>>>> 86802d4f
         serverLog(LL_NOTICE, "MASTER <-> REPLICA sync: Flushing old data");
         /* We need to stop any AOFRW fork before flusing and parsing
          * RDB, otherwise we'll create a copy-on-write disaster. */
@@ -1293,7 +1284,8 @@
         serverLog(LL_NOTICE, "MASTER <-> SLAVE sync: Renaming %s file to %s",
                   server.repl_transfer_tmpfile, server.rdb_filename);
         if (rename(server.repl_transfer_tmpfile,server.rdb_filename) == -1) {
-            serverLog(LL_WARNING,"Failed trying to rename the temp DB into dump.rdb in MASTER <-> SLAVE synchronization: %s", strerror(errno));
+            serverLog(LL_WARNING,"Failed trying to rename the temp DB into %s in MASTER <-> REPLICA synchronization: %s", 
+			    server.rdb_filename, strerror(errno));
             cancelReplicationHandshake();
             return;
         }
