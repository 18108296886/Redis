#include "server.h"
#include "bio.h"
#include "atomicvar.h"

static redisAtomic size_t lazyfree_objects = 0;
static redisAtomic size_t lazyfreed_objects = 0;

/* Release objects from the lazyfree thread. It's just decrRefCount()
 * updating the count of objects to release. */
void lazyfreeFreeObject(void *args[]) {
    robj *o = (robj *) args[0];
    decrRefCount(o);
    atomicDecr(lazyfree_objects,1);
    atomicIncr(lazyfreed_objects,1);
}

/* Release a database from the lazyfree thread. The 'db' pointer is the
 * database which was substituted with a fresh one in the main thread
 * when the database was logically deleted. */
void lazyfreeFreeDatabase(void *args[]) {
    dict *ht1 = (dict *) args[0];
    dict *ht2 = (dict *) args[1];

    size_t numkeys = dictSize(ht1);
    dictRelease(ht1);
    dictRelease(ht2);
    atomicDecr(lazyfree_objects,numkeys);
    atomicIncr(lazyfreed_objects,numkeys);
}

/* Release the key tracking table. */
void lazyFreeTrackingTable(void *args[]) {
    rax *rt = args[0];
    size_t len = rt->numele;
    freeTrackingRadixTree(rt);
    atomicDecr(lazyfree_objects,len);
    atomicIncr(lazyfreed_objects,len);
}

/* Release the lua_scripts dict. */
void lazyFreeLuaScripts(void *args[]) {
    dict *lua_scripts = args[0];
    long long len = dictSize(lua_scripts);
    dictRelease(lua_scripts);
    atomicDecr(lazyfree_objects,len);
    atomicIncr(lazyfreed_objects,len);
}

/* Release replication backlog referencing memory. */
void lazyFreeReplicationBacklogRefMem(void *args[]) {
    list *blocks = args[0];
    rax *index = args[1];
    long long len = listLength(blocks);
    len += raxSize(index);
    listRelease(blocks);
    raxFree(index);
    atomicDecr(lazyfree_objects,len);
    atomicIncr(lazyfreed_objects,len);
}

/* Return the number of currently pending objects to free. */
size_t lazyfreeGetPendingObjectsCount(void) {
    size_t aux;
    atomicGet(lazyfree_objects,aux);
    return aux;
}

/* Return the number of objects that have been freed. */
size_t lazyfreeGetFreedObjectsCount(void) {
    size_t aux;
    atomicGet(lazyfreed_objects,aux);
    return aux;
}

void lazyfreeResetStats() {
    atomicSet(lazyfreed_objects,0);
}

/* Return the amount of work needed in order to free an object.
 * The return value is not always the actual number of allocations the
 * object is composed of, but a number proportional to it.
 *
 * For strings the function always returns 1.
 *
 * For aggregated objects represented by hash tables or other data structures
 * the function just returns the number of elements the object is composed of.
 *
 * Objects composed of single allocations are always reported as having a
 * single item even if they are actually logical composed of multiple
 * elements.
 *
 * For lists the function returns the number of elements in the quicklist
 * representing the list. */
size_t lazyfreeGetFreeEffort(robj *key, robj *obj, int dbid) {
    if (obj->type == OBJ_LIST) {
        quicklist *ql = obj->ptr;
        return ql->len;
    } else if (obj->type == OBJ_SET && obj->encoding == OBJ_ENCODING_HT) {
        dict *ht = obj->ptr;
        return dictSize(ht);
    } else if (obj->type == OBJ_ZSET && obj->encoding == OBJ_ENCODING_SKIPLIST){
        zset *zs = obj->ptr;
        return zs->zsl->length;
    } else if (obj->type == OBJ_HASH && obj->encoding == OBJ_ENCODING_HT) {
        dict *ht = obj->ptr;
        return dictSize(ht);
    } else if (obj->type == OBJ_STREAM) {
        size_t effort = 0;
        stream *s = obj->ptr;

        /* Make a best effort estimate to maintain constant runtime. Every macro
         * node in the Stream is one allocation. */
        effort += s->rax->numnodes;

        /* Every consumer group is an allocation and so are the entries in its
         * PEL. We use size of the first group's PEL as an estimate for all
         * others. */
        if (s->cgroups && raxSize(s->cgroups)) {
            raxIterator ri;
            streamCG *cg;
            raxStart(&ri,s->cgroups);
            raxSeek(&ri,"^",NULL,0);
            /* There must be at least one group so the following should always
             * work. */
            serverAssert(raxNext(&ri));
            cg = ri.data;
            effort += raxSize(s->cgroups)*(1+raxSize(cg->pel));
            raxStop(&ri);
        }
        return effort;
    } else if (obj->type == OBJ_MODULE) {
        size_t effort = moduleGetFreeEffort(key, obj, dbid);
        /* If the module's free_effort returns 0, we will use asynchronous free
         * memory by default. */
        return effort == 0 ? ULONG_MAX : effort;
    } else {
        return 1; /* Everything else is a single allocation. */
    }
}

/* If there are enough allocations to free the value object asynchronously, it
 * may be put into a lazy free list instead of being freed synchronously. The
 * lazy free list will be reclaimed in a different bio.c thread. If the value is
 * composed of a few allocations, to free in a lazy way is actually just
 * slower... So under a certain limit we just free the object synchronously. */
#define LAZYFREE_THRESHOLD 64

/* Free an object, if the object is huge enough, free it in async way. */
void freeObjAsync(robj *key, robj *obj, int dbid) {
    size_t free_effort = lazyfreeGetFreeEffort(key,obj,dbid);
    /* Note that if the object is shared, to reclaim it now it is not
     * possible. This rarely happens, however sometimes the implementation
     * of parts of the Redis core may call incrRefCount() to protect
     * objects, and then call dbDelete(). */
    if (free_effort > LAZYFREE_THRESHOLD && obj->refcount == 1) {
        atomicIncr(lazyfree_objects,1);
        bioCreateLazyFreeJob(lazyfreeFreeObject,1,obj);
    } else {
        decrRefCount(obj);
    }
}

/* Empty a Redis DB asynchronously. What the function does actually is to
 * create a new empty set of hash tables and scheduling the old ones for
 * lazy freeing. */
void emptyDbAsync(redisDb *db) {
    dict *oldht1 = db->dict, *oldht2 = db->expires;
    db->dict = dictCreate(&dbDictType);
    db->expires = dictCreate(&dbExpiresDictType);
    atomicIncr(lazyfree_objects,dictSize(oldht1));
    bioCreateLazyFreeJob(lazyfreeFreeDatabase,2,oldht1,oldht2);
}

<<<<<<< HEAD
/* Release the radix tree mapping Redis Cluster keys to slots.
 * If the rax is huge enough, free it in async way. */
void freeSlotsToKeysMapAsync(rax *rt) {
    /* Because this rax has only keys and no values so we use numnodes. */
    if (rt->numnodes > LAZYFREE_THRESHOLD) {
        atomicIncr(lazyfree_objects,rt->numele);
        bioCreateLazyFreeJob(lazyfreeFreeSlotsMap,1,rt);
    } else {
        raxFree(rt);
    }
}

/* Release the radix tree mapping Redis Cluster channels to slots asynchronously. */
void freeSlotsToChannelsMapAsync(rax *rt) {
    atomicIncr(lazyfree_objects,rt->numele);
    bioCreateLazyFreeJob(lazyfreeFreeSlotsMap,1,rt);
}

=======
>>>>>>> f27083a4
/* Free the key tracking table.
 * If the table is huge enough, free it in async way. */
void freeTrackingRadixTreeAsync(rax *tracking) {
    /* Because this rax has only keys and no values so we use numnodes. */
    if (tracking->numnodes > LAZYFREE_THRESHOLD) {
        atomicIncr(lazyfree_objects,tracking->numele);
        bioCreateLazyFreeJob(lazyFreeTrackingTable,1,tracking);
    } else {
        freeTrackingRadixTree(tracking);
    }
}

/* Free lua_scripts dict, if the dict is huge enough, free it in async way. */
void freeLuaScriptsAsync(dict *lua_scripts) {
    if (dictSize(lua_scripts) > LAZYFREE_THRESHOLD) {
        atomicIncr(lazyfree_objects,dictSize(lua_scripts));
        bioCreateLazyFreeJob(lazyFreeLuaScripts,1,lua_scripts);
    } else {
        dictRelease(lua_scripts);
    }
}

/* Free replication backlog referencing buffer blocks and rax index. */
void freeReplicationBacklogRefMemAsync(list *blocks, rax *index) {
    if (listLength(blocks) > LAZYFREE_THRESHOLD ||
        raxSize(index) > LAZYFREE_THRESHOLD)
    {
        atomicIncr(lazyfree_objects,listLength(blocks)+raxSize(index));
        bioCreateLazyFreeJob(lazyFreeReplicationBacklogRefMem,2,blocks,index);
    } else {
        listRelease(blocks);
        raxFree(index);
    }
}<|MERGE_RESOLUTION|>--- conflicted
+++ resolved
@@ -26,6 +26,16 @@
     dictRelease(ht2);
     atomicDecr(lazyfree_objects,numkeys);
     atomicIncr(lazyfreed_objects,numkeys);
+}
+
+/* Release the skiplist mapping Redis Cluster keys to slots in the
+ * lazyfree thread. */
+void lazyfreeFreeSlotsMap(void *args[]) {
+    rax *rt = args[0];
+    size_t len = rt->numele;
+    raxFree(rt);
+    atomicDecr(lazyfree_objects,len);
+    atomicIncr(lazyfreed_objects,len);
 }
 
 /* Release the key tracking table. */
@@ -171,27 +181,12 @@
     bioCreateLazyFreeJob(lazyfreeFreeDatabase,2,oldht1,oldht2);
 }
 
-<<<<<<< HEAD
-/* Release the radix tree mapping Redis Cluster keys to slots.
- * If the rax is huge enough, free it in async way. */
-void freeSlotsToKeysMapAsync(rax *rt) {
-    /* Because this rax has only keys and no values so we use numnodes. */
-    if (rt->numnodes > LAZYFREE_THRESHOLD) {
-        atomicIncr(lazyfree_objects,rt->numele);
-        bioCreateLazyFreeJob(lazyfreeFreeSlotsMap,1,rt);
-    } else {
-        raxFree(rt);
-    }
-}
-
 /* Release the radix tree mapping Redis Cluster channels to slots asynchronously. */
 void freeSlotsToChannelsMapAsync(rax *rt) {
     atomicIncr(lazyfree_objects,rt->numele);
     bioCreateLazyFreeJob(lazyfreeFreeSlotsMap,1,rt);
 }
 
-=======
->>>>>>> f27083a4
 /* Free the key tracking table.
  * If the table is huge enough, free it in async way. */
 void freeTrackingRadixTreeAsync(rax *tracking) {
