--- conflicted
+++ resolved
@@ -348,13 +348,9 @@
             unblockClient(receiver);
 
             /* Replicate the command. */
-<<<<<<< HEAD
             int argc = 2;
             robj *argv[3];
-            struct redisCommand *cmd = where == ZSET_MIN ?
-                                       server.zpopminCommand :
-                                       server.zpopmaxCommand;
-            argv[0] = createStringObject(cmd->name,strlen(cmd->name));
+            argv[0] = where == ZSET_MIN ? shared.zpopmin : shared.zpopmax;
             argv[1] = rl->key;
             incrRefCount(rl->key);
             if (count != 0) {
@@ -363,16 +359,7 @@
                 argv[2] = count_obj;
                 argc++;
             }
-            propagate(cmd,receiver->db->id,
-                      argv,argc,PROPAGATE_AOF|PROPAGATE_REPL);
-            decrRefCount(argv[0]);
-=======
-            robj *argv[2];
-            argv[0] = where == ZSET_MIN ? shared.zpopmin : shared.zpopmax;
-            argv[1] = rl->key;
-            incrRefCount(rl->key);
-            propagate(receiver->db->id,argv,2,PROPAGATE_AOF|PROPAGATE_REPL);
->>>>>>> f898a9e9
+            propagate(receiver->db->id, argv, argc, PROPAGATE_AOF|PROPAGATE_REPL);
             decrRefCount(argv[1]);
             if (count != 0) decrRefCount(argv[2]);
 
