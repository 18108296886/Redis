/*
 * Copyright (c) 2009-2012, Salvatore Sanfilippo <antirez at gmail dot com>
 * All rights reserved.
 *
 * Redistribution and use in source and binary forms, with or without
 * modification, are permitted provided that the following conditions are met:
 *
 *   * Redistributions of source code must retain the above copyright notice,
 *     this list of conditions and the following disclaimer.
 *   * Redistributions in binary form must reproduce the above copyright
 *     notice, this list of conditions and the following disclaimer in the
 *     documentation and/or other materials provided with the distribution.
 *   * Neither the name of Redis nor the names of its contributors may be used
 *     to endorse or promote products derived from this software without
 *     specific prior written permission.
 *
 * THIS SOFTWARE IS PROVIDED BY THE COPYRIGHT HOLDERS AND CONTRIBUTORS "AS IS"
 * AND ANY EXPRESS OR IMPLIED WARRANTIES, INCLUDING, BUT NOT LIMITED TO, THE
 * IMPLIED WARRANTIES OF MERCHANTABILITY AND FITNESS FOR A PARTICULAR PURPOSE
 * ARE DISCLAIMED. IN NO EVENT SHALL THE COPYRIGHT OWNER OR CONTRIBUTORS BE
 * LIABLE FOR ANY DIRECT, INDIRECT, INCIDENTAL, SPECIAL, EXEMPLARY, OR
 * CONSEQUENTIAL DAMAGES (INCLUDING, BUT NOT LIMITED TO, PROCUREMENT OF
 * SUBSTITUTE GOODS OR SERVICES; LOSS OF USE, DATA, OR PROFITS; OR BUSINESS
 * INTERRUPTION) HOWEVER CAUSED AND ON ANY THEORY OF LIABILITY, WHETHER IN
 * CONTRACT, STRICT LIABILITY, OR TORT (INCLUDING NEGLIGENCE OR OTHERWISE)
 * ARISING IN ANY WAY OUT OF THE USE OF THIS SOFTWARE, EVEN IF ADVISED OF THE
 * POSSIBILITY OF SUCH DAMAGE.
 */

#ifndef __RDB_H
#define __RDB_H

#include <stdio.h>
#include "rio.h"

/* TBD: include only necessary headers. */
#include "server.h"

/* The current RDB version. When the format changes in a way that is no longer
 * backward compatible this number gets incremented. */
#define RDB_VERSION 10

/* Defines related to the dump file format. To store 32 bits lengths for short
 * keys requires a lot of space, so we check the most significant 2 bits of
 * the first byte to interpreter the length:
 *
 * 00|XXXXXX => if the two MSB are 00 the len is the 6 bits of this byte
 * 01|XXXXXX XXXXXXXX =>  01, the len is 14 bits, 6 bits + 8 bits of next byte
 * 10|000000 [32 bit integer] => A full 32 bit len in net byte order will follow
 * 10|000001 [64 bit integer] => A full 64 bit len in net byte order will follow
 * 11|OBKIND this means: specially encoded object will follow. The six bits
 *           number specify the kind of object that follows.
 *           See the RDB_ENC_* defines.
 *
 * Lengths up to 63 are stored using a single byte, most DB keys, and may
 * values, will fit inside. */
#define RDB_6BITLEN 0
#define RDB_14BITLEN 1
#define RDB_32BITLEN 0x80
#define RDB_64BITLEN 0x81
#define RDB_ENCVAL 3
#define RDB_LENERR UINT64_MAX

/* When a length of a string object stored on disk has the first two bits
 * set, the remaining six bits specify a special encoding for the object
 * accordingly to the following defines: */
#define RDB_ENC_INT8 0        /* 8 bit signed integer */
#define RDB_ENC_INT16 1       /* 16 bit signed integer */
#define RDB_ENC_INT32 2       /* 32 bit signed integer */
#define RDB_ENC_LZF 3         /* string compressed with FASTLZ */

/* Map object types to RDB object types. Macros starting with OBJ_ are for
 * memory storage and may change. Instead RDB types must be fixed because
 * we store them on disk. */
#define RDB_TYPE_STRING 0
#define RDB_TYPE_LIST   1
#define RDB_TYPE_SET    2
#define RDB_TYPE_ZSET   3
#define RDB_TYPE_HASH   4
#define RDB_TYPE_ZSET_2 5 /* ZSET version 2 with doubles stored in binary. */
#define RDB_TYPE_MODULE 6
#define RDB_TYPE_MODULE_2 7 /* Module value with annotations for parsing without
                               the generating module being loaded. */
/* NOTE: WHEN ADDING NEW RDB TYPE, UPDATE rdbIsObjectType() BELOW */

/* Object types for encoded objects. */
#define RDB_TYPE_HASH_ZIPMAP    9
#define RDB_TYPE_LIST_ZIPLIST  10
#define RDB_TYPE_SET_INTSET    11
#define RDB_TYPE_ZSET_ZIPLIST  12
#define RDB_TYPE_HASH_ZIPLIST  13
#define RDB_TYPE_LIST_QUICKLIST 14
#define RDB_TYPE_STREAM_LISTPACKS 15
#define RDB_TYPE_HASH_LISTPACK 16
#define RDB_TYPE_ZSET_LISTPACK 17
#define RDB_TYPE_LIST_QUICKLIST_2   18
/* NOTE: WHEN ADDING NEW RDB TYPE, UPDATE rdbIsObjectType() BELOW */

/* Test if a type is an object type. */
#define rdbIsObjectType(t) ((t >= 0 && t <= 7) || (t >= 9 && t <= 18))

/* Special RDB opcodes (saved/loaded with rdbSaveType/rdbLoadType). */
#define RDB_OPCODE_FUNCTION   246   /* engine data */
#define RDB_OPCODE_MODULE_AUX 247   /* Module auxiliary data. */
#define RDB_OPCODE_IDLE       248   /* LRU idle time. */
#define RDB_OPCODE_FREQ       249   /* LFU frequency. */
#define RDB_OPCODE_AUX        250   /* RDB aux field. */
#define RDB_OPCODE_RESIZEDB   251   /* Hash table resize hint. */
#define RDB_OPCODE_EXPIRETIME_MS 252    /* Expire time in milliseconds. */
#define RDB_OPCODE_EXPIRETIME 253       /* Old expire time in seconds. */
#define RDB_OPCODE_SELECTDB   254   /* DB number of the following keys. */
#define RDB_OPCODE_EOF        255   /* End of the RDB file. */

/* Module serialized values sub opcodes */
#define RDB_MODULE_OPCODE_EOF   0   /* End of module value. */
#define RDB_MODULE_OPCODE_SINT  1   /* Signed integer. */
#define RDB_MODULE_OPCODE_UINT  2   /* Unsigned integer. */
#define RDB_MODULE_OPCODE_FLOAT 3   /* Float. */
#define RDB_MODULE_OPCODE_DOUBLE 4  /* Double. */
#define RDB_MODULE_OPCODE_STRING 5  /* String. */

/* rdbLoad...() functions flags. */
#define RDB_LOAD_NONE   0
#define RDB_LOAD_ENC    (1<<0)
#define RDB_LOAD_PLAIN  (1<<1)
#define RDB_LOAD_SDS    (1<<2)

/* flags on the purpose of rdb save or load */
#define RDBFLAGS_NONE 0                 /* No special RDB loading. */
#define RDBFLAGS_AOF_PREAMBLE (1<<0)    /* Load/save the RDB as AOF preamble. */
#define RDBFLAGS_REPLICATION (1<<1)     /* Load/save for SYNC. */
#define RDBFLAGS_ALLOW_DUP (1<<2)       /* Allow duplicated keys when loading.*/
#define RDBFLAGS_FEED_REPL (1<<3)       /* Feed replication stream when loading.*/

/* When rdbLoadObject() returns NULL, the err flag is
 * set to hold the type of error that occurred */
#define RDB_LOAD_ERR_EMPTY_KEY  1   /* Error of empty key */
#define RDB_LOAD_ERR_OTHER      2   /* Any other errors */

int rdbSaveType(rio *rdb, unsigned char type);
int rdbLoadType(rio *rdb);
time_t rdbLoadTime(rio *rdb);
int rdbSaveLen(rio *rdb, uint64_t len);
int rdbSaveMillisecondTime(rio *rdb, long long t);
long long rdbLoadMillisecondTime(rio *rdb, int rdbver);
uint64_t rdbLoadLen(rio *rdb, int *isencoded);
int rdbLoadLenByRef(rio *rdb, int *isencoded, uint64_t *lenptr);
int rdbSaveObjectType(rio *rdb, robj *o);
int rdbLoadObjectType(rio *rdb);
int rdbLoad(char *filename, rdbSaveInfo *rsi, int rdbflags);
int rdbSaveBackground(int req, char *filename, rdbSaveInfo *rsi);
int rdbSaveToSlavesSockets(int req, rdbSaveInfo *rsi);
void rdbRemoveTempFile(pid_t childpid, int from_signal);
int rdbSave(int req, char *filename, rdbSaveInfo *rsi);
ssize_t rdbSaveObject(rio *rdb, robj *o, robj *key, int dbid);
size_t rdbSavedObjectLen(robj *o, robj *key, int dbid);
robj *rdbLoadObject(int type, rio *rdb, sds key, int dbid, int *error);
void backgroundSaveDoneHandler(int exitcode, int bysignal);
int rdbSaveKeyValuePair(rio *rdb, robj *key, robj *val, long long expiretime,int dbid);
ssize_t rdbSaveSingleModuleAux(rio *rdb, int when, moduleType *mt);
robj *rdbLoadCheckModuleValue(rio *rdb, char *modulename);
robj *rdbLoadStringObject(rio *rdb);
ssize_t rdbSaveStringObject(rio *rdb, robj *obj);
ssize_t rdbSaveRawString(rio *rdb, unsigned char *s, size_t len);
void *rdbGenericLoadStringObject(rio *rdb, int flags, size_t *lenptr);
int rdbSaveBinaryDoubleValue(rio *rdb, double val);
int rdbLoadBinaryDoubleValue(rio *rdb, double *val);
int rdbSaveBinaryFloatValue(rio *rdb, float val);
int rdbLoadBinaryFloatValue(rio *rdb, float *val);
int rdbLoadRio(rio *rdb, int rdbflags, rdbSaveInfo *rsi);
int rdbLoadRioWithLoadingCtx(rio *rdb, int rdbflags, rdbSaveInfo *rsi, rdbLoadingCtx *rdb_loading_ctx);
<<<<<<< HEAD
int rdbFunctionLoad(rio *rdb, int ver, functionsLibCtx* lib_ctx, int rdbflags, sds *err);
int rdbSaveRio(rio *rdb, int *error, int rdbflags, rdbSaveInfo *rsi);
int functionsSaveRio(rio *rdb);
=======
int rdbFunctionLoad(rio *rdb, int ver, functionsCtx* functions_ctx, int rdbflags, sds *err);
int rdbSaveRio(int req, rio *rdb, int *error, int rdbflags, rdbSaveInfo *rsi);
ssize_t rdbSaveFunctions(rio *rdb);
>>>>>>> 5460c100
rdbSaveInfo *rdbPopulateSaveInfo(rdbSaveInfo *rsi);

#endif<|MERGE_RESOLUTION|>--- conflicted
+++ resolved
@@ -169,15 +169,9 @@
 int rdbLoadBinaryFloatValue(rio *rdb, float *val);
 int rdbLoadRio(rio *rdb, int rdbflags, rdbSaveInfo *rsi);
 int rdbLoadRioWithLoadingCtx(rio *rdb, int rdbflags, rdbSaveInfo *rsi, rdbLoadingCtx *rdb_loading_ctx);
-<<<<<<< HEAD
 int rdbFunctionLoad(rio *rdb, int ver, functionsLibCtx* lib_ctx, int rdbflags, sds *err);
-int rdbSaveRio(rio *rdb, int *error, int rdbflags, rdbSaveInfo *rsi);
-int functionsSaveRio(rio *rdb);
-=======
-int rdbFunctionLoad(rio *rdb, int ver, functionsCtx* functions_ctx, int rdbflags, sds *err);
 int rdbSaveRio(int req, rio *rdb, int *error, int rdbflags, rdbSaveInfo *rsi);
 ssize_t rdbSaveFunctions(rio *rdb);
->>>>>>> 5460c100
 rdbSaveInfo *rdbPopulateSaveInfo(rdbSaveInfo *rsi);
 
 #endif