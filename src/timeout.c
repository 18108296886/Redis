/* Copyright (c) 2009-2020, Salvatore Sanfilippo <antirez at gmail dot com>
 * All rights reserved.
 *
 * Redistribution and use in source and binary forms, with or without
 * modification, are permitted provided that the following conditions are met:
 *
 *   * Redistributions of source code must retain the above copyright notice,
 *     this list of conditions and the following disclaimer.
 *   * Redistributions in binary form must reproduce the above copyright
 *     notice, this list of conditions and the following disclaimer in the
 *     documentation and/or other materials provided with the distribution.
 *   * Neither the name of Redis nor the names of its contributors may be used
 *     to endorse or promote products derived from this software without
 *     specific prior written permission.
 *
 * THIS SOFTWARE IS PROVIDED BY THE COPYRIGHT HOLDERS AND CONTRIBUTORS "AS IS"
 * AND ANY EXPRESS OR IMPLIED WARRANTIES, INCLUDING, BUT NOT LIMITED TO, THE
 * IMPLIED WARRANTIES OF MERCHANTABILITY AND FITNESS FOR A PARTICULAR PURPOSE
 * ARE DISCLAIMED. IN NO EVENT SHALL THE COPYRIGHT OWNER OR CONTRIBUTORS BE
 * LIABLE FOR ANY DIRECT, INDIRECT, INCIDENTAL, SPECIAL, EXEMPLARY, OR
 * CONSEQUENTIAL DAMAGES (INCLUDING, BUT NOT LIMITED TO, PROCUREMENT OF
 * SUBSTITUTE GOODS OR SERVICES; LOSS OF USE, DATA, OR PROFITS; OR BUSINESS
 * INTERRUPTION) HOWEVER CAUSED AND ON ANY THEORY OF LIABILITY, WHETHER IN
 * CONTRACT, STRICT LIABILITY, OR TORT (INCLUDING NEGLIGENCE OR OTHERWISE)
 * ARISING IN ANY WAY OUT OF THE USE OF THIS SOFTWARE, EVEN IF ADVISED OF THE
 * POSSIBILITY OF SUCH DAMAGE.
 */

#include "server.h"
#include "cluster.h"

/* ========================== Clients timeouts ============================= */

/* Check if this blocked client timedout (does nothing if the client is
 * not blocked right now). If so send a reply, unblock it, and return 1.
 * Otherwise 0 is returned and no operation is performed. */
int checkBlockedClientTimeout(client *c, mstime_t now) {
    if (c->flags & CLIENT_BLOCKED &&
        c->bpop.timeout != 0
        && c->bpop.timeout < now)
    {
        /* Handle blocking operation specific timeout. */
        replyToBlockedClientTimedOut(c);
        unblockClient(c);
        return 1;
    } else {
        return 0;
    }
}

/* Check for timeouts. Returns non-zero if the client was terminated.
 * The function gets the current time in milliseconds as argument since
 * it gets called multiple times in a loop, so calling gettimeofday() for
 * each iteration would be costly without any actual gain. */
int clientsCronHandleTimeout(client *c, mstime_t now_ms) {
    time_t now = now_ms/1000;

    if (server.maxidletime &&
        /* This handles the idle clients connection timeout if set. */
        !(c->flags & CLIENT_SLAVE) &&   /* No timeout for slaves and monitors */
        !mustObeyClient(c) &&         /* No timeout for masters and AOF */
        !(c->flags & CLIENT_BLOCKED) && /* No timeout for BLPOP */
        !(c->flags & CLIENT_PUBSUB) &&  /* No timeout for Pub/Sub clients */
        (now - c->lastinteraction > server.maxidletime))
    {
        serverLog(LL_VERBOSE,"Closing idle client");
        freeClient(c);
        return 1;
    } else if (c->flags & CLIENT_BLOCKED) {
        /* Cluster: handle unblock & redirect of clients blocked
         * into keys no longer served by this server. */
        if (server.cluster_enabled) {
            if (clusterRedirectBlockedClientIfNeeded(c))
                unblockClient(c);
        }
    }
    return 0;
}

/* For blocked clients timeouts we populate a radix tree of 128 bit keys
 * composed as such:
 *
 *  [8 byte big endian expire time]+[8 byte client ID]
 *
 * We don't do any cleanup in the Radix tree: when we run the clients that
 * reached the timeout already, if they are no longer existing or no longer
 * blocked with such timeout, we just go forward.
 *
 * Every time a client blocks with a timeout, we add the client in
 * the tree. In beforeSleep() we call handleBlockedClientsTimeout() to run
 * the tree and unblock the clients. */

#define CLIENT_ST_KEYLEN 16    /* 8 bytes mstime + 8 bytes client ID. */

/* Given client ID and timeout, write the resulting radix tree key in buf. */
void encodeTimeoutKey(unsigned char *buf, uint64_t timeout, client *c) {
    timeout = htonu64(timeout);
    memcpy(buf,&timeout,sizeof(timeout));
    memcpy(buf+8,&c,sizeof(c));
    if (sizeof(c) == 4) memset(buf+12,0,4); /* Zero padding for 32bit target. */
}

/* Given a key encoded with encodeTimeoutKey(), resolve the fields and write
 * the timeout into *toptr and the client pointer into *cptr. */
void decodeTimeoutKey(unsigned char *buf, uint64_t *toptr, client **cptr) {
    memcpy(toptr,buf,sizeof(*toptr));
    *toptr = ntohu64(*toptr);
    memcpy(cptr,buf+8,sizeof(*cptr));
}

/* Add the specified client id / timeout as a key in the radix tree we use
 * to handle blocked clients timeouts. The client is not added to the list
 * if its timeout is zero (block forever). */
void addClientToTimeoutTable(client *c) {
    if (c->bpop.timeout == 0) return;
    uint64_t timeout = c->bpop.timeout;
    unsigned char buf[CLIENT_ST_KEYLEN];
    encodeTimeoutKey(buf,timeout,c);
    if (raxTryInsert(server.clients_timeout_table,buf,sizeof(buf),NULL,NULL))
        c->flags |= CLIENT_IN_TO_TABLE;
}

/* Remove the client from the table when it is unblocked for reasons
 * different than timing out. */
void removeClientFromTimeoutTable(client *c) {
    if (!(c->flags & CLIENT_IN_TO_TABLE)) return;
    c->flags &= ~CLIENT_IN_TO_TABLE;
    uint64_t timeout = c->bpop.timeout;
    unsigned char buf[CLIENT_ST_KEYLEN];
    encodeTimeoutKey(buf,timeout,c);
    raxRemove(server.clients_timeout_table,buf,sizeof(buf),NULL);
}

/* This function is called in beforeSleep() in order to unblock clients
 * that are waiting in blocking operations with a timeout set. */
void handleBlockedClientsTimeout(void) {
    if (raxSize(server.clients_timeout_table) == 0) return;
    uint64_t now = mstime();
    raxIterator ri;
    raxStart(&ri,server.clients_timeout_table);
    raxSeek(&ri,"^",NULL,0);

    while(raxNext(&ri)) {
        uint64_t timeout;
        client *c;
        decodeTimeoutKey(ri.key,&timeout,&c);
        if (timeout >= now) break; /* All the timeouts are in the future. */
        c->flags &= ~CLIENT_IN_TO_TABLE;
        checkBlockedClientTimeout(c,now);
        raxRemove(server.clients_timeout_table,ri.key,ri.key_len,NULL);
        raxSeek(&ri,"^",NULL,0);
    }
    raxStop(&ri);
}

/* Get a timeout value from an object and store it into 'timeout'.
 * The final timeout is always stored as milliseconds as a time where the
 * timeout will expire, however the parsing is performed according to
 * the 'unit' that can be seconds or milliseconds.
 *
 * Note that if the timeout is zero (usually from the point of view of
 * commands API this means no timeout) the value stored into 'timeout'
 * is zero. */
int getTimeoutFromObjectOrReply(client *c, robj *object, mstime_t *timeout, int unit) {
    long long tval;
    long double ftval;
    mstime_t now = mstime();

    if (unit == UNIT_SECONDS) {
        if (getLongDoubleFromObjectOrReply(c,object,&ftval,
            "timeout is not a float or out of range") != C_OK)
            return C_ERR;

        ftval *= 1000.0;  /* seconds => millisec */
        if (ftval > LLONG_MAX) {
            addReplyError(c, "timeout is out of range");
            return C_ERR;
        }
        tval = (long long) ftval;
    } else {
        if (getLongLongFromObjectOrReply(c,object,&tval,
            "timeout is not an integer or out of range") != C_OK)
            return C_ERR;
    }

    if (tval < 0) {
        addReplyError(c,"timeout is negative");
        return C_ERR;
    }

    if (tval > 0) {
<<<<<<< HEAD
        tval += commandTimeSnapshot();
=======
        if  (tval > LLONG_MAX - now) {
            addReplyError(c,"timeout is out of range"); /* 'tval+now' would overflow */
            return C_ERR;
        }
        tval += now;
>>>>>>> 34e70c13
    }
    *timeout = tval;

    return C_OK;
}<|MERGE_RESOLUTION|>--- conflicted
+++ resolved
@@ -164,7 +164,7 @@
 int getTimeoutFromObjectOrReply(client *c, robj *object, mstime_t *timeout, int unit) {
     long long tval;
     long double ftval;
-    mstime_t now = mstime();
+    mstime_t now = commandTimeSnapshot();
 
     if (unit == UNIT_SECONDS) {
         if (getLongDoubleFromObjectOrReply(c,object,&ftval,
@@ -189,15 +189,11 @@
     }
 
     if (tval > 0) {
-<<<<<<< HEAD
-        tval += commandTimeSnapshot();
-=======
         if  (tval > LLONG_MAX - now) {
             addReplyError(c,"timeout is out of range"); /* 'tval+now' would overflow */
             return C_ERR;
         }
         tval += now;
->>>>>>> 34e70c13
     }
     *timeout = tval;
 
