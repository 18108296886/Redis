--- conflicted
+++ resolved
@@ -92,11 +92,7 @@
     /* Keep small vars at end for optimal (minimal) struct padding */
     int16_t pauserehash; /* If >0 rehashing is paused (<0 indicates coding error) */
     signed char ht_size_exp[2]; /* exponent of size. (size = 1<<exp) */
-<<<<<<< HEAD
-    void *dictarray;
-=======
     void *metadata[];
->>>>>>> 5dc631d8
 };
 
 /* If safe is set to 1 this is a safe iterator, that means, you can call
