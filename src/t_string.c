/*
 * Copyright (c) 2009-2012, Salvatore Sanfilippo <antirez at gmail dot com>
 * All rights reserved.
 *
 * Redistribution and use in source and binary forms, with or without
 * modification, are permitted provided that the following conditions are met:
 *
 *   * Redistributions of source code must retain the above copyright notice,
 *     this list of conditions and the following disclaimer.
 *   * Redistributions in binary form must reproduce the above copyright
 *     notice, this list of conditions and the following disclaimer in the
 *     documentation and/or other materials provided with the distribution.
 *   * Neither the name of Redis nor the names of its contributors may be used
 *     to endorse or promote products derived from this software without
 *     specific prior written permission.
 *
 * THIS SOFTWARE IS PROVIDED BY THE COPYRIGHT HOLDERS AND CONTRIBUTORS "AS IS"
 * AND ANY EXPRESS OR IMPLIED WARRANTIES, INCLUDING, BUT NOT LIMITED TO, THE
 * IMPLIED WARRANTIES OF MERCHANTABILITY AND FITNESS FOR A PARTICULAR PURPOSE
 * ARE DISCLAIMED. IN NO EVENT SHALL THE COPYRIGHT OWNER OR CONTRIBUTORS BE
 * LIABLE FOR ANY DIRECT, INDIRECT, INCIDENTAL, SPECIAL, EXEMPLARY, OR
 * CONSEQUENTIAL DAMAGES (INCLUDING, BUT NOT LIMITED TO, PROCUREMENT OF
 * SUBSTITUTE GOODS OR SERVICES; LOSS OF USE, DATA, OR PROFITS; OR BUSINESS
 * INTERRUPTION) HOWEVER CAUSED AND ON ANY THEORY OF LIABILITY, WHETHER IN
 * CONTRACT, STRICT LIABILITY, OR TORT (INCLUDING NEGLIGENCE OR OTHERWISE)
 * ARISING IN ANY WAY OUT OF THE USE OF THIS SOFTWARE, EVEN IF ADVISED OF THE
 * POSSIBILITY OF SUCH DAMAGE.
 */

#include "redis.h"
#include <math.h> /* isnan(), isinf() */

/*-----------------------------------------------------------------------------
 * String Commands
 *----------------------------------------------------------------------------*/

static int checkStringLength(redisClient *c, long long size) {
    if (size > 512*1024*1024) {
        addReplyError(c,"string exceeds maximum allowed size (512MB)");
        return REDIS_ERR;
    }
    return REDIS_OK;
}

/* The setGenericCommand() function implements the SET operation with different
 * options and variants. This function is called in order to implement the
 * following commands: SET, SETEX, PSETEX, SETNX.
 *
 * 'flags' changes the behavior of the command (NX or XX, see belove).
 *
 * 'expire' represents an expire to set in form of a Redis object as passed
 * by the user. It is interpreted according to the specified 'unit'.
 *
 * 'ok_reply' and 'abort_reply' is what the function will reply to the client
 * if the operation is performed, or when it is not because of NX or
 * XX flags.
 *
 * If ok_reply is NULL "+OK" is used.
 * If abort_reply is NULL, "$-1" is used. */

#define REDIS_SET_NO_FLAGS 0
#define REDIS_SET_NX (1<<0)     /* Set if key not exists. */
#define REDIS_SET_XX (1<<1)     /* Set if key exists. */

void setGenericCommand(redisClient *c, int flags, robj *key, robj *val, robj *expire, int unit, robj *ok_reply, robj *abort_reply) {
    long long milliseconds = 0; /* initialized to avoid any harmness warning */

    if (expire) {
        if (getLongLongFromObjectOrReply(c, expire, &milliseconds, NULL) != REDIS_OK)
            return;
        if (milliseconds <= 0) {
            addReplyErrorFormat(c,"invalid expire time in %s",c->cmd->name);
            return;
        }
        if (unit == UNIT_SECONDS) milliseconds *= 1000;
    }

    if ((flags & REDIS_SET_NX && lookupKeyWrite(c->db,key) != NULL) ||
        (flags & REDIS_SET_XX && lookupKeyWrite(c->db,key) == NULL))
    {
        addReply(c, abort_reply ? abort_reply : shared.nullbulk);
        return;
    }
    setKey(c->db,key,val);
    server.dirty++;
    if (expire) setExpire(c->db,key,mstime()+milliseconds);
    notifyKeyspaceEvent(REDIS_NOTIFY_STRING,"set",key,c->db->id);
    if (expire) notifyKeyspaceEvent(REDIS_NOTIFY_GENERIC,
        "expire",key,c->db->id);
    addReply(c, ok_reply ? ok_reply : shared.ok);
}

/* SET key value [NX] [XX] [EX <seconds>] [PX <milliseconds>] */
void setCommand(redisClient *c) {
    int j;
    robj *expire = NULL;
    int unit = UNIT_SECONDS;
    int flags = REDIS_SET_NO_FLAGS;

    for (j = 3; j < c->argc; j++) {
        char *a = c->argv[j]->ptr;
        robj *next = (j == c->argc-1) ? NULL : c->argv[j+1];

        if ((a[0] == 'n' || a[0] == 'N') &&
            (a[1] == 'x' || a[1] == 'X') && a[2] == '\0') {
            flags |= REDIS_SET_NX;
        } else if ((a[0] == 'x' || a[0] == 'X') &&
                   (a[1] == 'x' || a[1] == 'X') && a[2] == '\0') {
            flags |= REDIS_SET_XX;
        } else if ((a[0] == 'e' || a[0] == 'E') &&
                   (a[1] == 'x' || a[1] == 'X') && a[2] == '\0' && next) {
            unit = UNIT_SECONDS;
            expire = next;
            j++;
        } else if ((a[0] == 'p' || a[0] == 'P') &&
                   (a[1] == 'x' || a[1] == 'X') && a[2] == '\0' && next) {
            unit = UNIT_MILLISECONDS;
            expire = next;
            j++;
        } else {
            addReply(c,shared.syntaxerr);
            return;
        }
    }

    c->argv[2] = tryObjectEncoding(c->argv[2]);
    setGenericCommand(c,flags,c->argv[1],c->argv[2],expire,unit,NULL,NULL);
}

void setnxCommand(redisClient *c) {
    c->argv[2] = tryObjectEncoding(c->argv[2]);
    setGenericCommand(c,REDIS_SET_NX,c->argv[1],c->argv[2],NULL,0,shared.cone,shared.czero);
}

void setexCommand(redisClient *c) {
    c->argv[3] = tryObjectEncoding(c->argv[3]);
    setGenericCommand(c,REDIS_SET_NO_FLAGS,c->argv[1],c->argv[3],c->argv[2],UNIT_SECONDS,NULL,NULL);
}

void psetexCommand(redisClient *c) {
    c->argv[3] = tryObjectEncoding(c->argv[3]);
    setGenericCommand(c,REDIS_SET_NO_FLAGS,c->argv[1],c->argv[3],c->argv[2],UNIT_MILLISECONDS,NULL,NULL);
}

int getGenericCommand(redisClient *c) {
    robj *o;

    if ((o = lookupKeyReadOrReply(c,c->argv[1],shared.nullbulk)) == NULL)
        return REDIS_OK;

    if (o->type != REDIS_STRING) {
        addReply(c,shared.wrongtypeerr);
        return REDIS_ERR;
    } else {
        addReplyBulk(c,o);
        return REDIS_OK;
    }
}

void getCommand(redisClient *c) {
    getGenericCommand(c);
}

void getsetCommand(redisClient *c) {
    if (getGenericCommand(c) == REDIS_ERR) return;
    c->argv[2] = tryObjectEncoding(c->argv[2]);
    setKey(c->db,c->argv[1],c->argv[2]);
    notifyKeyspaceEvent(REDIS_NOTIFY_STRING,"set",c->argv[1],c->db->id);
    server.dirty++;
}

void setrangeCommand(redisClient *c) {
    robj *o;
    long offset;
    sds value = c->argv[3]->ptr;

    if (getLongFromObjectOrReply(c,c->argv[2],&offset,NULL) != REDIS_OK)
        return;

    if (offset < 0) {
        addReplyError(c,"offset is out of range");
        return;
    }

    o = lookupKeyWrite(c->db,c->argv[1]);
    if (o == NULL) {
        /* Return 0 when setting nothing on a non-existing string */
        if (sdslen(value) == 0) {
            addReply(c,shared.czero);
            return;
        }

        /* Return when the resulting string exceeds allowed size */
        if (checkStringLength(c,offset+sdslen(value)) != REDIS_OK)
            return;

        o = createObject(REDIS_STRING,sdsempty());
        dbAdd(c->db,c->argv[1],o);
    } else {
        size_t olen;

        /* Key exists, check type */
        if (checkType(c,o,REDIS_STRING))
            return;

        /* Return existing string length when setting nothing */
        olen = stringObjectLen(o);
        if (sdslen(value) == 0) {
            addReplyLongLong(c,olen);
            return;
        }

        /* Return when the resulting string exceeds allowed size */
        if (checkStringLength(c,offset+sdslen(value)) != REDIS_OK)
            return;

        /* Create a copy when the object is shared or encoded. */
        o = dbUnshareStringValue(c->db,c->argv[1],o);
    }

    if (sdslen(value) > 0) {
        o->ptr = sdsgrowzero(o->ptr,offset+sdslen(value));
        memcpy((char*)o->ptr+offset,value,sdslen(value));
        signalModifiedKey(c->db,c->argv[1]);
        notifyKeyspaceEvent(REDIS_NOTIFY_STRING,
            "setrange",c->argv[1],c->db->id);
        server.dirty++;
    }
    addReplyLongLong(c,sdslen(o->ptr));
}

void getrangeCommand(redisClient *c) {
    robj *o;
<<<<<<< HEAD
#ifdef _WIN64
    int64_t start, end;
#else
    long start, end;
#endif
    char *str, llbuf[32];
    size_t strlen;


#ifdef _WIN64
    // In the VS compiler, longs are not upgraded to 64-bits wien compiled as 64-bits.  With GCC this is not the case.
    // (https://software.intel.com/en-us/articles/size-of-long-integer-type-on-different-architecture-and-os).
    //
    // The immediate fix here is to use a 64bit type and call the conversion appropriate function. Longer term we need to 
    // eliminate the use of 'long' throughout the code base.  
    if (getLongLongFromObjectOrReply(c, c->argv[2], &start, NULL) != REDIS_OK)
        return;
    if (getLongLongFromObjectOrReply(c,c->argv[3],&end,NULL) != REDIS_OK)
        return;
#else
    if (getLongFromObjectOrReply(c, c->argv[2], &start, NULL) != REDIS_OK)
        return;
    if (getLongFromObjectOrReply(c, c->argv[3], &end, NULL) != REDIS_OK)
=======
    long long start, end;
    char *str, llbuf[32];
    size_t strlen;

    if (getLongLongFromObjectOrReply(c,c->argv[2],&start,NULL) != REDIS_OK)
        return;
    if (getLongLongFromObjectOrReply(c,c->argv[3],&end,NULL) != REDIS_OK)
>>>>>>> 551ffc48
        return;
#endif
    if ((o = lookupKeyReadOrReply(c,c->argv[1],shared.emptybulk)) == NULL ||
        checkType(c,o,REDIS_STRING)) return;

    if (o->encoding == REDIS_ENCODING_INT) {
        str = llbuf;
        strlen = ll2string(llbuf,sizeof(llbuf),(long)o->ptr);
    } else {
        str = o->ptr;
        strlen = sdslen(str);
    }

    /* Convert negative indexes */
    if (start < 0) start = (long)(strlen+start);
    if (end < 0) end = (long)(strlen+end);
    if (start < 0) start = 0;
    if (end < 0) end = 0;
    if ((unsigned long long)end >= strlen) end = strlen-1;

    /* Precondition: end >= 0 && end < strlen, so the only condition where
     * nothing can be returned is: start > end. */
    if (start > end || strlen == 0) {
        addReply(c,shared.emptybulk);
    } else {
        addReplyBulkCBuffer(c,(char*)str+start,end-start+1);
    }
}

void mgetCommand(redisClient *c) {
    int j;

    addReplyMultiBulkLen(c,c->argc-1);
    for (j = 1; j < c->argc; j++) {
        robj *o = lookupKeyRead(c->db,c->argv[j]);
        if (o == NULL) {
            addReply(c,shared.nullbulk);
        } else {
            if (o->type != REDIS_STRING) {
                addReply(c,shared.nullbulk);
            } else {
                addReplyBulk(c,o);
            }
        }
    }
}

void msetGenericCommand(redisClient *c, int nx) {
    int j, busykeys = 0;

    if ((c->argc % 2) == 0) {
        addReplyError(c,"wrong number of arguments for MSET");
        return;
    }
    /* Handle the NX flag. The MSETNX semantic is to return zero and don't
     * set nothing at all if at least one already key exists. */
    if (nx) {
        for (j = 1; j < c->argc; j += 2) {
            if (lookupKeyWrite(c->db,c->argv[j]) != NULL) {
                busykeys++;
            }
        }
        if (busykeys) {
            addReply(c, shared.czero);
            return;
        }
    }

    for (j = 1; j < c->argc; j += 2) {
        c->argv[j+1] = tryObjectEncoding(c->argv[j+1]);
        setKey(c->db,c->argv[j],c->argv[j+1]);
        notifyKeyspaceEvent(REDIS_NOTIFY_STRING,"set",c->argv[j],c->db->id);
    }
    server.dirty += (c->argc-1)/2;
    addReply(c, nx ? shared.cone : shared.ok);
}

void msetCommand(redisClient *c) {
    msetGenericCommand(c,0);
}

void msetnxCommand(redisClient *c) {
    msetGenericCommand(c,1);
}

void incrDecrCommand(redisClient *c, long long incr) {
    long long value, oldvalue;
    robj *o, *new;

    o = lookupKeyWrite(c->db,c->argv[1]);
    if (o != NULL && checkType(c,o,REDIS_STRING)) return;
    if (getLongLongFromObjectOrReply(c,o,&value,NULL) != REDIS_OK) return;

    oldvalue = value;
    if ((incr < 0 && oldvalue < 0 && incr < (LLONG_MIN-oldvalue)) ||
        (incr > 0 && oldvalue > 0 && incr > (LLONG_MAX-oldvalue))) {
        addReplyError(c,"increment or decrement would overflow");
        return;
    }
    value += incr;
    new = createStringObjectFromLongLong(value);
    if (o)
        dbOverwrite(c->db,c->argv[1],new);
    else
        dbAdd(c->db,c->argv[1],new);
    signalModifiedKey(c->db,c->argv[1]);
    notifyKeyspaceEvent(REDIS_NOTIFY_STRING,"incrby",c->argv[1],c->db->id);
    server.dirty++;
    addReply(c,shared.colon);
    addReply(c,new);
    addReply(c,shared.crlf);
}

void incrCommand(redisClient *c) {
    incrDecrCommand(c,1);
}

void decrCommand(redisClient *c) {
    incrDecrCommand(c,-1);
}

void incrbyCommand(redisClient *c) {
    long long incr;

    if (getLongLongFromObjectOrReply(c, c->argv[2], &incr, NULL) != REDIS_OK) return;
    incrDecrCommand(c,incr);
}

void decrbyCommand(redisClient *c) {
    long long incr;

    if (getLongLongFromObjectOrReply(c, c->argv[2], &incr, NULL) != REDIS_OK) return;
    incrDecrCommand(c,-incr);
}

void incrbyfloatCommand(redisClient *c) {
    long double incr, value;
    robj *o, *new, *aux;

    o = lookupKeyWrite(c->db,c->argv[1]);
    if (o != NULL && checkType(c,o,REDIS_STRING)) return;
    if (getLongDoubleFromObjectOrReply(c,o,&value,NULL) != REDIS_OK ||
        getLongDoubleFromObjectOrReply(c,c->argv[2],&incr,NULL) != REDIS_OK)
        return;

    value += incr;
    if (isnan(value) || isinf(value)) {
        addReplyError(c,"increment would produce NaN or Infinity");
        return;
    }
    new = createStringObjectFromLongDouble(value);
    if (o)
        dbOverwrite(c->db,c->argv[1],new);
    else
        dbAdd(c->db,c->argv[1],new);
    signalModifiedKey(c->db,c->argv[1]);
    notifyKeyspaceEvent(REDIS_NOTIFY_STRING,"incrbyfloat",c->argv[1],c->db->id);
    server.dirty++;
    addReplyBulk(c,new);

    /* Always replicate INCRBYFLOAT as a SET command with the final value
     * in order to make sure that differences in float precision or formatting
     * will not create differences in replicas or after an AOF restart. */
    aux = createStringObject("SET",3);
    rewriteClientCommandArgument(c,0,aux);
    decrRefCount(aux);
    rewriteClientCommandArgument(c,2,new);
}

void appendCommand(redisClient *c) {
    size_t totlen;
    robj *o, *append;

    o = lookupKeyWrite(c->db,c->argv[1]);
    if (o == NULL) {
        /* Create the key */
        c->argv[2] = tryObjectEncoding(c->argv[2]);
        dbAdd(c->db,c->argv[1],c->argv[2]);
        incrRefCount(c->argv[2]);
        totlen = stringObjectLen(c->argv[2]);
    } else {
        /* Key exists, check type */
        if (checkType(c,o,REDIS_STRING))
            return;

        /* "append" is an argument, so always an sds */
        append = c->argv[2];
        totlen = stringObjectLen(o)+sdslen(append->ptr);
        if (checkStringLength(c,totlen) != REDIS_OK)
            return;

        /* Append the value */
        o = dbUnshareStringValue(c->db,c->argv[1],o);
        o->ptr = sdscatlen(o->ptr,append->ptr,sdslen(append->ptr));
        totlen = sdslen(o->ptr);
    }
    signalModifiedKey(c->db,c->argv[1]);
    notifyKeyspaceEvent(REDIS_NOTIFY_STRING,"append",c->argv[1],c->db->id);
    server.dirty++;
    addReplyLongLong(c,totlen);
}

void strlenCommand(redisClient *c) {
    robj *o;
    if ((o = lookupKeyReadOrReply(c,c->argv[1],shared.czero)) == NULL ||
        checkType(c,o,REDIS_STRING)) return;
    addReplyLongLong(c,stringObjectLen(o));
}<|MERGE_RESOLUTION|>--- conflicted
+++ resolved
@@ -231,31 +231,6 @@
 
 void getrangeCommand(redisClient *c) {
     robj *o;
-<<<<<<< HEAD
-#ifdef _WIN64
-    int64_t start, end;
-#else
-    long start, end;
-#endif
-    char *str, llbuf[32];
-    size_t strlen;
-
-
-#ifdef _WIN64
-    // In the VS compiler, longs are not upgraded to 64-bits wien compiled as 64-bits.  With GCC this is not the case.
-    // (https://software.intel.com/en-us/articles/size-of-long-integer-type-on-different-architecture-and-os).
-    //
-    // The immediate fix here is to use a 64bit type and call the conversion appropriate function. Longer term we need to 
-    // eliminate the use of 'long' throughout the code base.  
-    if (getLongLongFromObjectOrReply(c, c->argv[2], &start, NULL) != REDIS_OK)
-        return;
-    if (getLongLongFromObjectOrReply(c,c->argv[3],&end,NULL) != REDIS_OK)
-        return;
-#else
-    if (getLongFromObjectOrReply(c, c->argv[2], &start, NULL) != REDIS_OK)
-        return;
-    if (getLongFromObjectOrReply(c, c->argv[3], &end, NULL) != REDIS_OK)
-=======
     long long start, end;
     char *str, llbuf[32];
     size_t strlen;
@@ -263,9 +238,7 @@
     if (getLongLongFromObjectOrReply(c,c->argv[2],&start,NULL) != REDIS_OK)
         return;
     if (getLongLongFromObjectOrReply(c,c->argv[3],&end,NULL) != REDIS_OK)
->>>>>>> 551ffc48
-        return;
-#endif
+        return;
     if ((o = lookupKeyReadOrReply(c,c->argv[1],shared.emptybulk)) == NULL ||
         checkType(c,o,REDIS_STRING)) return;
 
@@ -278,8 +251,8 @@
     }
 
     /* Convert negative indexes */
-    if (start < 0) start = (long)(strlen+start);
-    if (end < 0) end = (long)(strlen+end);
+    if (start < 0) start = strlen+start;
+    if (end < 0) end = strlen+end;
     if (start < 0) start = 0;
     if (end < 0) end = 0;
     if ((unsigned long long)end >= strlen) end = strlen-1;
