--- conflicted
+++ resolved
@@ -170,13 +170,8 @@
     clusterNode *migrating_slots_to[CLUSTER_SLOTS];
     clusterNode *importing_slots_from[CLUSTER_SLOTS];
     clusterNode *slots[CLUSTER_SLOTS];
-<<<<<<< HEAD
-    uint64_t slots_keys_count[CLUSTER_SLOTS];
-    rax *slots_to_keys;
     rax *slots_to_channels;
-=======
     clusterSlotsToKeysData slots_to_keys;
->>>>>>> f27083a4
     /* The following fields are used to take the slave state on elections. */
     mstime_t failover_auth_time; /* Time of previous or next election. */
     int failover_auth_count;    /* Number of votes received so far. */
@@ -322,6 +317,7 @@
 unsigned long getClusterConnectionsCount(void);
 int clusterSendModuleMessageToTarget(const char *target, uint64_t module_id, uint8_t type, unsigned char *payload, uint32_t len);
 void clusterPropagatePublish(robj *channel, robj *message);
+void clusterPropagatePublishLocal(robj *channel, robj *message);
 unsigned int keyHashSlot(char *key, int keylen);
 void slotToKeyAddEntry(dictEntry *entry);
 void slotToKeyDelEntry(dictEntry *entry);
@@ -329,5 +325,10 @@
 void slotToKeyCopyToBackup(clusterSlotsToKeysData *backup);
 void slotToKeyRestoreBackup(clusterSlotsToKeysData *backup);
 void slotToKeyFlush(void);
+void slotToChannelAdd(sds channel);
+void slotToChannelDel(sds channel);
+void freeSlotsToChannelsMapAsync(rax *rt);
+void freeSlotsToChannelsMap(rax *rt, int async);
+
 
 #endif /* __CLUSTER_H */