#ifndef __CLUSTER_H
#define __CLUSTER_H

/*-----------------------------------------------------------------------------
 * Redis cluster data structures, defines, exported API.
 *----------------------------------------------------------------------------*/

#define CLUSTER_SLOTS 16384
#define CLUSTER_OK 0            /* Everything looks ok */
#define CLUSTER_FAIL 1          /* The cluster can't work */
#define CLUSTER_NAMELEN 40      /* sha1 hex length */
#define CLUSTER_PORT_INCR 10000 /* Cluster port = baseport + PORT_INCR */

/* The following defines are amount of time, sometimes expressed as
 * multiplicators of the node timeout value (when ending with MULT). */
#define CLUSTER_FAIL_REPORT_VALIDITY_MULT 2 /* Fail report validity. */
#define CLUSTER_FAIL_UNDO_TIME_MULT 2 /* Undo fail if master is back. */
#define CLUSTER_MF_TIMEOUT 5000 /* Milliseconds to do a manual failover. */
#define CLUSTER_MF_PAUSE_MULT 2 /* Master pause manual failover mult. */
#define CLUSTER_SLAVE_MIGRATION_DELAY 5000 /* Delay for slave migration. */

/* Redirection errors returned by getNodeByQuery(). */
#define CLUSTER_REDIR_NONE 0          /* Node can serve the request. */
#define CLUSTER_REDIR_CROSS_SLOT 1    /* -CROSSSLOT request. */
#define CLUSTER_REDIR_UNSTABLE 2      /* -TRYAGAIN redirection required */
#define CLUSTER_REDIR_ASK 3           /* -ASK redirection required. */
#define CLUSTER_REDIR_MOVED 4         /* -MOVED redirection required. */
#define CLUSTER_REDIR_DOWN_STATE 5    /* -CLUSTERDOWN, global state. */
#define CLUSTER_REDIR_DOWN_UNBOUND 6  /* -CLUSTERDOWN, unbound slot. */
#define CLUSTER_REDIR_DOWN_RO_STATE 7 /* -CLUSTERDOWN, allow reads. */

struct clusterNode;

/* clusterLink encapsulates everything needed to talk with a remote node. */
typedef struct clusterLink {
    mstime_t ctime;             /* Link creation time */
    connection *conn;           /* Connection to remote node */
    list *send_msg_queue;        /* List of messages to be sent */
    size_t head_msg_send_offset; /* Number of bytes already sent of message at head of queue */
    unsigned long long send_msg_queue_mem; /* Memory in bytes used by message queue */
    char *rcvbuf;               /* Packet reception buffer */
    size_t rcvbuf_len;          /* Used size of rcvbuf */
    size_t rcvbuf_alloc;        /* Allocated size of rcvbuf */
    struct clusterNode *node;   /* Node related to this link. Initialized to NULL when unknown */
    int inbound;                /* 1 if this link is an inbound link accepted from the related node */
} clusterLink;

/* Cluster node flags and macros. */
#define CLUSTER_NODE_MASTER 1     /* The node is a master */
#define CLUSTER_NODE_SLAVE 2      /* The node is a slave */
#define CLUSTER_NODE_PFAIL 4      /* Failure? Need acknowledge */
#define CLUSTER_NODE_FAIL 8       /* The node is believed to be malfunctioning */
#define CLUSTER_NODE_MYSELF 16    /* This node is myself */
#define CLUSTER_NODE_HANDSHAKE 32 /* We have still to exchange the first ping */
#define CLUSTER_NODE_NOADDR   64  /* We don't know the address of this node */
#define CLUSTER_NODE_MEET 128     /* Send a MEET message to this node */
#define CLUSTER_NODE_MIGRATE_TO 256 /* Master eligible for replica migration. */
#define CLUSTER_NODE_NOFAILOVER 512 /* Slave will not try to failover. */
#define CLUSTER_NODE_NULL_NAME "\000\000\000\000\000\000\000\000\000\000\000\000\000\000\000\000\000\000\000\000\000\000\000\000\000\000\000\000\000\000\000\000\000\000\000\000\000\000\000\000"

#define nodeIsMaster(n) ((n)->flags & CLUSTER_NODE_MASTER)
#define nodeIsSlave(n) ((n)->flags & CLUSTER_NODE_SLAVE)
#define nodeInHandshake(n) ((n)->flags & CLUSTER_NODE_HANDSHAKE)
#define nodeHasAddr(n) (!((n)->flags & CLUSTER_NODE_NOADDR))
#define nodeWithoutAddr(n) ((n)->flags & CLUSTER_NODE_NOADDR)
#define nodeTimedOut(n) ((n)->flags & CLUSTER_NODE_PFAIL)
#define nodeFailed(n) ((n)->flags & CLUSTER_NODE_FAIL)
#define nodeCantFailover(n) ((n)->flags & CLUSTER_NODE_NOFAILOVER)

/* Reasons why a slave is not able to failover. */
#define CLUSTER_CANT_FAILOVER_NONE 0
#define CLUSTER_CANT_FAILOVER_DATA_AGE 1
#define CLUSTER_CANT_FAILOVER_WAITING_DELAY 2
#define CLUSTER_CANT_FAILOVER_EXPIRED 3
#define CLUSTER_CANT_FAILOVER_WAITING_VOTES 4
#define CLUSTER_CANT_FAILOVER_RELOG_PERIOD (60*5) /* seconds. */

/* clusterState todo_before_sleep flags. */
#define CLUSTER_TODO_HANDLE_FAILOVER (1<<0)
#define CLUSTER_TODO_UPDATE_STATE (1<<1)
#define CLUSTER_TODO_SAVE_CONFIG (1<<2)
#define CLUSTER_TODO_FSYNC_CONFIG (1<<3)
#define CLUSTER_TODO_HANDLE_MANUALFAILOVER (1<<4)

/* Message types.
 *
 * Note that the PING, PONG and MEET messages are actually the same exact
 * kind of packet. PONG is the reply to ping, in the exact format as a PING,
 * while MEET is a special PING that forces the receiver to add the sender
 * as a node (if it is not already in the list). */
#define CLUSTERMSG_TYPE_PING 0          /* Ping */
#define CLUSTERMSG_TYPE_PONG 1          /* Pong (reply to Ping) */
#define CLUSTERMSG_TYPE_MEET 2          /* Meet "let's join" message */
#define CLUSTERMSG_TYPE_FAIL 3          /* Mark node xxx as failing */
#define CLUSTERMSG_TYPE_PUBLISH 4       /* Pub/Sub Publish propagation */
#define CLUSTERMSG_TYPE_FAILOVER_AUTH_REQUEST 5 /* May I failover? */
#define CLUSTERMSG_TYPE_FAILOVER_AUTH_ACK 6     /* Yes, you have my vote */
#define CLUSTERMSG_TYPE_UPDATE 7        /* Another node slots configuration */
#define CLUSTERMSG_TYPE_MFSTART 8       /* Pause clients for manual failover */
#define CLUSTERMSG_TYPE_MODULE 9        /* Module cluster API message. */
#define CLUSTERMSG_TYPE_PUBLISHSHARD 10 /* Pub/Sub Publish shard propagation */
#define CLUSTERMSG_TYPE_COUNT 11        /* Total number of message types. */

/* Flags that a module can set in order to prevent certain Redis Cluster
 * features to be enabled. Useful when implementing a different distributed
 * system on top of Redis Cluster message bus, using modules. */
#define CLUSTER_MODULE_FLAG_NONE 0
#define CLUSTER_MODULE_FLAG_NO_FAILOVER (1<<1)
#define CLUSTER_MODULE_FLAG_NO_REDIRECTION (1<<2)

/* This structure represent elements of node->fail_reports. */
typedef struct clusterNodeFailReport {
    struct clusterNode *node;  /* Node reporting the failure condition. */
    mstime_t time;             /* Time of the last report from this node. */
} clusterNodeFailReport;

typedef struct clusterNode {
    mstime_t ctime; /* Node object creation time. */
    char name[CLUSTER_NAMELEN]; /* Node name, hex string, sha1-size */
<<<<<<< HEAD
    char shard_id[CLUSTER_NAMELEN]; /* shard id name, hex string, sha1-size */
=======
    char shard_id[CLUSTER_NAMELEN]; /* shard id, hex string, sha1-size */
>>>>>>> 7be86177
    int flags;      /* CLUSTER_NODE_... */
    uint64_t configEpoch; /* Last configEpoch observed for this node */
    unsigned char slots[CLUSTER_SLOTS/8]; /* slots handled by this node */
    uint16_t *slot_info_pairs; /* Slots info represented as (start/end) pair (consecutive index). */
    int slot_info_pairs_count; /* Used number of slots in slot_info_pairs */
    int numslots;   /* Number of slots handled by this node */
    int numslaves;  /* Number of slave nodes, if this is a master */
    struct clusterNode **slaves; /* pointers to slave nodes */
    struct clusterNode *slaveof; /* pointer to the master node. Note that it
                                    may be NULL even if the node is a slave
                                    if we don't have the master node in our
                                    tables. */
    unsigned long long last_in_ping_gossip; /* The number of the last carried in the ping gossip section */
    mstime_t ping_sent;      /* Unix time we sent latest ping */
    mstime_t pong_received;  /* Unix time we received the pong */
    mstime_t data_received;  /* Unix time we received any data */
    mstime_t fail_time;      /* Unix time when FAIL flag was set */
    mstime_t voted_time;     /* Last time we voted for a slave of this master */
    mstime_t repl_offset_time;  /* Unix time we received offset for this node */
    mstime_t orphaned_time;     /* Starting time of orphaned master condition */
    long long repl_offset;      /* Last known repl offset for this node. */
    char ip[NET_IP_STR_LEN];    /* Latest known IP address of this node */
    sds hostname;               /* The known hostname for this node */
    int port;                   /* Latest known clients port (TLS or plain). */
    int pport;                  /* Latest known clients plaintext port. Only used
                                   if the main clients port is for TLS. */
    int cport;                  /* Latest known cluster port of this node. */
    clusterLink *link;          /* TCP/IP link established toward this node */
    clusterLink *inbound_link;  /* TCP/IP link accepted from this node */
    list *fail_reports;         /* List of nodes signaling this as failing */
} clusterNode;

/* Slot to keys for a single slot. The keys in the same slot are linked together
 * using dictEntry metadata. */
typedef struct slotToKeys {
    uint64_t count;             /* Number of keys in the slot. */
    dictEntry *head;            /* The first key-value entry in the slot. */
} slotToKeys;

/* Slot to keys mapping for all slots, opaque outside this file. */
struct clusterSlotToKeyMapping {
    slotToKeys by_slot[CLUSTER_SLOTS];
};

/* Dict entry metadata for cluster mode, used for the Slot to Key API to form a
 * linked list of the entries belonging to the same slot. */
typedef struct clusterDictEntryMetadata {
    dictEntry *prev;            /* Prev entry with key in the same slot */
    dictEntry *next;            /* Next entry with key in the same slot */
} clusterDictEntryMetadata;


typedef struct clusterState {
    clusterNode *myself;  /* This node */
    uint64_t currentEpoch;
    int state;            /* CLUSTER_OK, CLUSTER_FAIL, ... */
    int size;             /* Num of master nodes with at least one slot */
    dict *nodes;          /* Hash table of name -> clusterNode structures */
    dict *shards;         /* Hash table of shard_id -> list (of nodes) structures */
    dict *nodes_black_list; /* Nodes we don't re-add for a few seconds. */
    clusterNode *migrating_slots_to[CLUSTER_SLOTS];
    clusterNode *importing_slots_from[CLUSTER_SLOTS];
    clusterNode *slots[CLUSTER_SLOTS];
    rax *slots_to_channels;
    /* The following fields are used to take the slave state on elections. */
    mstime_t failover_auth_time; /* Time of previous or next election. */
    int failover_auth_count;    /* Number of votes received so far. */
    int failover_auth_sent;     /* True if we already asked for votes. */
    int failover_auth_rank;     /* This slave rank for current auth request. */
    uint64_t failover_auth_epoch; /* Epoch of the current election. */
    int cant_failover_reason;   /* Why a slave is currently not able to
                                   failover. See the CANT_FAILOVER_* macros. */
    /* Manual failover state in common. */
    mstime_t mf_end;            /* Manual failover time limit (ms unixtime).
                                   It is zero if there is no MF in progress. */
    /* Manual failover state of master. */
    clusterNode *mf_slave;      /* Slave performing the manual failover. */
    /* Manual failover state of slave. */
    long long mf_master_offset; /* Master offset the slave needs to start MF
                                   or -1 if still not received. */
    int mf_can_start;           /* If non-zero signal that the manual failover
                                   can start requesting masters vote. */
    /* The following fields are used by masters to take state on elections. */
    uint64_t lastVoteEpoch;     /* Epoch of the last vote granted. */
    int todo_before_sleep; /* Things to do in clusterBeforeSleep(). */
    /* Stats */
    /* Messages received and sent by type. */
    long long stats_bus_messages_sent[CLUSTERMSG_TYPE_COUNT];
    long long stats_bus_messages_received[CLUSTERMSG_TYPE_COUNT];
    long long stats_pfail_nodes;    /* Number of nodes in PFAIL status,
                                       excluding nodes without address. */
    unsigned long long stat_cluster_links_buffer_limit_exceeded;  /* Total number of cluster links freed due to exceeding buffer limit */
} clusterState;

/* Redis cluster messages header */

/* Initially we don't know our "name", but we'll find it once we connect
 * to the first node, using the getsockname() function. Then we'll use this
 * address for all the next messages. */
typedef struct {
    char nodename[CLUSTER_NAMELEN];
    uint32_t ping_sent;
    uint32_t pong_received;
    char ip[NET_IP_STR_LEN];  /* IP address last time it was seen */
    uint16_t port;              /* base port last time it was seen */
    uint16_t cport;             /* cluster port last time it was seen */
    uint16_t flags;             /* node->flags copy */
    uint16_t pport;             /* plaintext-port, when base port is TLS */
    uint16_t notused1;
} clusterMsgDataGossip;

typedef struct {
    char nodename[CLUSTER_NAMELEN];
} clusterMsgDataFail;

typedef struct {
    uint32_t channel_len;
    uint32_t message_len;
    unsigned char bulk_data[8]; /* 8 bytes just as placeholder. */
} clusterMsgDataPublish;

typedef struct {
    uint64_t configEpoch; /* Config epoch of the specified instance. */
    char nodename[CLUSTER_NAMELEN]; /* Name of the slots owner. */
    unsigned char slots[CLUSTER_SLOTS/8]; /* Slots bitmap. */
} clusterMsgDataUpdate;

typedef struct {
    uint64_t module_id;     /* ID of the sender module. */
    uint32_t len;           /* ID of the sender module. */
    uint8_t type;           /* Type from 0 to 255. */
    unsigned char bulk_data[3]; /* 3 bytes just as placeholder. */
} clusterMsgModule;

/* The cluster supports optional extension messages that can be sent
 * along with ping/pong/meet messages to give additional info in a 
 * consistent manner. */
typedef enum {
    CLUSTERMSG_EXT_TYPE_HOSTNAME,
<<<<<<< HEAD
=======
    CLUSTERMSG_EXT_TYPE_FORGOTTEN_NODE,
>>>>>>> 7be86177
    CLUSTERMSG_EXT_TYPE_SHARDID,
} clusterMsgPingtypes; 

/* Helper function for making sure extensions are eight byte aligned. */
#define EIGHT_BYTE_ALIGN(size) ((((size) + 7) / 8) * 8)

typedef struct {
    char hostname[1]; /* The announced hostname, ends with \0. */
} clusterMsgPingExtHostname;

typedef struct {
<<<<<<< HEAD
=======
    char name[CLUSTER_NAMELEN]; /* Node name. */
    uint64_t ttl; /* Remaining time to blacklist the node, in seconds. */
} clusterMsgPingExtForgottenNode;

static_assert(sizeof(clusterMsgPingExtForgottenNode) % 8 == 0, "");

typedef struct {
>>>>>>> 7be86177
    char shard_id[CLUSTER_NAMELEN]; /* The shard_id, 40 bytes fixed. */
} clusterMsgPingExtShardId;

typedef struct {
    uint32_t length; /* Total length of this extension message (including this header) */
    uint16_t type; /* Type of this extension message (see clusterMsgPingExtTypes) */
    uint16_t unused; /* 16 bits of padding to make this structure 8 byte aligned. */
    union {
        clusterMsgPingExtHostname hostname;
<<<<<<< HEAD
=======
        clusterMsgPingExtForgottenNode forgotten_node;
>>>>>>> 7be86177
        clusterMsgPingExtShardId shard_id;
    } ext[]; /* Actual extension information, formatted so that the data is 8 
              * byte aligned, regardless of its content. */
} clusterMsgPingExt;

union clusterMsgData {
    /* PING, MEET and PONG */
    struct {
        /* Array of N clusterMsgDataGossip structures */
        clusterMsgDataGossip gossip[1];
        /* Extension data that can optionally be sent for ping/meet/pong
         * messages. We can't explicitly define them here though, since
         * the gossip array isn't the real length of the gossip data. */
    } ping;

    /* FAIL */
    struct {
        clusterMsgDataFail about;
    } fail;

    /* PUBLISH */
    struct {
        clusterMsgDataPublish msg;
    } publish;

    /* UPDATE */
    struct {
        clusterMsgDataUpdate nodecfg;
    } update;

    /* MODULE */
    struct {
        clusterMsgModule msg;
    } module;
};

#define CLUSTER_PROTO_VER 1 /* Cluster bus protocol version. */

typedef struct {
    char sig[4];        /* Signature "RCmb" (Redis Cluster message bus). */
    uint32_t totlen;    /* Total length of this message */
    uint16_t ver;       /* Protocol version, currently set to 1. */
    uint16_t port;      /* TCP base port number. */
    uint16_t type;      /* Message type */
    uint16_t count;     /* Only used for some kind of messages. */
    uint64_t currentEpoch;  /* The epoch accordingly to the sending node. */
    uint64_t configEpoch;   /* The config epoch if it's a master, or the last
                               epoch advertised by its master if it is a
                               slave. */
    uint64_t offset;    /* Master replication offset if node is a master or
                           processed replication offset if node is a slave. */
    char sender[CLUSTER_NAMELEN]; /* Name of the sender node */
    unsigned char myslots[CLUSTER_SLOTS/8];
    char slaveof[CLUSTER_NAMELEN];
    char myip[NET_IP_STR_LEN];    /* Sender IP, if not all zeroed. */
    uint16_t extensions; /* Number of extensions sent along with this packet. */
    char notused1[30];   /* 30 bytes reserved for future usage. */
    uint16_t pport;      /* Sender TCP plaintext port, if base port is TLS */
    uint16_t cport;      /* Sender TCP cluster bus port */
    uint16_t flags;      /* Sender node flags */
    unsigned char state; /* Cluster state from the POV of the sender */
    unsigned char mflags[3]; /* Message flags: CLUSTERMSG_FLAG[012]_... */
    union clusterMsgData data;
} clusterMsg;

/* clusterMsg defines the gossip wire protocol exchanged among Redis cluster
 * members, which can be running different versions of redis-server bits,
 * especially during cluster rolling upgrades.
 *
 * Therefore, fields in this struct should remain at the same offset from
 * release to release. The static asserts below ensures that incompatible
 * changes in clusterMsg be caught at compile time.
 */

static_assert(offsetof(clusterMsg, sig) == 0, "unexpected field offset");
static_assert(offsetof(clusterMsg, totlen) == 4, "unexpected field offset");
static_assert(offsetof(clusterMsg, ver) == 8, "unexpected field offset");
static_assert(offsetof(clusterMsg, port) == 10, "unexpected field offset");
static_assert(offsetof(clusterMsg, type) == 12, "unexpected field offset");
static_assert(offsetof(clusterMsg, count) == 14, "unexpected field offset");
static_assert(offsetof(clusterMsg, currentEpoch) == 16, "unexpected field offset");
static_assert(offsetof(clusterMsg, configEpoch) == 24, "unexpected field offset");
static_assert(offsetof(clusterMsg, offset) == 32, "unexpected field offset");
static_assert(offsetof(clusterMsg, sender) == 40, "unexpected field offset");
static_assert(offsetof(clusterMsg, myslots) == 80, "unexpected field offset");
static_assert(offsetof(clusterMsg, slaveof) == 2128, "unexpected field offset");
static_assert(offsetof(clusterMsg, myip) == 2168, "unexpected field offset");
static_assert(offsetof(clusterMsg, extensions) == 2214, "unexpected field offset");
static_assert(offsetof(clusterMsg, notused1) == 2216, "unexpected field offset");
static_assert(offsetof(clusterMsg, pport) == 2246, "unexpected field offset");
static_assert(offsetof(clusterMsg, cport) == 2248, "unexpected field offset");
static_assert(offsetof(clusterMsg, flags) == 2250, "unexpected field offset");
static_assert(offsetof(clusterMsg, state) == 2252, "unexpected field offset");
static_assert(offsetof(clusterMsg, mflags) == 2253, "unexpected field offset");
static_assert(offsetof(clusterMsg, data) == 2256, "unexpected field offset");

#define CLUSTERMSG_MIN_LEN (sizeof(clusterMsg)-sizeof(union clusterMsgData))

/* Message flags better specify the packet content or are used to
 * provide some information about the node state. */
#define CLUSTERMSG_FLAG0_PAUSED (1<<0) /* Master paused for manual failover. */
#define CLUSTERMSG_FLAG0_FORCEACK (1<<1) /* Give ACK to AUTH_REQUEST even if
                                            master is up. */
#define CLUSTERMSG_FLAG0_EXT_DATA (1<<2) /* Message contains extension data */

/* ---------------------- API exported outside cluster.c -------------------- */
void clusterInit(void);
void clusterInitListeners(void);
void clusterCron(void);
void clusterBeforeSleep(void);
clusterNode *getNodeByQuery(client *c, struct redisCommand *cmd, robj **argv, int argc, int *hashslot, int *ask);
int verifyClusterNodeId(const char *name, int length);
clusterNode *clusterLookupNode(const char *name, int length);
int clusterRedirectBlockedClientIfNeeded(client *c);
void clusterRedirectClient(client *c, clusterNode *n, int hashslot, int error_code);
void migrateCloseTimedoutSockets(void);
int verifyClusterConfigWithData(void);
unsigned long getClusterConnectionsCount(void);
int clusterSendModuleMessageToTarget(const char *target, uint64_t module_id, uint8_t type, const char *payload, uint32_t len);
void clusterPropagatePublish(robj *channel, robj *message, int sharded);
unsigned int keyHashSlot(char *key, int keylen);
void slotToKeyAddEntry(dictEntry *entry, redisDb *db);
void slotToKeyDelEntry(dictEntry *entry, redisDb *db);
void slotToKeyReplaceEntry(dictEntry *entry, redisDb *db);
void slotToKeyInit(redisDb *db);
void slotToKeyFlush(redisDb *db);
void slotToKeyDestroy(redisDb *db);
void clusterUpdateMyselfFlags(void);
void clusterUpdateMyselfIp(void);
void slotToChannelAdd(sds channel);
void slotToChannelDel(sds channel);
void clusterUpdateMyselfHostname(void);
<<<<<<< HEAD
void replicateOpenSlots(client *slave);
=======
void clusterUpdateMyselfAnnouncedPorts(void);
>>>>>>> 7be86177

#endif /* __CLUSTER_H */<|MERGE_RESOLUTION|>--- conflicted
+++ resolved
@@ -117,11 +117,7 @@
 typedef struct clusterNode {
     mstime_t ctime; /* Node object creation time. */
     char name[CLUSTER_NAMELEN]; /* Node name, hex string, sha1-size */
-<<<<<<< HEAD
-    char shard_id[CLUSTER_NAMELEN]; /* shard id name, hex string, sha1-size */
-=======
     char shard_id[CLUSTER_NAMELEN]; /* shard id, hex string, sha1-size */
->>>>>>> 7be86177
     int flags;      /* CLUSTER_NODE_... */
     uint64_t configEpoch; /* Last configEpoch observed for this node */
     unsigned char slots[CLUSTER_SLOTS/8]; /* slots handled by this node */
@@ -261,10 +257,7 @@
  * consistent manner. */
 typedef enum {
     CLUSTERMSG_EXT_TYPE_HOSTNAME,
-<<<<<<< HEAD
-=======
     CLUSTERMSG_EXT_TYPE_FORGOTTEN_NODE,
->>>>>>> 7be86177
     CLUSTERMSG_EXT_TYPE_SHARDID,
 } clusterMsgPingtypes; 
 
@@ -276,8 +269,6 @@
 } clusterMsgPingExtHostname;
 
 typedef struct {
-<<<<<<< HEAD
-=======
     char name[CLUSTER_NAMELEN]; /* Node name. */
     uint64_t ttl; /* Remaining time to blacklist the node, in seconds. */
 } clusterMsgPingExtForgottenNode;
@@ -285,7 +276,6 @@
 static_assert(sizeof(clusterMsgPingExtForgottenNode) % 8 == 0, "");
 
 typedef struct {
->>>>>>> 7be86177
     char shard_id[CLUSTER_NAMELEN]; /* The shard_id, 40 bytes fixed. */
 } clusterMsgPingExtShardId;
 
@@ -295,10 +285,7 @@
     uint16_t unused; /* 16 bits of padding to make this structure 8 byte aligned. */
     union {
         clusterMsgPingExtHostname hostname;
-<<<<<<< HEAD
-=======
         clusterMsgPingExtForgottenNode forgotten_node;
->>>>>>> 7be86177
         clusterMsgPingExtShardId shard_id;
     } ext[]; /* Actual extension information, formatted so that the data is 8 
               * byte aligned, regardless of its content. */
@@ -431,10 +418,6 @@
 void slotToChannelAdd(sds channel);
 void slotToChannelDel(sds channel);
 void clusterUpdateMyselfHostname(void);
-<<<<<<< HEAD
-void replicateOpenSlots(client *slave);
-=======
 void clusterUpdateMyselfAnnouncedPorts(void);
->>>>>>> 7be86177
 
 #endif /* __CLUSTER_H */