--- conflicted
+++ resolved
@@ -173,11 +173,7 @@
     clusterNode *migrating_slots_to[CLUSTER_SLOTS];
     clusterNode *importing_slots_from[CLUSTER_SLOTS];
     clusterNode *slots[CLUSTER_SLOTS];
-<<<<<<< HEAD
     rax *slots_to_channels;
-    clusterSlotsToKeysData slots_to_keys;
-=======
->>>>>>> 2ce29e03
     /* The following fields are used to take the slave state on elections. */
     mstime_t failover_auth_time; /* Time of previous or next election. */
     int failover_auth_count;    /* Number of votes received so far. */
@@ -325,17 +321,6 @@
 void clusterPropagatePublish(robj *channel, robj *message);
 void clusterPropagatePublishLocal(robj *channel, robj *message);
 unsigned int keyHashSlot(char *key, int keylen);
-<<<<<<< HEAD
-void slotToKeyAddEntry(dictEntry *entry);
-void slotToKeyDelEntry(dictEntry *entry);
-void slotToKeyReplaceEntry(dictEntry *entry);
-void slotToKeyCopyToBackup(clusterSlotsToKeysData *backup);
-void slotToKeyRestoreBackup(clusterSlotsToKeysData *backup);
-void slotToKeyFlush(void);
-void slotToChannelAdd(sds channel);
-void slotToChannelDel(sds channel);
-
-=======
 void slotToKeyAddEntry(dictEntry *entry, redisDb *db);
 void slotToKeyDelEntry(dictEntry *entry, redisDb *db);
 void slotToKeyReplaceEntry(dictEntry *entry, redisDb *db);
@@ -344,6 +329,7 @@
 void slotToKeyDestroy(redisDb *db);
 void clusterUpdateMyselfFlags(void);
 void clusterUpdateMyselfIp(void);
->>>>>>> 2ce29e03
+void slotToChannelAdd(sds channel);
+void slotToChannelDel(sds channel);
 
 #endif /* __CLUSTER_H */