/*
 * Copyright (c) 2009-2012, Salvatore Sanfilippo <antirez at gmail dot com>
 * All rights reserved.
 *
 * Redistribution and use in source and binary forms, with or without
 * modification, are permitted provided that the following conditions are met:
 *
 *   * Redistributions of source code must retain the above copyright notice,
 *     this list of conditions and the following disclaimer.
 *   * Redistributions in binary form must reproduce the above copyright
 *     notice, this list of conditions and the following disclaimer in the
 *     documentation and/or other materials provided with the distribution.
 *   * Neither the name of Redis nor the names of its contributors may be used
 *     to endorse or promote products derived from this software without
 *     specific prior written permission.
 *
 * THIS SOFTWARE IS PROVIDED BY THE COPYRIGHT HOLDERS AND CONTRIBUTORS "AS IS"
 * AND ANY EXPRESS OR IMPLIED WARRANTIES, INCLUDING, BUT NOT LIMITED TO, THE
 * IMPLIED WARRANTIES OF MERCHANTABILITY AND FITNESS FOR A PARTICULAR PURPOSE
 * ARE DISCLAIMED. IN NO EVENT SHALL THE COPYRIGHT OWNER OR CONTRIBUTORS BE
 * LIABLE FOR ANY DIRECT, INDIRECT, INCIDENTAL, SPECIAL, EXEMPLARY, OR
 * CONSEQUENTIAL DAMAGES (INCLUDING, BUT NOT LIMITED TO, PROCUREMENT OF
 * SUBSTITUTE GOODS OR SERVICES; LOSS OF USE, DATA, OR PROFITS; OR BUSINESS
 * INTERRUPTION) HOWEVER CAUSED AND ON ANY THEORY OF LIABILITY, WHETHER IN
 * CONTRACT, STRICT LIABILITY, OR TORT (INCLUDING NEGLIGENCE OR OTHERWISE)
 * ARISING IN ANY WAY OUT OF THE USE OF THIS SOFTWARE, EVEN IF ADVISED OF THE
 * POSSIBILITY OF SUCH DAMAGE.
 */

#ifndef __REDIS_H
#define __REDIS_H

#include "fmacros.h"
#include "config.h"
#include "solarisfixes.h"
#include "rio.h"
#include "atomicvar.h"

#include <stdio.h>
#include <stdlib.h>
#include <string.h>
#include <time.h>
#include <limits.h>
#include <unistd.h>
#include <errno.h>
#include <inttypes.h>
#include <pthread.h>
#include <syslog.h>
#include <netinet/in.h>
#include <sys/socket.h>
#include <lua.h>
#include <signal.h>

#ifdef HAVE_LIBSYSTEMD
#include <systemd/sd-daemon.h>
#endif

typedef long long mstime_t; /* millisecond time type. */
typedef long long ustime_t; /* microsecond time type. */

#include "ae.h"      /* Event driven programming library */
#include "sds.h"     /* Dynamic safe strings */
#include "dict.h"    /* Hash tables */
#include "adlist.h"  /* Linked lists */
#include "zmalloc.h" /* total memory usage aware version of malloc/free */
#include "anet.h"    /* Networking the easy way */
#include "ziplist.h" /* Compact list data structure */
#include "intset.h"  /* Compact integer set structure */
#include "version.h" /* Version macro */
#include "util.h"    /* Misc functions useful in many places */
#include "latency.h" /* Latency monitor API */
#include "sparkline.h" /* ASCII graphs API */
#include "quicklist.h"  /* Lists are encoded as linked lists of
                           N-elements flat arrays */
#include "rax.h"     /* Radix tree */
#include "connection.h" /* Connection abstraction */

#define REDISMODULE_CORE 1
#include "redismodule.h"    /* Redis modules API defines. */

/* Following includes allow test functions to be called from Redis main() */
#include "zipmap.h"
#include "sha1.h"
#include "endianconv.h"
#include "crc64.h"

/* min/max */
#define min(a, b) ((a) < (b) ? (a) : (b))
#define max(a, b) ((a) > (b) ? (a) : (b))

/* Error codes */
#define C_OK                    0
#define C_ERR                   -1

/* Static server configuration */
#define CONFIG_DEFAULT_HZ        10             /* Time interrupt calls/sec. */
#define CONFIG_MIN_HZ            1
#define CONFIG_MAX_HZ            500
#define MAX_CLIENTS_PER_CLOCK_TICK 200          /* HZ is adapted based on that. */
#define CONFIG_MAX_LINE    1024
#define CRON_DBS_PER_CALL 16
#define NET_MAX_WRITES_PER_EVENT (1024*64)
#define PROTO_SHARED_SELECT_CMDS 10
#define OBJ_SHARED_INTEGERS 10000
#define OBJ_SHARED_BULKHDR_LEN 32
#define LOG_MAX_LEN    1024 /* Default maximum length of syslog messages.*/
#define AOF_REWRITE_ITEMS_PER_CMD 64
#define AOF_READ_DIFF_INTERVAL_BYTES (1024*10)
#define AOF_ANNOTATION_LINE_MAX_LEN 1024
#define CONFIG_AUTHPASS_MAX_LEN 512
#define CONFIG_RUN_ID_SIZE 40
#define RDB_EOF_MARK_SIZE 40
#define CONFIG_REPL_BACKLOG_MIN_SIZE (1024*16)          /* 16k */
#define CONFIG_BGSAVE_RETRY_DELAY 5 /* Wait a few secs before trying again. */
#define CONFIG_DEFAULT_PID_FILE "/var/run/redis.pid"
#define CONFIG_DEFAULT_BINDADDR_COUNT 2
#define CONFIG_DEFAULT_BINDADDR { "*", "-::*" }
#define NET_HOST_STR_LEN 256 /* Longest valid hostname */
#define NET_IP_STR_LEN 46 /* INET6_ADDRSTRLEN is 46, but we need to be sure */
#define NET_ADDR_STR_LEN (NET_IP_STR_LEN+32) /* Must be enough for ip:port */
#define NET_HOST_PORT_STR_LEN (NET_HOST_STR_LEN+32) /* Must be enough for hostname:port */
#define CONFIG_BINDADDR_MAX 16
#define CONFIG_MIN_RESERVED_FDS 32
#define CONFIG_DEFAULT_PROC_TITLE_TEMPLATE "{title} {listen-addr} {server-mode}"

/* Bucket sizes for client eviction pools. Each bucket stores clients with
 * memory usage of up to twice the size of the bucket below it. */
#define CLIENT_MEM_USAGE_BUCKET_MIN_LOG 15 /* Bucket sizes start at up to 32KB (2^15) */
#define CLIENT_MEM_USAGE_BUCKET_MAX_LOG 33 /* Bucket for largest clients: sizes above 4GB (2^32) */
#define CLIENT_MEM_USAGE_BUCKETS (1+CLIENT_MEM_USAGE_BUCKET_MAX_LOG-CLIENT_MEM_USAGE_BUCKET_MIN_LOG)

#define ACTIVE_EXPIRE_CYCLE_SLOW 0
#define ACTIVE_EXPIRE_CYCLE_FAST 1

/* Children process will exit with this status code to signal that the
 * process terminated without an error: this is useful in order to kill
 * a saving child (RDB or AOF one), without triggering in the parent the
 * write protection that is normally turned on on write errors.
 * Usually children that are terminated with SIGUSR1 will exit with this
 * special code. */
#define SERVER_CHILD_NOERROR_RETVAL    255

/* Reading copy-on-write info is sometimes expensive and may slow down child
 * processes that report it continuously. We measure the cost of obtaining it
 * and hold back additional reading based on this factor. */
#define CHILD_COW_DUTY_CYCLE           100

/* Instantaneous metrics tracking. */
#define STATS_METRIC_SAMPLES 16     /* Number of samples per metric. */
#define STATS_METRIC_COMMAND 0      /* Number of commands executed. */
#define STATS_METRIC_NET_INPUT 1    /* Bytes read to network .*/
#define STATS_METRIC_NET_OUTPUT 2   /* Bytes written to network. */
#define STATS_METRIC_COUNT 3

/* Protocol and I/O related defines */
#define PROTO_IOBUF_LEN         (1024*16)  /* Generic I/O buffer size */
#define PROTO_REPLY_CHUNK_BYTES (16*1024) /* 16k output buffer */
#define PROTO_INLINE_MAX_SIZE   (1024*64) /* Max size of inline reads */
#define PROTO_MBULK_BIG_ARG     (1024*32)
#define PROTO_RESIZE_THRESHOLD  (1024*32) /* Threshold for determining whether to resize query buffer */
#define LONG_STR_SIZE      21          /* Bytes needed for long -> str + '\0' */
#define REDIS_AUTOSYNC_BYTES (1024*1024*4) /* Sync file every 4MB. */

#define LIMIT_PENDING_QUERYBUF (4*1024*1024) /* 4mb */

/* When configuring the server eventloop, we setup it so that the total number
 * of file descriptors we can handle are server.maxclients + RESERVED_FDS +
 * a few more to stay safe. Since RESERVED_FDS defaults to 32, we add 96
 * in order to make sure of not over provisioning more than 128 fds. */
#define CONFIG_FDSET_INCR (CONFIG_MIN_RESERVED_FDS+96)

/* OOM Score Adjustment classes. */
#define CONFIG_OOM_MASTER 0
#define CONFIG_OOM_REPLICA 1
#define CONFIG_OOM_BGCHILD 2
#define CONFIG_OOM_COUNT 3

extern int configOOMScoreAdjValuesDefaults[CONFIG_OOM_COUNT];

/* Hash table parameters */
#define HASHTABLE_MIN_FILL        10      /* Minimal hash table fill 10% */
#define HASHTABLE_MAX_LOAD_FACTOR 1.618   /* Maximum hash table load factor. */

/* Command flags. Please check the definition of struct redisCommand in this file
 * for more information about the meaning of every flag. */
#define CMD_WRITE (1ULL<<0)
#define CMD_READONLY (1ULL<<1)
#define CMD_DENYOOM (1ULL<<2)
#define CMD_MODULE (1ULL<<3)           /* Command exported by module. */
#define CMD_ADMIN (1ULL<<4)
#define CMD_PUBSUB (1ULL<<5)
#define CMD_NOSCRIPT (1ULL<<6)
#define CMD_RANDOM (1ULL<<7)
#define CMD_SORT_FOR_SCRIPT (1ULL<<8)
#define CMD_LOADING (1ULL<<9)
#define CMD_STALE (1ULL<<10)
#define CMD_SKIP_MONITOR (1ULL<<11)
#define CMD_SKIP_SLOWLOG (1ULL<<12)
#define CMD_ASKING (1ULL<<13)
#define CMD_FAST (1ULL<<14)
#define CMD_NO_AUTH (1ULL<<15)
#define CMD_MAY_REPLICATE (1ULL<<16)
#define CMD_SENTINEL (1ULL<<17)
#define CMD_ONLY_SENTINEL (1ULL<<18)
#define CMD_NO_MANDATORY_KEYS (1ULL<<19)
#define CMD_PROTECTED (1ULL<<20)
/* Command flags used by the module system. */
#define CMD_MODULE_GETKEYS (1ULL<<21)  /* Use the modules getkeys interface. */
#define CMD_MODULE_NO_CLUSTER (1ULL<<22) /* Deny on Redis Cluster. */

/* Command flags that describe ACLs categories. */
<<<<<<< HEAD
#define CMD_CATEGORY_KEYSPACE (1ULL<<19)
#define CMD_CATEGORY_READ (1ULL<<20)
#define CMD_CATEGORY_WRITE (1ULL<<21)
#define CMD_CATEGORY_SET (1ULL<<22)
#define CMD_CATEGORY_SORTEDSET (1ULL<<23)
#define CMD_CATEGORY_LIST (1ULL<<24)
#define CMD_CATEGORY_HASH (1ULL<<25)
#define CMD_CATEGORY_STRING (1ULL<<26)
#define CMD_CATEGORY_BITMAP (1ULL<<27)
#define CMD_CATEGORY_HYPERLOGLOG (1ULL<<28)
#define CMD_CATEGORY_GEO (1ULL<<29)
#define CMD_CATEGORY_STREAM (1ULL<<30)
#define CMD_CATEGORY_PUBSUB (1ULL<<31)
#define CMD_CATEGORY_ADMIN (1ULL<<32)
#define CMD_CATEGORY_FAST (1ULL<<33)
#define CMD_CATEGORY_SLOW (1ULL<<34)
#define CMD_CATEGORY_BLOCKING (1ULL<<35)
#define CMD_CATEGORY_DANGEROUS (1ULL<<36)
#define CMD_CATEGORY_CONNECTION (1ULL<<37)
#define CMD_CATEGORY_TRANSACTION (1ULL<<38)
#define CMD_CATEGORY_SCRIPTING (1ULL<<39)

#define CMD_SENTINEL (1ULL<<40)        /* "sentinel" flag */
#define CMD_ONLY_SENTINEL (1ULL<<41)   /* "only-sentinel" flag */
#define CMD_NO_MANDATORY_KEYS (1ULL<<42)   /* "no-mandatory-keys" flag */
#define CMD_ALLOW_BUSY ((1ULL<<43))    /* "allow-busy" flag */
=======
#define ACL_CATEGORY_KEYSPACE (1ULL<<0)
#define ACL_CATEGORY_READ (1ULL<<1)
#define ACL_CATEGORY_WRITE (1ULL<<2)
#define ACL_CATEGORY_SET (1ULL<<3)
#define ACL_CATEGORY_SORTEDSET (1ULL<<4)
#define ACL_CATEGORY_LIST (1ULL<<5)
#define ACL_CATEGORY_HASH (1ULL<<6)
#define ACL_CATEGORY_STRING (1ULL<<7)
#define ACL_CATEGORY_BITMAP (1ULL<<8)
#define ACL_CATEGORY_HYPERLOGLOG (1ULL<<9)
#define ACL_CATEGORY_GEO (1ULL<<10)
#define ACL_CATEGORY_STREAM (1ULL<<11)
#define ACL_CATEGORY_PUBSUB (1ULL<<12)
#define ACL_CATEGORY_ADMIN (1ULL<<13)
#define ACL_CATEGORY_FAST (1ULL<<14)
#define ACL_CATEGORY_SLOW (1ULL<<15)
#define ACL_CATEGORY_BLOCKING (1ULL<<16)
#define ACL_CATEGORY_DANGEROUS (1ULL<<17)
#define ACL_CATEGORY_CONNECTION (1ULL<<18)
#define ACL_CATEGORY_TRANSACTION (1ULL<<19)
#define ACL_CATEGORY_SCRIPTING (1ULL<<20)

/* Key argument flags. Please check the command table defined in the server.c file
 * for more information about the meaning of every flag. */
#define CMD_KEY_WRITE (1ULL<<0)
#define CMD_KEY_READ (1ULL<<1)
#define CMD_KEY_INCOMPLETE (1ULL<<2)   /* meaning that the keyspec might not point out to all keys it should cover */
>>>>>>> ae2f5b7b

/* AOF states */
#define AOF_OFF 0             /* AOF is off */
#define AOF_ON 1              /* AOF is on */
#define AOF_WAIT_REWRITE 2    /* AOF waits rewrite to start appending */

/* AOF return values for loadAppendOnlyFile() */
#define AOF_OK 0
#define AOF_NOT_EXIST 1
#define AOF_EMPTY 2
#define AOF_OPEN_ERR 3
#define AOF_FAILED 4

/* Command doc flags */
#define CMD_DOC_NONE 0
#define CMD_DOC_DEPRECATED (1<<0) /* Command is deprecated */
#define CMD_DOC_SYSCMD (1<<1) /* System (internal) command */

/* Client flags */
#define CLIENT_SLAVE (1<<0)   /* This client is a replica */
#define CLIENT_MASTER (1<<1)  /* This client is a master */
#define CLIENT_MONITOR (1<<2) /* This client is a slave monitor, see MONITOR */
#define CLIENT_MULTI (1<<3)   /* This client is in a MULTI context */
#define CLIENT_BLOCKED (1<<4) /* The client is waiting in a blocking operation */
#define CLIENT_DIRTY_CAS (1<<5) /* Watched keys modified. EXEC will fail. */
#define CLIENT_CLOSE_AFTER_REPLY (1<<6) /* Close after writing entire reply. */
#define CLIENT_UNBLOCKED (1<<7) /* This client was unblocked and is stored in
                                  server.unblocked_clients */
#define CLIENT_SCRIPT (1<<8) /* This is a non connected client used by Lua */
#define CLIENT_ASKING (1<<9)     /* Client issued the ASKING command */
#define CLIENT_CLOSE_ASAP (1<<10)/* Close this client ASAP */
#define CLIENT_UNIX_SOCKET (1<<11) /* Client connected via Unix domain socket */
#define CLIENT_DIRTY_EXEC (1<<12)  /* EXEC will fail for errors while queueing */
#define CLIENT_MASTER_FORCE_REPLY (1<<13)  /* Queue replies even if is master */
#define CLIENT_FORCE_AOF (1<<14)   /* Force AOF propagation of current cmd. */
#define CLIENT_FORCE_REPL (1<<15)  /* Force replication of current cmd. */
#define CLIENT_PRE_PSYNC (1<<16)   /* Instance don't understand PSYNC. */
#define CLIENT_READONLY (1<<17)    /* Cluster client is in read-only state. */
#define CLIENT_PUBSUB (1<<18)      /* Client is in Pub/Sub mode. */
#define CLIENT_PREVENT_AOF_PROP (1<<19)  /* Don't propagate to AOF. */
#define CLIENT_PREVENT_REPL_PROP (1<<20)  /* Don't propagate to slaves. */
#define CLIENT_PREVENT_PROP (CLIENT_PREVENT_AOF_PROP|CLIENT_PREVENT_REPL_PROP)
#define CLIENT_PENDING_WRITE (1<<21) /* Client has output to send but a write
                                        handler is yet not installed. */
#define CLIENT_REPLY_OFF (1<<22)   /* Don't send replies to client. */
#define CLIENT_REPLY_SKIP_NEXT (1<<23)  /* Set CLIENT_REPLY_SKIP for next cmd */
#define CLIENT_REPLY_SKIP (1<<24)  /* Don't send just this reply. */
#define CLIENT_LUA_DEBUG (1<<25)  /* Run EVAL in debug mode. */
#define CLIENT_LUA_DEBUG_SYNC (1<<26)  /* EVAL debugging without fork() */
#define CLIENT_MODULE (1<<27) /* Non connected client used by some module. */
#define CLIENT_PROTECTED (1<<28) /* Client should not be freed for now. */
/* #define CLIENT_... (1<<29) currently unused, feel free to use in the future */
#define CLIENT_PENDING_COMMAND (1<<30) /* Indicates the client has a fully
                                        * parsed command ready for execution. */
#define CLIENT_TRACKING (1ULL<<31) /* Client enabled keys tracking in order to
                                   perform client side caching. */
#define CLIENT_TRACKING_BROKEN_REDIR (1ULL<<32) /* Target client is invalid. */
#define CLIENT_TRACKING_BCAST (1ULL<<33) /* Tracking in BCAST mode. */
#define CLIENT_TRACKING_OPTIN (1ULL<<34)  /* Tracking in opt-in mode. */
#define CLIENT_TRACKING_OPTOUT (1ULL<<35) /* Tracking in opt-out mode. */
#define CLIENT_TRACKING_CACHING (1ULL<<36) /* CACHING yes/no was given,
                                              depending on optin/optout mode. */
#define CLIENT_TRACKING_NOLOOP (1ULL<<37) /* Don't send invalidation messages
                                             about writes performed by myself.*/
#define CLIENT_IN_TO_TABLE (1ULL<<38) /* This client is in the timeout table. */
#define CLIENT_PROTOCOL_ERROR (1ULL<<39) /* Protocol error chatting with it. */
#define CLIENT_CLOSE_AFTER_COMMAND (1ULL<<40) /* Close after executing commands
                                               * and writing entire reply. */
#define CLIENT_DENY_BLOCKING (1ULL<<41) /* Indicate that the client should not be blocked.
                                           currently, turned on inside MULTI, Lua, RM_Call,
                                           and AOF client */
#define CLIENT_REPL_RDBONLY (1ULL<<42) /* This client is a replica that only wants
                                          RDB without replication buffer. */
#define CLIENT_NO_EVICT (1ULL<<43) /* This client is protected against client
                                      memory eviction. */

/* Client block type (btype field in client structure)
 * if CLIENT_BLOCKED flag is set. */
#define BLOCKED_NONE 0    /* Not blocked, no CLIENT_BLOCKED flag set. */
#define BLOCKED_LIST 1    /* BLPOP & co. */
#define BLOCKED_WAIT 2    /* WAIT for synchronous replication. */
#define BLOCKED_MODULE 3  /* Blocked by a loadable module. */
#define BLOCKED_STREAM 4  /* XREAD. */
#define BLOCKED_ZSET 5    /* BZPOP et al. */
#define BLOCKED_PAUSE 6   /* Blocked by CLIENT PAUSE */
#define BLOCKED_NUM 7     /* Number of blocked states. */

/* Client request types */
#define PROTO_REQ_INLINE 1
#define PROTO_REQ_MULTIBULK 2

/* Client classes for client limits, currently used only for
 * the max-client-output-buffer limit implementation. */
#define CLIENT_TYPE_NORMAL 0 /* Normal req-reply clients + MONITORs */
#define CLIENT_TYPE_SLAVE 1  /* Slaves. */
#define CLIENT_TYPE_PUBSUB 2 /* Clients subscribed to PubSub channels. */
#define CLIENT_TYPE_MASTER 3 /* Master. */
#define CLIENT_TYPE_COUNT 4  /* Total number of client types. */
#define CLIENT_TYPE_OBUF_COUNT 3 /* Number of clients to expose to output
                                    buffer configuration. Just the first
                                    three: normal, slave, pubsub. */

/* Slave replication state. Used in server.repl_state for slaves to remember
 * what to do next. */
typedef enum {
    REPL_STATE_NONE = 0,            /* No active replication */
    REPL_STATE_CONNECT,             /* Must connect to master */
    REPL_STATE_CONNECTING,          /* Connecting to master */
    /* --- Handshake states, must be ordered --- */
    REPL_STATE_RECEIVE_PING_REPLY,  /* Wait for PING reply */
    REPL_STATE_SEND_HANDSHAKE,      /* Send handshake sequence to master */
    REPL_STATE_RECEIVE_AUTH_REPLY,  /* Wait for AUTH reply */
    REPL_STATE_RECEIVE_PORT_REPLY,  /* Wait for REPLCONF reply */
    REPL_STATE_RECEIVE_IP_REPLY,    /* Wait for REPLCONF reply */
    REPL_STATE_RECEIVE_CAPA_REPLY,  /* Wait for REPLCONF reply */
    REPL_STATE_SEND_PSYNC,          /* Send PSYNC */
    REPL_STATE_RECEIVE_PSYNC_REPLY, /* Wait for PSYNC reply */
    /* --- End of handshake states --- */
    REPL_STATE_TRANSFER,        /* Receiving .rdb from master */
    REPL_STATE_CONNECTED,       /* Connected to master */
} repl_state;

/* The state of an in progress coordinated failover */
typedef enum {
    NO_FAILOVER = 0,        /* No failover in progress */
    FAILOVER_WAIT_FOR_SYNC, /* Waiting for target replica to catch up */
    FAILOVER_IN_PROGRESS    /* Waiting for target replica to accept
                             * PSYNC FAILOVER request. */
} failover_state;

/* State of slaves from the POV of the master. Used in client->replstate.
 * In SEND_BULK and ONLINE state the slave receives new updates
 * in its output queue. In the WAIT_BGSAVE states instead the server is waiting
 * to start the next background saving in order to send updates to it. */
#define SLAVE_STATE_WAIT_BGSAVE_START 6 /* We need to produce a new RDB file. */
#define SLAVE_STATE_WAIT_BGSAVE_END 7 /* Waiting RDB file creation to finish. */
#define SLAVE_STATE_SEND_BULK 8 /* Sending RDB file to slave. */
#define SLAVE_STATE_ONLINE 9 /* RDB file transmitted, sending just updates. */

/* Slave capabilities. */
#define SLAVE_CAPA_NONE 0
#define SLAVE_CAPA_EOF (1<<0)    /* Can parse the RDB EOF streaming format. */
#define SLAVE_CAPA_PSYNC2 (1<<1) /* Supports PSYNC2 protocol. */

/* Synchronous read timeout - slave side */
#define CONFIG_REPL_SYNCIO_TIMEOUT 5

/* The default number of replication backlog blocks to trim per call. */
#define REPL_BACKLOG_TRIM_BLOCKS_PER_CALL 64

/* In order to quickly find the requested offset for PSYNC requests,
 * we index some nodes in the replication buffer linked list into a rax. */
#define REPL_BACKLOG_INDEX_PER_BLOCKS 64

/* List related stuff */
#define LIST_HEAD 0
#define LIST_TAIL 1
#define ZSET_MIN 0
#define ZSET_MAX 1

/* Sort operations */
#define SORT_OP_GET 0

/* Log levels */
#define LL_DEBUG 0
#define LL_VERBOSE 1
#define LL_NOTICE 2
#define LL_WARNING 3
#define LL_RAW (1<<10) /* Modifier to log without timestamp */

/* Supervision options */
#define SUPERVISED_NONE 0
#define SUPERVISED_AUTODETECT 1
#define SUPERVISED_SYSTEMD 2
#define SUPERVISED_UPSTART 3

/* Anti-warning macro... */
#define UNUSED(V) ((void) V)

#define ZSKIPLIST_MAXLEVEL 32 /* Should be enough for 2^64 elements */
#define ZSKIPLIST_P 0.25      /* Skiplist P = 1/4 */

/* Append only defines */
#define AOF_FSYNC_NO 0
#define AOF_FSYNC_ALWAYS 1
#define AOF_FSYNC_EVERYSEC 2

/* Replication diskless load defines */
#define REPL_DISKLESS_LOAD_DISABLED 0
#define REPL_DISKLESS_LOAD_WHEN_DB_EMPTY 1
#define REPL_DISKLESS_LOAD_SWAPDB 2

/* TLS Client Authentication */
#define TLS_CLIENT_AUTH_NO 0
#define TLS_CLIENT_AUTH_YES 1
#define TLS_CLIENT_AUTH_OPTIONAL 2

/* Sanitize dump payload */
#define SANITIZE_DUMP_NO 0
#define SANITIZE_DUMP_YES 1
#define SANITIZE_DUMP_CLIENTS 2

/* Enable protected config/command */
#define PROTECTED_ACTION_ALLOWED_NO 0
#define PROTECTED_ACTION_ALLOWED_YES 1
#define PROTECTED_ACTION_ALLOWED_LOCAL 2

/* Sets operations codes */
#define SET_OP_UNION 0
#define SET_OP_DIFF 1
#define SET_OP_INTER 2

/* oom-score-adj defines */
#define OOM_SCORE_ADJ_NO 0
#define OOM_SCORE_RELATIVE 1
#define OOM_SCORE_ADJ_ABSOLUTE 2

/* Redis maxmemory strategies. Instead of using just incremental number
 * for this defines, we use a set of flags so that testing for certain
 * properties common to multiple policies is faster. */
#define MAXMEMORY_FLAG_LRU (1<<0)
#define MAXMEMORY_FLAG_LFU (1<<1)
#define MAXMEMORY_FLAG_ALLKEYS (1<<2)
#define MAXMEMORY_FLAG_NO_SHARED_INTEGERS \
    (MAXMEMORY_FLAG_LRU|MAXMEMORY_FLAG_LFU)

#define MAXMEMORY_VOLATILE_LRU ((0<<8)|MAXMEMORY_FLAG_LRU)
#define MAXMEMORY_VOLATILE_LFU ((1<<8)|MAXMEMORY_FLAG_LFU)
#define MAXMEMORY_VOLATILE_TTL (2<<8)
#define MAXMEMORY_VOLATILE_RANDOM (3<<8)
#define MAXMEMORY_ALLKEYS_LRU ((4<<8)|MAXMEMORY_FLAG_LRU|MAXMEMORY_FLAG_ALLKEYS)
#define MAXMEMORY_ALLKEYS_LFU ((5<<8)|MAXMEMORY_FLAG_LFU|MAXMEMORY_FLAG_ALLKEYS)
#define MAXMEMORY_ALLKEYS_RANDOM ((6<<8)|MAXMEMORY_FLAG_ALLKEYS)
#define MAXMEMORY_NO_EVICTION (7<<8)

/* Units */
#define UNIT_SECONDS 0
#define UNIT_MILLISECONDS 1

/* SHUTDOWN flags */
#define SHUTDOWN_NOFLAGS 0      /* No flags. */
#define SHUTDOWN_SAVE 1         /* Force SAVE on SHUTDOWN even if no save
                                   points are configured. */
#define SHUTDOWN_NOSAVE 2       /* Don't SAVE on SHUTDOWN. */

/* Command call flags, see call() function */
#define CMD_CALL_NONE 0
#define CMD_CALL_SLOWLOG (1<<0)
#define CMD_CALL_STATS (1<<1)
#define CMD_CALL_PROPAGATE_AOF (1<<2)
#define CMD_CALL_PROPAGATE_REPL (1<<3)
#define CMD_CALL_PROPAGATE (CMD_CALL_PROPAGATE_AOF|CMD_CALL_PROPAGATE_REPL)
#define CMD_CALL_FULL (CMD_CALL_SLOWLOG | CMD_CALL_STATS | CMD_CALL_PROPAGATE)
#define CMD_CALL_NOWRAP (1<<4)  /* Don't wrap also propagate array into
                                   MULTI/EXEC: the caller will handle it.  */

/* Command propagation flags, see propagate() function */
#define PROPAGATE_NONE 0
#define PROPAGATE_AOF 1
#define PROPAGATE_REPL 2

/* Client pause types, larger types are more restrictive
 * pause types than smaller pause types. */
typedef enum {
    CLIENT_PAUSE_OFF = 0, /* Pause no commands */
    CLIENT_PAUSE_WRITE,   /* Pause write commands */
    CLIENT_PAUSE_ALL      /* Pause all commands */
} pause_type;

/* RDB active child save type. */
#define RDB_CHILD_TYPE_NONE 0
#define RDB_CHILD_TYPE_DISK 1     /* RDB is written to disk. */
#define RDB_CHILD_TYPE_SOCKET 2   /* RDB is written to slave socket. */

/* Keyspace changes notification classes. Every class is associated with a
 * character for configuration purposes. */
#define NOTIFY_KEYSPACE (1<<0)    /* K */
#define NOTIFY_KEYEVENT (1<<1)    /* E */
#define NOTIFY_GENERIC (1<<2)     /* g */
#define NOTIFY_STRING (1<<3)      /* $ */
#define NOTIFY_LIST (1<<4)        /* l */
#define NOTIFY_SET (1<<5)         /* s */
#define NOTIFY_HASH (1<<6)        /* h */
#define NOTIFY_ZSET (1<<7)        /* z */
#define NOTIFY_EXPIRED (1<<8)     /* x */
#define NOTIFY_EVICTED (1<<9)     /* e */
#define NOTIFY_STREAM (1<<10)     /* t */
#define NOTIFY_KEY_MISS (1<<11)   /* m (Note: This one is excluded from NOTIFY_ALL on purpose) */
#define NOTIFY_LOADED (1<<12)     /* module only key space notification, indicate a key loaded from rdb */
#define NOTIFY_MODULE (1<<13)     /* d, module key space notification */
#define NOTIFY_ALL (NOTIFY_GENERIC | NOTIFY_STRING | NOTIFY_LIST | NOTIFY_SET | NOTIFY_HASH | NOTIFY_ZSET | NOTIFY_EXPIRED | NOTIFY_EVICTED | NOTIFY_STREAM | NOTIFY_MODULE) /* A flag */

/* Using the following macro you can run code inside serverCron() with the
 * specified period, specified in milliseconds.
 * The actual resolution depends on server.hz. */
#define run_with_period(_ms_) if ((_ms_ <= 1000/server.hz) || !(server.cronloops%((_ms_)/(1000/server.hz))))

/* We can print the stacktrace, so our assert is defined this way: */
#define serverAssertWithInfo(_c,_o,_e) ((_e)?(void)0 : (_serverAssertWithInfo(_c,_o,#_e,__FILE__,__LINE__),redis_unreachable()))
#define serverAssert(_e) ((_e)?(void)0 : (_serverAssert(#_e,__FILE__,__LINE__),redis_unreachable()))
#define serverPanic(...) _serverPanic(__FILE__,__LINE__,__VA_ARGS__),redis_unreachable()

/*-----------------------------------------------------------------------------
 * Data types
 *----------------------------------------------------------------------------*/

/* A redis object, that is a type able to hold a string / list / set */

/* The actual Redis Object */
#define OBJ_STRING 0    /* String object. */
#define OBJ_LIST 1      /* List object. */
#define OBJ_SET 2       /* Set object. */
#define OBJ_ZSET 3      /* Sorted set object. */
#define OBJ_HASH 4      /* Hash object. */

/* The "module" object type is a special one that signals that the object
 * is one directly managed by a Redis module. In this case the value points
 * to a moduleValue struct, which contains the object value (which is only
 * handled by the module itself) and the RedisModuleType struct which lists
 * function pointers in order to serialize, deserialize, AOF-rewrite and
 * free the object.
 *
 * Inside the RDB file, module types are encoded as OBJ_MODULE followed
 * by a 64 bit module type ID, which has a 54 bits module-specific signature
 * in order to dispatch the loading to the right module, plus a 10 bits
 * encoding version. */
#define OBJ_MODULE 5    /* Module object. */
#define OBJ_STREAM 6    /* Stream object. */

/* Extract encver / signature from a module type ID. */
#define REDISMODULE_TYPE_ENCVER_BITS 10
#define REDISMODULE_TYPE_ENCVER_MASK ((1<<REDISMODULE_TYPE_ENCVER_BITS)-1)
#define REDISMODULE_TYPE_ENCVER(id) (id & REDISMODULE_TYPE_ENCVER_MASK)
#define REDISMODULE_TYPE_SIGN(id) ((id & ~((uint64_t)REDISMODULE_TYPE_ENCVER_MASK)) >>REDISMODULE_TYPE_ENCVER_BITS)

/* Bit flags for moduleTypeAuxSaveFunc */
#define REDISMODULE_AUX_BEFORE_RDB (1<<0)
#define REDISMODULE_AUX_AFTER_RDB (1<<1)

struct RedisModule;
struct RedisModuleIO;
struct RedisModuleDigest;
struct RedisModuleCtx;
struct moduleLoadQueueEntry;
struct redisObject;
struct RedisModuleDefragCtx;
struct RedisModuleInfoCtx;
struct RedisModuleKeyOptCtx;

/* Each module type implementation should export a set of methods in order
 * to serialize and deserialize the value in the RDB file, rewrite the AOF
 * log, create the digest for "DEBUG DIGEST", and free the value when a key
 * is deleted. */
typedef void *(*moduleTypeLoadFunc)(struct RedisModuleIO *io, int encver);
typedef void (*moduleTypeSaveFunc)(struct RedisModuleIO *io, void *value);
typedef int (*moduleTypeAuxLoadFunc)(struct RedisModuleIO *rdb, int encver, int when);
typedef void (*moduleTypeAuxSaveFunc)(struct RedisModuleIO *rdb, int when);
typedef void (*moduleTypeRewriteFunc)(struct RedisModuleIO *io, struct redisObject *key, void *value);
typedef void (*moduleTypeDigestFunc)(struct RedisModuleDigest *digest, void *value);
typedef size_t (*moduleTypeMemUsageFunc)(const void *value);
typedef void (*moduleTypeFreeFunc)(void *value);
typedef size_t (*moduleTypeFreeEffortFunc)(struct redisObject *key, const void *value);
typedef void (*moduleTypeUnlinkFunc)(struct redisObject *key, void *value);
typedef void *(*moduleTypeCopyFunc)(struct redisObject *fromkey, struct redisObject *tokey, const void *value);
typedef int (*moduleTypeDefragFunc)(struct RedisModuleDefragCtx *ctx, struct redisObject *key, void **value);
typedef void (*RedisModuleInfoFunc)(struct RedisModuleInfoCtx *ctx, int for_crash_report);
typedef void (*RedisModuleDefragFunc)(struct RedisModuleDefragCtx *ctx);
typedef size_t (*moduleTypeMemUsageFunc2)(struct RedisModuleKeyOptCtx *ctx, const void *value, size_t sample_size);
typedef void (*moduleTypeFreeFunc2)(struct RedisModuleKeyOptCtx *ctx, void *value);
typedef size_t (*moduleTypeFreeEffortFunc2)(struct RedisModuleKeyOptCtx *ctx, const void *value);
typedef void (*moduleTypeUnlinkFunc2)(struct RedisModuleKeyOptCtx *ctx, void *value);
typedef void *(*moduleTypeCopyFunc2)(struct RedisModuleKeyOptCtx *ctx, const void *value);

/* This callback type is called by moduleNotifyUserChanged() every time
 * a user authenticated via the module API is associated with a different
 * user or gets disconnected. This needs to be exposed since you can't cast
 * a function pointer to (void *). */
typedef void (*RedisModuleUserChangedFunc) (uint64_t client_id, void *privdata);


/* The module type, which is referenced in each value of a given type, defines
 * the methods and links to the module exporting the type. */
typedef struct RedisModuleType {
    uint64_t id; /* Higher 54 bits of type ID + 10 lower bits of encoding ver. */
    struct RedisModule *module;
    moduleTypeLoadFunc rdb_load;
    moduleTypeSaveFunc rdb_save;
    moduleTypeRewriteFunc aof_rewrite;
    moduleTypeMemUsageFunc mem_usage;
    moduleTypeDigestFunc digest;
    moduleTypeFreeFunc free;
    moduleTypeFreeEffortFunc free_effort;
    moduleTypeUnlinkFunc unlink;
    moduleTypeCopyFunc copy;
    moduleTypeDefragFunc defrag;
    moduleTypeAuxLoadFunc aux_load;
    moduleTypeAuxSaveFunc aux_save;
    moduleTypeMemUsageFunc2 mem_usage2;
    moduleTypeFreeEffortFunc2 free_effort2;
    moduleTypeUnlinkFunc2 unlink2;
    moduleTypeCopyFunc2 copy2;
    int aux_save_triggers;
    char name[10]; /* 9 bytes name + null term. Charset: A-Z a-z 0-9 _- */
} moduleType;

/* In Redis objects 'robj' structures of type OBJ_MODULE, the value pointer
 * is set to the following structure, referencing the moduleType structure
 * in order to work with the value, and at the same time providing a raw
 * pointer to the value, as created by the module commands operating with
 * the module type.
 *
 * So for example in order to free such a value, it is possible to use
 * the following code:
 *
 *  if (robj->type == OBJ_MODULE) {
 *      moduleValue *mt = robj->ptr;
 *      mt->type->free(mt->value);
 *      zfree(mt); // We need to release this in-the-middle struct as well.
 *  }
 */
typedef struct moduleValue {
    moduleType *type;
    void *value;
} moduleValue;

/* This structure represents a module inside the system. */
struct RedisModule {
    void *handle;   /* Module dlopen() handle. */
    char *name;     /* Module name. */
    int ver;        /* Module version. We use just progressive integers. */
    int apiver;     /* Module API version as requested during initialization.*/
    list *types;    /* Module data types. */
    list *usedby;   /* List of modules using APIs from this one. */
    list *using;    /* List of modules we use some APIs of. */
    list *filters;  /* List of filters the module has registered. */
    int in_call;    /* RM_Call() nesting level */
    int in_hook;    /* Hooks callback nesting level for this module (0 or 1). */
    int options;    /* Module options and capabilities. */
    int blocked_clients;         /* Count of RedisModuleBlockedClient in this module. */
    RedisModuleInfoFunc info_cb; /* Callback for module to add INFO fields. */
    RedisModuleDefragFunc defrag_cb;    /* Callback for global data defrag. */
    struct moduleLoadQueueEntry *loadmod; /* Module load arguments for config rewrite. */
};
typedef struct RedisModule RedisModule;

/* This is a wrapper for the 'rio' streams used inside rdb.c in Redis, so that
 * the user does not have to take the total count of the written bytes nor
 * to care about error conditions. */
typedef struct RedisModuleIO {
    size_t bytes;       /* Bytes read / written so far. */
    rio *rio;           /* Rio stream. */
    moduleType *type;   /* Module type doing the operation. */
    int error;          /* True if error condition happened. */
    int ver;            /* Module serialization version: 1 (old),
                         * 2 (current version with opcodes annotation). */
    struct RedisModuleCtx *ctx; /* Optional context, see RM_GetContextFromIO()*/
    struct redisObject *key;    /* Optional name of key processed */
    int dbid;            /* The dbid of the key being processed, -1 when unknown. */
} RedisModuleIO;       

/* Macro to initialize an IO context. Note that the 'ver' field is populated
 * inside rdb.c according to the version of the value to load. */
#define moduleInitIOContext(iovar,mtype,rioptr,keyptr,db) do { \
    iovar.rio = rioptr; \
    iovar.type = mtype; \
    iovar.bytes = 0; \
    iovar.error = 0; \
    iovar.ver = 0; \
    iovar.key = keyptr; \
    iovar.dbid = db; \
    iovar.ctx = NULL; \
} while(0)

/* This is a structure used to export DEBUG DIGEST capabilities to Redis
 * modules. We want to capture both the ordered and unordered elements of
 * a data structure, so that a digest can be created in a way that correctly
 * reflects the values. See the DEBUG DIGEST command implementation for more
 * background. */
typedef struct RedisModuleDigest {
    unsigned char o[20];    /* Ordered elements. */
    unsigned char x[20];    /* Xored elements. */
    struct redisObject *key; /* Optional name of key processed */
    int dbid;                /* The dbid of the key being processed */
} RedisModuleDigest;

/* Just start with a digest composed of all zero bytes. */
#define moduleInitDigestContext(mdvar) do { \
    memset(mdvar.o,0,sizeof(mdvar.o)); \
    memset(mdvar.x,0,sizeof(mdvar.x)); \
} while(0)

/* Objects encoding. Some kind of objects like Strings and Hashes can be
 * internally represented in multiple ways. The 'encoding' field of the object
 * is set to one of this fields for this object. */
#define OBJ_ENCODING_RAW 0     /* Raw representation */
#define OBJ_ENCODING_INT 1     /* Encoded as integer */
#define OBJ_ENCODING_HT 2      /* Encoded as hash table */
#define OBJ_ENCODING_ZIPMAP 3  /* Encoded as zipmap */
#define OBJ_ENCODING_LINKEDLIST 4 /* No longer used: old list encoding. */
#define OBJ_ENCODING_ZIPLIST 5 /* Encoded as ziplist */
#define OBJ_ENCODING_INTSET 6  /* Encoded as intset */
#define OBJ_ENCODING_SKIPLIST 7  /* Encoded as skiplist */
#define OBJ_ENCODING_EMBSTR 8  /* Embedded sds string encoding */
#define OBJ_ENCODING_QUICKLIST 9 /* Encoded as linked list of listpacks */
#define OBJ_ENCODING_STREAM 10 /* Encoded as a radix tree of listpacks */
#define OBJ_ENCODING_LISTPACK 11 /* Encoded as a listpack */

#define LRU_BITS 24
#define LRU_CLOCK_MAX ((1<<LRU_BITS)-1) /* Max value of obj->lru */
#define LRU_CLOCK_RESOLUTION 1000 /* LRU clock resolution in ms */

#define OBJ_SHARED_REFCOUNT INT_MAX     /* Global object never destroyed. */
#define OBJ_STATIC_REFCOUNT (INT_MAX-1) /* Object allocated in the stack. */
#define OBJ_FIRST_SPECIAL_REFCOUNT OBJ_STATIC_REFCOUNT
typedef struct redisObject {
    unsigned type:4;
    unsigned encoding:4;
    unsigned lru:LRU_BITS; /* LRU time (relative to global lru_clock) or
                            * LFU data (least significant 8 bits frequency
                            * and most significant 16 bits access time). */
    int refcount;
    void *ptr;
} robj;

/* The a string name for an object's type as listed above
 * Native types are checked against the OBJ_STRING, OBJ_LIST, OBJ_* defines,
 * and Module types have their registered name returned. */
char *getObjectTypeName(robj*);

/* Macro used to initialize a Redis object allocated on the stack.
 * Note that this macro is taken near the structure definition to make sure
 * we'll update it when the structure is changed, to avoid bugs like
 * bug #85 introduced exactly in this way. */
#define initStaticStringObject(_var,_ptr) do { \
    _var.refcount = OBJ_STATIC_REFCOUNT; \
    _var.type = OBJ_STRING; \
    _var.encoding = OBJ_ENCODING_RAW; \
    _var.ptr = _ptr; \
} while(0)

struct evictionPoolEntry; /* Defined in evict.c */

/* This structure is used in order to represent the output buffer of a client,
 * which is actually a linked list of blocks like that, that is: client->reply. */
typedef struct clientReplyBlock {
    size_t size, used;
    char buf[];
} clientReplyBlock;

/* Replication buffer blocks is the list of replBufBlock.
 *
 * +--------------+       +--------------+       +--------------+
 * | refcount = 1 |  ...  | refcount = 0 |  ...  | refcount = 2 |
 * +--------------+       +--------------+       +--------------+
 *      |                                            /       \
 *      |                                           /         \
 *      |                                          /           \
 *  Repl Backlog                               Replia_A      Replia_B
 * 
 * Each replica or replication backlog increments only the refcount of the
 * 'ref_repl_buf_node' which it points to. So when replica walks to the next
 * node, it should first increase the next node's refcount, and when we trim
 * the replication buffer nodes, we remove node always from the head node which
 * refcount is 0. If the refcount of the head node is not 0, we must stop
 * trimming and never iterate the next node. */

/* Similar with 'clientReplyBlock', it is used for shared buffers between
 * all replica clients and replication backlog. */
typedef struct replBufBlock {
    int refcount;           /* Number of replicas or repl backlog using. */
    long long id;           /* The unique incremental number. */
    long long repl_offset;  /* Start replication offset of the block. */
    size_t size, used;
    char buf[];
} replBufBlock;

/* Opaque type for the Slot to Key API. */
typedef struct clusterSlotToKeyMapping clusterSlotToKeyMapping;

/* Redis database representation. There are multiple databases identified
 * by integers from 0 (the default database) up to the max configured
 * database. The database number is the 'id' field in the structure. */
typedef struct redisDb {
    dict *dict;                 /* The keyspace for this DB */
    dict *expires;              /* Timeout of keys with a timeout set */
    dict *blocking_keys;        /* Keys with clients waiting for data (BLPOP)*/
    dict *ready_keys;           /* Blocked keys that received a PUSH */
    dict *watched_keys;         /* WATCHED keys for MULTI/EXEC CAS */
    int id;                     /* Database ID */
    long long avg_ttl;          /* Average TTL, just for stats */
    unsigned long expires_cursor; /* Cursor of the active expire cycle. */
    list *defrag_later;         /* List of key names to attempt to defrag one by one, gradually. */
    clusterSlotToKeyMapping *slots_to_keys; /* Array of slots to keys. Only used in cluster mode (db 0). */
} redisDb;

/* forward declaration for functions ctx */
typedef struct functionsCtx functionsCtx;

/* Holding object that need to be populated during
 * rdb loading. On loading end it is possible to decide
 * whether not to set those objects on their rightful place.
 * For example: dbarray need to be set as main database on
 *              successful loading and dropped on failure. */
typedef struct rdbLoadingCtx {
    redisDb* dbarray;
    functionsCtx* functions_ctx;
}rdbLoadingCtx;

/* Client MULTI/EXEC state */
typedef struct multiCmd {
    robj **argv;
    int argv_len;
    int argc;
    struct redisCommand *cmd;
} multiCmd;

typedef struct multiState {
    multiCmd *commands;     /* Array of MULTI commands */
    int count;              /* Total number of MULTI commands */
    int cmd_flags;          /* The accumulated command flags OR-ed together.
                               So if at least a command has a given flag, it
                               will be set in this field. */
    int cmd_inv_flags;      /* Same as cmd_flags, OR-ing the ~flags. so that it
                               is possible to know if all the commands have a
                               certain flag. */
    size_t argv_len_sums;    /* mem used by all commands arguments */
} multiState;

/* This structure holds the blocking operation state for a client.
 * The fields used depend on client->btype. */
typedef struct blockingState {
    /* Generic fields. */
    long count;             /* Elements to pop if count was specified (BLMPOP/BZMPOP), -1 otherwise. */
    mstime_t timeout;       /* Blocking operation timeout. If UNIX current time
                             * is > timeout then the operation timed out. */

    /* BLOCKED_LIST, BLOCKED_ZSET and BLOCKED_STREAM */
    dict *keys;             /* The keys we are waiting to terminate a blocking
                             * operation such as BLPOP or XREAD. Or NULL. */
    robj *target;           /* The key that should receive the element,
                             * for BLMOVE. */
    struct blockPos {
        int wherefrom;      /* Where to pop from */
        int whereto;        /* Where to push to */
    } blockpos;              /* The positions in the src/dst lists/zsets
                             * where we want to pop/push an element
                             * for BLPOP, BRPOP, BLMOVE and BZMPOP. */

    /* BLOCK_STREAM */
    size_t xread_count;     /* XREAD COUNT option. */
    robj *xread_group;      /* XREADGROUP group name. */
    robj *xread_consumer;   /* XREADGROUP consumer name. */
    int xread_group_noack;

    /* BLOCKED_WAIT */
    int numreplicas;        /* Number of replicas we are waiting for ACK. */
    long long reploffset;   /* Replication offset to reach. */

    /* BLOCKED_MODULE */
    void *module_blocked_handle; /* RedisModuleBlockedClient structure.
                                    which is opaque for the Redis core, only
                                    handled in module.c. */
} blockingState;

/* The following structure represents a node in the server.ready_keys list,
 * where we accumulate all the keys that had clients blocked with a blocking
 * operation such as B[LR]POP, but received new data in the context of the
 * last executed command.
 *
 * After the execution of every command or script, we run this list to check
 * if as a result we should serve data to clients blocked, unblocking them.
 * Note that server.ready_keys will not have duplicates as there dictionary
 * also called ready_keys in every structure representing a Redis database,
 * where we make sure to remember if a given key was already added in the
 * server.ready_keys list. */
typedef struct readyList {
    redisDb *db;
    robj *key;
} readyList;

/* This structure represents a Redis user. This is useful for ACLs, the
 * user is associated to the connection after the connection is authenticated.
 * If there is no associated user, the connection uses the default user. */
#define USER_COMMAND_BITS_COUNT 1024    /* The total number of command bits
                                           in the user structure. The last valid
                                           command ID we can set in the user
                                           is USER_COMMAND_BITS_COUNT-1. */
#define USER_FLAG_ENABLED (1<<0)        /* The user is active. */
#define USER_FLAG_DISABLED (1<<1)       /* The user is disabled. */
#define USER_FLAG_ALLKEYS (1<<2)        /* The user can mention any key. */
#define USER_FLAG_ALLCOMMANDS (1<<3)    /* The user can run all commands. */
#define USER_FLAG_NOPASS      (1<<4)    /* The user requires no password, any
                                           provided password will work. For the
                                           default user, this also means that
                                           no AUTH is needed, and every
                                           connection is immediately
                                           authenticated. */
#define USER_FLAG_ALLCHANNELS (1<<5)    /* The user can mention any Pub/Sub
                                           channel. */
#define USER_FLAG_SANITIZE_PAYLOAD (1<<6)       /* The user require a deep RESTORE
                                                 * payload sanitization. */
#define USER_FLAG_SANITIZE_PAYLOAD_SKIP (1<<7)  /* The user should skip the
                                                 * deep sanitization of RESTORE
                                                 * payload. */

typedef struct {
    sds name;       /* The username as an SDS string. */
    uint64_t flags; /* See USER_FLAG_* */

    /* The bit in allowed_commands is set if this user has the right to
     * execute this command.
     *
     * If the bit for a given command is NOT set and the command has
     * allowed first-args, Redis will also check allowed_firstargs in order to
     * understand if the command can be executed. */
    uint64_t allowed_commands[USER_COMMAND_BITS_COUNT/64];

    /* allowed_firstargs is used by ACL rules to block access to a command unless a
     * specific argv[1] is given (or argv[2] in case it is applied on a sub-command).
     * For example, a user can use the rule "-select +select|0" to block all
     * SELECT commands, except "SELECT 0".
     * And for a sub-command: "+config -config|set +config|set|loglevel"
     *
     * For each command ID (corresponding to the command bit set in allowed_commands),
     * This array points to an array of SDS strings, terminated by a NULL pointer,
     * with all the first-args that are allowed for this command. When no first-arg
     * matching is used, the field is just set to NULL to avoid allocating
     * USER_COMMAND_BITS_COUNT pointers. */
    sds **allowed_firstargs;
    list *passwords; /* A list of SDS valid passwords for this user. */
    list *patterns;  /* A list of allowed key patterns. If this field is NULL
                        the user cannot mention any key in a command, unless
                        the flag ALLKEYS is set in the user. */
    list *channels;  /* A list of allowed Pub/Sub channel patterns. If this
                        field is NULL the user cannot mention any channel in a
                        `PUBLISH` or [P][UNSUBSCRIBE] command, unless the flag
                        ALLCHANNELS is set in the user. */
} user;

/* With multiplexing we need to take per-client state.
 * Clients are taken in a linked list. */

#define CLIENT_ID_AOF (UINT64_MAX) /* Reserved ID for the AOF client. If you
                                      need more reserved IDs use UINT64_MAX-1,
                                      -2, ... and so forth. */

/* Replication backlog is not separate memory, it just is one consumer of
 * the global replication buffer. This structure records the reference of
 * replication buffers. Since the replication buffer block list may be very long,
 * it would cost much time to search replication offset on partial resync, so
 * we use one rax tree to index some blocks every REPL_BACKLOG_INDEX_PER_BLOCKS
 * to make searching offset from replication buffer blocks list faster. */
typedef struct replBacklog {
    listNode *ref_repl_buf_node; /* Referenced node of replication buffer blocks,
                                  * see the definition of replBufBlock. */
    size_t unindexed_count;      /* The count from last creating index block. */
    rax *blocks_index;           /* The index of reocrded blocks of replication
                                  * buffer for quickly searching replication
                                  * offset on partial resynchronization. */
    long long histlen;           /* Backlog actual data length */
    long long offset;            /* Replication "master offset" of first
                                  * byte in the replication backlog buffer.*/
} replBacklog;

typedef struct {
    list *clients;
    size_t mem_usage_sum;
} clientMemUsageBucket;

typedef struct client {
    uint64_t id;            /* Client incremental unique ID. */
    connection *conn;
    int resp;               /* RESP protocol version. Can be 2 or 3. */
    redisDb *db;            /* Pointer to currently SELECTed DB. */
    robj *name;             /* As set by CLIENT SETNAME. */
    sds querybuf;           /* Buffer we use to accumulate client queries. */
    size_t qb_pos;          /* The position we have read in querybuf. */
    sds pending_querybuf;   /* If this client is flagged as master, this buffer
                               represents the yet not applied portion of the
                               replication stream that we are receiving from
                               the master. */
    size_t querybuf_peak;   /* Recent (100ms or more) peak of querybuf size. */
    int argc;               /* Num of arguments of current command. */
    robj **argv;            /* Arguments of current command. */
    int argv_len;           /* Size of argv array (may be more than argc) */
    int original_argc;      /* Num of arguments of original command if arguments were rewritten. */
    robj **original_argv;   /* Arguments of original command if arguments were rewritten. */
    size_t argv_len_sum;    /* Sum of lengths of objects in argv list. */
    struct redisCommand *cmd, *lastcmd;  /* Last command executed. */
    user *user;             /* User associated with this connection. If the
                               user is set to NULL the connection can do
                               anything (admin). */
    int reqtype;            /* Request protocol type: PROTO_REQ_* */
    int multibulklen;       /* Number of multi bulk arguments left to read. */
    long bulklen;           /* Length of bulk argument in multi bulk request. */
    list *reply;            /* List of reply objects to send to the client. */
    unsigned long long reply_bytes; /* Tot bytes of objects in reply list. */
    size_t sentlen;         /* Amount of bytes already sent in the current
                               buffer or object being sent. */
    time_t ctime;           /* Client creation time. */
    long duration;          /* Current command duration. Used for measuring latency of blocking/non-blocking cmds */
    time_t lastinteraction; /* Time of the last interaction, used for timeout */
    time_t obuf_soft_limit_reached_time;
    uint64_t flags;         /* Client flags: CLIENT_* macros. */
    int authenticated;      /* Needed when the default user requires auth. */
    int replstate;          /* Replication state if this is a slave. */
    int repl_put_online_on_ack; /* Install slave write handler on first ACK. */
    int repldbfd;           /* Replication DB file descriptor. */
    off_t repldboff;        /* Replication DB file offset. */
    off_t repldbsize;       /* Replication DB file size. */
    sds replpreamble;       /* Replication DB preamble. */
    long long read_reploff; /* Read replication offset if this is a master. */
    long long reploff;      /* Applied replication offset if this is a master. */
    long long repl_ack_off; /* Replication ack offset, if this is a slave. */
    long long repl_ack_time;/* Replication ack time, if this is a slave. */
    long long repl_last_partial_write; /* The last time the server did a partial write from the RDB child pipe to this replica  */
    long long psync_initial_offset; /* FULLRESYNC reply offset other slaves
                                       copying this slave output buffer
                                       should use. */
    char replid[CONFIG_RUN_ID_SIZE+1]; /* Master replication ID (if master). */
    int slave_listening_port; /* As configured with: REPLCONF listening-port */
    char *slave_addr;       /* Optionally given by REPLCONF ip-address */
    int slave_capa;         /* Slave capabilities: SLAVE_CAPA_* bitwise OR. */
    multiState mstate;      /* MULTI/EXEC state */
    int btype;              /* Type of blocking op if CLIENT_BLOCKED. */
    blockingState bpop;     /* blocking state */
    long long woff;         /* Last write global replication offset. */
    list *watched_keys;     /* Keys WATCHED for MULTI/EXEC CAS */
    dict *pubsub_channels;  /* channels a client is interested in (SUBSCRIBE) */
    list *pubsub_patterns;  /* patterns a client is interested in (SUBSCRIBE) */
    sds peerid;             /* Cached peer ID. */
    sds sockname;           /* Cached connection target address. */
    listNode *client_list_node; /* list node in client list */
    listNode *paused_list_node; /* list node within the pause list */
    listNode *pending_read_list_node; /* list node in clients pending read list */
    RedisModuleUserChangedFunc auth_callback; /* Module callback to execute
                                               * when the authenticated user
                                               * changes. */
    void *auth_callback_privdata; /* Private data that is passed when the auth
                                   * changed callback is executed. Opaque for
                                   * Redis Core. */
    void *auth_module;      /* The module that owns the callback, which is used
                             * to disconnect the client if the module is
                             * unloaded for cleanup. Opaque for Redis Core.*/

    /* If this client is in tracking mode and this field is non zero,
     * invalidation messages for keys fetched by this client will be send to
     * the specified client ID. */
    uint64_t client_tracking_redirection;
    rax *client_tracking_prefixes; /* A dictionary of prefixes we are already
                                      subscribed to in BCAST mode, in the
                                      context of client side caching. */
    /* In updateClientMemUsage() we track the memory usage of
     * each client and add it to the sum of all the clients of a given type,
     * however we need to remember what was the old contribution of each
     * client, and in which category the client was, in order to remove it
     * before adding it the new value. */
    size_t last_memory_usage;
    int last_memory_type;

    size_t last_memory_usage_on_bucket_update;
    listNode *mem_usage_bucket_node;
    clientMemUsageBucket *mem_usage_bucket;

    listNode *ref_repl_buf_node; /* Referenced node of replication buffer blocks,
                                  * see the definition of replBufBlock. */
    size_t ref_block_pos;        /* Access position of referenced buffer block,
                                  * i.e. the next offset to send. */

    /* Response buffer */
    int bufpos;
    size_t buf_usable_size; /* Usable size of buffer. */
    /* Note that 'buf' must be the last field of client struct, because memory
     * allocator may give us more memory than our apply for reducing fragments,
     * but we want to make full use of given memory, i.e. we may access the
     * memory after 'buf'. To avoid make others fields corrupt, 'buf' must be
     * the last one. */
    char buf[PROTO_REPLY_CHUNK_BYTES];
} client;

struct saveparam {
    time_t seconds;
    int changes;
};

struct moduleLoadQueueEntry {
    sds path;
    int argc;
    robj **argv;
};

struct sentinelLoadQueueEntry {
    int argc;
    sds *argv;
    int linenum;
    sds line;
};

struct sentinelConfig {
    list *pre_monitor_cfg;
    list *monitor_cfg;
    list *post_monitor_cfg;
};

struct sharedObjectsStruct {
    robj *crlf, *ok, *err, *emptybulk, *czero, *cone, *pong, *space,
    *queued, *null[4], *nullarray[4], *emptymap[4], *emptyset[4],
    *emptyarray, *wrongtypeerr, *nokeyerr, *syntaxerr, *sameobjecterr,
    *outofrangeerr, *noscripterr, *loadingerr, *slowevalerr, *slowscripterr, *bgsaveerr,
    *masterdownerr, *roslaveerr, *execaborterr, *noautherr, *noreplicaserr,
    *busykeyerr, *oomerr, *plus, *messagebulk, *pmessagebulk, *subscribebulk,
    *unsubscribebulk, *psubscribebulk, *punsubscribebulk, *del, *unlink,
    *rpop, *lpop, *lpush, *rpoplpush, *lmove, *blmove, *zpopmin, *zpopmax,
    *emptyscan, *multi, *exec, *left, *right, *hset, *srem, *xgroup, *xclaim,  
    *script, *replconf, *eval, *persist, *set, *pexpireat, *pexpire, 
    *time, *pxat, *absttl, *retrycount, *force, *justid, 
    *lastid, *ping, *setid, *keepttl, *load, *createconsumer,
    *getack, *special_asterick, *special_equals, *default_username, *redacted,
    *select[PROTO_SHARED_SELECT_CMDS],
    *integers[OBJ_SHARED_INTEGERS],
    *mbulkhdr[OBJ_SHARED_BULKHDR_LEN], /* "*<value>\r\n" */
    *bulkhdr[OBJ_SHARED_BULKHDR_LEN];  /* "$<value>\r\n" */
    sds minstring, maxstring;
};

/* ZSETs use a specialized version of Skiplists */
typedef struct zskiplistNode {
    sds ele;
    double score;
    struct zskiplistNode *backward;
    struct zskiplistLevel {
        struct zskiplistNode *forward;
        unsigned long span;
    } level[];
} zskiplistNode;

typedef struct zskiplist {
    struct zskiplistNode *header, *tail;
    unsigned long length;
    int level;
} zskiplist;

typedef struct zset {
    dict *dict;
    zskiplist *zsl;
} zset;

typedef struct clientBufferLimitsConfig {
    unsigned long long hard_limit_bytes;
    unsigned long long soft_limit_bytes;
    time_t soft_limit_seconds;
} clientBufferLimitsConfig;

extern clientBufferLimitsConfig clientBufferLimitsDefaults[CLIENT_TYPE_OBUF_COUNT];

/* The redisOp structure defines a Redis Operation, that is an instance of
 * a command with an argument vector, database ID, propagation target
 * (PROPAGATE_*), and command pointer.
 *
 * Currently only used to additionally propagate more commands to AOF/Replication
 * after the propagation of the executed command. */
typedef struct redisOp {
    robj **argv;
    int argc, dbid, target;
} redisOp;

/* Defines an array of Redis operations. There is an API to add to this
 * structure in an easy way.
 *
 * redisOpArrayInit();
 * redisOpArrayAppend();
 * redisOpArrayFree();
 */
typedef struct redisOpArray {
    redisOp *ops;
    int numops;
} redisOpArray;

/* This structure is returned by the getMemoryOverheadData() function in
 * order to return memory overhead information. */
struct redisMemOverhead {
    size_t peak_allocated;
    size_t total_allocated;
    size_t startup_allocated;
    size_t repl_backlog;
    size_t clients_slaves;
    size_t clients_normal;
    size_t cluster_links;
    size_t aof_buffer;
    size_t lua_caches;
    size_t functions_caches;
    size_t overhead_total;
    size_t dataset;
    size_t total_keys;
    size_t bytes_per_key;
    float dataset_perc;
    float peak_perc;
    float total_frag;
    ssize_t total_frag_bytes;
    float allocator_frag;
    ssize_t allocator_frag_bytes;
    float allocator_rss;
    ssize_t allocator_rss_bytes;
    float rss_extra;
    size_t rss_extra_bytes;
    size_t num_dbs;
    struct {
        size_t dbid;
        size_t overhead_ht_main;
        size_t overhead_ht_expires;
    } *db;
};

/* This structure can be optionally passed to RDB save/load functions in
 * order to implement additional functionalities, by storing and loading
 * metadata to the RDB file.
 *
 * For example, to use select a DB at load time, useful in
 * replication in order to make sure that chained slaves (slaves of slaves)
 * select the correct DB and are able to accept the stream coming from the
 * top-level master. */
typedef struct rdbSaveInfo {
    /* Used saving and loading. */
    int repl_stream_db;  /* DB to select in server.master client. */

    /* Used only loading. */
    int repl_id_is_set;  /* True if repl_id field is set. */
    char repl_id[CONFIG_RUN_ID_SIZE+1];     /* Replication ID. */
    long long repl_offset;                  /* Replication offset. */
} rdbSaveInfo;

#define RDB_SAVE_INFO_INIT {-1,0,"0000000000000000000000000000000000000000",-1}

struct malloc_stats {
    size_t zmalloc_used;
    size_t process_rss;
    size_t allocator_allocated;
    size_t allocator_active;
    size_t allocator_resident;
};

typedef struct socketFds {
    int fd[CONFIG_BINDADDR_MAX];
    int count;
} socketFds;

/*-----------------------------------------------------------------------------
 * TLS Context Configuration
 *----------------------------------------------------------------------------*/

typedef struct redisTLSContextConfig {
    char *cert_file;                /* Server side and optionally client side cert file name */
    char *key_file;                 /* Private key filename for cert_file */
    char *key_file_pass;            /* Optional password for key_file */
    char *client_cert_file;         /* Certificate to use as a client; if none, use cert_file */
    char *client_key_file;          /* Private key filename for client_cert_file */
    char *client_key_file_pass;     /* Optional password for client_key_file */
    char *dh_params_file;
    char *ca_cert_file;
    char *ca_cert_dir;
    char *protocols;
    char *ciphers;
    char *ciphersuites;
    int prefer_server_ciphers;
    int session_caching;
    int session_cache_size;
    int session_cache_timeout;
} redisTLSContextConfig;

/*-----------------------------------------------------------------------------
 * Global server state
 *----------------------------------------------------------------------------*/

/* AIX defines hz to __hz, we don't use this define and in order to allow
 * Redis build on AIX we need to undef it. */
#ifdef _AIX
#undef hz
#endif

#define CHILD_TYPE_NONE 0
#define CHILD_TYPE_RDB 1
#define CHILD_TYPE_AOF 2
#define CHILD_TYPE_LDB 3
#define CHILD_TYPE_MODULE 4

typedef enum childInfoType {
    CHILD_INFO_TYPE_CURRENT_INFO,
    CHILD_INFO_TYPE_AOF_COW_SIZE,
    CHILD_INFO_TYPE_RDB_COW_SIZE,
    CHILD_INFO_TYPE_MODULE_COW_SIZE
} childInfoType;

struct redisServer {
    /* General */
    pid_t pid;                  /* Main process pid. */
    pthread_t main_thread_id;         /* Main thread id */
    char *configfile;           /* Absolute config file path, or NULL */
    char *executable;           /* Absolute executable file path. */
    char **exec_argv;           /* Executable argv vector (copy). */
    int dynamic_hz;             /* Change hz value depending on # of clients. */
    int config_hz;              /* Configured HZ value. May be different than
                                   the actual 'hz' field value if dynamic-hz
                                   is enabled. */
    mode_t umask;               /* The umask value of the process on startup */
    int hz;                     /* serverCron() calls frequency in hertz */
    int in_fork_child;          /* indication that this is a fork child */
    redisDb *db;
    dict *commands;             /* Command table */
    dict *orig_commands;        /* Command table before command renaming. */
    aeEventLoop *el;
    rax *errors;                /* Errors table */
    redisAtomic unsigned int lruclock; /* Clock for LRU eviction */
    volatile sig_atomic_t shutdown_asap; /* SHUTDOWN needed ASAP */
    int activerehashing;        /* Incremental rehash in serverCron() */
    int active_defrag_running;  /* Active defragmentation running (holds current scan aggressiveness) */
    char *pidfile;              /* PID file path */
    int arch_bits;              /* 32 or 64 depending on sizeof(long) */
    int cronloops;              /* Number of times the cron function run */
    char runid[CONFIG_RUN_ID_SIZE+1];  /* ID always different at every exec. */
    int sentinel_mode;          /* True if this instance is a Sentinel. */
    size_t initial_memory_usage; /* Bytes used after initialization. */
    int always_show_logo;       /* Show logo even for non-stdout logging. */
    int in_script;                /* Are we inside EVAL? */
    int in_exec;                /* Are we inside EXEC? */
    int propagate_in_transaction;  /* Make sure we don't propagate nested MULTI/EXEC */
    char *ignore_warnings;      /* Config: warnings that should be ignored. */
    int client_pause_in_transaction; /* Was a client pause executed during this Exec? */
    int thp_enabled;                 /* If true, THP is enabled. */
    size_t page_size;                /* The page size of OS. */
    /* Modules */
    dict *moduleapi;            /* Exported core APIs dictionary for modules. */
    dict *sharedapi;            /* Like moduleapi but containing the APIs that
                                   modules share with each other. */
    list *loadmodule_queue;     /* List of modules to load at startup. */
    int module_blocked_pipe[2]; /* Pipe used to awake the event loop if a
                                   client blocked on a module command needs
                                   to be processed. */
    pid_t child_pid;            /* PID of current child */
    int child_type;             /* Type of current child */
    client *module_client;      /* "Fake" client to call Redis from modules */
    /* Networking */
    int port;                   /* TCP listening port */
    int tls_port;               /* TLS listening port */
    int tcp_backlog;            /* TCP listen() backlog */
    char *bindaddr[CONFIG_BINDADDR_MAX]; /* Addresses we should bind to */
    int bindaddr_count;         /* Number of addresses in server.bindaddr[] */
    char *bind_source_addr;     /* Source address to bind on for outgoing connections */
    char *unixsocket;           /* UNIX socket path */
    unsigned int unixsocketperm; /* UNIX socket permission (see mode_t) */
    socketFds ipfd;             /* TCP socket file descriptors */
    socketFds tlsfd;            /* TLS socket file descriptors */
    int sofd;                   /* Unix socket file descriptor */
    socketFds cfd;              /* Cluster bus listening socket */
    list *clients;              /* List of active clients */
    list *clients_to_close;     /* Clients to close asynchronously */
    list *clients_pending_write; /* There is to write or install handler. */
    list *clients_pending_read;  /* Client has pending read socket buffers. */
    list *slaves, *monitors;    /* List of slaves and MONITORs */
    client *current_client;     /* Current client executing the command. */

    /* Stuff for client mem eviction */
    clientMemUsageBucket client_mem_usage_buckets[CLIENT_MEM_USAGE_BUCKETS];

    rax *clients_timeout_table; /* Radix tree for blocked clients timeouts. */
    long fixed_time_expire;     /* If > 0, expire keys against server.mstime. */
    int in_nested_call;         /* If > 0, in a nested call of a call */
    rax *clients_index;         /* Active clients dictionary by client ID. */
    pause_type client_pause_type;      /* True if clients are currently paused */
    list *paused_clients;       /* List of pause clients */
    mstime_t client_pause_end_time;    /* Time when we undo clients_paused */
    char neterr[ANET_ERR_LEN];   /* Error buffer for anet.c */
    dict *migrate_cached_sockets;/* MIGRATE cached sockets */
    redisAtomic uint64_t next_client_id; /* Next client unique ID. Incremental. */
    int protected_mode;         /* Don't accept external connections. */
    int io_threads_num;         /* Number of IO threads to use. */
    int io_threads_do_reads;    /* Read and parse from IO threads? */
    int io_threads_active;      /* Is IO threads currently active? */
    long long events_processed_while_blocked; /* processEventsWhileBlocked() */
    int enable_protected_configs;    /* Enable the modification of protected configs, see PROTECTED_ACTION_ALLOWED_* */
    int enable_debug_cmd;            /* Enable DEBUG commands, see PROTECTED_ACTION_ALLOWED_* */
    int enable_module_cmd;           /* Enable MODULE commands, see PROTECTED_ACTION_ALLOWED_* */

    /* RDB / AOF loading information */
    volatile sig_atomic_t loading; /* We are loading data from disk if true */
    volatile sig_atomic_t async_loading; /* We are loading data without blocking the db being served */
    off_t loading_total_bytes;
    off_t loading_rdb_used_mem;
    off_t loading_loaded_bytes;
    time_t loading_start_time;
    off_t loading_process_events_interval_bytes;
    /* Fields used only for stats */
    time_t stat_starttime;          /* Server start time */
    long long stat_numcommands;     /* Number of processed commands */
    long long stat_numconnections;  /* Number of connections received */
    long long stat_expiredkeys;     /* Number of expired keys */
    double stat_expired_stale_perc; /* Percentage of keys probably expired */
    long long stat_expired_time_cap_reached_count; /* Early expire cycle stops.*/
    long long stat_expire_cycle_time_used; /* Cumulative microseconds used. */
    long long stat_evictedkeys;     /* Number of evicted keys (maxmemory) */
    long long stat_evictedclients;  /* Number of evicted clients */
    long long stat_total_eviction_exceeded_time;  /* Total time over the memory limit, unit us */
    monotime stat_last_eviction_exceeded_time;  /* Timestamp of current eviction start, unit us */
    long long stat_keyspace_hits;   /* Number of successful lookups of keys */
    long long stat_keyspace_misses; /* Number of failed lookups of keys */
    long long stat_active_defrag_hits;      /* number of allocations moved */
    long long stat_active_defrag_misses;    /* number of allocations scanned but not moved */
    long long stat_active_defrag_key_hits;  /* number of keys with moved allocations */
    long long stat_active_defrag_key_misses;/* number of keys scanned and not moved */
    long long stat_active_defrag_scanned;   /* number of dictEntries scanned */
    long long stat_total_active_defrag_time; /* Total time memory fragmentation over the limit, unit us */
    monotime stat_last_active_defrag_time; /* Timestamp of current active defrag start */
    size_t stat_peak_memory;        /* Max used memory record */
    long long stat_fork_time;       /* Time needed to perform latest fork() */
    double stat_fork_rate;          /* Fork rate in GB/sec. */
    long long stat_total_forks;     /* Total count of fork. */
    long long stat_rejected_conn;   /* Clients rejected because of maxclients */
    long long stat_sync_full;       /* Number of full resyncs with slaves. */
    long long stat_sync_partial_ok; /* Number of accepted PSYNC requests. */
    long long stat_sync_partial_err;/* Number of unaccepted PSYNC requests. */
    list *slowlog;                  /* SLOWLOG list of commands */
    long long slowlog_entry_id;     /* SLOWLOG current entry ID */
    long long slowlog_log_slower_than; /* SLOWLOG time limit (to get logged) */
    unsigned long slowlog_max_len;     /* SLOWLOG max number of items logged */
    struct malloc_stats cron_malloc_stats; /* sampled in serverCron(). */
    redisAtomic long long stat_net_input_bytes; /* Bytes read from network. */
    redisAtomic long long stat_net_output_bytes; /* Bytes written to network. */
    size_t stat_current_cow_peak;   /* Peak size of copy on write bytes. */
    size_t stat_current_cow_bytes;  /* Copy on write bytes while child is active. */
    monotime stat_current_cow_updated;  /* Last update time of stat_current_cow_bytes */
    size_t stat_current_save_keys_processed;  /* Processed keys while child is active. */
    size_t stat_current_save_keys_total;  /* Number of keys when child started. */
    size_t stat_rdb_cow_bytes;      /* Copy on write bytes during RDB saving. */
    size_t stat_aof_cow_bytes;      /* Copy on write bytes during AOF rewrite. */
    size_t stat_module_cow_bytes;   /* Copy on write bytes during module fork. */
    double stat_module_progress;   /* Module save progress. */
    redisAtomic size_t stat_clients_type_memory[CLIENT_TYPE_COUNT];/* Mem usage by type */
    size_t stat_cluster_links_memory;/* Mem usage by cluster links */
    long long stat_unexpected_error_replies; /* Number of unexpected (aof-loading, replica to master, etc.) error replies */
    long long stat_total_error_replies; /* Total number of issued error replies ( command + rejected errors ) */
    long long stat_dump_payload_sanitizations; /* Number deep dump payloads integrity validations. */
    long long stat_io_reads_processed; /* Number of read events processed by IO / Main threads */
    long long stat_io_writes_processed; /* Number of write events processed by IO / Main threads */
    redisAtomic long long stat_total_reads_processed; /* Total number of read events processed */
    redisAtomic long long stat_total_writes_processed; /* Total number of write events processed */
    /* The following two are used to track instantaneous metrics, like
     * number of operations per second, network traffic. */
    struct {
        long long last_sample_time; /* Timestamp of last sample in ms */
        long long last_sample_count;/* Count in last sample */
        long long samples[STATS_METRIC_SAMPLES];
        int idx;
    } inst_metric[STATS_METRIC_COUNT];
    /* Configuration */
    int verbosity;                  /* Loglevel in redis.conf */
    int maxidletime;                /* Client timeout in seconds */
    int tcpkeepalive;               /* Set SO_KEEPALIVE if non-zero. */
    int active_expire_enabled;      /* Can be disabled for testing purposes. */
    int active_expire_effort;       /* From 1 (default) to 10, active effort. */
    int active_defrag_enabled;
    int sanitize_dump_payload;      /* Enables deep sanitization for ziplist and listpack in RDB and RESTORE. */
    int skip_checksum_validation;   /* Disable checksum validation for RDB and RESTORE payload. */
    int jemalloc_bg_thread;         /* Enable jemalloc background thread */
    size_t active_defrag_ignore_bytes; /* minimum amount of fragmentation waste to start active defrag */
    int active_defrag_threshold_lower; /* minimum percentage of fragmentation to start active defrag */
    int active_defrag_threshold_upper; /* maximum percentage of fragmentation at which we use maximum effort */
    int active_defrag_cycle_min;       /* minimal effort for defrag in CPU percentage */
    int active_defrag_cycle_max;       /* maximal effort for defrag in CPU percentage */
    unsigned long active_defrag_max_scan_fields; /* maximum number of fields of set/hash/zset/list to process from within the main dict scan */
    size_t client_max_querybuf_len; /* Limit for client query buffer length */
    int dbnum;                      /* Total number of configured DBs */
    int supervised;                 /* 1 if supervised, 0 otherwise. */
    int supervised_mode;            /* See SUPERVISED_* */
    int daemonize;                  /* True if running as a daemon */
    int set_proc_title;             /* True if change proc title */
    char *proc_title_template;      /* Process title template format */
    clientBufferLimitsConfig client_obuf_limits[CLIENT_TYPE_OBUF_COUNT];
    int pause_cron;                 /* Don't run cron tasks (debug) */
    /* AOF persistence */
    int aof_enabled;                /* AOF configuration */
    int aof_state;                  /* AOF_(ON|OFF|WAIT_REWRITE) */
    int aof_fsync;                  /* Kind of fsync() policy */
    char *aof_filename;             /* Name of the AOF file */
    int aof_no_fsync_on_rewrite;    /* Don't fsync if a rewrite is in prog. */
    int aof_rewrite_perc;           /* Rewrite AOF if % growth is > M and... */
    off_t aof_rewrite_min_size;     /* the AOF file is at least N bytes. */
    off_t aof_rewrite_base_size;    /* AOF size on latest startup or rewrite. */
    off_t aof_current_size;         /* AOF current size. */
    off_t aof_fsync_offset;         /* AOF offset which is already synced to disk. */
    int aof_flush_sleep;            /* Micros to sleep before flush. (used by tests) */
    int aof_rewrite_scheduled;      /* Rewrite once BGSAVE terminates. */
    list *aof_rewrite_buf_blocks;   /* Hold changes during an AOF rewrite. */
    sds aof_buf;      /* AOF buffer, written before entering the event loop */
    int aof_fd;       /* File descriptor of currently selected AOF file */
    int aof_selected_db; /* Currently selected DB in AOF */
    time_t aof_flush_postponed_start; /* UNIX time of postponed AOF flush */
    time_t aof_last_fsync;            /* UNIX time of last fsync() */
    time_t aof_rewrite_time_last;   /* Time used by last AOF rewrite run. */
    time_t aof_rewrite_time_start;  /* Current AOF rewrite start time. */
    time_t aof_cur_timestamp;       /* Current record timestamp in AOF */
    int aof_timestamp_enabled;      /* Enable record timestamp in AOF */
    int aof_lastbgrewrite_status;   /* C_OK or C_ERR */
    unsigned long aof_delayed_fsync;  /* delayed AOF fsync() counter */
    int aof_rewrite_incremental_fsync;/* fsync incrementally while aof rewriting? */
    int rdb_save_incremental_fsync;   /* fsync incrementally while rdb saving? */
    int aof_last_write_status;      /* C_OK or C_ERR */
    int aof_last_write_errno;       /* Valid if aof write/fsync status is ERR */
    int aof_load_truncated;         /* Don't stop on unexpected AOF EOF. */
    int aof_use_rdb_preamble;       /* Use RDB preamble on AOF rewrites. */
    redisAtomic int aof_bio_fsync_status; /* Status of AOF fsync in bio job. */
    redisAtomic int aof_bio_fsync_errno;  /* Errno of AOF fsync in bio job. */
    /* AOF pipes used to communicate between parent and child during rewrite. */
    int aof_pipe_write_data_to_child;
    int aof_pipe_read_data_from_parent;
    int aof_pipe_write_ack_to_parent;
    int aof_pipe_read_ack_from_child;
    int aof_pipe_write_ack_to_child;
    int aof_pipe_read_ack_from_parent;
    int aof_stop_sending_diff;     /* If true stop sending accumulated diffs
                                      to child process. */
    sds aof_child_diff;             /* AOF diff accumulator child side. */
    /* RDB persistence */
    long long dirty;                /* Changes to DB from the last save */
    long long dirty_before_bgsave;  /* Used to restore dirty on failed BGSAVE */
    long long rdb_last_load_keys_expired;  /* number of expired keys when loading RDB */
    long long rdb_last_load_keys_loaded;   /* number of loaded keys when loading RDB */
    struct saveparam *saveparams;   /* Save points array for RDB */
    int saveparamslen;              /* Number of saving points */
    char *rdb_filename;             /* Name of RDB file */
    int rdb_compression;            /* Use compression in RDB? */
    int rdb_checksum;               /* Use RDB checksum? */
    int rdb_del_sync_files;         /* Remove RDB files used only for SYNC if
                                       the instance does not use persistence. */
    time_t lastsave;                /* Unix time of last successful save */
    time_t lastbgsave_try;          /* Unix time of last attempted bgsave */
    time_t rdb_save_time_last;      /* Time used by last RDB save run. */
    time_t rdb_save_time_start;     /* Current RDB save start time. */
    int rdb_bgsave_scheduled;       /* BGSAVE when possible if true. */
    int rdb_child_type;             /* Type of save by active child. */
    int lastbgsave_status;          /* C_OK or C_ERR */
    int stop_writes_on_bgsave_err;  /* Don't allow writes if can't BGSAVE */
    int rdb_pipe_read;              /* RDB pipe used to transfer the rdb data */
                                    /* to the parent process in diskless repl. */
    int rdb_child_exit_pipe;        /* Used by the diskless parent allow child exit. */
    connection **rdb_pipe_conns;    /* Connections which are currently the */
    int rdb_pipe_numconns;          /* target of diskless rdb fork child. */
    int rdb_pipe_numconns_writing;  /* Number of rdb conns with pending writes. */
    char *rdb_pipe_buff;            /* In diskless replication, this buffer holds data */
    int rdb_pipe_bufflen;           /* that was read from the the rdb pipe. */
    int rdb_key_save_delay;         /* Delay in microseconds between keys while
                                     * writing the RDB. (for testings). negative
                                     * value means fractions of microseconds (on average). */
    int key_load_delay;             /* Delay in microseconds between keys while
                                     * loading aof or rdb. (for testings). negative
                                     * value means fractions of microseconds (on average). */
    /* Pipe and data structures for child -> parent info sharing. */
    int child_info_pipe[2];         /* Pipe used to write the child_info_data. */
    int child_info_nread;           /* Num of bytes of the last read from pipe */
    /* Propagation of commands in AOF / replication */
    redisOpArray also_propagate;    /* Additional command to propagate. */
    int replication_allowed;        /* Are we allowed to replicate? */
    /* Logging */
    char *logfile;                  /* Path of log file */
    int syslog_enabled;             /* Is syslog enabled? */
    char *syslog_ident;             /* Syslog ident */
    int syslog_facility;            /* Syslog facility */
    int crashlog_enabled;           /* Enable signal handler for crashlog.
                                     * disable for clean core dumps. */
    int memcheck_enabled;           /* Enable memory check on crash. */
    int use_exit_on_panic;          /* Use exit() on panic and assert rather than
                                     * abort(). useful for Valgrind. */
    /* Replication (master) */
    char replid[CONFIG_RUN_ID_SIZE+1];  /* My current replication ID. */
    char replid2[CONFIG_RUN_ID_SIZE+1]; /* replid inherited from master*/
    long long master_repl_offset;   /* My current replication offset */
    long long second_replid_offset; /* Accept offsets up to this for replid2. */
    int slaveseldb;                 /* Last SELECTed DB in replication output */
    int repl_ping_slave_period;     /* Master pings the slave every N seconds */
    replBacklog *repl_backlog;      /* Replication backlog for partial syncs */
    long long repl_backlog_size;    /* Backlog circular buffer size */
    time_t repl_backlog_time_limit; /* Time without slaves after the backlog
                                       gets released. */
    time_t repl_no_slaves_since;    /* We have no slaves since that time.
                                       Only valid if server.slaves len is 0. */
    int repl_min_slaves_to_write;   /* Min number of slaves to write. */
    int repl_min_slaves_max_lag;    /* Max lag of <count> slaves to write. */
    int repl_good_slaves_count;     /* Number of slaves with lag <= max_lag. */
    int repl_diskless_sync;         /* Master send RDB to slaves sockets directly. */
    int repl_diskless_load;         /* Slave parse RDB directly from the socket.
                                     * see REPL_DISKLESS_LOAD_* enum */
    int repl_diskless_sync_delay;   /* Delay to start a diskless repl BGSAVE. */
    size_t repl_buffer_mem;         /* The memory of replication buffer. */
    list *repl_buffer_blocks;       /* Replication buffers blocks list
                                     * (serving replica clients and repl backlog) */
    /* Replication (slave) */
    char *masteruser;               /* AUTH with this user and masterauth with master */
    sds masterauth;                 /* AUTH with this password with master */
    char *masterhost;               /* Hostname of master */
    int masterport;                 /* Port of master */
    int repl_timeout;               /* Timeout after N seconds of master idle */
    client *master;     /* Client that is master for this slave */
    client *cached_master; /* Cached master to be reused for PSYNC. */
    int repl_syncio_timeout; /* Timeout for synchronous I/O calls */
    int repl_state;          /* Replication status if the instance is a slave */
    off_t repl_transfer_size; /* Size of RDB to read from master during sync. */
    off_t repl_transfer_read; /* Amount of RDB read from master during sync. */
    off_t repl_transfer_last_fsync_off; /* Offset when we fsync-ed last time. */
    connection *repl_transfer_s;     /* Slave -> Master SYNC connection */
    int repl_transfer_fd;    /* Slave -> Master SYNC temp file descriptor */
    char *repl_transfer_tmpfile; /* Slave-> master SYNC temp file name */
    time_t repl_transfer_lastio; /* Unix time of the latest read, for timeout */
    int repl_serve_stale_data; /* Serve stale data when link is down? */
    int repl_slave_ro;          /* Slave is read only? */
    int repl_slave_ignore_maxmemory;    /* If true slaves do not evict. */
    time_t repl_down_since; /* Unix time at which link with master went down */
    int repl_disable_tcp_nodelay;   /* Disable TCP_NODELAY after SYNC? */
    int slave_priority;             /* Reported in INFO and used by Sentinel. */
    int replica_announced;          /* If true, replica is announced by Sentinel */
    int slave_announce_port;        /* Give the master this listening port. */
    char *slave_announce_ip;        /* Give the master this ip address. */
    /* The following two fields is where we store master PSYNC replid/offset
     * while the PSYNC is in progress. At the end we'll copy the fields into
     * the server->master client structure. */
    char master_replid[CONFIG_RUN_ID_SIZE+1];  /* Master PSYNC runid. */
    long long master_initial_offset;           /* Master PSYNC offset. */
    int repl_slave_lazy_flush;          /* Lazy FLUSHALL before loading DB? */
    /* Replication script cache. */
    dict *repl_scriptcache_dict;        /* SHA1 all slaves are aware of. */
    list *repl_scriptcache_fifo;        /* First in, first out LRU eviction. */
    unsigned int repl_scriptcache_size; /* Max number of elements. */
    /* Synchronous replication. */
    list *clients_waiting_acks;         /* Clients waiting in WAIT command. */
    int get_ack_from_slaves;            /* If true we send REPLCONF GETACK. */
    /* Limits */
    unsigned int maxclients;            /* Max number of simultaneous clients */
    unsigned long long maxmemory;   /* Max number of memory bytes to use */
    ssize_t maxmemory_clients;       /* Memory limit for total client buffers */
    int maxmemory_policy;           /* Policy for key eviction */
    int maxmemory_samples;          /* Precision of random sampling */
    int maxmemory_eviction_tenacity;/* Aggressiveness of eviction processing */
    int lfu_log_factor;             /* LFU logarithmic counter factor. */
    int lfu_decay_time;             /* LFU counter decay factor. */
    long long proto_max_bulk_len;   /* Protocol bulk length maximum size. */
    int oom_score_adj_values[CONFIG_OOM_COUNT];   /* Linux oom_score_adj configuration */
    int oom_score_adj;                            /* If true, oom_score_adj is managed */
    int disable_thp;                              /* If true, disable THP by syscall */
    /* Blocked clients */
    unsigned int blocked_clients;   /* # of clients executing a blocking cmd.*/
    unsigned int blocked_clients_by_type[BLOCKED_NUM];
    list *unblocked_clients; /* list of clients to unblock before next loop */
    list *ready_keys;        /* List of readyList structures for BLPOP & co */
    /* Client side caching. */
    unsigned int tracking_clients;  /* # of clients with tracking enabled.*/
    size_t tracking_table_max_keys; /* Max number of keys in tracking table. */
    list *tracking_pending_keys; /* tracking invalidation keys pending to flush */
    /* Sort parameters - qsort_r() is only available under BSD so we
     * have to take this state global, in order to pass it to sortCompare() */
    int sort_desc;
    int sort_alpha;
    int sort_bypattern;
    int sort_store;
    /* Zip structure config, see redis.conf for more information  */
    size_t hash_max_listpack_entries;
    size_t hash_max_listpack_value;
    size_t set_max_intset_entries;
    size_t zset_max_listpack_entries;
    size_t zset_max_listpack_value;
    size_t hll_sparse_max_bytes;
    size_t stream_node_max_bytes;
    long long stream_node_max_entries;
    /* List parameters */
    int list_max_listpack_size;
    int list_compress_depth;
    /* time cache */
    redisAtomic time_t unixtime; /* Unix time sampled every cron cycle. */
    time_t timezone;            /* Cached timezone. As set by tzset(). */
    int daylight_active;        /* Currently in daylight saving time. */
    mstime_t mstime;            /* 'unixtime' in milliseconds. */
    ustime_t ustime;            /* 'unixtime' in microseconds. */
    size_t blocking_op_nesting; /* Nesting level of blocking operation, used to reset blocked_last_cron. */
    long long blocked_last_cron; /* Indicate the mstime of the last time we did cron jobs from a blocking operation */
    /* Pubsub */
    dict *pubsub_channels;  /* Map channels to list of subscribed clients */
    dict *pubsub_patterns;  /* A dict of pubsub_patterns */
    int notify_keyspace_events; /* Events to propagate via Pub/Sub. This is an
                                   xor of NOTIFY_... flags. */
    /* Cluster */
    int cluster_enabled;      /* Is cluster enabled? */
    int cluster_port;         /* Set the cluster port for a node. */
    mstime_t cluster_node_timeout; /* Cluster node timeout. */
    char *cluster_configfile; /* Cluster auto-generated config file name. */
    struct clusterState *cluster;  /* State of the cluster */
    int cluster_migration_barrier; /* Cluster replicas migration barrier. */
    int cluster_allow_replica_migration; /* Automatic replica migrations to orphaned masters and from empty masters */
    int cluster_slave_validity_factor; /* Slave max data age for failover. */
    int cluster_require_full_coverage; /* If true, put the cluster down if
                                          there is at least an uncovered slot.*/
    int cluster_slave_no_failover;  /* Prevent slave from starting a failover
                                       if the master is in failure state. */
    char *cluster_announce_ip;  /* IP address to announce on cluster bus. */
    int cluster_announce_port;     /* base port to announce on cluster bus. */
    int cluster_announce_tls_port; /* TLS port to announce on cluster bus. */
    int cluster_announce_bus_port; /* bus port to announce on cluster bus. */
    int cluster_module_flags;      /* Set of flags that Redis modules are able
                                      to set in order to suppress certain
                                      native Redis Cluster features. Check the
                                      REDISMODULE_CLUSTER_FLAG_*. */
    int cluster_allow_reads_when_down; /* Are reads allowed when the cluster
                                        is down? */
    int cluster_config_file_lock_fd;   /* cluster config fd, will be flock */
    unsigned long long cluster_link_sendbuf_limit_bytes;  /* Memory usage limit on individual link send buffers*/
    /* Scripting */
    client *script_caller;       /* The client running script right now, or NULL */
    mstime_t script_time_limit;  /* Script timeout in milliseconds */
    int lua_always_replicate_commands; /* Default replication type. */
    int script_oom;                    /* OOM detected when script start */
    int script_disable_deny_script;    /* Allow running commands marked "no-script" inside a script. */
    /* Lazy free */
    int lazyfree_lazy_eviction;
    int lazyfree_lazy_expire;
    int lazyfree_lazy_server_del;
    int lazyfree_lazy_user_del;
    int lazyfree_lazy_user_flush;
    int busy_job;
    /* Latency monitor */
    long long latency_monitor_threshold;
    dict *latency_events;
    /* ACLs */
    char *acl_filename;           /* ACL Users file. NULL if not configured. */
    unsigned long acllog_max_len; /* Maximum length of the ACL LOG list. */
    sds requirepass;              /* Remember the cleartext password set with
                                     the old "requirepass" directive for
                                     backward compatibility with Redis <= 5. */
    int acl_pubsub_default;      /* Default ACL pub/sub channels flag */
    /* Assert & bug reporting */
    int watchdog_period;  /* Software watchdog period in ms. 0 = off */
    /* System hardware info */
    size_t system_memory_size;  /* Total memory in system as reported by OS */
    /* TLS Configuration */
    int tls_cluster;
    int tls_replication;
    int tls_auth_clients;
    redisTLSContextConfig tls_ctx_config;
    /* cpu affinity */
    char *server_cpulist; /* cpu affinity list of redis server main/io thread. */
    char *bio_cpulist; /* cpu affinity list of bio thread. */
    char *aof_rewrite_cpulist; /* cpu affinity list of aof rewrite process. */
    char *bgsave_cpulist; /* cpu affinity list of bgsave process. */
    /* Sentinel config */
    struct sentinelConfig *sentinel_config; /* sentinel config to load at startup time. */
    /* Coordinate failover info */
    mstime_t failover_end_time; /* Deadline for failover command. */
    int force_failover; /* If true then failover will be forced at the
                         * deadline, otherwise failover is aborted. */
    char *target_replica_host; /* Failover target host. If null during a
                                * failover then any replica can be used. */
    int target_replica_port; /* Failover target port */
    int failover_state; /* Failover state */
};

#define MAX_KEYS_BUFFER 256

/* A result structure for the various getkeys function calls. It lists the
 * keys as indices to the provided argv.
 */
typedef struct {
    int keysbuf[MAX_KEYS_BUFFER];       /* Pre-allocated buffer, to save heap allocations */
    int *keys;                          /* Key indices array, points to keysbuf or heap */
    int numkeys;                        /* Number of key indices return */
    int size;                           /* Available array size */
} getKeysResult;
#define GETKEYS_RESULT_INIT { {0}, NULL, 0, MAX_KEYS_BUFFER }

/* Key specs definitions.
 *
 * Brief: This is a scheme that tries to describe the location
 * of key arguments better than the old [first,last,step] scheme
 * which is limited and doesn't fit many commands.
 *
 * There are two steps:
 * 1. begin_search (BS): in which index should we start seacrhing for keys?
 * 2. find_keys (FK): relative to the output of BS, how can we will which args are keys?
 *
 * There are two types of BS:
 * 1. index: key args start at a constant index
 * 2. keyword: key args start just after a specific keyword
 *
 * There are two kinds of FK:
 * 1. range: keys end at a specific index (or relative to the last argument)
 * 2. keynum: there's an arg that contains the number of key args somewhere before the keys themselves
 */

/* Must be synced with generate-command-code.py */
typedef enum {
    KSPEC_BS_INVALID = 0, /* Must be 0 */
    KSPEC_BS_UNKNOWN,
    KSPEC_BS_INDEX,
    KSPEC_BS_KEYWORD
} kspec_bs_type;

/* Must be synced with generate-command-code.py */
typedef enum {
    KSPEC_FK_INVALID = 0, /* Must be 0 */
    KSPEC_FK_UNKNOWN,
    KSPEC_FK_RANGE,
    KSPEC_FK_KEYNUM
} kspec_fk_type;

typedef struct {
    /* Declarative data */
    uint64_t flags;
    kspec_bs_type begin_search_type;
    union {
        struct {
            /* The index from which we start the search for keys */
            int pos;
        } index;
        struct {
            /* The keyword that indicates the beginning of key args */
            const char *keyword;
            /* An index in argv from which to start searching.
             * Can be negative, which means start search from the end, in reverse
             * (Example: -2 means to start in reverse from the panultimate arg) */
            int startfrom;
        } keyword;
    } bs;
    kspec_fk_type find_keys_type;
    union {
        /* NOTE: Indices in this struct are relative to the result of the begin_search step!
         * These are: range.lastkey, keynum.keynumidx, keynum.firstkey */
        struct {
            /* Index of the last key.
             * Can be negative, in which case it's not relative. -1 indicating till the last argument,
             * -2 one before the last and so on. */
            int lastkey;
            /* How many args should we skip after finding a key, in order to find the next one. */
            int keystep;
            /* If lastkey is -1, we use limit to stop the search by a factor. 0 and 1 mean no limit.
             * 2 means 1/2 of the remaining args, 3 means 1/3, and so on. */
            int limit;
        } range;
        struct {
            /* Index of the argument containing the number of keys to come */
            int keynumidx;
            /* Index of the fist key (Usually it's just after keynumidx, in
             * which case it should be set to keynumidx+1). */
            int firstkey;
            /* How many args should we skip after finding a key, in order to find the next one. */
            int keystep;
        } keynum;
    } fk;
} keySpec;

/* Number of static key specs */
#define STATIC_KEY_SPECS_NUM 4

/* Must be synced with ARG_TYPE_STR and generate-command-code.py */
typedef enum {
    ARG_TYPE_STRING,
    ARG_TYPE_INTEGER,
    ARG_TYPE_DOUBLE,
    ARG_TYPE_KEY,
    ARG_TYPE_PATTERN,
    ARG_TYPE_UNIX_TIME,
    ARG_TYPE_PURE_TOKEN,
    ARG_TYPE_ONEOF, /* Has subargs */
    ARG_TYPE_BLOCK /* Has subargs */
} redisCommandArgType;

#define CMD_ARG_NONE            (0)
#define CMD_ARG_OPTIONAL        (1<<0)
#define CMD_ARG_MULTIPLE        (1<<1)
#define CMD_ARG_MULTIPLE_TOKEN  (1<<2)

typedef struct redisCommandArg {
    const char *name;
    redisCommandArgType type;
    int key_spec_index;
    const char *token;
    const char *summary;
    const char *since;
    int flags;
    struct redisCommandArg *subargs;
} redisCommandArg;

/* Must be synced with RESP2_TYPE_STR and generate-command-code.py */
typedef enum {
    RESP2_SIMPLE_STRING,
    RESP2_ERROR,
    RESP2_INTEGER,
    RESP2_BULK_STRING,
    RESP2_NULL_BULK_STRING,
    RESP2_ARRAY,
    RESP2_NULL_ARRAY,
} redisCommandRESP2Type;

/* Must be synced with RESP3_TYPE_STR and generate-command-code.py */
typedef enum {
    RESP3_SIMPLE_STRING,
    RESP3_ERROR,
    RESP3_INTEGER,
    RESP3_DOUBLE,
    RESP3_BULK_STRING,
    RESP3_ARRAY,
    RESP3_MAP,
    RESP3_SET,
    RESP3_BOOL,
    RESP3_NULL,
} redisCommandRESP3Type;

typedef struct {
    const char *since;
    const char *changes;
} commandHistory;

/* Must be synced with COMMAND_GROUP_STR and generate-command-code.py */
typedef enum {
    COMMAND_GROUP_GENERIC,
    COMMAND_GROUP_STRING,
    COMMAND_GROUP_LIST,
    COMMAND_GROUP_SET,
    COMMAND_GROUP_SORTED_SET,
    COMMAND_GROUP_HASH,
    COMMAND_GROUP_PUBSUB,
    COMMAND_GROUP_TRANSACTIONS,
    COMMAND_GROUP_CONNECTION,
    COMMAND_GROUP_SERVER,
    COMMAND_GROUP_SCRIPTING,
    COMMAND_GROUP_HYPERLOGLOG,
    COMMAND_GROUP_CLUSTER,
    COMMAND_GROUP_SENTINEL,
    COMMAND_GROUP_GEO,
    COMMAND_GROUP_STREAM,
    COMMAND_GROUP_BITMAP,
    COMMAND_GROUP_MODULE,
} redisCommandGroup;

typedef void redisCommandProc(client *c);
typedef int redisGetKeysProc(struct redisCommand *cmd, robj **argv, int argc, getKeysResult *result);

/* Redis command structure.
 *
 * Note that the command table is in commands.c and it is auto-generated.
 *
 * This is the meaning of the flags:
 *
 * CMD_WRITE:       Write command (may modify the key space).
 *
 * CMD_READONLY:    Commands just reading from keys without changing the content.
 *                  Note that commands that don't read from the keyspace such as
 *                  TIME, SELECT, INFO, administrative commands, and connection
 *                  or transaction related commands (multi, exec, discard, ...)
 *                  are not flagged as read-only commands, since they affect the
 *                  server or the connection in other ways.
 *
 * CMD_DENYOOM:     May increase memory usage once called. Don't allow if out
 *                  of memory.
 *
 * CMD_ADMIN:       Administrative command, like SAVE or SHUTDOWN.
 *
 * CMD_PUBSUB:      Pub/Sub related command.
 *
 * CMD_NOSCRIPT:    Command not allowed in scripts.
 *
 * CMD_RANDOM:      Random command. Command is not deterministic, that is, the same
 *                  command with the same arguments, with the same key space, may
 *                  have different results. For instance SPOP and RANDOMKEY are
 *                  two random commands.
 *
 * CMD_SORT_FOR_SCRIPT:     Sort command output array if called from script, so that the
 *                          output is deterministic. When this flag is used (not always
 *                          possible), then the "random" flag is not needed.
 *
 * CMD_LOADING:     Allow the command while loading the database.
 *
 * CMD_STALE:       Allow the command while a slave has stale data but is not
 *                  allowed to serve this data. Normally no command is accepted
 *                  in this condition but just a few.
 *
 * CMD_SKIP_MONITOR:  Do not automatically propagate the command on MONITOR.
 *
 * CMD_SKIP_SLOWLOG:  Do not automatically propagate the command to the slowlog.
 *
 * CMD_ASKING:      Perform an implicit ASKING for this command, so the
 *                  command will be accepted in cluster mode if the slot is marked
 *                  as 'importing'.
 *
 * CMD_FAST:        Fast command: O(1) or O(log(N)) command that should never
 *                  delay its execution as long as the kernel scheduler is giving
 *                  us time. Note that commands that may trigger a DEL as a side
 *                  effect (like SET) are not fast commands.
 *
 * CMD_NO_AUTH:     Command doesn't require authentication
 *
 * CMD_MAY_REPLICATE:   Command may produce replication traffic, but should be
 *                      allowed under circumstances where write commands are disallowed.
 *                      Examples include PUBLISH, which replicates pubsub messages,and
 *                      EVAL, which may execute write commands, which are replicated,
 *                      or may just execute read commands. A command can not be marked
 *                      both CMD_WRITE and CMD_MAY_REPLICATE
 *
 * CMD_SENTINEL:    This command is present in sentinel mode too.
 *
 * CMD_SENTINEL_ONLY: This command is present only when in sentinel mode.
 *
 * CMD_NO_MANDATORY_KEYS: This key arguments for this command are optional.
 *
 * The following additional flags are only used in order to put commands
 * in a specific ACL category. Commands can have multiple ACL categories.
 * See redis.conf for the exact meaning of each.
 *
 * @keyspace, @read, @write, @set, @sortedset, @list, @hash, @string, @bitmap,
 * @hyperloglog, @stream, @admin, @fast, @slow, @pubsub, @blocking, @dangerous,
 * @connection, @transaction, @scripting, @geo.
 *
 * Note that:
 *
 * 1) The read-only flag implies the @read ACL category.
 * 2) The write flag implies the @write ACL category.
 * 3) The fast flag implies the @fast ACL category.
 * 4) The admin flag implies the @admin and @dangerous ACL category.
 * 5) The pub-sub flag implies the @pubsub ACL category.
 * 6) The lack of fast flag implies the @slow ACL category.
 * 7) The non obvious "keyspace" category includes the commands
 *    that interact with keys without having anything to do with
 *    specific data structures, such as: DEL, RENAME, MOVE, SELECT,
 *    TYPE, EXPIRE*, PEXPIRE*, TTL, PTTL, ...
 */
struct redisCommand {
    /* Declarative data */
    const char *name; /* A string representing the command name. */
    const char *summary; /* Summary of the command (optional). */
    const char *complexity; /* Complexity description (optional). */
    const char *since; /* Debut version of the command (optional). */
    int doc_flags; /* Flags for documentation (see CMD_DOC_*). */
    const char *replaced_by; /* In case the command is deprecated, this is the successor command. */
    const char *deprecated_since; /* In case the command is deprecated, when did it happen? */
    redisCommandGroup group; /* Command group */
    commandHistory *history; /* History of the command */
    const char **hints; /* An array of strings that are meant o be hints for clients/proxies regarding this command */
    redisCommandProc *proc; /* Command implementation */
    int arity; /* Number of arguments, it is possible to use -N to say >= N */
    uint64_t flags; /* Command flags, see CMD_*. */
    uint64_t acl_categories; /* ACl categories, see ACL_CATEGORY_*. */
    keySpec key_specs_static[STATIC_KEY_SPECS_NUM]; /* Key specs. See keySpec */
    /* Use a function to determine keys arguments in a command line.
     * Used for Redis Cluster redirect (may be NULL) */
    redisGetKeysProc *getkeys_proc;
    /* Array of subcommands (may be NULL) */
    struct redisCommand *subcommands;
    /* Array of arguments (may be NULL) */
    struct redisCommandArg *args;

    /* Runtime data */
    /* What keys should be loaded in background when calling this command? */
    long long microseconds, calls, rejected_calls, failed_calls;
    int id;     /* Command ID. This is a progressive ID starting from 0 that
                   is assigned at runtime, and is used in order to check
                   ACLs. A connection is able to execute a given command if
                   the user associated to the connection has this command
                   bit set in the bitmap of allowed commands. */
    keySpec *key_specs;
    keySpec legacy_range_key_spec; /* The legacy (first,last,step) key spec is
                                     * still maintained (if applicable) so that
                                     * we can still support the reply format of
                                     * COMMAND INFO and COMMAND GETKEYS */
    int key_specs_num;
    int key_specs_max;
    int movablekeys; /* See populateCommandMovableKeys */
    dict *subcommands_dict;
    struct redisCommand *parent;
};

struct redisError {
    long long count;
};

struct redisFunctionSym {
    char *name;
    unsigned long pointer;
};

typedef struct _redisSortObject {
    robj *obj;
    union {
        double score;
        robj *cmpobj;
    } u;
} redisSortObject;

typedef struct _redisSortOperation {
    int type;
    robj *pattern;
} redisSortOperation;

/* Structure to hold list iteration abstraction. */
typedef struct {
    robj *subject;
    unsigned char encoding;
    unsigned char direction; /* Iteration direction */
    quicklistIter *iter;
} listTypeIterator;

/* Structure for an entry while iterating over a list. */
typedef struct {
    listTypeIterator *li;
    quicklistEntry entry; /* Entry in quicklist */
} listTypeEntry;

/* Structure to hold set iteration abstraction. */
typedef struct {
    robj *subject;
    int encoding;
    int ii; /* intset iterator */
    dictIterator *di;
} setTypeIterator;

/* Structure to hold hash iteration abstraction. Note that iteration over
 * hashes involves both fields and values. Because it is possible that
 * not both are required, store pointers in the iterator to avoid
 * unnecessary memory allocation for fields/values. */
typedef struct {
    robj *subject;
    int encoding;

    unsigned char *fptr, *vptr;

    dictIterator *di;
    dictEntry *de;
} hashTypeIterator;

#include "stream.h"  /* Stream data type header file. */

#define OBJ_HASH_KEY 1
#define OBJ_HASH_VALUE 2

#define IO_THREADS_OP_IDLE 0
#define IO_THREADS_OP_READ 1
#define IO_THREADS_OP_WRITE 2
extern int io_threads_op;

/*-----------------------------------------------------------------------------
 * Extern declarations
 *----------------------------------------------------------------------------*/

extern struct redisServer server;
extern struct sharedObjectsStruct shared;
extern dictType objectKeyPointerValueDictType;
extern dictType objectKeyHeapPointerValueDictType;
extern dictType setDictType;
extern dictType zsetDictType;
extern dictType dbDictType;
extern dictType shaScriptObjectDictType;
extern double R_Zero, R_PosInf, R_NegInf, R_Nan;
extern dictType hashDictType;
extern dictType replScriptCacheDictType;
extern dictType dbExpiresDictType;
extern dictType modulesDictType;
extern dictType sdsReplyDictType;
extern dict *modules;

/*-----------------------------------------------------------------------------
 * Functions prototypes
 *----------------------------------------------------------------------------*/

/* Key arguments specs */
void populateCommandLegacyRangeSpec(struct redisCommand *c);

/* Modules */
void moduleInitModulesSystem(void);
void moduleInitModulesSystemLast(void);
int moduleLoad(const char *path, void **argv, int argc);
void moduleLoadFromQueue(void);
int moduleGetCommandKeysViaAPI(struct redisCommand *cmd, robj **argv, int argc, getKeysResult *result);
moduleType *moduleTypeLookupModuleByID(uint64_t id);
void moduleTypeNameByID(char *name, uint64_t moduleid);
const char *moduleTypeModuleName(moduleType *mt);
void moduleFreeContext(struct RedisModuleCtx *ctx);
void unblockClientFromModule(client *c);
void moduleHandleBlockedClients(void);
void moduleBlockedClientTimedOut(client *c);
void moduleBlockedClientPipeReadable(aeEventLoop *el, int fd, void *privdata, int mask);
size_t moduleCount(void);
void moduleAcquireGIL(void);
int moduleTryAcquireGIL(void);
void moduleReleaseGIL(void);
void moduleNotifyKeyspaceEvent(int type, const char *event, robj *key, int dbid);
void moduleCallCommandFilters(client *c);
void ModuleForkDoneHandler(int exitcode, int bysignal);
int TerminateModuleForkChild(int child_pid, int wait);
ssize_t rdbSaveModulesAux(rio *rdb, int when);
int moduleAllDatatypesHandleErrors();
int moduleAllModulesHandleReplAsyncLoad();
sds modulesCollectInfo(sds info, const char *section, int for_crash_report, int sections);
void moduleFireServerEvent(uint64_t eid, int subid, void *data);
void processModuleLoadingProgressEvent(int is_aof);
int moduleTryServeClientBlockedOnKey(client *c, robj *key);
void moduleUnblockClient(client *c);
int moduleBlockedClientMayTimeout(client *c);
int moduleClientIsBlockedOnKeys(client *c);
void moduleNotifyUserChanged(client *c);
void moduleNotifyKeyUnlink(robj *key, robj *val, int dbid);
size_t moduleGetFreeEffort(robj *key, robj *val, int dbid);
size_t moduleGetMemUsage(robj *key, robj *val, size_t sample_size, int dbid);
robj *moduleTypeDupOrReply(client *c, robj *fromkey, robj *tokey, int todb, robj *value);
int moduleDefragValue(robj *key, robj *obj, long *defragged, int dbid);
int moduleLateDefrag(robj *key, robj *value, unsigned long *cursor, long long endtime, long long *defragged, int dbid);
long moduleDefragGlobals(void);
void *moduleGetHandleByName(char *modulename);
int moduleIsModuleCommand(void *module_handle, struct redisCommand *cmd);

/* Utils */
long long ustime(void);
long long mstime(void);
void getRandomHexChars(char *p, size_t len);
void getRandomBytes(unsigned char *p, size_t len);
uint64_t crc64(uint64_t crc, const unsigned char *s, uint64_t l);
void exitFromChild(int retcode);
long long redisPopcount(void *s, long count);
int redisSetProcTitle(char *title);
int validateProcTitleTemplate(const char *template);
int redisCommunicateSystemd(const char *sd_notify_msg);
void redisSetCpuAffinity(const char *cpulist);

/* networking.c -- Networking and Client related operations */
client *createClient(connection *conn);
void freeClient(client *c);
void freeClientAsync(client *c);
int beforeNextClient(client *c);
void resetClient(client *c);
void freeClientOriginalArgv(client *c);
void sendReplyToClient(connection *conn);
void *addReplyDeferredLen(client *c);
void setDeferredArrayLen(client *c, void *node, long length);
void setDeferredMapLen(client *c, void *node, long length);
void setDeferredSetLen(client *c, void *node, long length);
void setDeferredAttributeLen(client *c, void *node, long length);
void setDeferredPushLen(client *c, void *node, long length);
int processInputBuffer(client *c);
void acceptTcpHandler(aeEventLoop *el, int fd, void *privdata, int mask);
void acceptTLSHandler(aeEventLoop *el, int fd, void *privdata, int mask);
void acceptUnixHandler(aeEventLoop *el, int fd, void *privdata, int mask);
void readQueryFromClient(connection *conn);
int prepareClientToWrite(client *c);
void addReplyNull(client *c);
void addReplyNullArray(client *c);
void addReplyBool(client *c, int b);
void addReplyVerbatim(client *c, const char *s, size_t len, const char *ext);
void addReplyProto(client *c, const char *s, size_t len);
void AddReplyFromClient(client *c, client *src);
void addReplyBulk(client *c, robj *obj);
void addReplyBulkCString(client *c, const char *s);
void addReplyBulkCBuffer(client *c, const void *p, size_t len);
void addReplyBulkLongLong(client *c, long long ll);
void addReply(client *c, robj *obj);
void addReplySds(client *c, sds s);
void addReplyBulkSds(client *c, sds s);
void setDeferredReplyBulkSds(client *c, void *node, sds s);
void addReplyErrorObject(client *c, robj *err);
void addReplyOrErrorObject(client *c, robj *reply);
void addReplyErrorSds(client *c, sds err);
void addReplyError(client *c, const char *err);
void addReplyStatus(client *c, const char *status);
void addReplyDouble(client *c, double d);
void addReplyLongLongWithPrefix(client *c, long long ll, char prefix);
void addReplyBigNum(client *c, const char* num, size_t len);
void addReplyHumanLongDouble(client *c, long double d);
void addReplyLongLong(client *c, long long ll);
void addReplyArrayLen(client *c, long length);
void addReplyMapLen(client *c, long length);
void addReplySetLen(client *c, long length);
void addReplyAttributeLen(client *c, long length);
void addReplyPushLen(client *c, long length);
void addReplyHelp(client *c, const char **help);
void addReplySubcommandSyntaxError(client *c);
void addReplyLoadedModules(client *c);
void copyReplicaOutputBuffer(client *dst, client *src);
void addListRangeReply(client *c, robj *o, long start, long end, int reverse);
size_t sdsZmallocSize(sds s);
size_t getStringObjectSdsUsedMemory(robj *o);
void freeClientReplyValue(void *o);
void *dupClientReplyValue(void *o);
char *getClientPeerId(client *client);
char *getClientSockName(client *client);
sds catClientInfoString(sds s, client *client);
sds getAllClientsInfoString(int type);
void rewriteClientCommandVector(client *c, int argc, ...);
void rewriteClientCommandArgument(client *c, int i, robj *newval);
void replaceClientCommandVector(client *c, int argc, robj **argv);
void redactClientCommandArgument(client *c, int argc);
size_t getClientOutputBufferMemoryUsage(client *c);
size_t getClientMemoryUsage(client *c, size_t *output_buffer_mem_usage);
int freeClientsInAsyncFreeQueue(void);
int closeClientOnOutputBufferLimitReached(client *c, int async);
int getClientType(client *c);
int getClientTypeByName(char *name);
char *getClientTypeName(int class);
void flushSlavesOutputBuffers(void);
void disconnectSlaves(void);
void evictClients(void);
int listenToPort(int port, socketFds *fds);
void pauseClients(mstime_t duration, pause_type type);
void unpauseClients(void);
int areClientsPaused(void);
int checkClientPauseTimeoutAndReturnIfPaused(void);
void processEventsWhileBlocked(void);
void whileBlockedCron();
void blockingOperationStarts();
void blockingOperationEnds();
int handleClientsWithPendingWrites(void);
int handleClientsWithPendingWritesUsingThreads(void);
int handleClientsWithPendingReadsUsingThreads(void);
int stopThreadedIOIfNeeded(void);
int clientHasPendingReplies(client *c);
int islocalClient(client *c);
int updateClientMemUsage(client *c);
void updateClientMemUsageBucket(client *c);
void unlinkClient(client *c);
int writeToClient(client *c, int handler_installed);
void linkClient(client *c);
void protectClient(client *c);
void unprotectClient(client *c);
void initThreadedIO(void);
client *lookupClientByID(uint64_t id);
int authRequired(client *c);

#ifdef __GNUC__
void addReplyErrorFormat(client *c, const char *fmt, ...)
    __attribute__((format(printf, 2, 3)));
void addReplyStatusFormat(client *c, const char *fmt, ...)
    __attribute__((format(printf, 2, 3)));
#else
void addReplyErrorFormat(client *c, const char *fmt, ...);
void addReplyStatusFormat(client *c, const char *fmt, ...);
#endif

/* Client side caching (tracking mode) */
void enableTracking(client *c, uint64_t redirect_to, uint64_t options, robj **prefix, size_t numprefix);
void disableTracking(client *c);
void trackingRememberKeys(client *c);
void trackingInvalidateKey(client *c, robj *keyobj, int bcast);
void trackingScheduleKeyInvalidation(uint64_t client_id, robj *keyobj);
void trackingHandlePendingKeyInvalidations(void);
void trackingInvalidateKeysOnFlush(int async);
void freeTrackingRadixTree(rax *rt);
void freeTrackingRadixTreeAsync(rax *rt);
void trackingLimitUsedSlots(void);
uint64_t trackingGetTotalItems(void);
uint64_t trackingGetTotalKeys(void);
uint64_t trackingGetTotalPrefixes(void);
void trackingBroadcastInvalidationMessages(void);
int checkPrefixCollisionsOrReply(client *c, robj **prefix, size_t numprefix);

/* List data type */
void listTypePush(robj *subject, robj *value, int where);
robj *listTypePop(robj *subject, int where);
unsigned long listTypeLength(const robj *subject);
listTypeIterator *listTypeInitIterator(robj *subject, long index, unsigned char direction);
void listTypeReleaseIterator(listTypeIterator *li);
void listTypeSetIteratorDirection(listTypeIterator *li, unsigned char direction);
int listTypeNext(listTypeIterator *li, listTypeEntry *entry);
robj *listTypeGet(listTypeEntry *entry);
void listTypeInsert(listTypeEntry *entry, robj *value, int where);
void listTypeReplace(listTypeEntry *entry, robj *value);
int listTypeEqual(listTypeEntry *entry, robj *o);
void listTypeDelete(listTypeIterator *iter, listTypeEntry *entry);
robj *listTypeDup(robj *o);
int listTypeDelRange(robj *o, long start, long stop);
void unblockClientWaitingData(client *c);
void popGenericCommand(client *c, int where);
void listElementsRemoved(client *c, robj *key, int where, robj *o, long count, int *deleted);

/* MULTI/EXEC/WATCH... */
void unwatchAllKeys(client *c);
void initClientMultiState(client *c);
void freeClientMultiState(client *c);
void queueMultiCommand(client *c);
size_t multiStateMemOverhead(client *c);
void touchWatchedKey(redisDb *db, robj *key);
int isWatchedKeyExpired(client *c);
void touchAllWatchedKeysInDb(redisDb *emptied, redisDb *replaced_with);
void discardTransaction(client *c);
void flagTransaction(client *c);
void execCommandAbort(client *c, sds error);
void execCommandPropagateMulti(int dbid);
void execCommandPropagateExec(int dbid);
void beforePropagateMulti();
void afterPropagateExec();

/* Redis object implementation */
void decrRefCount(robj *o);
void decrRefCountVoid(void *o);
void incrRefCount(robj *o);
robj *makeObjectShared(robj *o);
robj *resetRefCount(robj *obj);
void freeStringObject(robj *o);
void freeListObject(robj *o);
void freeSetObject(robj *o);
void freeZsetObject(robj *o);
void freeHashObject(robj *o);
void dismissObject(robj *o, size_t dump_size);
robj *createObject(int type, void *ptr);
robj *createStringObject(const char *ptr, size_t len);
robj *createRawStringObject(const char *ptr, size_t len);
robj *createEmbeddedStringObject(const char *ptr, size_t len);
robj *tryCreateRawStringObject(const char *ptr, size_t len);
robj *tryCreateStringObject(const char *ptr, size_t len);
robj *dupStringObject(const robj *o);
int isSdsRepresentableAsLongLong(sds s, long long *llval);
int isObjectRepresentableAsLongLong(robj *o, long long *llongval);
robj *tryObjectEncoding(robj *o);
robj *getDecodedObject(robj *o);
size_t stringObjectLen(robj *o);
robj *createStringObjectFromLongLong(long long value);
robj *createStringObjectFromLongLongForValue(long long value);
robj *createStringObjectFromLongDouble(long double value, int humanfriendly);
robj *createQuicklistObject(void);
robj *createSetObject(void);
robj *createIntsetObject(void);
robj *createHashObject(void);
robj *createZsetObject(void);
robj *createZsetListpackObject(void);
robj *createStreamObject(void);
robj *createModuleObject(moduleType *mt, void *value);
int getLongFromObjectOrReply(client *c, robj *o, long *target, const char *msg);
int getPositiveLongFromObjectOrReply(client *c, robj *o, long *target, const char *msg);
int getRangeLongFromObjectOrReply(client *c, robj *o, long min, long max, long *target, const char *msg);
int checkType(client *c, robj *o, int type);
int getLongLongFromObjectOrReply(client *c, robj *o, long long *target, const char *msg);
int getDoubleFromObjectOrReply(client *c, robj *o, double *target, const char *msg);
int getDoubleFromObject(const robj *o, double *target);
int getLongLongFromObject(robj *o, long long *target);
int getLongDoubleFromObject(robj *o, long double *target);
int getLongDoubleFromObjectOrReply(client *c, robj *o, long double *target, const char *msg);
int getIntFromObjectOrReply(client *c, robj *o, int *target, const char *msg);
char *strEncoding(int encoding);
int compareStringObjects(robj *a, robj *b);
int collateStringObjects(robj *a, robj *b);
int equalStringObjects(robj *a, robj *b);
unsigned long long estimateObjectIdleTime(robj *o);
void trimStringObjectIfNeeded(robj *o);
#define sdsEncodedObject(objptr) (objptr->encoding == OBJ_ENCODING_RAW || objptr->encoding == OBJ_ENCODING_EMBSTR)

/* Synchronous I/O with timeout */
ssize_t syncWrite(int fd, char *ptr, ssize_t size, long long timeout);
ssize_t syncRead(int fd, char *ptr, ssize_t size, long long timeout);
ssize_t syncReadLine(int fd, char *ptr, ssize_t size, long long timeout);

/* Replication */
void replicationFeedSlaves(list *slaves, int dictid, robj **argv, int argc);
void replicationFeedStreamFromMasterStream(char *buf, size_t buflen);
void resetReplicationBuffer(void);
void feedReplicationBuffer(char *buf, size_t len);
void freeReplicaReferencedReplBuffer(client *replica);
void replicationFeedMonitors(client *c, list *monitors, int dictid, robj **argv, int argc);
void updateSlavesWaitingBgsave(int bgsaveerr, int type);
void replicationCron(void);
void replicationStartPendingFork(void);
void replicationHandleMasterDisconnection(void);
void replicationCacheMaster(client *c);
void resizeReplicationBacklog();
void replicationSetMaster(char *ip, int port);
void replicationUnsetMaster(void);
void refreshGoodSlavesCount(void);
void replicationScriptCacheInit(void);
void replicationScriptCacheFlush(void);
void replicationScriptCacheAdd(sds sha1);
int replicationScriptCacheExists(sds sha1);
void processClientsWaitingReplicas(void);
void unblockClientWaitingReplicas(client *c);
int replicationCountAcksByOffset(long long offset);
void replicationSendNewlineToMaster(void);
long long replicationGetSlaveOffset(void);
char *replicationGetSlaveName(client *c);
long long getPsyncInitialOffset(void);
int replicationSetupSlaveForFullResync(client *slave, long long offset);
void changeReplicationId(void);
void clearReplicationId2(void);
void createReplicationBacklog(void);
void freeReplicationBacklog(void);
void replicationCacheMasterUsingMyself(void);
void feedReplicationBacklog(void *ptr, size_t len);
void incrementalTrimReplicationBacklog(size_t blocks);
int canFeedReplicaReplBuffer(client *replica);
void rebaseReplicationBuffer(long long base_repl_offset);
void showLatestBacklog(void);
void rdbPipeReadHandler(struct aeEventLoop *eventLoop, int fd, void *clientData, int mask);
void rdbPipeWriteHandlerConnRemoved(struct connection *conn);
void clearFailoverState(void);
void updateFailoverStatus(void);
void abortFailover(const char *err);
const char *getFailoverStateString();

/* Generic persistence functions */
void startLoadingFile(FILE* fp, char* filename, int rdbflags);
void startLoading(size_t size, int rdbflags, int async);
void loadingProgress(off_t pos);
void stopLoading(int success);
void startSaving(int rdbflags);
void stopSaving(int success);
int allPersistenceDisabled(void);

#define DISK_ERROR_TYPE_AOF 1       /* Don't accept writes: AOF errors. */
#define DISK_ERROR_TYPE_RDB 2       /* Don't accept writes: RDB errors. */
#define DISK_ERROR_TYPE_NONE 0      /* No problems, we can accept writes. */
int writeCommandsDeniedByDiskError(void);

/* RDB persistence */
#include "rdb.h"
void killRDBChild(void);
int bg_unlink(const char *filename);

/* AOF persistence */
void flushAppendOnlyFile(int force);
void feedAppendOnlyFile(int dictid, robj **argv, int argc);
void aofRemoveTempFile(pid_t childpid);
int rewriteAppendOnlyFileBackground(void);
int loadAppendOnlyFile(char *filename);
void stopAppendOnly(void);
int startAppendOnly(void);
void backgroundRewriteDoneHandler(int exitcode, int bysignal);
void aofRewriteBufferReset(void);
unsigned long aofRewriteBufferSize(void);
unsigned long aofRewriteBufferMemoryUsage(void);
ssize_t aofReadDiffFromParent(void);
void killAppendOnlyChild(void);
void restartAOFAfterSYNC();

/* Child info */
void openChildInfoPipe(void);
void closeChildInfoPipe(void);
void sendChildInfoGeneric(childInfoType info_type, size_t keys, double progress, char *pname);
void sendChildCowInfo(childInfoType info_type, char *pname);
void sendChildInfo(childInfoType info_type, size_t keys, char *pname);
void receiveChildInfo(void);

/* Fork helpers */
int redisFork(int type);
int hasActiveChildProcess();
void resetChildState();
int isMutuallyExclusiveChildType(int type);

/* acl.c -- Authentication related prototypes. */
extern rax *Users;
extern user *DefaultUser;
void ACLInit(void);
/* Return values for ACLCheckAllPerm(). */
#define ACL_OK 0
#define ACL_DENIED_CMD 1
#define ACL_DENIED_KEY 2
#define ACL_DENIED_AUTH 3 /* Only used for ACL LOG entries. */
#define ACL_DENIED_CHANNEL 4 /* Only used for pub/sub commands */

/* Context values for addACLLogEntry(). */
#define ACL_LOG_CTX_TOPLEVEL 0
#define ACL_LOG_CTX_LUA 1
#define ACL_LOG_CTX_MULTI 2
#define ACL_LOG_CTX_MODULE 3

int ACLCheckUserCredentials(robj *username, robj *password);
int ACLAuthenticateUser(client *c, robj *username, robj *password);
unsigned long ACLGetCommandID(const char *cmdname);
void ACLClearCommandID(void);
user *ACLGetUserByName(const char *name, size_t namelen);
int ACLCheckKey(const user *u, const char *key, int keylen);
int ACLCheckPubsubChannelPerm(sds channel, list *allowed, int literal);
int ACLCheckAllUserCommandPerm(const user *u, struct redisCommand *cmd, robj **argv, int argc, int *idxptr);
int ACLCheckAllPerm(client *c, int *idxptr);
int ACLSetUser(user *u, const char *op, ssize_t oplen);
uint64_t ACLGetCommandCategoryFlagByName(const char *name);
int ACLAppendUserForLoading(sds *argv, int argc, int *argc_err);
const char *ACLSetUserStringError(void);
int ACLLoadConfiguredUsers(void);
sds ACLDescribeUser(user *u);
void ACLLoadUsersAtStartup(void);
void addReplyCommandCategories(client *c, struct redisCommand *cmd);
user *ACLCreateUnlinkedUser();
void ACLFreeUserAndKillClients(user *u);
void addACLLogEntry(client *c, int reason, int context, int argpos, sds username, sds object);
void ACLUpdateDefaultUserPassword(sds password);

/* Sorted sets data type */

/* Input flags. */
#define ZADD_IN_NONE 0
#define ZADD_IN_INCR (1<<0)    /* Increment the score instead of setting it. */
#define ZADD_IN_NX (1<<1)      /* Don't touch elements not already existing. */
#define ZADD_IN_XX (1<<2)      /* Only touch elements already existing. */
#define ZADD_IN_GT (1<<3)      /* Only update existing when new scores are higher. */
#define ZADD_IN_LT (1<<4)      /* Only update existing when new scores are lower. */

/* Output flags. */
#define ZADD_OUT_NOP (1<<0)     /* Operation not performed because of conditionals.*/
#define ZADD_OUT_NAN (1<<1)     /* Only touch elements already existing. */
#define ZADD_OUT_ADDED (1<<2)   /* The element was new and was added. */
#define ZADD_OUT_UPDATED (1<<3) /* The element already existed, score updated. */

/* Struct to hold an inclusive/exclusive range spec by score comparison. */
typedef struct {
    double min, max;
    int minex, maxex; /* are min or max exclusive? */
} zrangespec;

/* Struct to hold an inclusive/exclusive range spec by lexicographic comparison. */
typedef struct {
    sds min, max;     /* May be set to shared.(minstring|maxstring) */
    int minex, maxex; /* are min or max exclusive? */
} zlexrangespec;

zskiplist *zslCreate(void);
void zslFree(zskiplist *zsl);
zskiplistNode *zslInsert(zskiplist *zsl, double score, sds ele);
unsigned char *zzlInsert(unsigned char *zl, sds ele, double score);
int zslDelete(zskiplist *zsl, double score, sds ele, zskiplistNode **node);
zskiplistNode *zslFirstInRange(zskiplist *zsl, zrangespec *range);
zskiplistNode *zslLastInRange(zskiplist *zsl, zrangespec *range);
double zzlGetScore(unsigned char *sptr);
void zzlNext(unsigned char *zl, unsigned char **eptr, unsigned char **sptr);
void zzlPrev(unsigned char *zl, unsigned char **eptr, unsigned char **sptr);
unsigned char *zzlFirstInRange(unsigned char *zl, zrangespec *range);
unsigned char *zzlLastInRange(unsigned char *zl, zrangespec *range);
unsigned long zsetLength(const robj *zobj);
void zsetConvert(robj *zobj, int encoding);
void zsetConvertToListpackIfNeeded(robj *zobj, size_t maxelelen, size_t totelelen);
int zsetScore(robj *zobj, sds member, double *score);
unsigned long zslGetRank(zskiplist *zsl, double score, sds o);
int zsetAdd(robj *zobj, double score, sds ele, int in_flags, int *out_flags, double *newscore);
long zsetRank(robj *zobj, sds ele, int reverse);
int zsetDel(robj *zobj, sds ele);
robj *zsetDup(robj *o);
void genericZpopCommand(client *c, robj **keyv, int keyc, int where, int emitkey, long count, int use_nested_array, int reply_nil_when_empty, int *deleted);
sds lpGetObject(unsigned char *sptr);
int zslValueGteMin(double value, zrangespec *spec);
int zslValueLteMax(double value, zrangespec *spec);
void zslFreeLexRange(zlexrangespec *spec);
int zslParseLexRange(robj *min, robj *max, zlexrangespec *spec);
unsigned char *zzlFirstInLexRange(unsigned char *zl, zlexrangespec *range);
unsigned char *zzlLastInLexRange(unsigned char *zl, zlexrangespec *range);
zskiplistNode *zslFirstInLexRange(zskiplist *zsl, zlexrangespec *range);
zskiplistNode *zslLastInLexRange(zskiplist *zsl, zlexrangespec *range);
int zzlLexValueGteMin(unsigned char *p, zlexrangespec *spec);
int zzlLexValueLteMax(unsigned char *p, zlexrangespec *spec);
int zslLexValueGteMin(sds value, zlexrangespec *spec);
int zslLexValueLteMax(sds value, zlexrangespec *spec);

/* Core functions */
int getMaxmemoryState(size_t *total, size_t *logical, size_t *tofree, float *level);
size_t freeMemoryGetNotCountedMemory();
int overMaxmemoryAfterAlloc(size_t moremem);
int processCommand(client *c);
int processPendingCommandsAndResetClient(client *c);
void setupSignalHandlers(void);
void removeSignalHandlers(void);
int createSocketAcceptHandler(socketFds *sfd, aeFileProc *accept_handler);
int changeListenPort(int port, socketFds *sfd, aeFileProc *accept_handler);
int changeBindAddr(void);
struct redisCommand *lookupCommand(robj **argv ,int argc);
struct redisCommand *lookupCommandBySdsLogic(dict *commands, sds s);
struct redisCommand *lookupCommandBySds(sds s);
struct redisCommand *lookupCommandByCStringLogic(dict *commands, const char *s);
struct redisCommand *lookupCommandByCString(const char *s);
struct redisCommand *lookupCommandOrOriginal(robj **argv ,int argc);
void call(client *c, int flags);
void propagate(int dbid, robj **argv, int argc, int flags);
void alsoPropagate(int dbid, robj **argv, int argc, int target);
void redisOpArrayInit(redisOpArray *oa);
void redisOpArrayFree(redisOpArray *oa);
void forceCommandPropagation(client *c, int flags);
void preventCommandPropagation(client *c);
void preventCommandAOF(client *c);
void preventCommandReplication(client *c);
void slowlogPushCurrentCommand(client *c, struct redisCommand *cmd, ustime_t duration);
int prepareForShutdown(int flags);
void afterCommand(client *c);
int inNestedCall(void);
#ifdef __GNUC__
void _serverLog(int level, const char *fmt, ...)
    __attribute__((format(printf, 2, 3)));
#else
void _serverLog(int level, const char *fmt, ...);
#endif
void serverLogRaw(int level, const char *msg);
void serverLogFromHandler(int level, const char *msg);
void usage(void);
void updateDictResizePolicy(void);
int htNeedsResize(dict *dict);
void populateCommandTable(void);
void resetCommandTableStats(dict* commands);
void resetErrorTableStats(void);
void adjustOpenFilesLimit(void);
void incrementErrorCount(const char *fullerr, size_t namelen);
void closeListeningSockets(int unlink_unix_socket);
void updateCachedTime(int update_daylight_info);
void resetServerStats(void);
void activeDefragCycle(void);
unsigned int getLRUClock(void);
unsigned int LRU_CLOCK(void);
const char *evictPolicyToString(void);
struct redisMemOverhead *getMemoryOverheadData(void);
void freeMemoryOverheadData(struct redisMemOverhead *mh);
void checkChildrenDone(void);
int setOOMScoreAdj(int process_class);
void rejectCommandFormat(client *c, const char *fmt, ...);
void *activeDefragAlloc(void *ptr);
robj *activeDefragStringOb(robj* ob, long *defragged);
void dismissSds(sds s);
void dismissMemory(void* ptr, size_t size_hint);
void dismissMemoryInChild(void);

#define RESTART_SERVER_NONE 0
#define RESTART_SERVER_GRACEFULLY (1<<0)     /* Do proper shutdown. */
#define RESTART_SERVER_CONFIG_REWRITE (1<<1) /* CONFIG REWRITE before restart.*/
int restartServer(int flags, mstime_t delay);

/* Set data type */
robj *setTypeCreate(sds value);
int setTypeAdd(robj *subject, sds value);
int setTypeRemove(robj *subject, sds value);
int setTypeIsMember(robj *subject, sds value);
setTypeIterator *setTypeInitIterator(robj *subject);
void setTypeReleaseIterator(setTypeIterator *si);
int setTypeNext(setTypeIterator *si, sds *sdsele, int64_t *llele);
sds setTypeNextObject(setTypeIterator *si);
int setTypeRandomElement(robj *setobj, sds *sdsele, int64_t *llele);
unsigned long setTypeRandomElements(robj *set, unsigned long count, robj *aux_set);
unsigned long setTypeSize(const robj *subject);
void setTypeConvert(robj *subject, int enc);
robj *setTypeDup(robj *o);

/* Hash data type */
#define HASH_SET_TAKE_FIELD (1<<0)
#define HASH_SET_TAKE_VALUE (1<<1)
#define HASH_SET_COPY 0

void hashTypeConvert(robj *o, int enc);
void hashTypeTryConversion(robj *subject, robj **argv, int start, int end);
int hashTypeExists(robj *o, sds key);
int hashTypeDelete(robj *o, sds key);
unsigned long hashTypeLength(const robj *o);
hashTypeIterator *hashTypeInitIterator(robj *subject);
void hashTypeReleaseIterator(hashTypeIterator *hi);
int hashTypeNext(hashTypeIterator *hi);
void hashTypeCurrentFromListpack(hashTypeIterator *hi, int what,
                                 unsigned char **vstr,
                                 unsigned int *vlen,
                                 long long *vll);
sds hashTypeCurrentFromHashTable(hashTypeIterator *hi, int what);
void hashTypeCurrentObject(hashTypeIterator *hi, int what, unsigned char **vstr, unsigned int *vlen, long long *vll);
sds hashTypeCurrentObjectNewSds(hashTypeIterator *hi, int what);
robj *hashTypeLookupWriteOrCreate(client *c, robj *key);
robj *hashTypeGetValueObject(robj *o, sds field);
int hashTypeSet(robj *o, sds field, sds value, int flags);
robj *hashTypeDup(robj *o);

/* Pub / Sub */
int pubsubUnsubscribeAllChannels(client *c, int notify);
int pubsubUnsubscribeAllPatterns(client *c, int notify);
int pubsubPublishMessage(robj *channel, robj *message);
void addReplyPubsubMessage(client *c, robj *channel, robj *msg);

/* Keyspace events notification */
void notifyKeyspaceEvent(int type, char *event, robj *key, int dbid);
int keyspaceEventsStringToFlags(char *classes);
sds keyspaceEventsFlagsToString(int flags);

/* Configuration */
void loadServerConfig(char *filename, char config_from_stdin, char *options);
void appendServerSaveParams(time_t seconds, int changes);
void resetServerSaveParams(void);
struct rewriteConfigState; /* Forward declaration to export API. */
void rewriteConfigRewriteLine(struct rewriteConfigState *state, const char *option, sds line, int force);
void rewriteConfigMarkAsProcessed(struct rewriteConfigState *state, const char *option);
int rewriteConfig(char *path, int force_all);
void initConfigValues();
sds getConfigDebugInfo();
int allowProtectedAction(int config, client *c);

/* db.c -- Keyspace access API */
int removeExpire(redisDb *db, robj *key);
void deleteExpiredKeyAndPropagate(redisDb *db, robj *keyobj);
void propagateExpire(redisDb *db, robj *key, int lazy);
int keyIsExpired(redisDb *db, robj *key);
long long getExpire(redisDb *db, robj *key);
void setExpire(client *c, redisDb *db, robj *key, long long when);
int checkAlreadyExpired(long long when);
robj *lookupKeyRead(redisDb *db, robj *key);
robj *lookupKeyWrite(redisDb *db, robj *key);
robj *lookupKeyReadOrReply(client *c, robj *key, robj *reply);
robj *lookupKeyWriteOrReply(client *c, robj *key, robj *reply);
robj *lookupKeyReadWithFlags(redisDb *db, robj *key, int flags);
robj *lookupKeyWriteWithFlags(redisDb *db, robj *key, int flags);
robj *objectCommandLookup(client *c, robj *key);
robj *objectCommandLookupOrReply(client *c, robj *key, robj *reply);
int objectSetLRUOrLFU(robj *val, long long lfu_freq, long long lru_idle,
                       long long lru_clock, int lru_multiplier);
#define LOOKUP_NONE 0
#define LOOKUP_NOTOUCH (1<<0)  /* Don't update LRU. */
#define LOOKUP_NONOTIFY (1<<1) /* Don't trigger keyspace event on key misses. */
#define LOOKUP_NOSTATS (1<<2)  /* Don't update keyspace hits/misses couters. */
#define LOOKUP_WRITE (1<<3)    /* Delete expired keys even in replicas. */

void dbAdd(redisDb *db, robj *key, robj *val);
int dbAddRDBLoad(redisDb *db, sds key, robj *val);
void dbOverwrite(redisDb *db, robj *key, robj *val);

#define SETKEY_KEEPTTL 1
#define SETKEY_NO_SIGNAL 2
#define SETKEY_ALREADY_EXIST 4
#define SETKEY_DOESNT_EXIST 8
void setKey(client *c, redisDb *db, robj *key, robj *val, int flags);
robj *dbRandomKey(redisDb *db);
int dbSyncDelete(redisDb *db, robj *key);
int dbDelete(redisDb *db, robj *key);
robj *dbUnshareStringValue(redisDb *db, robj *key, robj *o);

#define EMPTYDB_NO_FLAGS 0      /* No flags. */
#define EMPTYDB_ASYNC (1<<0)    /* Reclaim memory in another thread. */
long long emptyDb(int dbnum, int flags, void(callback)(dict*));
long long emptyDbStructure(redisDb *dbarray, int dbnum, int async, void(callback)(dict*));
void flushAllDataAndResetRDB(int flags);
long long dbTotalServerKeyCount();
redisDb *initTempDb(void);
void discardTempDb(redisDb *tempDb, void(callback)(dict*));


int selectDb(client *c, int id);
void signalModifiedKey(client *c, redisDb *db, robj *key);
void signalFlushedDb(int dbid, int async);
void scanGenericCommand(client *c, robj *o, unsigned long cursor);
int parseScanCursorOrReply(client *c, robj *o, unsigned long *cursor);
int dbAsyncDelete(redisDb *db, robj *key);
void emptyDbAsync(redisDb *db);
size_t lazyfreeGetPendingObjectsCount(void);
size_t lazyfreeGetFreedObjectsCount(void);
void lazyfreeResetStats(void);
void freeObjAsync(robj *key, robj *obj, int dbid);
void freeReplicationBacklogRefMemAsync(list *blocks, rax *index);

/* API to get key arguments from commands */
int *getKeysPrepareResult(getKeysResult *result, int numkeys);
int getKeysFromCommand(struct redisCommand *cmd, robj **argv, int argc, getKeysResult *result);
void getKeysFreeResult(getKeysResult *result);
int sintercardGetKeys(struct redisCommand *cmd,robj **argv, int argc, getKeysResult *result);
int zunionInterDiffGetKeys(struct redisCommand *cmd,robj **argv, int argc, getKeysResult *result);
int zunionInterDiffStoreGetKeys(struct redisCommand *cmd,robj **argv, int argc, getKeysResult *result);
int evalGetKeys(struct redisCommand *cmd, robj **argv, int argc, getKeysResult *result);
int functionGetKeys(struct redisCommand *cmd, robj **argv, int argc, getKeysResult *result);
int sortGetKeys(struct redisCommand *cmd, robj **argv, int argc, getKeysResult *result);
int migrateGetKeys(struct redisCommand *cmd, robj **argv, int argc, getKeysResult *result);
int georadiusGetKeys(struct redisCommand *cmd, robj **argv, int argc, getKeysResult *result);
int xreadGetKeys(struct redisCommand *cmd, robj **argv, int argc, getKeysResult *result);
int lmpopGetKeys(struct redisCommand *cmd, robj **argv, int argc, getKeysResult *result);
int blmpopGetKeys(struct redisCommand *cmd, robj **argv, int argc, getKeysResult *result);
int zmpopGetKeys(struct redisCommand *cmd, robj **argv, int argc, getKeysResult *result);
int bzmpopGetKeys(struct redisCommand *cmd, robj **argv, int argc, getKeysResult *result);

unsigned short crc16(const char *buf, int len);

/* Sentinel */
void initSentinelConfig(void);
void initSentinel(void);
void sentinelTimer(void);
const char *sentinelHandleConfiguration(char **argv, int argc);
void queueSentinelConfig(sds *argv, int argc, int linenum, sds line);
void loadSentinelConfigFromQueue(void);
void sentinelIsRunning(void);
void sentinelCheckConfigFile(void);
void sentinelCommand(client *c);
void sentinelInfoCommand(client *c);
void sentinelPublishCommand(client *c);
void sentinelRoleCommand(client *c);

/* redis-check-rdb & aof */
int redis_check_rdb(char *rdbfilename, FILE *fp);
int redis_check_rdb_main(int argc, char **argv, FILE *fp);
int redis_check_aof_main(int argc, char **argv);

/* Scripting */
void scriptingInit(int setup);
int ldbRemoveChild(pid_t pid);
void ldbKillForkedSessions(void);
int ldbPendingChildren(void);
sds luaCreateFunction(client *c, robj *body);
void luaLdbLineHook(lua_State *lua, lua_Debug *ar);
void freeLuaScriptsAsync(dict *lua_scripts);
void freeFunctionsAsync(functionsCtx *f_ctx);
int ldbIsEnabled();
void ldbLog(sds entry);
void ldbLogRedisReply(char *reply);
void sha1hex(char *digest, char *script, size_t len);
unsigned long evalMemory();
dict* evalScriptsDict();
unsigned long evalScriptsMemory();
mstime_t evalTimeSnapshot();

/* Blocked clients */
void processUnblockedClients(void);
void blockClient(client *c, int btype);
void unblockClient(client *c);
void queueClientForReprocessing(client *c);
void replyToBlockedClientTimedOut(client *c);
int getTimeoutFromObjectOrReply(client *c, robj *object, mstime_t *timeout, int unit);
void disconnectAllBlockedClients(void);
void handleClientsBlockedOnKeys(void);
void signalKeyAsReady(redisDb *db, robj *key, int type);
void blockForKeys(client *c, int btype, robj **keys, int numkeys, long count, mstime_t timeout, robj *target, struct blockPos *blockpos, streamID *ids);
void updateStatsOnUnblock(client *c, long blocked_us, long reply_us);

/* timeout.c -- Blocked clients timeout and connections timeout. */
void addClientToTimeoutTable(client *c);
void removeClientFromTimeoutTable(client *c);
void handleBlockedClientsTimeout(void);
int clientsCronHandleTimeout(client *c, mstime_t now_ms);

/* expire.c -- Handling of expired keys */
void activeExpireCycle(int type);
void expireSlaveKeys(void);
void rememberSlaveKeyWithExpire(redisDb *db, robj *key);
void flushSlaveKeysWithExpireList(void);
size_t getSlaveKeyWithExpireCount(void);

/* evict.c -- maxmemory handling and LRU eviction. */
void evictionPoolAlloc(void);
#define LFU_INIT_VAL 5
unsigned long LFUGetTimeInMinutes(void);
uint8_t LFULogIncr(uint8_t value);
unsigned long LFUDecrAndReturn(robj *o);
#define EVICT_OK 0
#define EVICT_RUNNING 1
#define EVICT_FAIL 2
int performEvictions(void);


/* Keys hashing / comparison functions for dict.c hash tables. */
uint64_t dictSdsHash(const void *key);
uint64_t dictSdsCaseHash(const void *key);
int dictSdsKeyCompare(dict *d, const void *key1, const void *key2);
int dictSdsKeyCaseCompare(dict *d, const void *key1, const void *key2);
void dictSdsDestructor(dict *d, void *val);
void *dictSdsDup(dict *d, const void *key);

/* Git SHA1 */
char *redisGitSHA1(void);
char *redisGitDirty(void);
uint64_t redisBuildId(void);
char *redisBuildIdString(void);

/* Commands prototypes */
void authCommand(client *c);
void pingCommand(client *c);
void echoCommand(client *c);
void commandCommand(client *c);
void commandCountCommand(client *c);
void commandListCommand(client *c);
void commandInfoCommand(client *c);
void commandGetKeysCommand(client *c);
void commandHelpCommand(client *c);
void setCommand(client *c);
void setnxCommand(client *c);
void setexCommand(client *c);
void psetexCommand(client *c);
void getCommand(client *c);
void getexCommand(client *c);
void getdelCommand(client *c);
void delCommand(client *c);
void unlinkCommand(client *c);
void existsCommand(client *c);
void setbitCommand(client *c);
void getbitCommand(client *c);
void bitfieldCommand(client *c);
void bitfieldroCommand(client *c);
void setrangeCommand(client *c);
void getrangeCommand(client *c);
void incrCommand(client *c);
void decrCommand(client *c);
void incrbyCommand(client *c);
void decrbyCommand(client *c);
void incrbyfloatCommand(client *c);
void selectCommand(client *c);
void swapdbCommand(client *c);
void randomkeyCommand(client *c);
void keysCommand(client *c);
void scanCommand(client *c);
void dbsizeCommand(client *c);
void lastsaveCommand(client *c);
void saveCommand(client *c);
void bgsaveCommand(client *c);
void bgrewriteaofCommand(client *c);
void shutdownCommand(client *c);
void slowlogCommand(client *c);
void moveCommand(client *c);
void copyCommand(client *c);
void renameCommand(client *c);
void renamenxCommand(client *c);
void lpushCommand(client *c);
void rpushCommand(client *c);
void lpushxCommand(client *c);
void rpushxCommand(client *c);
void linsertCommand(client *c);
void lpopCommand(client *c);
void rpopCommand(client *c);
void lmpopCommand(client *c);
void llenCommand(client *c);
void lindexCommand(client *c);
void lrangeCommand(client *c);
void ltrimCommand(client *c);
void typeCommand(client *c);
void lsetCommand(client *c);
void saddCommand(client *c);
void sremCommand(client *c);
void smoveCommand(client *c);
void sismemberCommand(client *c);
void smismemberCommand(client *c);
void scardCommand(client *c);
void spopCommand(client *c);
void srandmemberCommand(client *c);
void sinterCommand(client *c);
void sinterCardCommand(client *c);
void sinterstoreCommand(client *c);
void sunionCommand(client *c);
void sunionstoreCommand(client *c);
void sdiffCommand(client *c);
void sdiffstoreCommand(client *c);
void sscanCommand(client *c);
void syncCommand(client *c);
void flushdbCommand(client *c);
void flushallCommand(client *c);
void sortCommand(client *c);
void sortroCommand(client *c);
void lremCommand(client *c);
void lposCommand(client *c);
void rpoplpushCommand(client *c);
void lmoveCommand(client *c);
void infoCommand(client *c);
void mgetCommand(client *c);
void monitorCommand(client *c);
void expireCommand(client *c);
void expireatCommand(client *c);
void pexpireCommand(client *c);
void pexpireatCommand(client *c);
void getsetCommand(client *c);
void ttlCommand(client *c);
void touchCommand(client *c);
void pttlCommand(client *c);
void expiretimeCommand(client *c);
void pexpiretimeCommand(client *c);
void persistCommand(client *c);
void replicaofCommand(client *c);
void roleCommand(client *c);
void debugCommand(client *c);
void msetCommand(client *c);
void msetnxCommand(client *c);
void zaddCommand(client *c);
void zincrbyCommand(client *c);
void zrangeCommand(client *c);
void zrangebyscoreCommand(client *c);
void zrevrangebyscoreCommand(client *c);
void zrangebylexCommand(client *c);
void zrevrangebylexCommand(client *c);
void zcountCommand(client *c);
void zlexcountCommand(client *c);
void zrevrangeCommand(client *c);
void zcardCommand(client *c);
void zremCommand(client *c);
void zscoreCommand(client *c);
void zmscoreCommand(client *c);
void zremrangebyscoreCommand(client *c);
void zremrangebylexCommand(client *c);
void zpopminCommand(client *c);
void zpopmaxCommand(client *c);
void zmpopCommand(client *c);
void bzpopminCommand(client *c);
void bzpopmaxCommand(client *c);
void bzmpopCommand(client *c);
void zrandmemberCommand(client *c);
void multiCommand(client *c);
void execCommand(client *c);
void discardCommand(client *c);
void blpopCommand(client *c);
void brpopCommand(client *c);
void blmpopCommand(client *c);
void brpoplpushCommand(client *c);
void blmoveCommand(client *c);
void appendCommand(client *c);
void strlenCommand(client *c);
void zrankCommand(client *c);
void zrevrankCommand(client *c);
void hsetCommand(client *c);
void hsetnxCommand(client *c);
void hgetCommand(client *c);
void hmgetCommand(client *c);
void hdelCommand(client *c);
void hlenCommand(client *c);
void hstrlenCommand(client *c);
void zremrangebyrankCommand(client *c);
void zunionstoreCommand(client *c);
void zinterstoreCommand(client *c);
void zdiffstoreCommand(client *c);
void zunionCommand(client *c);
void zinterCommand(client *c);
void zinterCardCommand(client *c);
void zrangestoreCommand(client *c);
void zdiffCommand(client *c);
void zscanCommand(client *c);
void hkeysCommand(client *c);
void hvalsCommand(client *c);
void hgetallCommand(client *c);
void hexistsCommand(client *c);
void hscanCommand(client *c);
void hrandfieldCommand(client *c);
void configSetCommand(client *c);
void configGetCommand(client *c);
void configResetStatCommand(client *c);
void configRewriteCommand(client *c);
void configHelpCommand(client *c);
void hincrbyCommand(client *c);
void hincrbyfloatCommand(client *c);
void subscribeCommand(client *c);
void unsubscribeCommand(client *c);
void psubscribeCommand(client *c);
void punsubscribeCommand(client *c);
void publishCommand(client *c);
void pubsubCommand(client *c);
void watchCommand(client *c);
void unwatchCommand(client *c);
void clusterCommand(client *c);
void restoreCommand(client *c);
void migrateCommand(client *c);
void askingCommand(client *c);
void readonlyCommand(client *c);
void readwriteCommand(client *c);
void dumpCommand(client *c);
void objectCommand(client *c);
void memoryCommand(client *c);
void clientCommand(client *c);
void helloCommand(client *c);
void evalCommand(client *c);
void evalRoCommand(client *c);
void evalShaCommand(client *c);
void evalShaRoCommand(client *c);
void scriptCommand(client *c);
void fcallCommand(client *c);
void fcallroCommand(client *c);
void functionCreateCommand(client *c);
void functionDeleteCommand(client *c);
void functionKillCommand(client *c);
void functionStatsCommand(client *c);
void functionInfoCommand(client *c);
void functionListCommand(client *c);
void functionHelpCommand(client *c);
void functionFlushCommand(client *c);
void timeCommand(client *c);
void bitopCommand(client *c);
void bitcountCommand(client *c);
void bitposCommand(client *c);
void replconfCommand(client *c);
void waitCommand(client *c);
void geoencodeCommand(client *c);
void geodecodeCommand(client *c);
void georadiusbymemberCommand(client *c);
void georadiusbymemberroCommand(client *c);
void georadiusCommand(client *c);
void georadiusroCommand(client *c);
void geoaddCommand(client *c);
void geohashCommand(client *c);
void geoposCommand(client *c);
void geodistCommand(client *c);
void geosearchCommand(client *c);
void geosearchstoreCommand(client *c);
void pfselftestCommand(client *c);
void pfaddCommand(client *c);
void pfcountCommand(client *c);
void pfmergeCommand(client *c);
void pfdebugCommand(client *c);
void latencyCommand(client *c);
void moduleCommand(client *c);
void securityWarningCommand(client *c);
void xaddCommand(client *c);
void xrangeCommand(client *c);
void xrevrangeCommand(client *c);
void xlenCommand(client *c);
void xreadCommand(client *c);
void xgroupCommand(client *c);
void xsetidCommand(client *c);
void xackCommand(client *c);
void xpendingCommand(client *c);
void xclaimCommand(client *c);
void xautoclaimCommand(client *c);
void xinfoCommand(client *c);
void xdelCommand(client *c);
void xtrimCommand(client *c);
void lolwutCommand(client *c);
void aclCommand(client *c);
void lcsCommand(client *c);
void quitCommand(client *c);
void resetCommand(client *c);
void failoverCommand(client *c);

#if defined(__GNUC__)
void *calloc(size_t count, size_t size) __attribute__ ((deprecated));
void free(void *ptr) __attribute__ ((deprecated));
void *malloc(size_t size) __attribute__ ((deprecated));
void *realloc(void *ptr, size_t size) __attribute__ ((deprecated));
#endif

/* Debugging stuff */
void _serverAssertWithInfo(const client *c, const robj *o, const char *estr, const char *file, int line);
void _serverAssert(const char *estr, const char *file, int line);
#ifdef __GNUC__
void _serverPanic(const char *file, int line, const char *msg, ...)
    __attribute__ ((format (printf, 3, 4)));
#else
void _serverPanic(const char *file, int line, const char *msg, ...);
#endif
void serverLogObjectDebugInfo(const robj *o);
void sigsegvHandler(int sig, siginfo_t *info, void *secret);
sds getFullCommandName(struct redisCommand *cmd);
const char *getSafeInfoString(const char *s, size_t len, char **tmp);
sds genRedisInfoString(const char *section);
sds genModulesInfoString(sds info);
void applyWatchdogPeriod();
void watchdogScheduleSignal(int period);
void serverLogHexDump(int level, char *descr, void *value, size_t len);
int memtest_preserving_test(unsigned long *m, size_t bytes, int passes);
void mixDigest(unsigned char *digest, void *ptr, size_t len);
void xorDigest(unsigned char *digest, void *ptr, size_t len);
int populateSingleCommand(struct redisCommand *c, char *strflags);
void commandAddSubcommand(struct redisCommand *parent, struct redisCommand *subcommand);
void populateCommandMovableKeys(struct redisCommand *cmd);
void debugDelay(int usec);
void killIOThreads(void);
void killThreads(void);
void makeThreadKillable(void);
void swapMainDbWithTempDb(redisDb *tempDb);

/* Use macro for checking log level to avoid evaluating arguments in cases log
 * should be ignored due to low level. */
#define serverLog(level, ...) do {\
        if (((level)&0xff) < server.verbosity) break;\
        _serverLog(level, __VA_ARGS__);\
    } while(0)

/* TLS stuff */
void tlsInit(void);
void tlsCleanup(void);
int tlsConfigure(redisTLSContextConfig *ctx_config);
int isTlsConfigured(void);

#define redisDebug(fmt, ...) \
    printf("DEBUG %s:%d > " fmt "\n", __FILE__, __LINE__, __VA_ARGS__)
#define redisDebugMark() \
    printf("-- MARK %s:%d --\n", __FILE__, __LINE__)

int iAmMaster(void);

#endif<|MERGE_RESOLUTION|>--- conflicted
+++ resolved
@@ -207,36 +207,9 @@
 /* Command flags used by the module system. */
 #define CMD_MODULE_GETKEYS (1ULL<<21)  /* Use the modules getkeys interface. */
 #define CMD_MODULE_NO_CLUSTER (1ULL<<22) /* Deny on Redis Cluster. */
+#define CMD_ALLOW_BUSY ((1ULL<<23))
 
 /* Command flags that describe ACLs categories. */
-<<<<<<< HEAD
-#define CMD_CATEGORY_KEYSPACE (1ULL<<19)
-#define CMD_CATEGORY_READ (1ULL<<20)
-#define CMD_CATEGORY_WRITE (1ULL<<21)
-#define CMD_CATEGORY_SET (1ULL<<22)
-#define CMD_CATEGORY_SORTEDSET (1ULL<<23)
-#define CMD_CATEGORY_LIST (1ULL<<24)
-#define CMD_CATEGORY_HASH (1ULL<<25)
-#define CMD_CATEGORY_STRING (1ULL<<26)
-#define CMD_CATEGORY_BITMAP (1ULL<<27)
-#define CMD_CATEGORY_HYPERLOGLOG (1ULL<<28)
-#define CMD_CATEGORY_GEO (1ULL<<29)
-#define CMD_CATEGORY_STREAM (1ULL<<30)
-#define CMD_CATEGORY_PUBSUB (1ULL<<31)
-#define CMD_CATEGORY_ADMIN (1ULL<<32)
-#define CMD_CATEGORY_FAST (1ULL<<33)
-#define CMD_CATEGORY_SLOW (1ULL<<34)
-#define CMD_CATEGORY_BLOCKING (1ULL<<35)
-#define CMD_CATEGORY_DANGEROUS (1ULL<<36)
-#define CMD_CATEGORY_CONNECTION (1ULL<<37)
-#define CMD_CATEGORY_TRANSACTION (1ULL<<38)
-#define CMD_CATEGORY_SCRIPTING (1ULL<<39)
-
-#define CMD_SENTINEL (1ULL<<40)        /* "sentinel" flag */
-#define CMD_ONLY_SENTINEL (1ULL<<41)   /* "only-sentinel" flag */
-#define CMD_NO_MANDATORY_KEYS (1ULL<<42)   /* "no-mandatory-keys" flag */
-#define CMD_ALLOW_BUSY ((1ULL<<43))    /* "allow-busy" flag */
-=======
 #define ACL_CATEGORY_KEYSPACE (1ULL<<0)
 #define ACL_CATEGORY_READ (1ULL<<1)
 #define ACL_CATEGORY_WRITE (1ULL<<2)
@@ -264,7 +237,6 @@
 #define CMD_KEY_WRITE (1ULL<<0)
 #define CMD_KEY_READ (1ULL<<1)
 #define CMD_KEY_INCOMPLETE (1ULL<<2)   /* meaning that the keyspec might not point out to all keys it should cover */
->>>>>>> ae2f5b7b
 
 /* AOF states */
 #define AOF_OFF 0             /* AOF is off */
@@ -723,7 +695,7 @@
     struct RedisModuleCtx *ctx; /* Optional context, see RM_GetContextFromIO()*/
     struct redisObject *key;    /* Optional name of key processed */
     int dbid;            /* The dbid of the key being processed, -1 when unknown. */
-} RedisModuleIO;       
+} RedisModuleIO;
 
 /* Macro to initialize an IO context. Note that the 'ver' field is populated
  * inside rdb.c according to the version of the value to load. */
@@ -823,7 +795,7 @@
  *      |                                           /         \
  *      |                                          /           \
  *  Repl Backlog                               Replia_A      Replia_B
- * 
+ *
  * Each replica or replication backlog increments only the refcount of the
  * 'ref_repl_buf_node' which it points to. So when replica walks to the next
  * node, it should first increase the next node's refcount, and when we trim
@@ -1173,14 +1145,15 @@
     robj *crlf, *ok, *err, *emptybulk, *czero, *cone, *pong, *space,
     *queued, *null[4], *nullarray[4], *emptymap[4], *emptyset[4],
     *emptyarray, *wrongtypeerr, *nokeyerr, *syntaxerr, *sameobjecterr,
-    *outofrangeerr, *noscripterr, *loadingerr, *slowevalerr, *slowscripterr, *bgsaveerr,
+    *outofrangeerr, *noscripterr, *loadingerr,
+    *slowevalerr, *slowscripterr, *slowmoduleerr, *bgsaveerr,
     *masterdownerr, *roslaveerr, *execaborterr, *noautherr, *noreplicaserr,
     *busykeyerr, *oomerr, *plus, *messagebulk, *pmessagebulk, *subscribebulk,
     *unsubscribebulk, *psubscribebulk, *punsubscribebulk, *del, *unlink,
     *rpop, *lpop, *lpush, *rpoplpush, *lmove, *blmove, *zpopmin, *zpopmax,
-    *emptyscan, *multi, *exec, *left, *right, *hset, *srem, *xgroup, *xclaim,  
-    *script, *replconf, *eval, *persist, *set, *pexpireat, *pexpire, 
-    *time, *pxat, *absttl, *retrycount, *force, *justid, 
+    *emptyscan, *multi, *exec, *left, *right, *hset, *srem, *xgroup, *xclaim,
+    *script, *replconf, *eval, *persist, *set, *pexpireat, *pexpire,
+    *time, *pxat, *absttl, *retrycount, *force, *justid,
     *lastid, *ping, *setid, *keepttl, *load, *createconsumer,
     *getack, *special_asterick, *special_equals, *default_username, *redacted,
     *select[PROTO_SHARED_SELECT_CMDS],
@@ -1787,7 +1760,7 @@
     int lazyfree_lazy_server_del;
     int lazyfree_lazy_user_del;
     int lazyfree_lazy_user_flush;
-    int busy_job;
+    int busy_module;
     /* Latency monitor */
     long long latency_monitor_threshold;
     dict *latency_events;
