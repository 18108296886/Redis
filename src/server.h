--- conflicted
+++ resolved
@@ -390,12 +390,9 @@
                                       memory eviction. */
 #define CLIENT_ALLOW_OOM (1ULL<<44) /* Client used by RM_Call is allowed to fully execute
                                        scripts even when in OOM */
-<<<<<<< HEAD
-#define CLIENT_MODULE_PREVENT_AOF_PROP (1ULL<<45) /* Module client do not want to propagate to AOF */
-#define CLIENT_MODULE_PREVENT_REPL_PROP (1ULL<<46) /* Module client do not want to propagate to replica */
-=======
 #define CLIENT_NO_TOUCH (1ULL<<45) /* This client will not touch LFU/LRU stats. */
->>>>>>> 3a90ea99
+#define CLIENT_MODULE_PREVENT_AOF_PROP (1ULL<<46) /* Module client do not want to propagate to AOF */
+#define CLIENT_MODULE_PREVENT_REPL_PROP (1ULL<<47) /* Module client do not want to propagate to replica */
 
 /* Client block type (btype field in client structure)
  * if CLIENT_BLOCKED flag is set. */
