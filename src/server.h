/*
 * Copyright (c) 2009-2012, Salvatore Sanfilippo <antirez at gmail dot com>
 * All rights reserved.
 *
 * Redistribution and use in source and binary forms, with or without
 * modification, are permitted provided that the following conditions are met:
 *
 *   * Redistributions of source code must retain the above copyright notice,
 *     this list of conditions and the following disclaimer.
 *   * Redistributions in binary form must reproduce the above copyright
 *     notice, this list of conditions and the following disclaimer in the
 *     documentation and/or other materials provided with the distribution.
 *   * Neither the name of Redis nor the names of its contributors may be used
 *     to endorse or promote products derived from this software without
 *     specific prior written permission.
 *
 * THIS SOFTWARE IS PROVIDED BY THE COPYRIGHT HOLDERS AND CONTRIBUTORS "AS IS"
 * AND ANY EXPRESS OR IMPLIED WARRANTIES, INCLUDING, BUT NOT LIMITED TO, THE
 * IMPLIED WARRANTIES OF MERCHANTABILITY AND FITNESS FOR A PARTICULAR PURPOSE
 * ARE DISCLAIMED. IN NO EVENT SHALL THE COPYRIGHT OWNER OR CONTRIBUTORS BE
 * LIABLE FOR ANY DIRECT, INDIRECT, INCIDENTAL, SPECIAL, EXEMPLARY, OR
 * CONSEQUENTIAL DAMAGES (INCLUDING, BUT NOT LIMITED TO, PROCUREMENT OF
 * SUBSTITUTE GOODS OR SERVICES; LOSS OF USE, DATA, OR PROFITS; OR BUSINESS
 * INTERRUPTION) HOWEVER CAUSED AND ON ANY THEORY OF LIABILITY, WHETHER IN
 * CONTRACT, STRICT LIABILITY, OR TORT (INCLUDING NEGLIGENCE OR OTHERWISE)
 * ARISING IN ANY WAY OUT OF THE USE OF THIS SOFTWARE, EVEN IF ADVISED OF THE
 * POSSIBILITY OF SUCH DAMAGE.
 */

#ifndef __REDIS_H
#define __REDIS_H

#include "fmacros.h"
#include "config.h"
#include "solarisfixes.h"
#include "rio.h"
#include "atomicvar.h"

#include <assert.h>
#include <stdio.h>
#include <stdlib.h>
#include <stddef.h>
#include <string.h>
#include <time.h>
#include <limits.h>
#include <unistd.h>
#include <errno.h>
#include <inttypes.h>
#include <pthread.h>
#include <syslog.h>
#include <netinet/in.h>
#include <sys/socket.h>
#include <lua.h>
#include <signal.h>
#include "hdr_histogram.h"

#ifdef HAVE_LIBSYSTEMD
#include <systemd/sd-daemon.h>
#endif

#ifndef static_assert
#define static_assert(expr, lit) extern char __static_assert_failure[(expr) ? 1:-1]
#endif

typedef long long mstime_t; /* millisecond time type. */
typedef long long ustime_t; /* microsecond time type. */

#include "ae.h"      /* Event driven programming library */
#include "sds.h"     /* Dynamic safe strings */
#include "dict.h"    /* Hash tables */
#include "adlist.h"  /* Linked lists */
#include "zmalloc.h" /* total memory usage aware version of malloc/free */
#include "anet.h"    /* Networking the easy way */
#include "intset.h"  /* Compact integer set structure */
#include "version.h" /* Version macro */
#include "util.h"    /* Misc functions useful in many places */
#include "latency.h" /* Latency monitor API */
#include "sparkline.h" /* ASCII graphs API */
#include "quicklist.h"  /* Lists are encoded as linked lists of
                           N-elements flat arrays */
#include "rax.h"     /* Radix tree */
#include "connection.h" /* Connection abstraction */

#define REDISMODULE_CORE 1
typedef struct redisObject robj;
#include "redismodule.h"    /* Redis modules API defines. */

/* Following includes allow test functions to be called from Redis main() */
#include "zipmap.h"
#include "ziplist.h" /* Compact list data structure */
#include "sha1.h"
#include "endianconv.h"
#include "crc64.h"

/* helpers */
#define numElements(x) (sizeof(x)/sizeof((x)[0]))

/* min/max */
#undef min
#undef max
#define min(a, b) ((a) < (b) ? (a) : (b))
#define max(a, b) ((a) > (b) ? (a) : (b))

/* Get the pointer of the outer struct from a member address */
#define member2struct(struct_name, member_name, member_addr) \
            ((struct_name *)((char*)member_addr - offsetof(struct_name, member_name)))

/* Error codes */
#define C_OK                    0
#define C_ERR                   -1

/* Static server configuration */
#define CONFIG_DEFAULT_HZ        10             /* Time interrupt calls/sec. */
#define CONFIG_MIN_HZ            1
#define CONFIG_MAX_HZ            500
#define MAX_CLIENTS_PER_CLOCK_TICK 200          /* HZ is adapted based on that. */
#define CRON_DBS_PER_CALL 16
#define NET_MAX_WRITES_PER_EVENT (1024*64)
#define PROTO_SHARED_SELECT_CMDS 10
#define OBJ_SHARED_INTEGERS 10000
#define OBJ_SHARED_BULKHDR_LEN 32
#define OBJ_SHARED_HDR_STRLEN(_len_) (((_len_) < 10) ? 4 : 5) /* see shared.mbulkhdr etc. */
#define LOG_MAX_LEN    1024 /* Default maximum length of syslog messages.*/
#define AOF_REWRITE_ITEMS_PER_CMD 64
#define AOF_ANNOTATION_LINE_MAX_LEN 1024
#define CONFIG_RUN_ID_SIZE 40
#define RDB_EOF_MARK_SIZE 40
#define CONFIG_REPL_BACKLOG_MIN_SIZE (1024*16)          /* 16k */
#define CONFIG_BGSAVE_RETRY_DELAY 5 /* Wait a few secs before trying again. */
#define CONFIG_DEFAULT_PID_FILE "/var/run/redis.pid"
#define CONFIG_DEFAULT_BINDADDR_COUNT 2
#define CONFIG_DEFAULT_BINDADDR { "*", "-::*" }
#define NET_HOST_STR_LEN 256 /* Longest valid hostname */
#define NET_IP_STR_LEN 46 /* INET6_ADDRSTRLEN is 46, but we need to be sure */
#define NET_ADDR_STR_LEN (NET_IP_STR_LEN+32) /* Must be enough for ip:port */
#define NET_HOST_PORT_STR_LEN (NET_HOST_STR_LEN+32) /* Must be enough for hostname:port */
#define CONFIG_BINDADDR_MAX 16
#define CONFIG_MIN_RESERVED_FDS 32
#define CONFIG_DEFAULT_PROC_TITLE_TEMPLATE "{title} {listen-addr} {server-mode}"

/* Bucket sizes for client eviction pools. Each bucket stores clients with
 * memory usage of up to twice the size of the bucket below it. */
#define CLIENT_MEM_USAGE_BUCKET_MIN_LOG 15 /* Bucket sizes start at up to 32KB (2^15) */
#define CLIENT_MEM_USAGE_BUCKET_MAX_LOG 33 /* Bucket for largest clients: sizes above 4GB (2^32) */
#define CLIENT_MEM_USAGE_BUCKETS (1+CLIENT_MEM_USAGE_BUCKET_MAX_LOG-CLIENT_MEM_USAGE_BUCKET_MIN_LOG)

#define ACTIVE_EXPIRE_CYCLE_SLOW 0
#define ACTIVE_EXPIRE_CYCLE_FAST 1

/* Children process will exit with this status code to signal that the
 * process terminated without an error: this is useful in order to kill
 * a saving child (RDB or AOF one), without triggering in the parent the
 * write protection that is normally turned on on write errors.
 * Usually children that are terminated with SIGUSR1 will exit with this
 * special code. */
#define SERVER_CHILD_NOERROR_RETVAL    255

/* Reading copy-on-write info is sometimes expensive and may slow down child
 * processes that report it continuously. We measure the cost of obtaining it
 * and hold back additional reading based on this factor. */
#define CHILD_COW_DUTY_CYCLE           100

/* Instantaneous metrics tracking. */
#define STATS_METRIC_SAMPLES 16     /* Number of samples per metric. */
#define STATS_METRIC_COMMAND 0      /* Number of commands executed. */
#define STATS_METRIC_NET_INPUT 1    /* Bytes read to network. */
#define STATS_METRIC_NET_OUTPUT 2   /* Bytes written to network. */
#define STATS_METRIC_NET_INPUT_REPLICATION 3   /* Bytes read to network during replication. */
#define STATS_METRIC_NET_OUTPUT_REPLICATION 4   /* Bytes written to network during replication. */
#define STATS_METRIC_COUNT 5

/* Protocol and I/O related defines */
#define PROTO_IOBUF_LEN         (1024*16)  /* Generic I/O buffer size */
#define PROTO_REPLY_CHUNK_BYTES (16*1024) /* 16k output buffer */
#define PROTO_INLINE_MAX_SIZE   (1024*64) /* Max size of inline reads */
#define PROTO_MBULK_BIG_ARG     (1024*32)
#define PROTO_RESIZE_THRESHOLD  (1024*32) /* Threshold for determining whether to resize query buffer */
#define PROTO_REPLY_MIN_BYTES   (1024) /* the lower limit on reply buffer size */
#define REDIS_AUTOSYNC_BYTES (1024*1024*4) /* Sync file every 4MB. */

#define REPLY_BUFFER_DEFAULT_PEAK_RESET_TIME 5000 /* 5 seconds */

/* When configuring the server eventloop, we setup it so that the total number
 * of file descriptors we can handle are server.maxclients + RESERVED_FDS +
 * a few more to stay safe. Since RESERVED_FDS defaults to 32, we add 96
 * in order to make sure of not over provisioning more than 128 fds. */
#define CONFIG_FDSET_INCR (CONFIG_MIN_RESERVED_FDS+96)

/* OOM Score Adjustment classes. */
#define CONFIG_OOM_MASTER 0
#define CONFIG_OOM_REPLICA 1
#define CONFIG_OOM_BGCHILD 2
#define CONFIG_OOM_COUNT 3

extern int configOOMScoreAdjValuesDefaults[CONFIG_OOM_COUNT];

/* Hash table parameters */
#define HASHTABLE_MIN_FILL        10      /* Minimal hash table fill 10% */
#define HASHTABLE_MAX_LOAD_FACTOR 1.618   /* Maximum hash table load factor. */

/* Command flags. Please check the definition of struct redisCommand in this file
 * for more information about the meaning of every flag. */
#define CMD_WRITE (1ULL<<0)
#define CMD_READONLY (1ULL<<1)
#define CMD_DENYOOM (1ULL<<2)
#define CMD_MODULE (1ULL<<3)           /* Command exported by module. */
#define CMD_ADMIN (1ULL<<4)
#define CMD_PUBSUB (1ULL<<5)
#define CMD_NOSCRIPT (1ULL<<6)
#define CMD_BLOCKING (1ULL<<8)       /* Has potential to block. */
#define CMD_LOADING (1ULL<<9)
#define CMD_STALE (1ULL<<10)
#define CMD_SKIP_MONITOR (1ULL<<11)
#define CMD_SKIP_SLOWLOG (1ULL<<12)
#define CMD_ASKING (1ULL<<13)
#define CMD_FAST (1ULL<<14)
#define CMD_NO_AUTH (1ULL<<15)
#define CMD_MAY_REPLICATE (1ULL<<16)
#define CMD_SENTINEL (1ULL<<17)
#define CMD_ONLY_SENTINEL (1ULL<<18)
#define CMD_NO_MANDATORY_KEYS (1ULL<<19)
#define CMD_PROTECTED (1ULL<<20)
#define CMD_MODULE_GETKEYS (1ULL<<21)  /* Use the modules getkeys interface. */
#define CMD_MODULE_NO_CLUSTER (1ULL<<22) /* Deny on Redis Cluster. */
#define CMD_NO_ASYNC_LOADING (1ULL<<23)
#define CMD_NO_MULTI (1ULL<<24)
#define CMD_MOVABLE_KEYS (1ULL<<25) /* The legacy range spec doesn't cover all keys.
                                     * Populated by populateCommandLegacyRangeSpec. */
#define CMD_ALLOW_BUSY ((1ULL<<26))
#define CMD_MODULE_GETCHANNELS (1ULL<<27)  /* Use the modules getchannels interface. */

/* Command flags that describe ACLs categories. */
#define ACL_CATEGORY_KEYSPACE (1ULL<<0)
#define ACL_CATEGORY_READ (1ULL<<1)
#define ACL_CATEGORY_WRITE (1ULL<<2)
#define ACL_CATEGORY_SET (1ULL<<3)
#define ACL_CATEGORY_SORTEDSET (1ULL<<4)
#define ACL_CATEGORY_LIST (1ULL<<5)
#define ACL_CATEGORY_HASH (1ULL<<6)
#define ACL_CATEGORY_STRING (1ULL<<7)
#define ACL_CATEGORY_BITMAP (1ULL<<8)
#define ACL_CATEGORY_HYPERLOGLOG (1ULL<<9)
#define ACL_CATEGORY_GEO (1ULL<<10)
#define ACL_CATEGORY_STREAM (1ULL<<11)
#define ACL_CATEGORY_PUBSUB (1ULL<<12)
#define ACL_CATEGORY_ADMIN (1ULL<<13)
#define ACL_CATEGORY_FAST (1ULL<<14)
#define ACL_CATEGORY_SLOW (1ULL<<15)
#define ACL_CATEGORY_BLOCKING (1ULL<<16)
#define ACL_CATEGORY_DANGEROUS (1ULL<<17)
#define ACL_CATEGORY_CONNECTION (1ULL<<18)
#define ACL_CATEGORY_TRANSACTION (1ULL<<19)
#define ACL_CATEGORY_SCRIPTING (1ULL<<20)

/* Key-spec flags *
 * -------------- */
/* The following refer what the command actually does with the value or metadata
 * of the key, and not necessarily the user data or how it affects it.
 * Each key-spec may must have exactly one of these. Any operation that's not
 * distinctly deletion, overwrite or read-only would be marked as RW. */
#define CMD_KEY_RO (1ULL<<0)     /* Read-Only - Reads the value of the key, but
                                  * doesn't necessarily returns it. */
#define CMD_KEY_RW (1ULL<<1)     /* Read-Write - Modifies the data stored in the
                                  * value of the key or its metadata. */
#define CMD_KEY_OW (1ULL<<2)     /* Overwrite - Overwrites the data stored in
                                  * the value of the key. */
#define CMD_KEY_RM (1ULL<<3)     /* Deletes the key. */
/* The following refer to user data inside the value of the key, not the metadata
 * like LRU, type, cardinality. It refers to the logical operation on the user's
 * data (actual input strings / TTL), being used / returned / copied / changed,
 * It doesn't refer to modification or returning of metadata (like type, count,
 * presence of data). Any write that's not INSERT or DELETE, would be an UPDATE.
 * Each key-spec may have one of the writes with or without access, or none: */
#define CMD_KEY_ACCESS (1ULL<<4) /* Returns, copies or uses the user data from
                                  * the value of the key. */
#define CMD_KEY_UPDATE (1ULL<<5) /* Updates data to the value, new value may
                                  * depend on the old value. */
#define CMD_KEY_INSERT (1ULL<<6) /* Adds data to the value with no chance of
                                  * modification or deletion of existing data. */
#define CMD_KEY_DELETE (1ULL<<7) /* Explicitly deletes some content
                                  * from the value of the key. */
/* Other flags: */
#define CMD_KEY_NOT_KEY (1ULL<<8)     /* A 'fake' key that should be routed
                                       * like a key in cluster mode but is 
                                       * excluded from other key checks. */
#define CMD_KEY_INCOMPLETE (1ULL<<9)  /* Means that the keyspec might not point
                                       * out to all keys it should cover */
#define CMD_KEY_VARIABLE_FLAGS (1ULL<<10)  /* Means that some keys might have
                                            * different flags depending on arguments */

/* Key flags for when access type is unknown */
#define CMD_KEY_FULL_ACCESS (CMD_KEY_RW | CMD_KEY_ACCESS | CMD_KEY_UPDATE)

/* Channel flags share the same flag space as the key flags */
#define CMD_CHANNEL_PATTERN (1ULL<<11)     /* The argument is a channel pattern */
#define CMD_CHANNEL_SUBSCRIBE (1ULL<<12)   /* The command subscribes to channels */
#define CMD_CHANNEL_UNSUBSCRIBE (1ULL<<13) /* The command unsubscribes to channels */
#define CMD_CHANNEL_PUBLISH (1ULL<<14)     /* The command publishes to channels. */

/* AOF states */
#define AOF_OFF 0             /* AOF is off */
#define AOF_ON 1              /* AOF is on */
#define AOF_WAIT_REWRITE 2    /* AOF waits rewrite to start appending */

/* AOF return values for loadAppendOnlyFiles() and loadSingleAppendOnlyFile() */
#define AOF_OK 0
#define AOF_NOT_EXIST 1
#define AOF_EMPTY 2
#define AOF_OPEN_ERR 3
#define AOF_FAILED 4
#define AOF_TRUNCATED 5

/* RDB return values for rdbLoad. */
#define RDB_OK 0
#define RDB_NOT_EXIST 1 /* RDB file doesn't exist. */
#define RDB_FAILED 2 /* Failed to load the RDB file. */

/* Command doc flags */
#define CMD_DOC_NONE 0
#define CMD_DOC_DEPRECATED (1<<0) /* Command is deprecated */
#define CMD_DOC_SYSCMD (1<<1) /* System (internal) command */

/* Client flags */
#define CLIENT_SLAVE (1<<0)   /* This client is a replica */
#define CLIENT_MASTER (1<<1)  /* This client is a master */
#define CLIENT_MONITOR (1<<2) /* This client is a slave monitor, see MONITOR */
#define CLIENT_MULTI (1<<3)   /* This client is in a MULTI context */
#define CLIENT_BLOCKED (1<<4) /* The client is waiting in a blocking operation */
#define CLIENT_DIRTY_CAS (1<<5) /* Watched keys modified. EXEC will fail. */
#define CLIENT_CLOSE_AFTER_REPLY (1<<6) /* Close after writing entire reply. */
#define CLIENT_UNBLOCKED (1<<7) /* This client was unblocked and is stored in
                                  server.unblocked_clients */
#define CLIENT_SCRIPT (1<<8) /* This is a non connected client used by Lua */
#define CLIENT_ASKING (1<<9)     /* Client issued the ASKING command */
#define CLIENT_CLOSE_ASAP (1<<10)/* Close this client ASAP */
#define CLIENT_UNIX_SOCKET (1<<11) /* Client connected via Unix domain socket */
#define CLIENT_DIRTY_EXEC (1<<12)  /* EXEC will fail for errors while queueing */
#define CLIENT_MASTER_FORCE_REPLY (1<<13)  /* Queue replies even if is master */
#define CLIENT_FORCE_AOF (1<<14)   /* Force AOF propagation of current cmd. */
#define CLIENT_FORCE_REPL (1<<15)  /* Force replication of current cmd. */
#define CLIENT_PRE_PSYNC (1<<16)   /* Instance don't understand PSYNC. */
#define CLIENT_READONLY (1<<17)    /* Cluster client is in read-only state. */
#define CLIENT_PUBSUB (1<<18)      /* Client is in Pub/Sub mode. */
#define CLIENT_PREVENT_AOF_PROP (1<<19)  /* Don't propagate to AOF. */
#define CLIENT_PREVENT_REPL_PROP (1<<20)  /* Don't propagate to slaves. */
#define CLIENT_PREVENT_PROP (CLIENT_PREVENT_AOF_PROP|CLIENT_PREVENT_REPL_PROP)
#define CLIENT_PENDING_WRITE (1<<21) /* Client has output to send but a write
                                        handler is yet not installed. */
#define CLIENT_REPLY_OFF (1<<22)   /* Don't send replies to client. */
#define CLIENT_REPLY_SKIP_NEXT (1<<23)  /* Set CLIENT_REPLY_SKIP for next cmd */
#define CLIENT_REPLY_SKIP (1<<24)  /* Don't send just this reply. */
#define CLIENT_LUA_DEBUG (1<<25)  /* Run EVAL in debug mode. */
#define CLIENT_LUA_DEBUG_SYNC (1<<26)  /* EVAL debugging without fork() */
#define CLIENT_MODULE (1<<27) /* Non connected client used by some module. */
#define CLIENT_PROTECTED (1<<28) /* Client should not be freed for now. */
/* #define CLIENT_... (1<<29) currently unused, feel free to use in the future */
#define CLIENT_PENDING_COMMAND (1<<30) /* Indicates the client has a fully
                                        * parsed command ready for execution. */
#define CLIENT_TRACKING (1ULL<<31) /* Client enabled keys tracking in order to
                                   perform client side caching. */
#define CLIENT_TRACKING_BROKEN_REDIR (1ULL<<32) /* Target client is invalid. */
#define CLIENT_TRACKING_BCAST (1ULL<<33) /* Tracking in BCAST mode. */
#define CLIENT_TRACKING_OPTIN (1ULL<<34)  /* Tracking in opt-in mode. */
#define CLIENT_TRACKING_OPTOUT (1ULL<<35) /* Tracking in opt-out mode. */
#define CLIENT_TRACKING_CACHING (1ULL<<36) /* CACHING yes/no was given,
                                              depending on optin/optout mode. */
#define CLIENT_TRACKING_NOLOOP (1ULL<<37) /* Don't send invalidation messages
                                             about writes performed by myself.*/
#define CLIENT_IN_TO_TABLE (1ULL<<38) /* This client is in the timeout table. */
#define CLIENT_PROTOCOL_ERROR (1ULL<<39) /* Protocol error chatting with it. */
#define CLIENT_CLOSE_AFTER_COMMAND (1ULL<<40) /* Close after executing commands
                                               * and writing entire reply. */
#define CLIENT_DENY_BLOCKING (1ULL<<41) /* Indicate that the client should not be blocked.
                                           currently, turned on inside MULTI, Lua, RM_Call,
                                           and AOF client */
#define CLIENT_REPL_RDBONLY (1ULL<<42) /* This client is a replica that only wants
                                          RDB without replication buffer. */
#define CLIENT_NO_EVICT (1ULL<<43) /* This client is protected against client
                                      memory eviction. */
<<<<<<< HEAD
#define CLIENT_RERUN_COMMAND (1ULL<<44) /* Instruct the event loop to skip processing the input buffer
                                           but instead rerun the last parsed command */
=======
#define CLIENT_ALLOW_OOM (1ULL<<44) /* Client used by RM_Call is allowed to fully execute
                                       scripts even when in OOM */
>>>>>>> 7be86177

/* Client block type (btype field in client structure)
 * if CLIENT_BLOCKED flag is set. */
#define BLOCKED_NONE 0    /* Not blocked, no CLIENT_BLOCKED flag set. */
#define BLOCKED_LIST 1    /* BLPOP & co. */
#define BLOCKED_WAIT 2    /* WAIT for synchronous replication. */
#define BLOCKED_MODULE 3  /* Blocked by a loadable module. */
#define BLOCKED_STREAM 4  /* XREAD. */
#define BLOCKED_ZSET 5    /* BZPOP et al. */
#define BLOCKED_POSTPONE 6 /* Blocked by processCommand, re-try processing later. */
#define BLOCKED_SHUTDOWN 7 /* SHUTDOWN. */
#define BLOCKED_WAIT_RERUN 8 /* WAIT for synchronous replication and rerun last command. */
#define BLOCKED_NUM 9      /* Number of blocked states. */

/* Client request types */
#define PROTO_REQ_INLINE 1
#define PROTO_REQ_MULTIBULK 2

/* Client classes for client limits, currently used only for
 * the max-client-output-buffer limit implementation. */
#define CLIENT_TYPE_NORMAL 0 /* Normal req-reply clients + MONITORs */
#define CLIENT_TYPE_SLAVE 1  /* Slaves. */
#define CLIENT_TYPE_PUBSUB 2 /* Clients subscribed to PubSub channels. */
#define CLIENT_TYPE_MASTER 3 /* Master. */
#define CLIENT_TYPE_COUNT 4  /* Total number of client types. */
#define CLIENT_TYPE_OBUF_COUNT 3 /* Number of clients to expose to output
                                    buffer configuration. Just the first
                                    three: normal, slave, pubsub. */

/* Slave replication state. Used in server.repl_state for slaves to remember
 * what to do next. */
typedef enum {
    REPL_STATE_NONE = 0,            /* No active replication */
    REPL_STATE_CONNECT,             /* Must connect to master */
    REPL_STATE_CONNECTING,          /* Connecting to master */
    /* --- Handshake states, must be ordered --- */
    REPL_STATE_RECEIVE_PING_REPLY,  /* Wait for PING reply */
    REPL_STATE_SEND_HANDSHAKE,      /* Send handshake sequence to master */
    REPL_STATE_RECEIVE_AUTH_REPLY,  /* Wait for AUTH reply */
    REPL_STATE_RECEIVE_PORT_REPLY,  /* Wait for REPLCONF reply */
    REPL_STATE_RECEIVE_IP_REPLY,    /* Wait for REPLCONF reply */
    REPL_STATE_RECEIVE_CAPA_REPLY,  /* Wait for REPLCONF reply */
    REPL_STATE_SEND_PSYNC,          /* Send PSYNC */
    REPL_STATE_RECEIVE_PSYNC_REPLY, /* Wait for PSYNC reply */
    /* --- End of handshake states --- */
    REPL_STATE_TRANSFER,        /* Receiving .rdb from master */
    REPL_STATE_CONNECTED,       /* Connected to master */
} repl_state;

/* The state of an in progress coordinated failover */
typedef enum {
    NO_FAILOVER = 0,        /* No failover in progress */
    FAILOVER_WAIT_FOR_SYNC, /* Waiting for target replica to catch up */
    FAILOVER_IN_PROGRESS    /* Waiting for target replica to accept
                             * PSYNC FAILOVER request. */
} failover_state;

/* State of slaves from the POV of the master. Used in client->replstate.
 * In SEND_BULK and ONLINE state the slave receives new updates
 * in its output queue. In the WAIT_BGSAVE states instead the server is waiting
 * to start the next background saving in order to send updates to it. */
#define SLAVE_STATE_WAIT_BGSAVE_START 6 /* We need to produce a new RDB file. */
#define SLAVE_STATE_WAIT_BGSAVE_END 7 /* Waiting RDB file creation to finish. */
#define SLAVE_STATE_SEND_BULK 8 /* Sending RDB file to slave. */
#define SLAVE_STATE_ONLINE 9 /* RDB file transmitted, sending just updates. */
#define SLAVE_STATE_RDB_TRANSMITTED 10 /* RDB file transmitted - This state is used only for
                                        * a replica that only wants RDB without replication buffer  */

/* Slave capabilities. */
#define SLAVE_CAPA_NONE 0
#define SLAVE_CAPA_EOF (1<<0)    /* Can parse the RDB EOF streaming format. */
#define SLAVE_CAPA_PSYNC2 (1<<1) /* Supports PSYNC2 protocol. */

/* Slave requirements */
#define SLAVE_REQ_NONE 0
#define SLAVE_REQ_RDB_EXCLUDE_DATA (1 << 0)      /* Exclude data from RDB */
#define SLAVE_REQ_RDB_EXCLUDE_FUNCTIONS (1 << 1) /* Exclude functions from RDB */
/* Mask of all bits in the slave requirements bitfield that represent non-standard (filtered) RDB requirements */
#define SLAVE_REQ_RDB_MASK (SLAVE_REQ_RDB_EXCLUDE_DATA | SLAVE_REQ_RDB_EXCLUDE_FUNCTIONS)

/* Synchronous read timeout - slave side */
#define CONFIG_REPL_SYNCIO_TIMEOUT 5

/* The default number of replication backlog blocks to trim per call. */
#define REPL_BACKLOG_TRIM_BLOCKS_PER_CALL 64

/* In order to quickly find the requested offset for PSYNC requests,
 * we index some nodes in the replication buffer linked list into a rax. */
#define REPL_BACKLOG_INDEX_PER_BLOCKS 64

/* List related stuff */
#define LIST_HEAD 0
#define LIST_TAIL 1
#define ZSET_MIN 0
#define ZSET_MAX 1

/* Sort operations */
#define SORT_OP_GET 0

/* Log levels */
#define LL_DEBUG 0
#define LL_VERBOSE 1
#define LL_NOTICE 2
#define LL_WARNING 3
#define LL_RAW (1<<10) /* Modifier to log without timestamp */

/* Supervision options */
#define SUPERVISED_NONE 0
#define SUPERVISED_AUTODETECT 1
#define SUPERVISED_SYSTEMD 2
#define SUPERVISED_UPSTART 3

/* Anti-warning macro... */
#define UNUSED(V) ((void) V)

#define ZSKIPLIST_MAXLEVEL 32 /* Should be enough for 2^64 elements */
#define ZSKIPLIST_P 0.25      /* Skiplist P = 1/4 */

/* Append only defines */
#define AOF_FSYNC_NO 0
#define AOF_FSYNC_ALWAYS 1
#define AOF_FSYNC_EVERYSEC 2

/* Replication diskless load defines */
#define REPL_DISKLESS_LOAD_DISABLED 0
#define REPL_DISKLESS_LOAD_WHEN_DB_EMPTY 1
#define REPL_DISKLESS_LOAD_SWAPDB 2

/* TLS Client Authentication */
#define TLS_CLIENT_AUTH_NO 0
#define TLS_CLIENT_AUTH_YES 1
#define TLS_CLIENT_AUTH_OPTIONAL 2

/* Sanitize dump payload */
#define SANITIZE_DUMP_NO 0
#define SANITIZE_DUMP_YES 1
#define SANITIZE_DUMP_CLIENTS 2

/* Enable protected config/command */
#define PROTECTED_ACTION_ALLOWED_NO 0
#define PROTECTED_ACTION_ALLOWED_YES 1
#define PROTECTED_ACTION_ALLOWED_LOCAL 2

/* Sets operations codes */
#define SET_OP_UNION 0
#define SET_OP_DIFF 1
#define SET_OP_INTER 2

/* oom-score-adj defines */
#define OOM_SCORE_ADJ_NO 0
#define OOM_SCORE_RELATIVE 1
#define OOM_SCORE_ADJ_ABSOLUTE 2

/* Redis maxmemory strategies. Instead of using just incremental number
 * for this defines, we use a set of flags so that testing for certain
 * properties common to multiple policies is faster. */
#define MAXMEMORY_FLAG_LRU (1<<0)
#define MAXMEMORY_FLAG_LFU (1<<1)
#define MAXMEMORY_FLAG_ALLKEYS (1<<2)
#define MAXMEMORY_FLAG_NO_SHARED_INTEGERS \
    (MAXMEMORY_FLAG_LRU|MAXMEMORY_FLAG_LFU)

#define MAXMEMORY_VOLATILE_LRU ((0<<8)|MAXMEMORY_FLAG_LRU)
#define MAXMEMORY_VOLATILE_LFU ((1<<8)|MAXMEMORY_FLAG_LFU)
#define MAXMEMORY_VOLATILE_TTL (2<<8)
#define MAXMEMORY_VOLATILE_RANDOM (3<<8)
#define MAXMEMORY_ALLKEYS_LRU ((4<<8)|MAXMEMORY_FLAG_LRU|MAXMEMORY_FLAG_ALLKEYS)
#define MAXMEMORY_ALLKEYS_LFU ((5<<8)|MAXMEMORY_FLAG_LFU|MAXMEMORY_FLAG_ALLKEYS)
#define MAXMEMORY_ALLKEYS_RANDOM ((6<<8)|MAXMEMORY_FLAG_ALLKEYS)
#define MAXMEMORY_NO_EVICTION (7<<8)

/* Units */
#define UNIT_SECONDS 0
#define UNIT_MILLISECONDS 1

/* SHUTDOWN flags */
#define SHUTDOWN_NOFLAGS 0      /* No flags. */
#define SHUTDOWN_SAVE 1         /* Force SAVE on SHUTDOWN even if no save
                                   points are configured. */
#define SHUTDOWN_NOSAVE 2       /* Don't SAVE on SHUTDOWN. */
#define SHUTDOWN_NOW 4          /* Don't wait for replicas to catch up. */
#define SHUTDOWN_FORCE 8        /* Don't let errors prevent shutdown. */

/* Command call flags, see call() function */
#define CMD_CALL_NONE 0
#define CMD_CALL_SLOWLOG (1<<0)
#define CMD_CALL_STATS (1<<1)
#define CMD_CALL_PROPAGATE_AOF (1<<2)
#define CMD_CALL_PROPAGATE_REPL (1<<3)
#define CMD_CALL_PROPAGATE (CMD_CALL_PROPAGATE_AOF|CMD_CALL_PROPAGATE_REPL)
#define CMD_CALL_FULL (CMD_CALL_SLOWLOG | CMD_CALL_STATS | CMD_CALL_PROPAGATE)
#define CMD_CALL_FROM_MODULE (1<<4)  /* From RM_Call */

/* Command propagation flags, see propagateNow() function */
#define PROPAGATE_NONE 0
#define PROPAGATE_AOF 1
#define PROPAGATE_REPL 2

/* Actions pause types */
#define PAUSE_ACTION_CLIENT_WRITE     (1<<0)
#define PAUSE_ACTION_CLIENT_ALL       (1<<1) /* must be bigger than PAUSE_ACTION_CLIENT_WRITE */
#define PAUSE_ACTION_EXPIRE           (1<<2)
#define PAUSE_ACTION_EVICT            (1<<3)
#define PAUSE_ACTION_REPLICA          (1<<4) /* pause replica traffic */

/* common sets of actions to pause/unpause */
#define PAUSE_ACTIONS_CLIENT_WRITE_SET (PAUSE_ACTION_CLIENT_WRITE|\
                                        PAUSE_ACTION_EXPIRE|\
                                        PAUSE_ACTION_EVICT|\
                                        PAUSE_ACTION_REPLICA)
#define PAUSE_ACTIONS_CLIENT_ALL_SET   (PAUSE_ACTION_CLIENT_ALL|\
                                        PAUSE_ACTION_EXPIRE|\
                                        PAUSE_ACTION_EVICT|\
                                        PAUSE_ACTION_REPLICA)

/* Client pause purposes. Each purpose has its own end time and pause type. */
typedef enum {
    PAUSE_BY_CLIENT_COMMAND = 0,
    PAUSE_DURING_SHUTDOWN,
    PAUSE_DURING_FAILOVER,
    NUM_PAUSE_PURPOSES /* This value is the number of purposes above. */
} pause_purpose;

typedef struct {
    uint32_t paused_actions; /* Bitmask of actions */
    mstime_t end;
} pause_event;

/* Ways that a clusters endpoint can be described */
typedef enum {
    CLUSTER_ENDPOINT_TYPE_IP = 0,          /* Show IP address */
    CLUSTER_ENDPOINT_TYPE_HOSTNAME,        /* Show hostname */
    CLUSTER_ENDPOINT_TYPE_UNKNOWN_ENDPOINT /* Show NULL or empty */
} cluster_endpoint_type;

/* RDB active child save type. */
#define RDB_CHILD_TYPE_NONE 0
#define RDB_CHILD_TYPE_DISK 1     /* RDB is written to disk. */
#define RDB_CHILD_TYPE_SOCKET 2   /* RDB is written to slave socket. */

/* Keyspace changes notification classes. Every class is associated with a
 * character for configuration purposes. */
#define NOTIFY_KEYSPACE (1<<0)    /* K */
#define NOTIFY_KEYEVENT (1<<1)    /* E */
#define NOTIFY_GENERIC (1<<2)     /* g */
#define NOTIFY_STRING (1<<3)      /* $ */
#define NOTIFY_LIST (1<<4)        /* l */
#define NOTIFY_SET (1<<5)         /* s */
#define NOTIFY_HASH (1<<6)        /* h */
#define NOTIFY_ZSET (1<<7)        /* z */
#define NOTIFY_EXPIRED (1<<8)     /* x */
#define NOTIFY_EVICTED (1<<9)     /* e */
#define NOTIFY_STREAM (1<<10)     /* t */
#define NOTIFY_KEY_MISS (1<<11)   /* m (Note: This one is excluded from NOTIFY_ALL on purpose) */
#define NOTIFY_LOADED (1<<12)     /* module only key space notification, indicate a key loaded from rdb */
#define NOTIFY_MODULE (1<<13)     /* d, module key space notification */
#define NOTIFY_NEW (1<<14)        /* n, new key notification */
#define NOTIFY_ALL (NOTIFY_GENERIC | NOTIFY_STRING | NOTIFY_LIST | NOTIFY_SET | NOTIFY_HASH | NOTIFY_ZSET | NOTIFY_EXPIRED | NOTIFY_EVICTED | NOTIFY_STREAM | NOTIFY_MODULE) /* A flag */

/* Using the following macro you can run code inside serverCron() with the
 * specified period, specified in milliseconds.
 * The actual resolution depends on server.hz. */
#define run_with_period(_ms_) if (((_ms_) <= 1000/server.hz) || !(server.cronloops%((_ms_)/(1000/server.hz))))

/* We can print the stacktrace, so our assert is defined this way: */
#define serverAssertWithInfo(_c,_o,_e) ((_e)?(void)0 : (_serverAssertWithInfo(_c,_o,#_e,__FILE__,__LINE__),redis_unreachable()))
#define serverAssert(_e) ((_e)?(void)0 : (_serverAssert(#_e,__FILE__,__LINE__),redis_unreachable()))
#define serverPanic(...) _serverPanic(__FILE__,__LINE__,__VA_ARGS__),redis_unreachable()

/* latency histogram per command init settings */
#define LATENCY_HISTOGRAM_MIN_VALUE 1L        /* >= 1 nanosec */
#define LATENCY_HISTOGRAM_MAX_VALUE 1000000000L  /* <= 1 secs */
#define LATENCY_HISTOGRAM_PRECISION 2  /* Maintain a value precision of 2 significant digits across LATENCY_HISTOGRAM_MIN_VALUE and LATENCY_HISTOGRAM_MAX_VALUE range.
                                        * Value quantization within the range will thus be no larger than 1/100th (or 1%) of any value.
                                        * The total size per histogram should sit around 40 KiB Bytes. */

/* Busy module flags, see busy_module_yield_flags */
#define BUSY_MODULE_YIELD_NONE (0)
#define BUSY_MODULE_YIELD_EVENTS (1<<0)
#define BUSY_MODULE_YIELD_CLIENTS (1<<1)

/*-----------------------------------------------------------------------------
 * Data types
 *----------------------------------------------------------------------------*/

/* A redis object, that is a type able to hold a string / list / set */

/* The actual Redis Object */
#define OBJ_STRING 0    /* String object. */
#define OBJ_LIST 1      /* List object. */
#define OBJ_SET 2       /* Set object. */
#define OBJ_ZSET 3      /* Sorted set object. */
#define OBJ_HASH 4      /* Hash object. */

/* The "module" object type is a special one that signals that the object
 * is one directly managed by a Redis module. In this case the value points
 * to a moduleValue struct, which contains the object value (which is only
 * handled by the module itself) and the RedisModuleType struct which lists
 * function pointers in order to serialize, deserialize, AOF-rewrite and
 * free the object.
 *
 * Inside the RDB file, module types are encoded as OBJ_MODULE followed
 * by a 64 bit module type ID, which has a 54 bits module-specific signature
 * in order to dispatch the loading to the right module, plus a 10 bits
 * encoding version. */
#define OBJ_MODULE 5    /* Module object. */
#define OBJ_STREAM 6    /* Stream object. */

/* Extract encver / signature from a module type ID. */
#define REDISMODULE_TYPE_ENCVER_BITS 10
#define REDISMODULE_TYPE_ENCVER_MASK ((1<<REDISMODULE_TYPE_ENCVER_BITS)-1)
#define REDISMODULE_TYPE_ENCVER(id) ((id) & REDISMODULE_TYPE_ENCVER_MASK)
#define REDISMODULE_TYPE_SIGN(id) (((id) & ~((uint64_t)REDISMODULE_TYPE_ENCVER_MASK)) >>REDISMODULE_TYPE_ENCVER_BITS)

/* Bit flags for moduleTypeAuxSaveFunc */
#define REDISMODULE_AUX_BEFORE_RDB (1<<0)
#define REDISMODULE_AUX_AFTER_RDB (1<<1)

struct RedisModule;
struct RedisModuleIO;
struct RedisModuleDigest;
struct RedisModuleCtx;
struct moduleLoadQueueEntry;
struct RedisModuleKeyOptCtx;
struct RedisModuleCommand;

/* Each module type implementation should export a set of methods in order
 * to serialize and deserialize the value in the RDB file, rewrite the AOF
 * log, create the digest for "DEBUG DIGEST", and free the value when a key
 * is deleted. */
typedef void *(*moduleTypeLoadFunc)(struct RedisModuleIO *io, int encver);
typedef void (*moduleTypeSaveFunc)(struct RedisModuleIO *io, void *value);
typedef int (*moduleTypeAuxLoadFunc)(struct RedisModuleIO *rdb, int encver, int when);
typedef void (*moduleTypeAuxSaveFunc)(struct RedisModuleIO *rdb, int when);
typedef void (*moduleTypeRewriteFunc)(struct RedisModuleIO *io, struct redisObject *key, void *value);
typedef void (*moduleTypeDigestFunc)(struct RedisModuleDigest *digest, void *value);
typedef size_t (*moduleTypeMemUsageFunc)(const void *value);
typedef void (*moduleTypeFreeFunc)(void *value);
typedef size_t (*moduleTypeFreeEffortFunc)(struct redisObject *key, const void *value);
typedef void (*moduleTypeUnlinkFunc)(struct redisObject *key, void *value);
typedef void *(*moduleTypeCopyFunc)(struct redisObject *fromkey, struct redisObject *tokey, const void *value);
typedef int (*moduleTypeDefragFunc)(struct RedisModuleDefragCtx *ctx, struct redisObject *key, void **value);
typedef size_t (*moduleTypeMemUsageFunc2)(struct RedisModuleKeyOptCtx *ctx, const void *value, size_t sample_size);
typedef void (*moduleTypeFreeFunc2)(struct RedisModuleKeyOptCtx *ctx, void *value);
typedef size_t (*moduleTypeFreeEffortFunc2)(struct RedisModuleKeyOptCtx *ctx, const void *value);
typedef void (*moduleTypeUnlinkFunc2)(struct RedisModuleKeyOptCtx *ctx, void *value);
typedef void *(*moduleTypeCopyFunc2)(struct RedisModuleKeyOptCtx *ctx, const void *value);


/* The module type, which is referenced in each value of a given type, defines
 * the methods and links to the module exporting the type. */
typedef struct RedisModuleType {
    uint64_t id; /* Higher 54 bits of type ID + 10 lower bits of encoding ver. */
    struct RedisModule *module;
    moduleTypeLoadFunc rdb_load;
    moduleTypeSaveFunc rdb_save;
    moduleTypeRewriteFunc aof_rewrite;
    moduleTypeMemUsageFunc mem_usage;
    moduleTypeDigestFunc digest;
    moduleTypeFreeFunc free;
    moduleTypeFreeEffortFunc free_effort;
    moduleTypeUnlinkFunc unlink;
    moduleTypeCopyFunc copy;
    moduleTypeDefragFunc defrag;
    moduleTypeAuxLoadFunc aux_load;
    moduleTypeAuxSaveFunc aux_save;
    moduleTypeMemUsageFunc2 mem_usage2;
    moduleTypeFreeEffortFunc2 free_effort2;
    moduleTypeUnlinkFunc2 unlink2;
    moduleTypeCopyFunc2 copy2;
    moduleTypeAuxSaveFunc aux_save2;
    int aux_save_triggers;
    char name[10]; /* 9 bytes name + null term. Charset: A-Z a-z 0-9 _- */
} moduleType;

/* In Redis objects 'robj' structures of type OBJ_MODULE, the value pointer
 * is set to the following structure, referencing the moduleType structure
 * in order to work with the value, and at the same time providing a raw
 * pointer to the value, as created by the module commands operating with
 * the module type.
 *
 * So for example in order to free such a value, it is possible to use
 * the following code:
 *
 *  if (robj->type == OBJ_MODULE) {
 *      moduleValue *mt = robj->ptr;
 *      mt->type->free(mt->value);
 *      zfree(mt); // We need to release this in-the-middle struct as well.
 *  }
 */
typedef struct moduleValue {
    moduleType *type;
    void *value;
} moduleValue;

/* This structure represents a module inside the system. */
struct RedisModule {
    void *handle;   /* Module dlopen() handle. */
    char *name;     /* Module name. */
    int ver;        /* Module version. We use just progressive integers. */
    int apiver;     /* Module API version as requested during initialization.*/
    list *types;    /* Module data types. */
    list *usedby;   /* List of modules using APIs from this one. */
    list *using;    /* List of modules we use some APIs of. */
    list *filters;  /* List of filters the module has registered. */
    list *module_configs; /* List of configurations the module has registered */
    int configs_initialized; /* Have the module configurations been initialized? */
    int in_call;    /* RM_Call() nesting level */
    int in_hook;    /* Hooks callback nesting level for this module (0 or 1). */
    int options;    /* Module options and capabilities. */
    int blocked_clients;         /* Count of RedisModuleBlockedClient in this module. */
    RedisModuleInfoFunc info_cb; /* Callback for module to add INFO fields. */
    RedisModuleDefragFunc defrag_cb;    /* Callback for global data defrag. */
    struct moduleLoadQueueEntry *loadmod; /* Module load arguments for config rewrite. */
};
typedef struct RedisModule RedisModule;

/* This is a wrapper for the 'rio' streams used inside rdb.c in Redis, so that
 * the user does not have to take the total count of the written bytes nor
 * to care about error conditions. */
struct RedisModuleIO {
    size_t bytes;       /* Bytes read / written so far. */
    rio *rio;           /* Rio stream. */
    moduleType *type;   /* Module type doing the operation. */
    int error;          /* True if error condition happened. */
    struct RedisModuleCtx *ctx; /* Optional context, see RM_GetContextFromIO()*/
    struct redisObject *key;    /* Optional name of key processed */
    int dbid;            /* The dbid of the key being processed, -1 when unknown. */
    sds pre_flush_buffer; /* A buffer that should be flushed before next write operation
                           * See rdbSaveSingleModuleAux for more details */
};

/* Macro to initialize an IO context. Note that the 'ver' field is populated
 * inside rdb.c according to the version of the value to load. */
#define moduleInitIOContext(iovar,mtype,rioptr,keyptr,db) do { \
    iovar.rio = rioptr; \
    iovar.type = mtype; \
    iovar.bytes = 0; \
    iovar.error = 0; \
    iovar.key = keyptr; \
    iovar.dbid = db; \
    iovar.ctx = NULL; \
    iovar.pre_flush_buffer = NULL; \
} while(0)

/* This is a structure used to export DEBUG DIGEST capabilities to Redis
 * modules. We want to capture both the ordered and unordered elements of
 * a data structure, so that a digest can be created in a way that correctly
 * reflects the values. See the DEBUG DIGEST command implementation for more
 * background. */
struct RedisModuleDigest {
    unsigned char o[20];    /* Ordered elements. */
    unsigned char x[20];    /* Xored elements. */
    struct redisObject *key; /* Optional name of key processed */
    int dbid;                /* The dbid of the key being processed */
};

/* Just start with a digest composed of all zero bytes. */
#define moduleInitDigestContext(mdvar) do { \
    memset(mdvar.o,0,sizeof(mdvar.o)); \
    memset(mdvar.x,0,sizeof(mdvar.x)); \
} while(0)

/* Objects encoding. Some kind of objects like Strings and Hashes can be
 * internally represented in multiple ways. The 'encoding' field of the object
 * is set to one of this fields for this object. */
#define OBJ_ENCODING_RAW 0     /* Raw representation */
#define OBJ_ENCODING_INT 1     /* Encoded as integer */
#define OBJ_ENCODING_HT 2      /* Encoded as hash table */
#define OBJ_ENCODING_ZIPMAP 3  /* No longer used: old hash encoding. */
#define OBJ_ENCODING_LINKEDLIST 4 /* No longer used: old list encoding. */
#define OBJ_ENCODING_ZIPLIST 5 /* No longer used: old list/hash/zset encoding. */
#define OBJ_ENCODING_INTSET 6  /* Encoded as intset */
#define OBJ_ENCODING_SKIPLIST 7  /* Encoded as skiplist */
#define OBJ_ENCODING_EMBSTR 8  /* Embedded sds string encoding */
#define OBJ_ENCODING_QUICKLIST 9 /* Encoded as linked list of listpacks */
#define OBJ_ENCODING_STREAM 10 /* Encoded as a radix tree of listpacks */
#define OBJ_ENCODING_LISTPACK 11 /* Encoded as a listpack */

#define LRU_BITS 24
#define LRU_CLOCK_MAX ((1<<LRU_BITS)-1) /* Max value of obj->lru */
#define LRU_CLOCK_RESOLUTION 1000 /* LRU clock resolution in ms */

#define OBJ_SHARED_REFCOUNT INT_MAX     /* Global object never destroyed. */
#define OBJ_STATIC_REFCOUNT (INT_MAX-1) /* Object allocated in the stack. */
#define OBJ_FIRST_SPECIAL_REFCOUNT OBJ_STATIC_REFCOUNT
struct redisObject {
    unsigned type:4;
    unsigned encoding:4;
    unsigned lru:LRU_BITS; /* LRU time (relative to global lru_clock) or
                            * LFU data (least significant 8 bits frequency
                            * and most significant 16 bits access time). */
    int refcount;
    void *ptr;
};

/* The a string name for an object's type as listed above
 * Native types are checked against the OBJ_STRING, OBJ_LIST, OBJ_* defines,
 * and Module types have their registered name returned. */
char *getObjectTypeName(robj*);

/* Macro used to initialize a Redis object allocated on the stack.
 * Note that this macro is taken near the structure definition to make sure
 * we'll update it when the structure is changed, to avoid bugs like
 * bug #85 introduced exactly in this way. */
#define initStaticStringObject(_var,_ptr) do { \
    _var.refcount = OBJ_STATIC_REFCOUNT; \
    _var.type = OBJ_STRING; \
    _var.encoding = OBJ_ENCODING_RAW; \
    _var.ptr = _ptr; \
} while(0)

struct evictionPoolEntry; /* Defined in evict.c */

/* This structure is used in order to represent the output buffer of a client,
 * which is actually a linked list of blocks like that, that is: client->reply. */
typedef struct clientReplyBlock {
    size_t size, used;
    char buf[];
} clientReplyBlock;

/* Replication buffer blocks is the list of replBufBlock.
 *
 * +--------------+       +--------------+       +--------------+
 * | refcount = 1 |  ...  | refcount = 0 |  ...  | refcount = 2 |
 * +--------------+       +--------------+       +--------------+
 *      |                                            /       \
 *      |                                           /         \
 *      |                                          /           \
 *  Repl Backlog                               Replia_A      Replia_B
 * 
 * Each replica or replication backlog increments only the refcount of the
 * 'ref_repl_buf_node' which it points to. So when replica walks to the next
 * node, it should first increase the next node's refcount, and when we trim
 * the replication buffer nodes, we remove node always from the head node which
 * refcount is 0. If the refcount of the head node is not 0, we must stop
 * trimming and never iterate the next node. */

/* Similar with 'clientReplyBlock', it is used for shared buffers between
 * all replica clients and replication backlog. */
typedef struct replBufBlock {
    int refcount;           /* Number of replicas or repl backlog using. */
    long long id;           /* The unique incremental number. */
    long long repl_offset;  /* Start replication offset of the block. */
    size_t size, used;
    char buf[];
} replBufBlock;

/* Opaque type for the Slot to Key API. */
typedef struct clusterSlotToKeyMapping clusterSlotToKeyMapping;

/* Redis database representation. There are multiple databases identified
 * by integers from 0 (the default database) up to the max configured
 * database. The database number is the 'id' field in the structure. */
typedef struct redisDb {
    dict *dict;                 /* The keyspace for this DB */
    dict *expires;              /* Timeout of keys with a timeout set */
    dict *blocking_keys;        /* Keys with clients waiting for data (BLPOP)*/
    dict *blocking_keys_unblock_on_nokey;   /* Keys with clients waiting for
                                             * data, and should be unblocked if key is deleted (XREADEDGROUP).
                                             * This is a subset of blocking_keys*/
    dict *ready_keys;           /* Blocked keys that received a PUSH */
    dict *watched_keys;         /* WATCHED keys for MULTI/EXEC CAS */
    int id;                     /* Database ID */
    long long avg_ttl;          /* Average TTL, just for stats */
    unsigned long expires_cursor; /* Cursor of the active expire cycle. */
    list *defrag_later;         /* List of key names to attempt to defrag one by one, gradually. */
    clusterSlotToKeyMapping *slots_to_keys; /* Array of slots to keys. Only used in cluster mode (db 0). */
} redisDb;

/* forward declaration for functions ctx */
typedef struct functionsLibCtx functionsLibCtx;

/* Holding object that need to be populated during
 * rdb loading. On loading end it is possible to decide
 * whether not to set those objects on their rightful place.
 * For example: dbarray need to be set as main database on
 *              successful loading and dropped on failure. */
typedef struct rdbLoadingCtx {
    redisDb* dbarray;
    functionsLibCtx* functions_lib_ctx;
}rdbLoadingCtx;

/* Client MULTI/EXEC state */
typedef struct multiCmd {
    robj **argv;
    int argv_len;
    int argc;
    struct redisCommand *cmd;
} multiCmd;

typedef struct multiState {
    multiCmd *commands;     /* Array of MULTI commands */
    int count;              /* Total number of MULTI commands */
    int cmd_flags;          /* The accumulated command flags OR-ed together.
                               So if at least a command has a given flag, it
                               will be set in this field. */
    int cmd_inv_flags;      /* Same as cmd_flags, OR-ing the ~flags. so that it
                               is possible to know if all the commands have a
                               certain flag. */
    size_t argv_len_sums;    /* mem used by all commands arguments */
    int alloc_count;         /* total number of multiCmd struct memory reserved. */
} multiState;

/* This structure holds the blocking operation state for a client.
 * The fields used depend on client->btype. */
typedef struct blockingState {
    /* Generic fields. */
    long count;             /* Elements to pop if count was specified (BLMPOP/BZMPOP), -1 otherwise. */
    mstime_t timeout;       /* Blocking operation timeout. If UNIX current time
                             * is > timeout then the operation timed out. */

    /* BLOCKED_LIST, BLOCKED_ZSET and BLOCKED_STREAM */
    dict *keys;             /* The keys we are waiting to terminate a blocking
                             * operation such as BLPOP or XREAD. Or NULL. */
    robj *target;           /* The key that should receive the element,
                             * for BLMOVE. */
    struct blockPos {
        int wherefrom;      /* Where to pop from */
        int whereto;        /* Where to push to */
    } blockpos;              /* The positions in the src/dst lists/zsets
                             * where we want to pop/push an element
                             * for BLPOP, BRPOP, BLMOVE and BZMPOP. */

    /* BLOCK_STREAM */
    size_t xread_count;     /* XREAD COUNT option. */
    robj *xread_group;      /* XREADGROUP group name. */
    robj *xread_consumer;   /* XREADGROUP consumer name. */
    int xread_group_noack;

    /* BLOCKED_WAIT */
    int numreplicas;        /* Number of replicas we are waiting for ACK. */
    long long reploffset;   /* Replication offset to reach. */

    /* BLOCKED_MODULE */
    void *module_blocked_handle; /* RedisModuleBlockedClient structure.
                                    which is opaque for the Redis core, only
                                    handled in module.c. */
} blockingState;

/* The following structure represents a node in the server.ready_keys list,
 * where we accumulate all the keys that had clients blocked with a blocking
 * operation such as B[LR]POP, but received new data in the context of the
 * last executed command.
 *
 * After the execution of every command or script, we run this list to check
 * if as a result we should serve data to clients blocked, unblocking them.
 * Note that server.ready_keys will not have duplicates as there dictionary
 * also called ready_keys in every structure representing a Redis database,
 * where we make sure to remember if a given key was already added in the
 * server.ready_keys list. */
typedef struct readyList {
    redisDb *db;
    robj *key;
} readyList;

/* This structure represents a Redis user. This is useful for ACLs, the
 * user is associated to the connection after the connection is authenticated.
 * If there is no associated user, the connection uses the default user. */
#define USER_COMMAND_BITS_COUNT 1024    /* The total number of command bits
                                           in the user structure. The last valid
                                           command ID we can set in the user
                                           is USER_COMMAND_BITS_COUNT-1. */
#define USER_FLAG_ENABLED (1<<0)        /* The user is active. */
#define USER_FLAG_DISABLED (1<<1)       /* The user is disabled. */
#define USER_FLAG_NOPASS (1<<2)         /* The user requires no password, any
                                           provided password will work. For the
                                           default user, this also means that
                                           no AUTH is needed, and every
                                           connection is immediately
                                           authenticated. */
#define USER_FLAG_SANITIZE_PAYLOAD (1<<3)       /* The user require a deep RESTORE
                                                 * payload sanitization. */
#define USER_FLAG_SANITIZE_PAYLOAD_SKIP (1<<4)  /* The user should skip the
                                                 * deep sanitization of RESTORE
                                                 * payload. */

#define SELECTOR_FLAG_ROOT (1<<0)           /* This is the root user permission
                                             * selector. */
#define SELECTOR_FLAG_ALLKEYS (1<<1)        /* The user can mention any key. */
#define SELECTOR_FLAG_ALLCOMMANDS (1<<2)    /* The user can run all commands. */
#define SELECTOR_FLAG_ALLCHANNELS (1<<3)    /* The user can mention any Pub/Sub
                                               channel. */

typedef struct {
    sds name;       /* The username as an SDS string. */
    uint32_t flags; /* See USER_FLAG_* */
    list *passwords; /* A list of SDS valid passwords for this user. */
    list *selectors; /* A list of selectors this user validates commands
                        against. This list will always contain at least
                        one selector for backwards compatibility. */
    robj *acl_string; /* cached string represent of ACLs */
} user;

/* With multiplexing we need to take per-client state.
 * Clients are taken in a linked list. */

#define CLIENT_ID_AOF (UINT64_MAX) /* Reserved ID for the AOF client. If you
                                      need more reserved IDs use UINT64_MAX-1,
                                      -2, ... and so forth. */

/* Replication backlog is not separate memory, it just is one consumer of
 * the global replication buffer. This structure records the reference of
 * replication buffers. Since the replication buffer block list may be very long,
 * it would cost much time to search replication offset on partial resync, so
 * we use one rax tree to index some blocks every REPL_BACKLOG_INDEX_PER_BLOCKS
 * to make searching offset from replication buffer blocks list faster. */
typedef struct replBacklog {
    listNode *ref_repl_buf_node; /* Referenced node of replication buffer blocks,
                                  * see the definition of replBufBlock. */
    size_t unindexed_count;      /* The count from last creating index block. */
    rax *blocks_index;           /* The index of recorded blocks of replication
                                  * buffer for quickly searching replication
                                  * offset on partial resynchronization. */
    long long histlen;           /* Backlog actual data length */
    long long offset;            /* Replication "master offset" of first
                                  * byte in the replication backlog buffer.*/
} replBacklog;

typedef struct {
    list *clients;
    size_t mem_usage_sum;
} clientMemUsageBucket;

typedef struct client {
    uint64_t id;            /* Client incremental unique ID. */
    uint64_t flags;         /* Client flags: CLIENT_* macros. */
    connection *conn;
    int resp;               /* RESP protocol version. Can be 2 or 3. */
    redisDb *db;            /* Pointer to currently SELECTed DB. */
    robj *name;             /* As set by CLIENT SETNAME. */
    sds querybuf;           /* Buffer we use to accumulate client queries. */
    size_t qb_pos;          /* The position we have read in querybuf. */
    size_t querybuf_peak;   /* Recent (100ms or more) peak of querybuf size. */
    int argc;               /* Num of arguments of current command. */
    robj **argv;            /* Arguments of current command. */
    int argv_len;           /* Size of argv array (may be more than argc) */
    int original_argc;      /* Num of arguments of original command if arguments were rewritten. */
    robj **original_argv;   /* Arguments of original command if arguments were rewritten. */
    size_t argv_len_sum;    /* Sum of lengths of objects in argv list. */
    struct redisCommand *cmd, *lastcmd;  /* Last command executed. */
    struct redisCommand *realcmd; /* The original command that was executed by the client,
                                     Used to update error stats in case the c->cmd was modified
                                     during the command invocation (like on GEOADD for example). */
    user *user;             /* User associated with this connection. If the
                               user is set to NULL the connection can do
                               anything (admin). */
    int reqtype;            /* Request protocol type: PROTO_REQ_* */
    int multibulklen;       /* Number of multi bulk arguments left to read. */
    long bulklen;           /* Length of bulk argument in multi bulk request. */
    list *reply;            /* List of reply objects to send to the client. */
    unsigned long long reply_bytes; /* Tot bytes of objects in reply list. */
    list *deferred_reply_errors;    /* Used for module thread safe contexts. */
    size_t sentlen;         /* Amount of bytes already sent in the current
                               buffer or object being sent. */
    time_t ctime;           /* Client creation time. */
    long duration;          /* Current command duration. Used for measuring latency of blocking/non-blocking cmds */
    int slot;               /* The slot the client is executing against. Set to -1 if no slot is being used */
    time_t lastinteraction; /* Time of the last interaction, used for timeout */
    time_t obuf_soft_limit_reached_time;
    int authenticated;      /* Needed when the default user requires auth. */
    int replstate;          /* Replication state if this is a slave. */
    int repl_start_cmd_stream_on_ack; /* Install slave write handler on first ACK. */
    int repldbfd;           /* Replication DB file descriptor. */
    off_t repldboff;        /* Replication DB file offset. */
    off_t repldbsize;       /* Replication DB file size. */
    sds replpreamble;       /* Replication DB preamble. */
    long long read_reploff; /* Read replication offset if this is a master. */
    long long reploff;      /* Applied replication offset if this is a master. */
    long long repl_applied; /* Applied replication data count in querybuf, if this is a replica. */
    long long repl_ack_off; /* Replication ack offset, if this is a slave. */
    long long repl_ack_time;/* Replication ack time, if this is a slave. */
    long long repl_last_partial_write; /* The last time the server did a partial write from the RDB child pipe to this replica  */
    long long psync_initial_offset; /* FULLRESYNC reply offset other slaves
                                       copying this slave output buffer
                                       should use. */
    char replid[CONFIG_RUN_ID_SIZE+1]; /* Master replication ID (if master). */
    int slave_listening_port; /* As configured with: REPLCONF listening-port */
    char *slave_addr;       /* Optionally given by REPLCONF ip-address */
    int slave_capa;         /* Slave capabilities: SLAVE_CAPA_* bitwise OR. */
    int slave_req;          /* Slave requirements: SLAVE_REQ_* */
    multiState mstate;      /* MULTI/EXEC state */
    int btype;              /* Type of blocking op if CLIENT_BLOCKED. */
    blockingState bpop;     /* blocking state */
    long long woff;         /* Last write global replication offset. */
    list *watched_keys;     /* Keys WATCHED for MULTI/EXEC CAS */
    dict *pubsub_channels;  /* channels a client is interested in (SUBSCRIBE) */
    list *pubsub_patterns;  /* patterns a client is interested in (SUBSCRIBE) */
    dict *pubsubshard_channels;  /* shard level channels a client is interested in (SSUBSCRIBE) */
    sds peerid;             /* Cached peer ID. */
    sds sockname;           /* Cached connection target address. */
    listNode *client_list_node; /* list node in client list */
    listNode *postponed_list_node; /* list node within the postponed list */
    listNode *pending_read_list_node; /* list node in clients pending read list */
    RedisModuleUserChangedFunc auth_callback; /* Module callback to execute
                                               * when the authenticated user
                                               * changes. */
    void *auth_callback_privdata; /* Private data that is passed when the auth
                                   * changed callback is executed. Opaque for
                                   * Redis Core. */
    void *auth_module;      /* The module that owns the callback, which is used
                             * to disconnect the client if the module is
                             * unloaded for cleanup. Opaque for Redis Core.*/

    /* If this client is in tracking mode and this field is non zero,
     * invalidation messages for keys fetched by this client will be send to
     * the specified client ID. */
    uint64_t client_tracking_redirection;
    rax *client_tracking_prefixes; /* A dictionary of prefixes we are already
                                      subscribed to in BCAST mode, in the
                                      context of client side caching. */
    /* In updateClientMemUsage() we track the memory usage of
     * each client and add it to the sum of all the clients of a given type,
     * however we need to remember what was the old contribution of each
     * client, and in which category the client was, in order to remove it
     * before adding it the new value. */
    size_t last_memory_usage;
    int last_memory_type;

    listNode *mem_usage_bucket_node;
    clientMemUsageBucket *mem_usage_bucket;

    listNode *ref_repl_buf_node; /* Referenced node of replication buffer blocks,
                                  * see the definition of replBufBlock. */
    size_t ref_block_pos;        /* Access position of referenced buffer block,
                                  * i.e. the next offset to send. */

    /* list node in clients_pending_write list */
    listNode clients_pending_write_node;
    /* Response buffer */
    size_t buf_peak; /* Peak used size of buffer in last 5 sec interval. */
    mstime_t buf_peak_last_reset_time; /* keeps the last time the buffer peak value was reset */
    int bufpos;
    size_t buf_usable_size; /* Usable size of buffer. */
    char *buf;
} client;

/* ACL information */
typedef struct aclInfo {
    long long user_auth_failures; /* Auth failure counts on user level */
    long long invalid_cmd_accesses; /* Invalid command accesses that user doesn't have permission to */
    long long invalid_key_accesses; /* Invalid key accesses that user doesn't have permission to */
    long long invalid_channel_accesses; /* Invalid channel accesses that user doesn't have permission to */
} aclInfo;

struct saveparam {
    time_t seconds;
    int changes;
};

struct moduleLoadQueueEntry {
    sds path;
    int argc;
    robj **argv;
};

struct sentinelLoadQueueEntry {
    int argc;
    sds *argv;
    int linenum;
    sds line;
};

struct sentinelConfig {
    list *pre_monitor_cfg;
    list *monitor_cfg;
    list *post_monitor_cfg;
};

struct sharedObjectsStruct {
    robj *ok, *err, *emptybulk, *czero, *cone, *pong, *space,
    *queued, *null[4], *nullarray[4], *emptymap[4], *emptyset[4],
    *emptyarray, *wrongtypeerr, *nokeyerr, *syntaxerr, *sameobjecterr,
    *outofrangeerr, *noscripterr, *loadingerr,
    *slowevalerr, *slowscripterr, *slowmoduleerr, *bgsaveerr,
    *masterdownerr, *roslaveerr, *execaborterr, *noautherr, *noreplicaserr,
    *busykeyerr, *oomerr, *plus, *messagebulk, *pmessagebulk, *subscribebulk,
    *unsubscribebulk, *psubscribebulk, *punsubscribebulk, *del, *unlink,
    *rpop, *lpop, *lpush, *rpoplpush, *lmove, *blmove, *zpopmin, *zpopmax,
    *emptyscan, *multi, *exec, *left, *right, *hset, *srem, *xgroup, *xclaim,  
    *script, *replconf, *eval, *persist, *set, *pexpireat, *pexpire, 
    *time, *pxat, *absttl, *retrycount, *force, *justid, *entriesread,
    *lastid, *ping, *setid, *keepttl, *load, *createconsumer,
    *getack, *special_asterick, *special_equals, *default_username, *redacted,
    *ssubscribebulk,*sunsubscribebulk, *smessagebulk,
    *select[PROTO_SHARED_SELECT_CMDS],
    *integers[OBJ_SHARED_INTEGERS],
    *mbulkhdr[OBJ_SHARED_BULKHDR_LEN], /* "*<value>\r\n" */
    *bulkhdr[OBJ_SHARED_BULKHDR_LEN],  /* "$<value>\r\n" */
    *maphdr[OBJ_SHARED_BULKHDR_LEN],   /* "%<value>\r\n" */
    *sethdr[OBJ_SHARED_BULKHDR_LEN];   /* "~<value>\r\n" */
    sds minstring, maxstring;
};

/* ZSETs use a specialized version of Skiplists */
typedef struct zskiplistNode {
    sds ele;
    double score;
    struct zskiplistNode *backward;
    struct zskiplistLevel {
        struct zskiplistNode *forward;
        unsigned long span;
    } level[];
} zskiplistNode;

typedef struct zskiplist {
    struct zskiplistNode *header, *tail;
    unsigned long length;
    int level;
} zskiplist;

typedef struct zset {
    dict *dict;
    zskiplist *zsl;
} zset;

typedef struct clientBufferLimitsConfig {
    unsigned long long hard_limit_bytes;
    unsigned long long soft_limit_bytes;
    time_t soft_limit_seconds;
} clientBufferLimitsConfig;

extern clientBufferLimitsConfig clientBufferLimitsDefaults[CLIENT_TYPE_OBUF_COUNT];

/* The redisOp structure defines a Redis Operation, that is an instance of
 * a command with an argument vector, database ID, propagation target
 * (PROPAGATE_*), and command pointer.
 *
 * Currently only used to additionally propagate more commands to AOF/Replication
 * after the propagation of the executed command. */
typedef struct redisOp {
    robj **argv;
    int argc, dbid, target;
} redisOp;

/* Defines an array of Redis operations. There is an API to add to this
 * structure in an easy way.
 *
 * redisOpArrayInit();
 * redisOpArrayAppend();
 * redisOpArrayFree();
 */
typedef struct redisOpArray {
    redisOp *ops;
    int numops;
    int capacity;
} redisOpArray;

/* This structure is returned by the getMemoryOverheadData() function in
 * order to return memory overhead information. */
struct redisMemOverhead {
    size_t peak_allocated;
    size_t total_allocated;
    size_t startup_allocated;
    size_t repl_backlog;
    size_t clients_slaves;
    size_t clients_normal;
    size_t cluster_links;
    size_t aof_buffer;
    size_t lua_caches;
    size_t functions_caches;
    size_t overhead_total;
    size_t dataset;
    size_t total_keys;
    size_t bytes_per_key;
    float dataset_perc;
    float peak_perc;
    float total_frag;
    ssize_t total_frag_bytes;
    float allocator_frag;
    ssize_t allocator_frag_bytes;
    float allocator_rss;
    ssize_t allocator_rss_bytes;
    float rss_extra;
    size_t rss_extra_bytes;
    size_t num_dbs;
    struct {
        size_t dbid;
        size_t overhead_ht_main;
        size_t overhead_ht_expires;
        size_t overhead_ht_slot_to_keys;
    } *db;
};

/* Replication error behavior determines the replica behavior
 * when it receives an error over the replication stream. In
 * either case the error is logged. */
typedef enum {
    PROPAGATION_ERR_BEHAVIOR_IGNORE = 0,
    PROPAGATION_ERR_BEHAVIOR_PANIC,
    PROPAGATION_ERR_BEHAVIOR_PANIC_ON_REPLICAS
} replicationErrorBehavior;

/* This structure can be optionally passed to RDB save/load functions in
 * order to implement additional functionalities, by storing and loading
 * metadata to the RDB file.
 *
 * For example, to use select a DB at load time, useful in
 * replication in order to make sure that chained slaves (slaves of slaves)
 * select the correct DB and are able to accept the stream coming from the
 * top-level master. */
typedef struct rdbSaveInfo {
    /* Used saving and loading. */
    int repl_stream_db;  /* DB to select in server.master client. */

    /* Used only loading. */
    int repl_id_is_set;  /* True if repl_id field is set. */
    char repl_id[CONFIG_RUN_ID_SIZE+1];     /* Replication ID. */
    long long repl_offset;                  /* Replication offset. */
} rdbSaveInfo;

#define RDB_SAVE_INFO_INIT {-1,0,"0000000000000000000000000000000000000000",-1}

struct malloc_stats {
    size_t zmalloc_used;
    size_t process_rss;
    size_t allocator_allocated;
    size_t allocator_active;
    size_t allocator_resident;
};

/*-----------------------------------------------------------------------------
 * TLS Context Configuration
 *----------------------------------------------------------------------------*/

typedef struct redisTLSContextConfig {
    char *cert_file;                /* Server side and optionally client side cert file name */
    char *key_file;                 /* Private key filename for cert_file */
    char *key_file_pass;            /* Optional password for key_file */
    char *client_cert_file;         /* Certificate to use as a client; if none, use cert_file */
    char *client_key_file;          /* Private key filename for client_cert_file */
    char *client_key_file_pass;     /* Optional password for client_key_file */
    char *dh_params_file;
    char *ca_cert_file;
    char *ca_cert_dir;
    char *protocols;
    char *ciphers;
    char *ciphersuites;
    int prefer_server_ciphers;
    int session_caching;
    int session_cache_size;
    int session_cache_timeout;
} redisTLSContextConfig;

/*-----------------------------------------------------------------------------
 * AOF manifest definition
 *----------------------------------------------------------------------------*/
typedef enum {
    AOF_FILE_TYPE_BASE  = 'b', /* BASE file */
    AOF_FILE_TYPE_HIST  = 'h', /* HISTORY file */
    AOF_FILE_TYPE_INCR  = 'i', /* INCR file */
} aof_file_type;

typedef struct {
    sds           file_name;  /* file name */
    long long     file_seq;   /* file sequence */
    aof_file_type file_type;  /* file type */
} aofInfo;

typedef struct {
    aofInfo     *base_aof_info;       /* BASE file information. NULL if there is no BASE file. */
    list        *incr_aof_list;       /* INCR AOFs list. We may have multiple INCR AOF when rewrite fails. */
    list        *history_aof_list;    /* HISTORY AOF list. When the AOFRW success, The aofInfo contained in
                                         `base_aof_info` and `incr_aof_list` will be moved to this list. We
                                         will delete these AOF files when AOFRW finish. */
    long long   curr_base_file_seq;   /* The sequence number used by the current BASE file. */
    long long   curr_incr_file_seq;   /* The sequence number used by the current INCR file. */
    int         dirty;                /* 1 Indicates that the aofManifest in the memory is inconsistent with
                                         disk, we need to persist it immediately. */
} aofManifest;

/*-----------------------------------------------------------------------------
 * Global server state
 *----------------------------------------------------------------------------*/

/* AIX defines hz to __hz, we don't use this define and in order to allow
 * Redis build on AIX we need to undef it. */
#ifdef _AIX
#undef hz
#endif

#define CHILD_TYPE_NONE 0
#define CHILD_TYPE_RDB 1
#define CHILD_TYPE_AOF 2
#define CHILD_TYPE_LDB 3
#define CHILD_TYPE_MODULE 4

typedef enum childInfoType {
    CHILD_INFO_TYPE_CURRENT_INFO,
    CHILD_INFO_TYPE_AOF_COW_SIZE,
    CHILD_INFO_TYPE_RDB_COW_SIZE,
    CHILD_INFO_TYPE_MODULE_COW_SIZE
} childInfoType;

struct redisServer {
    /* General */
    pid_t pid;                  /* Main process pid. */
    pthread_t main_thread_id;         /* Main thread id */
    char *configfile;           /* Absolute config file path, or NULL */
    char *executable;           /* Absolute executable file path. */
    char **exec_argv;           /* Executable argv vector (copy). */
    int dynamic_hz;             /* Change hz value depending on # of clients. */
    int config_hz;              /* Configured HZ value. May be different than
                                   the actual 'hz' field value if dynamic-hz
                                   is enabled. */
    mode_t umask;               /* The umask value of the process on startup */
    int hz;                     /* serverCron() calls frequency in hertz */
    int in_fork_child;          /* indication that this is a fork child */
    redisDb *db;
    dict *commands;             /* Command table */
    dict *orig_commands;        /* Command table before command renaming. */
    aeEventLoop *el;
    rax *errors;                /* Errors table */
    redisAtomic unsigned int lruclock; /* Clock for LRU eviction */
    volatile sig_atomic_t shutdown_asap; /* Shutdown ordered by signal handler. */
    mstime_t shutdown_mstime;   /* Timestamp to limit graceful shutdown. */
    int last_sig_received;      /* Indicates the last SIGNAL received, if any (e.g., SIGINT or SIGTERM). */
    int shutdown_flags;         /* Flags passed to prepareForShutdown(). */
    int activerehashing;        /* Incremental rehash in serverCron() */
    int active_defrag_running;  /* Active defragmentation running (holds current scan aggressiveness) */
    char *pidfile;              /* PID file path */
    int arch_bits;              /* 32 or 64 depending on sizeof(long) */
    int cronloops;              /* Number of times the cron function run */
    char runid[CONFIG_RUN_ID_SIZE+1];  /* ID always different at every exec. */
    int sentinel_mode;          /* True if this instance is a Sentinel. */
    size_t initial_memory_usage; /* Bytes used after initialization. */
    int always_show_logo;       /* Show logo even for non-stdout logging. */
    int in_exec;                /* Are we inside EXEC? */
    int busy_module_yield_flags;         /* Are we inside a busy module? (triggered by RM_Yield). see BUSY_MODULE_YIELD_ flags. */
    const char *busy_module_yield_reply; /* When non-null, we are inside RM_Yield. */
    int core_propagates;        /* Is the core (in oppose to the module subsystem) is in charge of calling propagatePendingCommands? */
    int module_ctx_nesting;     /* moduleCreateContext() nesting level */
    char *ignore_warnings;      /* Config: warnings that should be ignored. */
    int client_pause_in_transaction; /* Was a client pause executed during this Exec? */
    int thp_enabled;                 /* If true, THP is enabled. */
    size_t page_size;                /* The page size of OS. */
    /* Modules */
    dict *moduleapi;            /* Exported core APIs dictionary for modules. */
    dict *sharedapi;            /* Like moduleapi but containing the APIs that
                                   modules share with each other. */
    dict *module_configs_queue; /* Dict that stores module configurations from .conf file until after modules are loaded during startup or arguments to loadex. */
    list *loadmodule_queue;     /* List of modules to load at startup. */
    int module_pipe[2];         /* Pipe used to awake the event loop by module threads. */
    pid_t child_pid;            /* PID of current child */
    int child_type;             /* Type of current child */
    /* Networking */
    int port;                   /* TCP listening port */
    int tls_port;               /* TLS listening port */
    int tcp_backlog;            /* TCP listen() backlog */
    char *bindaddr[CONFIG_BINDADDR_MAX]; /* Addresses we should bind to */
    int bindaddr_count;         /* Number of addresses in server.bindaddr[] */
    char *bind_source_addr;     /* Source address to bind on for outgoing connections */
    char *unixsocket;           /* UNIX socket path */
    unsigned int unixsocketperm; /* UNIX socket permission (see mode_t) */
    connListener listeners[CONN_TYPE_MAX]; /* TCP/Unix/TLS even more types */
    uint32_t socket_mark_id;    /* ID for listen socket marking */
    connListener clistener;     /* Cluster bus listener */
    list *clients;              /* List of active clients */
    list *clients_to_close;     /* Clients to close asynchronously */
    list *clients_pending_write; /* There is to write or install handler. */
    list *clients_pending_read;  /* Client has pending read socket buffers. */
    list *slaves, *monitors;    /* List of slaves and MONITORs */
    client *current_client;     /* Current client executing the command. */

    /* Stuff for client mem eviction */
    clientMemUsageBucket client_mem_usage_buckets[CLIENT_MEM_USAGE_BUCKETS];

    rax *clients_timeout_table; /* Radix tree for blocked clients timeouts. */
    int in_nested_call;         /* If > 0, in a nested call of a call */
    rax *clients_index;         /* Active clients dictionary by client ID. */
    uint32_t paused_actions;   /* Bitmask of actions that are currently paused */
    list *postponed_clients;       /* List of postponed clients */
    pause_event client_pause_per_purpose[NUM_PAUSE_PURPOSES];
    char neterr[ANET_ERR_LEN];   /* Error buffer for anet.c */
    dict *migrate_cached_sockets;/* MIGRATE cached sockets */
    redisAtomic uint64_t next_client_id; /* Next client unique ID. Incremental. */
    int protected_mode;         /* Don't accept external connections. */
    int io_threads_num;         /* Number of IO threads to use. */
    int io_threads_do_reads;    /* Read and parse from IO threads? */
    int io_threads_active;      /* Is IO threads currently active? */
    long long events_processed_while_blocked; /* processEventsWhileBlocked() */
    int enable_protected_configs;    /* Enable the modification of protected configs, see PROTECTED_ACTION_ALLOWED_* */
    int enable_debug_cmd;            /* Enable DEBUG commands, see PROTECTED_ACTION_ALLOWED_* */
    int enable_module_cmd;           /* Enable MODULE commands, see PROTECTED_ACTION_ALLOWED_* */

    /* RDB / AOF loading information */
    volatile sig_atomic_t loading; /* We are loading data from disk if true */
    volatile sig_atomic_t async_loading; /* We are loading data without blocking the db being served */
    off_t loading_total_bytes;
    off_t loading_rdb_used_mem;
    off_t loading_loaded_bytes;
    time_t loading_start_time;
    off_t loading_process_events_interval_bytes;
    /* Fields used only for stats */
    time_t stat_starttime;          /* Server start time */
    long long stat_numcommands;     /* Number of processed commands */
    long long stat_numconnections;  /* Number of connections received */
    long long stat_expiredkeys;     /* Number of expired keys */
    double stat_expired_stale_perc; /* Percentage of keys probably expired */
    long long stat_expired_time_cap_reached_count; /* Early expire cycle stops.*/
    long long stat_expire_cycle_time_used; /* Cumulative microseconds used. */
    long long stat_evictedkeys;     /* Number of evicted keys (maxmemory) */
    long long stat_evictedclients;  /* Number of evicted clients */
    long long stat_total_eviction_exceeded_time;  /* Total time over the memory limit, unit us */
    monotime stat_last_eviction_exceeded_time;  /* Timestamp of current eviction start, unit us */
    long long stat_keyspace_hits;   /* Number of successful lookups of keys */
    long long stat_keyspace_misses; /* Number of failed lookups of keys */
    long long stat_active_defrag_hits;      /* number of allocations moved */
    long long stat_active_defrag_misses;    /* number of allocations scanned but not moved */
    long long stat_active_defrag_key_hits;  /* number of keys with moved allocations */
    long long stat_active_defrag_key_misses;/* number of keys scanned and not moved */
    long long stat_active_defrag_scanned;   /* number of dictEntries scanned */
    long long stat_total_active_defrag_time; /* Total time memory fragmentation over the limit, unit us */
    monotime stat_last_active_defrag_time; /* Timestamp of current active defrag start */
    size_t stat_peak_memory;        /* Max used memory record */
    long long stat_aof_rewrites;    /* number of aof file rewrites performed */
    long long stat_aofrw_consecutive_failures; /* The number of consecutive failures of aofrw */
    long long stat_rdb_saves;       /* number of rdb saves performed */
    long long stat_fork_time;       /* Time needed to perform latest fork() */
    double stat_fork_rate;          /* Fork rate in GB/sec. */
    long long stat_total_forks;     /* Total count of fork. */
    long long stat_rejected_conn;   /* Clients rejected because of maxclients */
    long long stat_sync_full;       /* Number of full resyncs with slaves. */
    long long stat_sync_partial_ok; /* Number of accepted PSYNC requests. */
    long long stat_sync_partial_err;/* Number of unaccepted PSYNC requests. */
    list *slowlog;                  /* SLOWLOG list of commands */
    long long slowlog_entry_id;     /* SLOWLOG current entry ID */
    long long slowlog_log_slower_than; /* SLOWLOG time limit (to get logged) */
    unsigned long slowlog_max_len;     /* SLOWLOG max number of items logged */
    struct malloc_stats cron_malloc_stats; /* sampled in serverCron(). */
    redisAtomic long long stat_net_input_bytes; /* Bytes read from network. */
    redisAtomic long long stat_net_output_bytes; /* Bytes written to network. */
    redisAtomic long long stat_net_repl_input_bytes; /* Bytes read during replication, added to stat_net_input_bytes in 'info'. */
    redisAtomic long long stat_net_repl_output_bytes; /* Bytes written during replication, added to stat_net_output_bytes in 'info'. */
    size_t stat_current_cow_peak;   /* Peak size of copy on write bytes. */
    size_t stat_current_cow_bytes;  /* Copy on write bytes while child is active. */
    monotime stat_current_cow_updated;  /* Last update time of stat_current_cow_bytes */
    size_t stat_current_save_keys_processed;  /* Processed keys while child is active. */
    size_t stat_current_save_keys_total;  /* Number of keys when child started. */
    size_t stat_rdb_cow_bytes;      /* Copy on write bytes during RDB saving. */
    size_t stat_aof_cow_bytes;      /* Copy on write bytes during AOF rewrite. */
    size_t stat_module_cow_bytes;   /* Copy on write bytes during module fork. */
    double stat_module_progress;   /* Module save progress. */
    size_t stat_clients_type_memory[CLIENT_TYPE_COUNT];/* Mem usage by type */
    size_t stat_cluster_links_memory; /* Mem usage by cluster links */
    long long stat_unexpected_error_replies; /* Number of unexpected (aof-loading, replica to master, etc.) error replies */
    long long stat_total_error_replies; /* Total number of issued error replies ( command + rejected errors ) */
    long long stat_dump_payload_sanitizations; /* Number deep dump payloads integrity validations. */
    long long stat_io_reads_processed; /* Number of read events processed by IO / Main threads */
    long long stat_io_writes_processed; /* Number of write events processed by IO / Main threads */
    redisAtomic long long stat_total_reads_processed; /* Total number of read events processed */
    redisAtomic long long stat_total_writes_processed; /* Total number of write events processed */
    /* The following two are used to track instantaneous metrics, like
     * number of operations per second, network traffic. */
    struct {
        long long last_sample_time; /* Timestamp of last sample in ms */
        long long last_sample_count;/* Count in last sample */
        long long samples[STATS_METRIC_SAMPLES];
        int idx;
    } inst_metric[STATS_METRIC_COUNT];
    long long stat_reply_buffer_shrinks; /* Total number of output buffer shrinks */
    long long stat_reply_buffer_expands; /* Total number of output buffer expands */

    /* Configuration */
    int verbosity;                  /* Loglevel in redis.conf */
    int maxidletime;                /* Client timeout in seconds */
    int tcpkeepalive;               /* Set SO_KEEPALIVE if non-zero. */
    int active_expire_enabled;      /* Can be disabled for testing purposes. */
    int active_expire_effort;       /* From 1 (default) to 10, active effort. */
    int active_defrag_enabled;
    int sanitize_dump_payload;      /* Enables deep sanitization for ziplist and listpack in RDB and RESTORE. */
    int skip_checksum_validation;   /* Disable checksum validation for RDB and RESTORE payload. */
    int jemalloc_bg_thread;         /* Enable jemalloc background thread */
    size_t active_defrag_ignore_bytes; /* minimum amount of fragmentation waste to start active defrag */
    int active_defrag_threshold_lower; /* minimum percentage of fragmentation to start active defrag */
    int active_defrag_threshold_upper; /* maximum percentage of fragmentation at which we use maximum effort */
    int active_defrag_cycle_min;       /* minimal effort for defrag in CPU percentage */
    int active_defrag_cycle_max;       /* maximal effort for defrag in CPU percentage */
    unsigned long active_defrag_max_scan_fields; /* maximum number of fields of set/hash/zset/list to process from within the main dict scan */
    size_t client_max_querybuf_len; /* Limit for client query buffer length */
    int dbnum;                      /* Total number of configured DBs */
    int supervised;                 /* 1 if supervised, 0 otherwise. */
    int supervised_mode;            /* See SUPERVISED_* */
    int daemonize;                  /* True if running as a daemon */
    int set_proc_title;             /* True if change proc title */
    char *proc_title_template;      /* Process title template format */
    clientBufferLimitsConfig client_obuf_limits[CLIENT_TYPE_OBUF_COUNT];
    int pause_cron;                 /* Don't run cron tasks (debug) */
    int latency_tracking_enabled;   /* 1 if extended latency tracking is enabled, 0 otherwise. */
    double *latency_tracking_info_percentiles; /* Extended latency tracking info output percentile list configuration. */
    int latency_tracking_info_percentiles_len;
    /* AOF persistence */
    int aof_enabled;                /* AOF configuration */
    int aof_state;                  /* AOF_(ON|OFF|WAIT_REWRITE) */
    int aof_fsync;                  /* Kind of fsync() policy */
    char *aof_filename;             /* Basename of the AOF file and manifest file */
    char *aof_dirname;              /* Name of the AOF directory */
    int aof_no_fsync_on_rewrite;    /* Don't fsync if a rewrite is in prog. */
    int aof_rewrite_perc;           /* Rewrite AOF if % growth is > M and... */
    off_t aof_rewrite_min_size;     /* the AOF file is at least N bytes. */
    off_t aof_rewrite_base_size;    /* AOF size on latest startup or rewrite. */
    off_t aof_current_size;         /* AOF current size (Including BASE + INCRs). */
    off_t aof_last_incr_size;       /* The size of the latest incr AOF. */
    off_t aof_fsync_offset;         /* AOF offset which is already synced to disk. */
    int aof_flush_sleep;            /* Micros to sleep before flush. (used by tests) */
    int aof_rewrite_scheduled;      /* Rewrite once BGSAVE terminates. */
    sds aof_buf;      /* AOF buffer, written before entering the event loop */
    int aof_fd;       /* File descriptor of currently selected AOF file */
    int aof_selected_db; /* Currently selected DB in AOF */
    time_t aof_flush_postponed_start; /* UNIX time of postponed AOF flush */
    time_t aof_last_fsync;            /* UNIX time of last fsync() */
    time_t aof_rewrite_time_last;   /* Time used by last AOF rewrite run. */
    time_t aof_rewrite_time_start;  /* Current AOF rewrite start time. */
    time_t aof_cur_timestamp;       /* Current record timestamp in AOF */
    int aof_timestamp_enabled;      /* Enable record timestamp in AOF */
    int aof_lastbgrewrite_status;   /* C_OK or C_ERR */
    unsigned long aof_delayed_fsync;  /* delayed AOF fsync() counter */
    int aof_rewrite_incremental_fsync;/* fsync incrementally while aof rewriting? */
    int rdb_save_incremental_fsync;   /* fsync incrementally while rdb saving? */
    int aof_last_write_status;      /* C_OK or C_ERR */
    int aof_last_write_errno;       /* Valid if aof write/fsync status is ERR */
    int aof_load_truncated;         /* Don't stop on unexpected AOF EOF. */
    int aof_use_rdb_preamble;       /* Specify base AOF to use RDB encoding on AOF rewrites. */
    redisAtomic int aof_bio_fsync_status; /* Status of AOF fsync in bio job. */
    redisAtomic int aof_bio_fsync_errno;  /* Errno of AOF fsync in bio job. */
    aofManifest *aof_manifest;       /* Used to track AOFs. */
    int aof_disable_auto_gc;         /* If disable automatically deleting HISTORY type AOFs?
                                        default no. (for testings). */

    /* RDB persistence */
    long long dirty;                /* Changes to DB from the last save */
    long long dirty_before_bgsave;  /* Used to restore dirty on failed BGSAVE */
    long long rdb_last_load_keys_expired;  /* number of expired keys when loading RDB */
    long long rdb_last_load_keys_loaded;   /* number of loaded keys when loading RDB */
    struct saveparam *saveparams;   /* Save points array for RDB */
    int saveparamslen;              /* Number of saving points */
    char *rdb_filename;             /* Name of RDB file */
    int rdb_compression;            /* Use compression in RDB? */
    int rdb_checksum;               /* Use RDB checksum? */
    int rdb_del_sync_files;         /* Remove RDB files used only for SYNC if
                                       the instance does not use persistence. */
    time_t lastsave;                /* Unix time of last successful save */
    time_t lastbgsave_try;          /* Unix time of last attempted bgsave */
    time_t rdb_save_time_last;      /* Time used by last RDB save run. */
    time_t rdb_save_time_start;     /* Current RDB save start time. */
    int rdb_bgsave_scheduled;       /* BGSAVE when possible if true. */
    int rdb_child_type;             /* Type of save by active child. */
    int lastbgsave_status;          /* C_OK or C_ERR */
    int stop_writes_on_bgsave_err;  /* Don't allow writes if can't BGSAVE */
    int rdb_pipe_read;              /* RDB pipe used to transfer the rdb data */
                                    /* to the parent process in diskless repl. */
    int rdb_child_exit_pipe;        /* Used by the diskless parent allow child exit. */
    connection **rdb_pipe_conns;    /* Connections which are currently the */
    int rdb_pipe_numconns;          /* target of diskless rdb fork child. */
    int rdb_pipe_numconns_writing;  /* Number of rdb conns with pending writes. */
    char *rdb_pipe_buff;            /* In diskless replication, this buffer holds data */
    int rdb_pipe_bufflen;           /* that was read from the rdb pipe. */
    int rdb_key_save_delay;         /* Delay in microseconds between keys while
                                     * writing the RDB. (for testings). negative
                                     * value means fractions of microseconds (on average). */
    int key_load_delay;             /* Delay in microseconds between keys while
                                     * loading aof or rdb. (for testings). negative
                                     * value means fractions of microseconds (on average). */
    /* Pipe and data structures for child -> parent info sharing. */
    int child_info_pipe[2];         /* Pipe used to write the child_info_data. */
    int child_info_nread;           /* Num of bytes of the last read from pipe */
    /* Propagation of commands in AOF / replication */
    redisOpArray also_propagate;    /* Additional command to propagate. */
    int replication_allowed;        /* Are we allowed to replicate? */
    /* Logging */
    char *logfile;                  /* Path of log file */
    int syslog_enabled;             /* Is syslog enabled? */
    char *syslog_ident;             /* Syslog ident */
    int syslog_facility;            /* Syslog facility */
    int crashlog_enabled;           /* Enable signal handler for crashlog.
                                     * disable for clean core dumps. */
    int memcheck_enabled;           /* Enable memory check on crash. */
    int use_exit_on_panic;          /* Use exit() on panic and assert rather than
                                     * abort(). useful for Valgrind. */
    /* Shutdown */
    int shutdown_timeout;           /* Graceful shutdown time limit in seconds. */
    int shutdown_on_sigint;         /* Shutdown flags configured for SIGINT. */
    int shutdown_on_sigterm;        /* Shutdown flags configured for SIGTERM. */

    /* Replication (master) */
    char replid[CONFIG_RUN_ID_SIZE+1];  /* My current replication ID. */
    char replid2[CONFIG_RUN_ID_SIZE+1]; /* replid inherited from master*/
    long long master_repl_offset;   /* My current replication offset */
    long long second_replid_offset; /* Accept offsets up to this for replid2. */
    int slaveseldb;                 /* Last SELECTed DB in replication output */
    int repl_ping_slave_period;     /* Master pings the slave every N seconds */
    replBacklog *repl_backlog;      /* Replication backlog for partial syncs */
    long long repl_backlog_size;    /* Backlog circular buffer size */
    time_t repl_backlog_time_limit; /* Time without slaves after the backlog
                                       gets released. */
    time_t repl_no_slaves_since;    /* We have no slaves since that time.
                                       Only valid if server.slaves len is 0. */
    int repl_min_slaves_to_write;   /* Min number of slaves to write. */
    int repl_min_slaves_max_lag;    /* Max lag of <count> slaves to write. */
    int repl_good_slaves_count;     /* Number of slaves with lag <= max_lag. */
    int repl_diskless_sync;         /* Master send RDB to slaves sockets directly. */
    int repl_diskless_load;         /* Slave parse RDB directly from the socket.
                                     * see REPL_DISKLESS_LOAD_* enum */
    int repl_diskless_sync_delay;   /* Delay to start a diskless repl BGSAVE. */
    int repl_diskless_sync_max_replicas;/* Max replicas for diskless repl BGSAVE
                                         * delay (start sooner if they all connect). */
    size_t repl_buffer_mem;         /* The memory of replication buffer. */
    list *repl_buffer_blocks;       /* Replication buffers blocks list
                                     * (serving replica clients and repl backlog) */
    /* Replication (slave) */
    char *masteruser;               /* AUTH with this user and masterauth with master */
    sds masterauth;                 /* AUTH with this password with master */
    char *masterhost;               /* Hostname of master */
    int masterport;                 /* Port of master */
    int repl_timeout;               /* Timeout after N seconds of master idle */
    client *master;     /* Client that is master for this slave */
    client *cached_master; /* Cached master to be reused for PSYNC. */
    int repl_syncio_timeout; /* Timeout for synchronous I/O calls */
    int repl_state;          /* Replication status if the instance is a slave */
    off_t repl_transfer_size; /* Size of RDB to read from master during sync. */
    off_t repl_transfer_read; /* Amount of RDB read from master during sync. */
    off_t repl_transfer_last_fsync_off; /* Offset when we fsync-ed last time. */
    connection *repl_transfer_s;     /* Slave -> Master SYNC connection */
    int repl_transfer_fd;    /* Slave -> Master SYNC temp file descriptor */
    char *repl_transfer_tmpfile; /* Slave-> master SYNC temp file name */
    time_t repl_transfer_lastio; /* Unix time of the latest read, for timeout */
    int repl_serve_stale_data; /* Serve stale data when link is down? */
    int repl_slave_ro;          /* Slave is read only? */
    int repl_slave_ignore_maxmemory;    /* If true slaves do not evict. */
    time_t repl_down_since; /* Unix time at which link with master went down */
    int repl_disable_tcp_nodelay;   /* Disable TCP_NODELAY after SYNC? */
    int slave_priority;             /* Reported in INFO and used by Sentinel. */
    int replica_announced;          /* If true, replica is announced by Sentinel */
    int slave_announce_port;        /* Give the master this listening port. */
    char *slave_announce_ip;        /* Give the master this ip address. */
    int propagation_error_behavior; /* Configures the behavior of the replica
                                     * when it receives an error on the replication stream */
    int repl_ignore_disk_write_error;   /* Configures whether replicas panic when unable to
                                         * persist writes to AOF. */
    /* The following two fields is where we store master PSYNC replid/offset
     * while the PSYNC is in progress. At the end we'll copy the fields into
     * the server->master client structure. */
    char master_replid[CONFIG_RUN_ID_SIZE+1];  /* Master PSYNC runid. */
    long long master_initial_offset;           /* Master PSYNC offset. */
    int repl_slave_lazy_flush;          /* Lazy FLUSHALL before loading DB? */
    /* Synchronous replication. */
    list *clients_waiting_acks;         /* Clients waiting in WAIT command. */
    int get_ack_from_slaves;            /* If true we send REPLCONF GETACK. */
    /* Limits */
    unsigned int maxclients;            /* Max number of simultaneous clients */
    unsigned long long maxmemory;   /* Max number of memory bytes to use */
    ssize_t maxmemory_clients;       /* Memory limit for total client buffers */
    int maxmemory_policy;           /* Policy for key eviction */
    int maxmemory_samples;          /* Precision of random sampling */
    int maxmemory_eviction_tenacity;/* Aggressiveness of eviction processing */
    int lfu_log_factor;             /* LFU logarithmic counter factor. */
    int lfu_decay_time;             /* LFU counter decay factor. */
    long long proto_max_bulk_len;   /* Protocol bulk length maximum size. */
    int oom_score_adj_values[CONFIG_OOM_COUNT];   /* Linux oom_score_adj configuration */
    int oom_score_adj;                            /* If true, oom_score_adj is managed */
    int disable_thp;                              /* If true, disable THP by syscall */
    /* Blocked clients */
    unsigned int blocked_clients;   /* # of clients executing a blocking cmd.*/
    unsigned int blocked_clients_by_type[BLOCKED_NUM];
    list *unblocked_clients; /* list of clients to unblock before next loop */
    list *ready_keys;        /* List of readyList structures for BLPOP & co */
    /* Client side caching. */
    unsigned int tracking_clients;  /* # of clients with tracking enabled.*/
    size_t tracking_table_max_keys; /* Max number of keys in tracking table. */
    list *tracking_pending_keys; /* tracking invalidation keys pending to flush */
    /* Sort parameters - qsort_r() is only available under BSD so we
     * have to take this state global, in order to pass it to sortCompare() */
    int sort_desc;
    int sort_alpha;
    int sort_bypattern;
    int sort_store;
    /* Zip structure config, see redis.conf for more information  */
    size_t hash_max_listpack_entries;
    size_t hash_max_listpack_value;
    size_t set_max_intset_entries;
    size_t set_max_listpack_entries;
    size_t set_max_listpack_value;
    size_t zset_max_listpack_entries;
    size_t zset_max_listpack_value;
    size_t hll_sparse_max_bytes;
    size_t stream_node_max_bytes;
    long long stream_node_max_entries;
    /* List parameters */
    int list_max_listpack_size;
    int list_compress_depth;
    /* time cache */
    redisAtomic time_t unixtime; /* Unix time sampled every cron cycle. */
    time_t timezone;            /* Cached timezone. As set by tzset(). */
    int daylight_active;        /* Currently in daylight saving time. */
    mstime_t mstime;            /* 'unixtime' in milliseconds. */
    ustime_t ustime;            /* 'unixtime' in microseconds. */
    size_t blocking_op_nesting; /* Nesting level of blocking operation, used to reset blocked_last_cron. */
    long long blocked_last_cron; /* Indicate the mstime of the last time we did cron jobs from a blocking operation */
    /* Pubsub */
    dict *pubsub_channels;  /* Map channels to list of subscribed clients */
    dict *pubsub_patterns;  /* A dict of pubsub_patterns */
    int notify_keyspace_events; /* Events to propagate via Pub/Sub. This is an
                                   xor of NOTIFY_... flags. */
    dict *pubsubshard_channels;  /* Map shard channels to list of subscribed clients */
    /* Cluster */
    int cluster_enabled;      /* Is cluster enabled? */
    int cluster_port;         /* Set the cluster port for a node. */
    mstime_t cluster_node_timeout; /* Cluster node timeout. */
    mstime_t cluster_ping_interval;    /* A debug configuration for setting how often cluster nodes send ping messages. */
    char *cluster_configfile; /* Cluster auto-generated config file name. */
    struct clusterState *cluster;  /* State of the cluster */
    int cluster_migration_barrier; /* Cluster replicas migration barrier. */
    int cluster_allow_replica_migration; /* Automatic replica migrations to orphaned masters and from empty masters */
    int cluster_slave_validity_factor; /* Slave max data age for failover. */
    int cluster_require_full_coverage; /* If true, put the cluster down if
                                          there is at least an uncovered slot.*/
    int cluster_slave_no_failover;  /* Prevent slave from starting a failover
                                       if the master is in failure state. */
    char *cluster_announce_ip;  /* IP address to announce on cluster bus. */
    char *cluster_announce_hostname;  /* hostname to announce on cluster bus. */
    int cluster_preferred_endpoint_type; /* Use the announced hostname when available. */
    int cluster_announce_port;     /* base port to announce on cluster bus. */
    int cluster_announce_tls_port; /* TLS port to announce on cluster bus. */
    int cluster_announce_bus_port; /* bus port to announce on cluster bus. */
    int cluster_module_flags;      /* Set of flags that Redis modules are able
                                      to set in order to suppress certain
                                      native Redis Cluster features. Check the
                                      REDISMODULE_CLUSTER_FLAG_*. */
    int cluster_allow_reads_when_down; /* Are reads allowed when the cluster
                                        is down? */
    int cluster_config_file_lock_fd;   /* cluster config fd, will be flock */
    unsigned long long cluster_link_msg_queue_limit_bytes;  /* Memory usage limit on individual link msg queue */
    int cluster_drop_packet_filter; /* Debug config that allows tactically
                                   * dropping packets of a specific type */
    /* Scripting */
    client *script_caller;       /* The client running script right now, or NULL */
    mstime_t busy_reply_threshold;  /* Script / module timeout in milliseconds */
    int pre_command_oom_state;         /* OOM before command (script?) was started */
    int script_disable_deny_script;    /* Allow running commands marked "no-script" inside a script. */
    /* Lazy free */
    int lazyfree_lazy_eviction;
    int lazyfree_lazy_expire;
    int lazyfree_lazy_server_del;
    int lazyfree_lazy_user_del;
    int lazyfree_lazy_user_flush;
    /* Latency monitor */
    long long latency_monitor_threshold;
    dict *latency_events;
    /* ACLs */
    char *acl_filename;           /* ACL Users file. NULL if not configured. */
    unsigned long acllog_max_len; /* Maximum length of the ACL LOG list. */
    sds requirepass;              /* Remember the cleartext password set with
                                     the old "requirepass" directive for
                                     backward compatibility with Redis <= 5. */
    int acl_pubsub_default;      /* Default ACL pub/sub channels flag */
    aclInfo acl_info; /* ACL info */
    /* Assert & bug reporting */
    int watchdog_period;  /* Software watchdog period in ms. 0 = off */
    /* System hardware info */
    size_t system_memory_size;  /* Total memory in system as reported by OS */
    /* TLS Configuration */
    int tls_cluster;
    int tls_replication;
    int tls_auth_clients;
    redisTLSContextConfig tls_ctx_config;
    /* cpu affinity */
    char *server_cpulist; /* cpu affinity list of redis server main/io thread. */
    char *bio_cpulist; /* cpu affinity list of bio thread. */
    char *aof_rewrite_cpulist; /* cpu affinity list of aof rewrite process. */
    char *bgsave_cpulist; /* cpu affinity list of bgsave process. */
    /* Sentinel config */
    struct sentinelConfig *sentinel_config; /* sentinel config to load at startup time. */
    /* Coordinate failover info */
    mstime_t failover_end_time; /* Deadline for failover command. */
    int force_failover; /* If true then failover will be forced at the
                         * deadline, otherwise failover is aborted. */
    char *target_replica_host; /* Failover target host. If null during a
                                * failover then any replica can be used. */
    int target_replica_port; /* Failover target port */
    int failover_state; /* Failover state */
    int cluster_allow_pubsubshard_when_down; /* Is pubsubshard allowed when the cluster
                                                is down, doesn't affect pubsub global. */
    long reply_buffer_peak_reset_time; /* The amount of time (in milliseconds) to wait between reply buffer peak resets */
    int reply_buffer_resizing_enabled; /* Is reply buffer resizing enabled (1 by default) */
    /* Local environment */
    char *locale_collate;
};

#define MAX_KEYS_BUFFER 256

typedef struct {
    int pos; /* The position of the key within the client array */
    int flags; /* The flags associated with the key access, see
                  CMD_KEY_* for more information */
} keyReference;

/* A result structure for the various getkeys function calls. It lists the
 * keys as indices to the provided argv. This functionality is also re-used
 * for returning channel information.
 */
typedef struct {
    keyReference keysbuf[MAX_KEYS_BUFFER];       /* Pre-allocated buffer, to save heap allocations */
    keyReference *keys;                          /* Key indices array, points to keysbuf or heap */
    int numkeys;                        /* Number of key indices return */
    int size;                           /* Available array size */
} getKeysResult;
#define GETKEYS_RESULT_INIT { {{0}}, NULL, 0, MAX_KEYS_BUFFER }

/* Key specs definitions.
 *
 * Brief: This is a scheme that tries to describe the location
 * of key arguments better than the old [first,last,step] scheme
 * which is limited and doesn't fit many commands.
 *
 * There are two steps:
 * 1. begin_search (BS): in which index should we start searching for keys?
 * 2. find_keys (FK): relative to the output of BS, how can we will which args are keys?
 *
 * There are two types of BS:
 * 1. index: key args start at a constant index
 * 2. keyword: key args start just after a specific keyword
 *
 * There are two kinds of FK:
 * 1. range: keys end at a specific index (or relative to the last argument)
 * 2. keynum: there's an arg that contains the number of key args somewhere before the keys themselves
 */

/* WARNING! Must be synced with generate-command-code.py and RedisModuleKeySpecBeginSearchType */
typedef enum {
    KSPEC_BS_INVALID = 0, /* Must be 0 */
    KSPEC_BS_UNKNOWN,
    KSPEC_BS_INDEX,
    KSPEC_BS_KEYWORD
} kspec_bs_type;

/* WARNING! Must be synced with generate-command-code.py and RedisModuleKeySpecFindKeysType */
typedef enum {
    KSPEC_FK_INVALID = 0, /* Must be 0 */
    KSPEC_FK_UNKNOWN,
    KSPEC_FK_RANGE,
    KSPEC_FK_KEYNUM
} kspec_fk_type;

/* WARNING! This struct must match RedisModuleCommandKeySpec */
typedef struct {
    /* Declarative data */
    const char *notes;
    uint64_t flags;
    kspec_bs_type begin_search_type;
    union {
        struct {
            /* The index from which we start the search for keys */
            int pos;
        } index;
        struct {
            /* The keyword that indicates the beginning of key args */
            const char *keyword;
            /* An index in argv from which to start searching.
             * Can be negative, which means start search from the end, in reverse
             * (Example: -2 means to start in reverse from the penultimate arg) */
            int startfrom;
        } keyword;
    } bs;
    kspec_fk_type find_keys_type;
    union {
        /* NOTE: Indices in this struct are relative to the result of the begin_search step!
         * These are: range.lastkey, keynum.keynumidx, keynum.firstkey */
        struct {
            /* Index of the last key.
             * Can be negative, in which case it's not relative. -1 indicating till the last argument,
             * -2 one before the last and so on. */
            int lastkey;
            /* How many args should we skip after finding a key, in order to find the next one. */
            int keystep;
            /* If lastkey is -1, we use limit to stop the search by a factor. 0 and 1 mean no limit.
             * 2 means 1/2 of the remaining args, 3 means 1/3, and so on. */
            int limit;
        } range;
        struct {
            /* Index of the argument containing the number of keys to come */
            int keynumidx;
            /* Index of the fist key (Usually it's just after keynumidx, in
             * which case it should be set to keynumidx+1). */
            int firstkey;
            /* How many args should we skip after finding a key, in order to find the next one. */
            int keystep;
        } keynum;
    } fk;
} keySpec;

/* Number of static key specs */
#define STATIC_KEY_SPECS_NUM 4

/* Must be synced with ARG_TYPE_STR and generate-command-code.py */
typedef enum {
    ARG_TYPE_STRING,
    ARG_TYPE_INTEGER,
    ARG_TYPE_DOUBLE,
    ARG_TYPE_KEY, /* A string, but represents a keyname */
    ARG_TYPE_PATTERN,
    ARG_TYPE_UNIX_TIME,
    ARG_TYPE_PURE_TOKEN,
    ARG_TYPE_ONEOF, /* Has subargs */
    ARG_TYPE_BLOCK /* Has subargs */
} redisCommandArgType;

#define CMD_ARG_NONE            (0)
#define CMD_ARG_OPTIONAL        (1<<0)
#define CMD_ARG_MULTIPLE        (1<<1)
#define CMD_ARG_MULTIPLE_TOKEN  (1<<2)

/* WARNING! This struct must match RedisModuleCommandArg */
typedef struct redisCommandArg {
    const char *name;
    redisCommandArgType type;
    int key_spec_index;
    const char *token;
    const char *summary;
    const char *since;
    int flags;
    const char *deprecated_since;
    struct redisCommandArg *subargs;
    const char *display_text;
    /* runtime populated data */
    int num_args;
} redisCommandArg;

/* Must be synced with RESP2_TYPE_STR and generate-command-code.py */
typedef enum {
    RESP2_SIMPLE_STRING,
    RESP2_ERROR,
    RESP2_INTEGER,
    RESP2_BULK_STRING,
    RESP2_NULL_BULK_STRING,
    RESP2_ARRAY,
    RESP2_NULL_ARRAY,
} redisCommandRESP2Type;

/* Must be synced with RESP3_TYPE_STR and generate-command-code.py */
typedef enum {
    RESP3_SIMPLE_STRING,
    RESP3_ERROR,
    RESP3_INTEGER,
    RESP3_DOUBLE,
    RESP3_BULK_STRING,
    RESP3_ARRAY,
    RESP3_MAP,
    RESP3_SET,
    RESP3_BOOL,
    RESP3_NULL,
} redisCommandRESP3Type;

/* WARNING! This struct must match RedisModuleCommandHistoryEntry */
typedef struct {
    const char *since;
    const char *changes;
} commandHistory;

/* Must be synced with COMMAND_GROUP_STR and generate-command-code.py */
typedef enum {
    COMMAND_GROUP_GENERIC,
    COMMAND_GROUP_STRING,
    COMMAND_GROUP_LIST,
    COMMAND_GROUP_SET,
    COMMAND_GROUP_SORTED_SET,
    COMMAND_GROUP_HASH,
    COMMAND_GROUP_PUBSUB,
    COMMAND_GROUP_TRANSACTIONS,
    COMMAND_GROUP_CONNECTION,
    COMMAND_GROUP_SERVER,
    COMMAND_GROUP_SCRIPTING,
    COMMAND_GROUP_HYPERLOGLOG,
    COMMAND_GROUP_CLUSTER,
    COMMAND_GROUP_SENTINEL,
    COMMAND_GROUP_GEO,
    COMMAND_GROUP_STREAM,
    COMMAND_GROUP_BITMAP,
    COMMAND_GROUP_MODULE,
} redisCommandGroup;

typedef void redisCommandProc(client *c);
typedef int redisGetKeysProc(struct redisCommand *cmd, robj **argv, int argc, getKeysResult *result);

/* Redis command structure.
 *
 * Note that the command table is in commands.c and it is auto-generated.
 *
 * This is the meaning of the flags:
 *
 * CMD_WRITE:       Write command (may modify the key space).
 *
 * CMD_READONLY:    Commands just reading from keys without changing the content.
 *                  Note that commands that don't read from the keyspace such as
 *                  TIME, SELECT, INFO, administrative commands, and connection
 *                  or transaction related commands (multi, exec, discard, ...)
 *                  are not flagged as read-only commands, since they affect the
 *                  server or the connection in other ways.
 *
 * CMD_DENYOOM:     May increase memory usage once called. Don't allow if out
 *                  of memory.
 *
 * CMD_ADMIN:       Administrative command, like SAVE or SHUTDOWN.
 *
 * CMD_PUBSUB:      Pub/Sub related command.
 *
 * CMD_NOSCRIPT:    Command not allowed in scripts.
 *
 * CMD_BLOCKING:    The command has the potential to block the client.
 *
 * CMD_LOADING:     Allow the command while loading the database.
 *
 * CMD_NO_ASYNC_LOADING: Deny during async loading (when a replica uses diskless
 *                       sync swapdb, and allows access to the old dataset)
 *
 * CMD_STALE:       Allow the command while a slave has stale data but is not
 *                  allowed to serve this data. Normally no command is accepted
 *                  in this condition but just a few.
 *
 * CMD_SKIP_MONITOR:  Do not automatically propagate the command on MONITOR.
 *
 * CMD_SKIP_SLOWLOG:  Do not automatically propagate the command to the slowlog.
 *
 * CMD_ASKING:      Perform an implicit ASKING for this command, so the
 *                  command will be accepted in cluster mode if the slot is marked
 *                  as 'importing'.
 *
 * CMD_FAST:        Fast command: O(1) or O(log(N)) command that should never
 *                  delay its execution as long as the kernel scheduler is giving
 *                  us time. Note that commands that may trigger a DEL as a side
 *                  effect (like SET) are not fast commands.
 *
 * CMD_NO_AUTH:     Command doesn't require authentication
 *
 * CMD_MAY_REPLICATE:   Command may produce replication traffic, but should be
 *                      allowed under circumstances where write commands are disallowed.
 *                      Examples include PUBLISH, which replicates pubsub messages,and
 *                      EVAL, which may execute write commands, which are replicated,
 *                      or may just execute read commands. A command can not be marked
 *                      both CMD_WRITE and CMD_MAY_REPLICATE
 *
 * CMD_SENTINEL:    This command is present in sentinel mode.
 *
 * CMD_ONLY_SENTINEL: This command is present only when in sentinel mode.
 *                    And should be removed from redis.
 *
 * CMD_NO_MANDATORY_KEYS: This key arguments for this command are optional.
 *
 * CMD_NO_MULTI: The command is not allowed inside a transaction
 *
 * The following additional flags are only used in order to put commands
 * in a specific ACL category. Commands can have multiple ACL categories.
 * See redis.conf for the exact meaning of each.
 *
 * @keyspace, @read, @write, @set, @sortedset, @list, @hash, @string, @bitmap,
 * @hyperloglog, @stream, @admin, @fast, @slow, @pubsub, @blocking, @dangerous,
 * @connection, @transaction, @scripting, @geo.
 *
 * Note that:
 *
 * 1) The read-only flag implies the @read ACL category.
 * 2) The write flag implies the @write ACL category.
 * 3) The fast flag implies the @fast ACL category.
 * 4) The admin flag implies the @admin and @dangerous ACL category.
 * 5) The pub-sub flag implies the @pubsub ACL category.
 * 6) The lack of fast flag implies the @slow ACL category.
 * 7) The non obvious "keyspace" category includes the commands
 *    that interact with keys without having anything to do with
 *    specific data structures, such as: DEL, RENAME, MOVE, SELECT,
 *    TYPE, EXPIRE*, PEXPIRE*, TTL, PTTL, ...
 */
struct redisCommand {
    /* Declarative data */
    const char *declared_name; /* A string representing the command declared_name.
                                * It is a const char * for native commands and SDS for module commands. */
    const char *summary; /* Summary of the command (optional). */
    const char *complexity; /* Complexity description (optional). */
    const char *since; /* Debut version of the command (optional). */
    int doc_flags; /* Flags for documentation (see CMD_DOC_*). */
    const char *replaced_by; /* In case the command is deprecated, this is the successor command. */
    const char *deprecated_since; /* In case the command is deprecated, when did it happen? */
    redisCommandGroup group; /* Command group */
    commandHistory *history; /* History of the command */
    const char **tips; /* An array of strings that are meant to be tips for clients/proxies regarding this command */
    redisCommandProc *proc; /* Command implementation */
    int arity; /* Number of arguments, it is possible to use -N to say >= N */
    uint64_t flags; /* Command flags, see CMD_*. */
    uint64_t acl_categories; /* ACl categories, see ACL_CATEGORY_*. */
    keySpec key_specs_static[STATIC_KEY_SPECS_NUM]; /* Key specs. See keySpec */
    /* Use a function to determine keys arguments in a command line.
     * Used for Redis Cluster redirect (may be NULL) */
    redisGetKeysProc *getkeys_proc;
    /* Array of subcommands (may be NULL) */
    struct redisCommand *subcommands;
    /* Array of arguments (may be NULL) */
    struct redisCommandArg *args;

    /* Runtime populated data */
    long long microseconds, calls, rejected_calls, failed_calls;
    int id;     /* Command ID. This is a progressive ID starting from 0 that
                   is assigned at runtime, and is used in order to check
                   ACLs. A connection is able to execute a given command if
                   the user associated to the connection has this command
                   bit set in the bitmap of allowed commands. */
    sds fullname; /* A SDS string representing the command fullname. */
    struct hdr_histogram* latency_histogram; /*points to the command latency command histogram (unit of time nanosecond) */
    keySpec *key_specs;
    keySpec legacy_range_key_spec; /* The legacy (first,last,step) key spec is
                                     * still maintained (if applicable) so that
                                     * we can still support the reply format of
                                     * COMMAND INFO and COMMAND GETKEYS */
    int num_args;
    int num_history;
    int num_tips;
    int key_specs_num;
    int key_specs_max;
    dict *subcommands_dict; /* A dictionary that holds the subcommands, the key is the subcommand sds name
                             * (not the fullname), and the value is the redisCommand structure pointer. */
    struct redisCommand *parent;
    struct RedisModuleCommand *module_cmd; /* A pointer to the module command data (NULL if native command) */
};

struct redisError {
    long long count;
};

struct redisFunctionSym {
    char *name;
    unsigned long pointer;
};

typedef struct _redisSortObject {
    robj *obj;
    union {
        double score;
        robj *cmpobj;
    } u;
} redisSortObject;

typedef struct _redisSortOperation {
    int type;
    robj *pattern;
} redisSortOperation;

/* Structure to hold list iteration abstraction. */
typedef struct {
    robj *subject;
    unsigned char encoding;
    unsigned char direction; /* Iteration direction */

    unsigned char *lpi; /* listpack iterator */
    quicklistIter *iter; /* quicklist iterator */
} listTypeIterator;

/* Structure for an entry while iterating over a list. */
typedef struct {
    listTypeIterator *li;
    unsigned char *lpe; /* Entry in listpack */
    quicklistEntry entry; /* Entry in quicklist */
} listTypeEntry;

/* Structure to hold set iteration abstraction. */
typedef struct {
    robj *subject;
    int encoding;
    int ii; /* intset iterator */
    dictIterator *di;
    unsigned char *lpi; /* listpack iterator */
} setTypeIterator;

/* Structure to hold hash iteration abstraction. Note that iteration over
 * hashes involves both fields and values. Because it is possible that
 * not both are required, store pointers in the iterator to avoid
 * unnecessary memory allocation for fields/values. */
typedef struct {
    robj *subject;
    int encoding;

    unsigned char *fptr, *vptr;

    dictIterator *di;
    dictEntry *de;
} hashTypeIterator;

#include "stream.h"  /* Stream data type header file. */

#define OBJ_HASH_KEY 1
#define OBJ_HASH_VALUE 2

#define IO_THREADS_OP_IDLE 0
#define IO_THREADS_OP_READ 1
#define IO_THREADS_OP_WRITE 2
extern int io_threads_op;

/*-----------------------------------------------------------------------------
 * Extern declarations
 *----------------------------------------------------------------------------*/

extern struct redisServer server;
extern struct sharedObjectsStruct shared;
extern dictType objectKeyPointerValueDictType;
extern dictType objectKeyHeapPointerValueDictType;
extern dictType setDictType;
extern dictType BenchmarkDictType;
extern dictType zsetDictType;
extern dictType dbDictType;
extern double R_Zero, R_PosInf, R_NegInf, R_Nan;
extern dictType hashDictType;
extern dictType stringSetDictType;
extern dictType externalStringType;
extern dictType sdsHashDictType;
extern dictType dbExpiresDictType;
extern dictType modulesDictType;
extern dictType sdsReplyDictType;
extern dict *modules;

/*-----------------------------------------------------------------------------
 * Functions prototypes
 *----------------------------------------------------------------------------*/

/* Command metadata */
void populateCommandLegacyRangeSpec(struct redisCommand *c);
int populateArgsStructure(struct redisCommandArg *args);

/* Modules */
void moduleInitModulesSystem(void);
void moduleInitModulesSystemLast(void);
void modulesCron(void);
int moduleLoad(const char *path, void **argv, int argc, int is_loadex);
int moduleUnload(sds name);
void moduleLoadFromQueue(void);
int moduleGetCommandKeysViaAPI(struct redisCommand *cmd, robj **argv, int argc, getKeysResult *result);
int moduleGetCommandChannelsViaAPI(struct redisCommand *cmd, robj **argv, int argc, getKeysResult *result);
moduleType *moduleTypeLookupModuleByID(uint64_t id);
void moduleTypeNameByID(char *name, uint64_t moduleid);
const char *moduleTypeModuleName(moduleType *mt);
const char *moduleNameFromCommand(struct redisCommand *cmd);
void moduleFreeContext(struct RedisModuleCtx *ctx);
void unblockClientFromModule(client *c);
void moduleHandleBlockedClients(void);
void moduleBlockedClientTimedOut(client *c);
void modulePipeReadable(aeEventLoop *el, int fd, void *privdata, int mask);
size_t moduleCount(void);
void moduleAcquireGIL(void);
int moduleTryAcquireGIL(void);
void moduleReleaseGIL(void);
void moduleNotifyKeyspaceEvent(int type, const char *event, robj *key, int dbid);
void firePostExecutionUnitJobs();
void moduleCallCommandFilters(client *c);
void ModuleForkDoneHandler(int exitcode, int bysignal);
int TerminateModuleForkChild(int child_pid, int wait);
ssize_t rdbSaveModulesAux(rio *rdb, int when);
int moduleAllDatatypesHandleErrors();
int moduleAllModulesHandleReplAsyncLoad();
sds modulesCollectInfo(sds info, dict *sections_dict, int for_crash_report, int sections);
void moduleFireServerEvent(uint64_t eid, int subid, void *data);
void processModuleLoadingProgressEvent(int is_aof);
int moduleTryServeClientBlockedOnKey(client *c, robj *key);
void moduleUnblockClient(client *c);
int moduleBlockedClientMayTimeout(client *c);
int moduleClientIsBlockedOnKeys(client *c);
void moduleNotifyUserChanged(client *c);
void moduleNotifyKeyUnlink(robj *key, robj *val, int dbid);
size_t moduleGetFreeEffort(robj *key, robj *val, int dbid);
size_t moduleGetMemUsage(robj *key, robj *val, size_t sample_size, int dbid);
robj *moduleTypeDupOrReply(client *c, robj *fromkey, robj *tokey, int todb, robj *value);
int moduleDefragValue(robj *key, robj *obj, long *defragged, int dbid);
int moduleLateDefrag(robj *key, robj *value, unsigned long *cursor, long long endtime, long long *defragged, int dbid);
long moduleDefragGlobals(void);
void *moduleGetHandleByName(char *modulename);
int moduleIsModuleCommand(void *module_handle, struct redisCommand *cmd);

/* Utils */
long long ustime(void);
mstime_t mstime(void);
mstime_t commandTimeSnapshot(void);
void getRandomHexChars(char *p, size_t len);
void getRandomBytes(unsigned char *p, size_t len);
uint64_t crc64(uint64_t crc, const unsigned char *s, uint64_t l);
void exitFromChild(int retcode);
long long redisPopcount(void *s, long count);
int redisSetProcTitle(char *title);
int validateProcTitleTemplate(const char *template);
int redisCommunicateSystemd(const char *sd_notify_msg);
void redisSetCpuAffinity(const char *cpulist);

/* afterErrorReply flags */
#define ERR_REPLY_FLAG_NO_STATS_UPDATE (1ULL<<0) /* Indicating that we should not update
                                                    error stats after sending error reply */
/* networking.c -- Networking and Client related operations */
client *createClient(connection *conn);
void freeClient(client *c);
void freeClientAsync(client *c);
void logInvalidUseAndFreeClientAsync(client *c, const char *fmt, ...);
int beforeNextClient(client *c);
void clearClientConnectionState(client *c);
void resetClient(client *c);
void freeClientOriginalArgv(client *c);
void freeClientArgv(client *c);
void sendReplyToClient(connection *conn);
void *addReplyDeferredLen(client *c);
void setDeferredArrayLen(client *c, void *node, long length);
void setDeferredMapLen(client *c, void *node, long length);
void setDeferredSetLen(client *c, void *node, long length);
void setDeferredAttributeLen(client *c, void *node, long length);
void setDeferredPushLen(client *c, void *node, long length);
int processInputBuffer(client *c);
void acceptCommonHandler(connection *conn, int flags, char *ip);
void readQueryFromClient(connection *conn);
int prepareClientToWrite(client *c);
void addReplyNull(client *c);
void addReplyNullArray(client *c);
void addReplyBool(client *c, int b);
void addReplyVerbatim(client *c, const char *s, size_t len, const char *ext);
void addReplyProto(client *c, const char *s, size_t len);
void AddReplyFromClient(client *c, client *src);
void addReplyBulk(client *c, robj *obj);
void addReplyBulkCString(client *c, const char *s);
void addReplyBulkCBuffer(client *c, const void *p, size_t len);
void addReplyBulkLongLong(client *c, long long ll);
void addReply(client *c, robj *obj);
void addReplySds(client *c, sds s);
void addReplyBulkSds(client *c, sds s);
void setDeferredReplyBulkSds(client *c, void *node, sds s);
void addReplyErrorObject(client *c, robj *err);
void addReplyOrErrorObject(client *c, robj *reply);
void afterErrorReply(client *c, const char *s, size_t len, int flags);
void addReplyErrorSdsEx(client *c, sds err, int flags);
void addReplyErrorSds(client *c, sds err);
void addReplyErrorSdsSafe(client *c, sds err);
void addReplyError(client *c, const char *err);
void addReplyErrorArity(client *c);
void addReplyErrorExpireTime(client *c);
void addReplyStatus(client *c, const char *status);
void addReplyDouble(client *c, double d);
void addReplyLongLongWithPrefix(client *c, long long ll, char prefix);
void addReplyBigNum(client *c, const char* num, size_t len);
void addReplyHumanLongDouble(client *c, long double d);
void addReplyLongLong(client *c, long long ll);
void addReplyArrayLen(client *c, long length);
void addReplyMapLen(client *c, long length);
void addReplySetLen(client *c, long length);
void addReplyAttributeLen(client *c, long length);
void addReplyPushLen(client *c, long length);
void addReplyHelp(client *c, const char **help);
void addReplySubcommandSyntaxError(client *c);
void addReplyLoadedModules(client *c);
void copyReplicaOutputBuffer(client *dst, client *src);
void addListRangeReply(client *c, robj *o, long start, long end, int reverse);
void deferredAfterErrorReply(client *c, list *errors);
size_t sdsZmallocSize(sds s);
size_t getStringObjectSdsUsedMemory(robj *o);
void freeClientReplyValue(void *o);
void *dupClientReplyValue(void *o);
char *getClientPeerId(client *client);
char *getClientSockName(client *client);
sds catClientInfoString(sds s, client *client);
sds getAllClientsInfoString(int type);
int clientSetName(client *c, robj *name);
void rewriteClientCommandVector(client *c, int argc, ...);
void rewriteClientCommandArgument(client *c, int i, robj *newval);
void replaceClientCommandVector(client *c, int argc, robj **argv);
void redactClientCommandArgument(client *c, int argc);
size_t getClientOutputBufferMemoryUsage(client *c);
size_t getClientMemoryUsage(client *c, size_t *output_buffer_mem_usage);
int freeClientsInAsyncFreeQueue(void);
int closeClientOnOutputBufferLimitReached(client *c, int async);
int getClientType(client *c);
int getClientTypeByName(char *name);
char *getClientTypeName(int class);
void flushSlavesOutputBuffers(void);
void disconnectSlaves(void);
void evictClients(void);
int listenToPort(connListener *fds);
void pauseActions(pause_purpose purpose, mstime_t end, uint32_t actions_bitmask);
void unpauseActions(pause_purpose purpose);
uint32_t isPausedActions(uint32_t action_bitmask);
uint32_t isPausedActionsWithUpdate(uint32_t action_bitmask);
void updatePausedActions(void);
void unblockPostponedClients();
void processEventsWhileBlocked(void);
void whileBlockedCron();
void blockingOperationStarts();
void blockingOperationEnds();
int handleClientsWithPendingWrites(void);
int handleClientsWithPendingWritesUsingThreads(void);
int handleClientsWithPendingReadsUsingThreads(void);
int stopThreadedIOIfNeeded(void);
int clientHasPendingReplies(client *c);
int islocalClient(client *c);
int updateClientMemUsage(client *c);
void updateClientMemUsageBucket(client *c);
void unlinkClient(client *c);
int writeToClient(client *c, int handler_installed);
void linkClient(client *c);
void protectClient(client *c);
void unprotectClient(client *c);
void initThreadedIO(void);
client *lookupClientByID(uint64_t id);
int authRequired(client *c);
void putClientInPendingWriteQueue(client *c);

#ifdef __GNUC__
void addReplyErrorFormatEx(client *c, int flags, const char *fmt, ...)
    __attribute__((format(printf, 3, 4)));
void addReplyErrorFormat(client *c, const char *fmt, ...)
    __attribute__((format(printf, 2, 3)));
void addReplyStatusFormat(client *c, const char *fmt, ...)
    __attribute__((format(printf, 2, 3)));
#else
void addReplyErrorFormatEx(client *c, int flags, const char *fmt, ...);
void addReplyErrorFormat(client *c, const char *fmt, ...);
void addReplyStatusFormat(client *c, const char *fmt, ...);
#endif

/* Client side caching (tracking mode) */
void enableTracking(client *c, uint64_t redirect_to, uint64_t options, robj **prefix, size_t numprefix);
void disableTracking(client *c);
void trackingRememberKeys(client *c);
void trackingInvalidateKey(client *c, robj *keyobj, int bcast);
void trackingScheduleKeyInvalidation(uint64_t client_id, robj *keyobj);
void trackingHandlePendingKeyInvalidations(void);
void trackingInvalidateKeysOnFlush(int async);
void freeTrackingRadixTree(rax *rt);
void freeTrackingRadixTreeAsync(rax *rt);
void trackingLimitUsedSlots(void);
uint64_t trackingGetTotalItems(void);
uint64_t trackingGetTotalKeys(void);
uint64_t trackingGetTotalPrefixes(void);
void trackingBroadcastInvalidationMessages(void);
int checkPrefixCollisionsOrReply(client *c, robj **prefix, size_t numprefix);

/* List data type */
void listTypePush(robj *subject, robj *value, int where);
robj *listTypePop(robj *subject, int where);
unsigned long listTypeLength(const robj *subject);
listTypeIterator *listTypeInitIterator(robj *subject, long index, unsigned char direction);
void listTypeReleaseIterator(listTypeIterator *li);
void listTypeSetIteratorDirection(listTypeIterator *li, listTypeEntry *entry, unsigned char direction);
int listTypeNext(listTypeIterator *li, listTypeEntry *entry);
robj *listTypeGet(listTypeEntry *entry);
unsigned char *listTypeGetValue(listTypeEntry *entry, size_t *vlen, long long *lval);
void listTypeInsert(listTypeEntry *entry, robj *value, int where);
void listTypeReplace(listTypeEntry *entry, robj *value);
int listTypeEqual(listTypeEntry *entry, robj *o);
void listTypeDelete(listTypeIterator *iter, listTypeEntry *entry);
robj *listTypeDup(robj *o);
void listTypeDelRange(robj *o, long start, long stop);
void unblockClientWaitingData(client *c);
void popGenericCommand(client *c, int where);
void listElementsRemoved(client *c, robj *key, int where, robj *o, long count, int signal, int *deleted);
typedef enum {
    LIST_CONV_AUTO,
    LIST_CONV_GROWING,
    LIST_CONV_SHRINKING,
} list_conv_type;
typedef void (*beforeConvertCB)(void *data);
void listTypeTryConversion(robj *o, list_conv_type lct, beforeConvertCB fn, void *data);
void listTypeTryConversionAppend(robj *o, robj **argv, int start, int end, beforeConvertCB fn, void *data);

/* MULTI/EXEC/WATCH... */
void unwatchAllKeys(client *c);
void initClientMultiState(client *c);
void freeClientMultiState(client *c);
void queueMultiCommand(client *c, uint64_t cmd_flags);
size_t multiStateMemOverhead(client *c);
void touchWatchedKey(redisDb *db, robj *key);
int isWatchedKeyExpired(client *c);
void touchAllWatchedKeysInDb(redisDb *emptied, redisDb *replaced_with);
void discardTransaction(client *c);
void flagTransaction(client *c);
void execCommandAbort(client *c, sds error);

/* Redis object implementation */
void decrRefCount(robj *o);
void decrRefCountVoid(void *o);
void incrRefCount(robj *o);
robj *makeObjectShared(robj *o);
void freeStringObject(robj *o);
void freeListObject(robj *o);
void freeSetObject(robj *o);
void freeZsetObject(robj *o);
void freeHashObject(robj *o);
void dismissObject(robj *o, size_t dump_size);
robj *createObject(int type, void *ptr);
robj *createStringObject(const char *ptr, size_t len);
robj *createRawStringObject(const char *ptr, size_t len);
robj *createEmbeddedStringObject(const char *ptr, size_t len);
robj *tryCreateRawStringObject(const char *ptr, size_t len);
robj *tryCreateStringObject(const char *ptr, size_t len);
robj *dupStringObject(const robj *o);
int isSdsRepresentableAsLongLong(sds s, long long *llval);
int isObjectRepresentableAsLongLong(robj *o, long long *llongval);
robj *tryObjectEncoding(robj *o);
robj *getDecodedObject(robj *o);
size_t stringObjectLen(robj *o);
robj *createStringObjectFromLongLong(long long value);
robj *createStringObjectFromLongLongForValue(long long value);
robj *createStringObjectFromLongDouble(long double value, int humanfriendly);
robj *createQuicklistObject(void);
robj *createListListpackObject(void);
robj *createSetObject(void);
robj *createIntsetObject(void);
robj *createSetListpackObject(void);
robj *createHashObject(void);
robj *createZsetObject(void);
robj *createZsetListpackObject(void);
robj *createStreamObject(void);
robj *createModuleObject(moduleType *mt, void *value);
int getLongFromObjectOrReply(client *c, robj *o, long *target, const char *msg);
int getPositiveLongFromObjectOrReply(client *c, robj *o, long *target, const char *msg);
int getRangeLongFromObjectOrReply(client *c, robj *o, long min, long max, long *target, const char *msg);
int checkType(client *c, robj *o, int type);
int getLongLongFromObjectOrReply(client *c, robj *o, long long *target, const char *msg);
int getDoubleFromObjectOrReply(client *c, robj *o, double *target, const char *msg);
int getDoubleFromObject(const robj *o, double *target);
int getLongLongFromObject(robj *o, long long *target);
int getLongDoubleFromObject(robj *o, long double *target);
int getLongDoubleFromObjectOrReply(client *c, robj *o, long double *target, const char *msg);
int getIntFromObjectOrReply(client *c, robj *o, int *target, const char *msg);
char *strEncoding(int encoding);
int compareStringObjects(const robj *a, const robj *b);
int collateStringObjects(const robj *a, const robj *b);
int equalStringObjects(robj *a, robj *b);
unsigned long long estimateObjectIdleTime(robj *o);
void trimStringObjectIfNeeded(robj *o);
#define sdsEncodedObject(objptr) (objptr->encoding == OBJ_ENCODING_RAW || objptr->encoding == OBJ_ENCODING_EMBSTR)

/* Synchronous I/O with timeout */
ssize_t syncWrite(int fd, char *ptr, ssize_t size, long long timeout);
ssize_t syncRead(int fd, char *ptr, ssize_t size, long long timeout);
ssize_t syncReadLine(int fd, char *ptr, ssize_t size, long long timeout);

/* Replication */
void replicationFeedSlaves(list *slaves, int dictid, robj **argv, int argc);
void replicationFeedStreamFromMasterStream(char *buf, size_t buflen);
void resetReplicationBuffer(void);
void feedReplicationBuffer(char *buf, size_t len);
void freeReplicaReferencedReplBuffer(client *replica);
void replicationFeedMonitors(client *c, list *monitors, int dictid, robj **argv, int argc);
void updateSlavesWaitingBgsave(int bgsaveerr, int type);
void replicationCron(void);
void replicationStartPendingFork(void);
void replicationHandleMasterDisconnection(void);
void replicationCacheMaster(client *c);
void resizeReplicationBacklog();
void replicationSetMaster(char *ip, int port);
void replicationUnsetMaster(void);
void refreshGoodSlavesCount(void);
int checkGoodReplicasStatus(void);
void processClientsWaitingReplicas(void);
void unblockClientWaitingReplicas(client *c);
int replicationCountAcksByOffset(long long offset);
void replicationSendNewlineToMaster(void);
long long replicationGetSlaveOffset(void);
char *replicationGetSlaveName(client *c);
long long getPsyncInitialOffset(void);
int replicationSetupSlaveForFullResync(client *slave, long long offset);
void changeReplicationId(void);
void clearReplicationId2(void);
void createReplicationBacklog(void);
void freeReplicationBacklog(void);
void replicationCacheMasterUsingMyself(void);
void feedReplicationBacklog(void *ptr, size_t len);
void incrementalTrimReplicationBacklog(size_t blocks);
int canFeedReplicaReplBuffer(client *replica);
void rebaseReplicationBuffer(long long base_repl_offset);
void showLatestBacklog(void);
void rdbPipeReadHandler(struct aeEventLoop *eventLoop, int fd, void *clientData, int mask);
void rdbPipeWriteHandlerConnRemoved(struct connection *conn);
void clearFailoverState(void);
void updateFailoverStatus(void);
void abortFailover(const char *err);
const char *getFailoverStateString();
void waitForReplication(client *c, mstime_t timeout, long numreplicas, long long offset, int btype);

/* Generic persistence functions */
void startLoadingFile(size_t size, char* filename, int rdbflags);
void startLoading(size_t size, int rdbflags, int async);
void loadingAbsProgress(off_t pos);
void loadingIncrProgress(off_t size);
void stopLoading(int success);
void updateLoadingFileName(char* filename);
void startSaving(int rdbflags);
void stopSaving(int success);
int allPersistenceDisabled(void);

#define DISK_ERROR_TYPE_AOF 1       /* Don't accept writes: AOF errors. */
#define DISK_ERROR_TYPE_RDB 2       /* Don't accept writes: RDB errors. */
#define DISK_ERROR_TYPE_NONE 0      /* No problems, we can accept writes. */
int writeCommandsDeniedByDiskError(void);
sds writeCommandsGetDiskErrorMessage(int);

/* RDB persistence */
#include "rdb.h"
void killRDBChild(void);
int bg_unlink(const char *filename);

/* AOF persistence */
void flushAppendOnlyFile(int force);
void feedAppendOnlyFile(int dictid, robj **argv, int argc);
void aofRemoveTempFile(pid_t childpid);
int rewriteAppendOnlyFileBackground(void);
int loadAppendOnlyFiles(aofManifest *am);
void stopAppendOnly(void);
int startAppendOnly(void);
void backgroundRewriteDoneHandler(int exitcode, int bysignal);
void killAppendOnlyChild(void);
void restartAOFAfterSYNC();
void aofLoadManifestFromDisk(void);
void aofOpenIfNeededOnServerStart(void);
void aofManifestFree(aofManifest *am);
int aofDelHistoryFiles(void);
int aofRewriteLimited(void);

/* Child info */
void openChildInfoPipe(void);
void closeChildInfoPipe(void);
void sendChildInfoGeneric(childInfoType info_type, size_t keys, double progress, char *pname);
void sendChildCowInfo(childInfoType info_type, char *pname);
void sendChildInfo(childInfoType info_type, size_t keys, char *pname);
void receiveChildInfo(void);

/* Fork helpers */
int redisFork(int purpose);
int hasActiveChildProcess();
void resetChildState();
int isMutuallyExclusiveChildType(int type);

/* acl.c -- Authentication related prototypes. */
extern rax *Users;
extern user *DefaultUser;
void ACLInit(void);
/* Return values for ACLCheckAllPerm(). */
#define ACL_OK 0
#define ACL_DENIED_CMD 1
#define ACL_DENIED_KEY 2
#define ACL_DENIED_AUTH 3 /* Only used for ACL LOG entries. */
#define ACL_DENIED_CHANNEL 4 /* Only used for pub/sub commands */

/* Context values for addACLLogEntry(). */
#define ACL_LOG_CTX_TOPLEVEL 0
#define ACL_LOG_CTX_LUA 1
#define ACL_LOG_CTX_MULTI 2
#define ACL_LOG_CTX_MODULE 3

/* ACL key permission types */
#define ACL_READ_PERMISSION (1<<0)
#define ACL_WRITE_PERMISSION (1<<1)
#define ACL_ALL_PERMISSION (ACL_READ_PERMISSION|ACL_WRITE_PERMISSION)

int ACLCheckUserCredentials(robj *username, robj *password);
int ACLAuthenticateUser(client *c, robj *username, robj *password);
unsigned long ACLGetCommandID(sds cmdname);
void ACLClearCommandID(void);
user *ACLGetUserByName(const char *name, size_t namelen);
int ACLUserCheckKeyPerm(user *u, const char *key, int keylen, int flags);
int ACLUserCheckChannelPerm(user *u, sds channel, int literal);
int ACLCheckAllUserCommandPerm(user *u, struct redisCommand *cmd, robj **argv, int argc, int *idxptr);
int ACLUserCheckCmdWithUnrestrictedKeyAccess(user *u, struct redisCommand *cmd, robj **argv, int argc, int flags);
int ACLCheckAllPerm(client *c, int *idxptr);
int ACLSetUser(user *u, const char *op, ssize_t oplen);
sds ACLStringSetUser(user *u, sds username, sds *argv, int argc);
uint64_t ACLGetCommandCategoryFlagByName(const char *name);
int ACLAppendUserForLoading(sds *argv, int argc, int *argc_err);
const char *ACLSetUserStringError(void);
int ACLLoadConfiguredUsers(void);
robj *ACLDescribeUser(user *u);
void ACLLoadUsersAtStartup(void);
void addReplyCommandCategories(client *c, struct redisCommand *cmd);
user *ACLCreateUnlinkedUser();
void ACLFreeUserAndKillClients(user *u);
void addACLLogEntry(client *c, int reason, int context, int argpos, sds username, sds object);
sds getAclErrorMessage(int acl_res, user *user, struct redisCommand *cmd, sds errored_val, int verbose);
void ACLUpdateDefaultUserPassword(sds password);
sds genRedisInfoStringACLStats(sds info);

/* Sorted sets data type */

/* Input flags. */
#define ZADD_IN_NONE 0
#define ZADD_IN_INCR (1<<0)    /* Increment the score instead of setting it. */
#define ZADD_IN_NX (1<<1)      /* Don't touch elements not already existing. */
#define ZADD_IN_XX (1<<2)      /* Only touch elements already existing. */
#define ZADD_IN_GT (1<<3)      /* Only update existing when new scores are higher. */
#define ZADD_IN_LT (1<<4)      /* Only update existing when new scores are lower. */

/* Output flags. */
#define ZADD_OUT_NOP (1<<0)     /* Operation not performed because of conditionals.*/
#define ZADD_OUT_NAN (1<<1)     /* Only touch elements already existing. */
#define ZADD_OUT_ADDED (1<<2)   /* The element was new and was added. */
#define ZADD_OUT_UPDATED (1<<3) /* The element already existed, score updated. */

/* Struct to hold an inclusive/exclusive range spec by score comparison. */
typedef struct {
    double min, max;
    int minex, maxex; /* are min or max exclusive? */
} zrangespec;

/* Struct to hold an inclusive/exclusive range spec by lexicographic comparison. */
typedef struct {
    sds min, max;     /* May be set to shared.(minstring|maxstring) */
    int minex, maxex; /* are min or max exclusive? */
} zlexrangespec;

/* flags for incrCommandFailedCalls */
#define ERROR_COMMAND_REJECTED (1<<0) /* Indicate to update the command rejected stats */
#define ERROR_COMMAND_FAILED (1<<1) /* Indicate to update the command failed stats */

zskiplist *zslCreate(void);
void zslFree(zskiplist *zsl);
zskiplistNode *zslInsert(zskiplist *zsl, double score, sds ele);
unsigned char *zzlInsert(unsigned char *zl, sds ele, double score);
int zslDelete(zskiplist *zsl, double score, sds ele, zskiplistNode **node);
zskiplistNode *zslFirstInRange(zskiplist *zsl, zrangespec *range);
zskiplistNode *zslLastInRange(zskiplist *zsl, zrangespec *range);
double zzlGetScore(unsigned char *sptr);
void zzlNext(unsigned char *zl, unsigned char **eptr, unsigned char **sptr);
void zzlPrev(unsigned char *zl, unsigned char **eptr, unsigned char **sptr);
unsigned char *zzlFirstInRange(unsigned char *zl, zrangespec *range);
unsigned char *zzlLastInRange(unsigned char *zl, zrangespec *range);
unsigned long zsetLength(const robj *zobj);
void zsetConvert(robj *zobj, int encoding);
void zsetConvertToListpackIfNeeded(robj *zobj, size_t maxelelen, size_t totelelen);
int zsetScore(robj *zobj, sds member, double *score);
unsigned long zslGetRank(zskiplist *zsl, double score, sds o);
int zsetAdd(robj *zobj, double score, sds ele, int in_flags, int *out_flags, double *newscore);
long zsetRank(robj *zobj, sds ele, int reverse);
int zsetDel(robj *zobj, sds ele);
robj *zsetDup(robj *o);
void genericZpopCommand(client *c, robj **keyv, int keyc, int where, int emitkey, long count, int use_nested_array, int reply_nil_when_empty, int *deleted);
sds lpGetObject(unsigned char *sptr);
int zslValueGteMin(double value, zrangespec *spec);
int zslValueLteMax(double value, zrangespec *spec);
void zslFreeLexRange(zlexrangespec *spec);
int zslParseLexRange(robj *min, robj *max, zlexrangespec *spec);
unsigned char *zzlFirstInLexRange(unsigned char *zl, zlexrangespec *range);
unsigned char *zzlLastInLexRange(unsigned char *zl, zlexrangespec *range);
zskiplistNode *zslFirstInLexRange(zskiplist *zsl, zlexrangespec *range);
zskiplistNode *zslLastInLexRange(zskiplist *zsl, zlexrangespec *range);
int zzlLexValueGteMin(unsigned char *p, zlexrangespec *spec);
int zzlLexValueLteMax(unsigned char *p, zlexrangespec *spec);
int zslLexValueGteMin(sds value, zlexrangespec *spec);
int zslLexValueLteMax(sds value, zlexrangespec *spec);

/* Core functions */
int getMaxmemoryState(size_t *total, size_t *logical, size_t *tofree, float *level);
size_t freeMemoryGetNotCountedMemory();
int overMaxmemoryAfterAlloc(size_t moremem);
uint64_t getCommandFlags(client *c);
int processCommand(client *c);
int processPendingCommandAndInputBuffer(client *c);
void setupSignalHandlers(void);
void removeSignalHandlers(void);
int createSocketAcceptHandler(connListener *sfd, aeFileProc *accept_handler);
connListener *listenerByType(const char *typename);
int changeListener(connListener *listener);
void closeListener(connListener *listener);
struct redisCommand *lookupSubcommand(struct redisCommand *container, sds sub_name);
struct redisCommand *lookupCommand(robj **argv, int argc);
struct redisCommand *lookupCommandBySdsLogic(dict *commands, sds s);
struct redisCommand *lookupCommandBySds(sds s);
struct redisCommand *lookupCommandByCStringLogic(dict *commands, const char *s);
struct redisCommand *lookupCommandByCString(const char *s);
struct redisCommand *lookupCommandOrOriginal(robj **argv, int argc);
int commandCheckExistence(client *c, sds *err);
int commandCheckArity(client *c, sds *err);
void startCommandExecution();
int incrCommandStatsOnError(struct redisCommand *cmd, int flags);
void call(client *c, int flags);
void alsoPropagate(int dbid, robj **argv, int argc, int target);
void postExecutionUnitOperations();
void redisOpArrayFree(redisOpArray *oa);
void forceCommandPropagation(client *c, int flags);
void preventCommandPropagation(client *c);
void preventCommandAOF(client *c);
void preventCommandReplication(client *c);
void slowlogPushCurrentCommand(client *c, struct redisCommand *cmd, ustime_t duration);
void updateCommandLatencyHistogram(struct hdr_histogram** latency_histogram, int64_t duration_hist);
int prepareForShutdown(int flags);
void replyToClientsBlockedOnShutdown(void);
int abortShutdown(void);
void afterCommand(client *c);
int mustObeyClient(client *c);
#ifdef __GNUC__
void _serverLog(int level, const char *fmt, ...)
    __attribute__((format(printf, 2, 3)));
#else
void _serverLog(int level, const char *fmt, ...);
#endif
void serverLogRaw(int level, const char *msg);
void serverLogFromHandler(int level, const char *msg);
void usage(void);
void updateDictResizePolicy(void);
int htNeedsResize(dict *dict);
void populateCommandTable(void);
void resetCommandTableStats(dict* commands);
void resetErrorTableStats(void);
void adjustOpenFilesLimit(void);
void incrementErrorCount(const char *fullerr, size_t namelen);
void closeListeningSockets(int unlink_unix_socket);
void updateCachedTime(int update_daylight_info);
void resetServerStats(void);
void activeDefragCycle(void);
unsigned int getLRUClock(void);
unsigned int LRU_CLOCK(void);
const char *evictPolicyToString(void);
struct redisMemOverhead *getMemoryOverheadData(void);
void freeMemoryOverheadData(struct redisMemOverhead *mh);
void checkChildrenDone(void);
int setOOMScoreAdj(int process_class);
void rejectCommandFormat(client *c, const char *fmt, ...);
void *activeDefragAlloc(void *ptr);
robj *activeDefragStringOb(robj* ob, long *defragged);
void dismissSds(sds s);
void dismissMemory(void* ptr, size_t size_hint);
void dismissMemoryInChild(void);

#define RESTART_SERVER_NONE 0
#define RESTART_SERVER_GRACEFULLY (1<<0)     /* Do proper shutdown. */
#define RESTART_SERVER_CONFIG_REWRITE (1<<1) /* CONFIG REWRITE before restart.*/
int restartServer(int flags, mstime_t delay);

/* Set data type */
robj *setTypeCreate(sds value);
int setTypeAdd(robj *subject, sds value);
int setTypeRemove(robj *subject, sds value);
int setTypeIsMember(robj *subject, sds value);
setTypeIterator *setTypeInitIterator(robj *subject);
void setTypeReleaseIterator(setTypeIterator *si);
int setTypeNext(setTypeIterator *si, char **str, size_t *len, int64_t *llele);
sds setTypeNextObject(setTypeIterator *si);
int setTypeRandomElement(robj *setobj, char **str, size_t *len, int64_t *llele);
unsigned long setTypeRandomElements(robj *set, unsigned long count, robj *aux_set);
unsigned long setTypeSize(const robj *subject);
void setTypeConvert(robj *subject, int enc);
robj *setTypeDup(robj *o);

/* Hash data type */
#define HASH_SET_TAKE_FIELD (1<<0)
#define HASH_SET_TAKE_VALUE (1<<1)
#define HASH_SET_COPY 0

void hashTypeConvert(robj *o, int enc);
void hashTypeTryConversion(robj *subject, robj **argv, int start, int end);
int hashTypeExists(robj *o, sds key);
int hashTypeDelete(robj *o, sds key);
unsigned long hashTypeLength(const robj *o);
hashTypeIterator *hashTypeInitIterator(robj *subject);
void hashTypeReleaseIterator(hashTypeIterator *hi);
int hashTypeNext(hashTypeIterator *hi);
void hashTypeCurrentFromListpack(hashTypeIterator *hi, int what,
                                 unsigned char **vstr,
                                 unsigned int *vlen,
                                 long long *vll);
sds hashTypeCurrentFromHashTable(hashTypeIterator *hi, int what);
void hashTypeCurrentObject(hashTypeIterator *hi, int what, unsigned char **vstr, unsigned int *vlen, long long *vll);
sds hashTypeCurrentObjectNewSds(hashTypeIterator *hi, int what);
robj *hashTypeLookupWriteOrCreate(client *c, robj *key);
robj *hashTypeGetValueObject(robj *o, sds field);
int hashTypeSet(robj *o, sds field, sds value, int flags);
robj *hashTypeDup(robj *o);

/* Pub / Sub */
int pubsubUnsubscribeAllChannels(client *c, int notify);
int pubsubUnsubscribeShardAllChannels(client *c, int notify);
void pubsubUnsubscribeShardChannels(robj **channels, unsigned int count);
int pubsubUnsubscribeAllPatterns(client *c, int notify);
int pubsubPublishMessage(robj *channel, robj *message, int sharded);
int pubsubPublishMessageAndPropagateToCluster(robj *channel, robj *message, int sharded);
void addReplyPubsubMessage(client *c, robj *channel, robj *msg, robj *message_bulk);
int serverPubsubSubscriptionCount();
int serverPubsubShardSubscriptionCount();
size_t pubsubMemOverhead(client *c);

/* Keyspace events notification */
void notifyKeyspaceEvent(int type, char *event, robj *key, int dbid);
int keyspaceEventsStringToFlags(char *classes);
sds keyspaceEventsFlagsToString(int flags);

/* Configuration */
/* Configuration Flags */
#define MODIFIABLE_CONFIG 0 /* This is the implied default for a standard 
                             * config, which is mutable. */
#define IMMUTABLE_CONFIG (1ULL<<0) /* Can this value only be set at startup? */
#define SENSITIVE_CONFIG (1ULL<<1) /* Does this value contain sensitive information */
#define DEBUG_CONFIG (1ULL<<2) /* Values that are useful for debugging. */
#define MULTI_ARG_CONFIG (1ULL<<3) /* This config receives multiple arguments. */
#define HIDDEN_CONFIG (1ULL<<4) /* This config is hidden in `config get <pattern>` (used for tests/debugging) */
#define PROTECTED_CONFIG (1ULL<<5) /* Becomes immutable if enable-protected-configs is enabled. */
#define DENY_LOADING_CONFIG (1ULL<<6) /* This config is forbidden during loading. */
#define ALIAS_CONFIG (1ULL<<7) /* For configs with multiple names, this flag is set on the alias. */
#define MODULE_CONFIG (1ULL<<8) /* This config is a module config */
#define VOLATILE_CONFIG (1ULL<<9) /* The config is a reference to the config data and not the config data itself (ex.
                                   * a file name containing more configuration like a tls key). In this case we want
                                   * to apply the configuration change even if the new config value is the same as
                                   * the old. */

#define INTEGER_CONFIG 0 /* No flags means a simple integer configuration */
#define MEMORY_CONFIG (1<<0) /* Indicates if this value can be loaded as a memory value */
#define PERCENT_CONFIG (1<<1) /* Indicates if this value can be loaded as a percent (and stored as a negative int) */
#define OCTAL_CONFIG (1<<2) /* This value uses octal representation */

/* Enum Configs contain an array of configEnum objects that match a string with an integer. */
typedef struct configEnum {
    char *name;
    int val;
} configEnum;

/* Type of configuration. */
typedef enum {
    BOOL_CONFIG,
    NUMERIC_CONFIG,
    STRING_CONFIG,
    SDS_CONFIG,
    ENUM_CONFIG,
    SPECIAL_CONFIG,
} configType;

void loadServerConfig(char *filename, char config_from_stdin, char *options);
void appendServerSaveParams(time_t seconds, int changes);
void resetServerSaveParams(void);
struct rewriteConfigState; /* Forward declaration to export API. */
void rewriteConfigRewriteLine(struct rewriteConfigState *state, const char *option, sds line, int force);
void rewriteConfigMarkAsProcessed(struct rewriteConfigState *state, const char *option);
int rewriteConfig(char *path, int force_write);
void initConfigValues();
void removeConfig(sds name);
sds getConfigDebugInfo();
int allowProtectedAction(int config, client *c);

/* Module Configuration */
typedef struct ModuleConfig ModuleConfig;
int performModuleConfigSetFromName(sds name, sds value, const char **err);
int performModuleConfigSetDefaultFromName(sds name, const char **err);
void addModuleBoolConfig(const char *module_name, const char *name, int flags, void *privdata, int default_val);
void addModuleStringConfig(const char *module_name, const char *name, int flags, void *privdata, sds default_val);
void addModuleEnumConfig(const char *module_name, const char *name, int flags, void *privdata, int default_val, configEnum *enum_vals);
void addModuleNumericConfig(const char *module_name, const char *name, int flags, void *privdata, long long default_val, int conf_flags, long long lower, long long upper);
void addModuleConfigApply(list *module_configs, ModuleConfig *module_config);
int moduleConfigApplyConfig(list *module_configs, const char **err, const char **err_arg_name);
int getModuleBoolConfig(ModuleConfig *module_config);
int setModuleBoolConfig(ModuleConfig *config, int val, const char **err);
sds getModuleStringConfig(ModuleConfig *module_config);
int setModuleStringConfig(ModuleConfig *config, sds strval, const char **err);
int getModuleEnumConfig(ModuleConfig *module_config);
int setModuleEnumConfig(ModuleConfig *config, int val, const char **err);
long long getModuleNumericConfig(ModuleConfig *module_config);
int setModuleNumericConfig(ModuleConfig *config, long long val, const char **err);

/* db.c -- Keyspace access API */
int removeExpire(redisDb *db, robj *key);
void deleteExpiredKeyAndPropagate(redisDb *db, robj *keyobj);
void propagateDeletion(redisDb *db, robj *key, int lazy);
int keyIsExpired(redisDb *db, robj *key);
long long getExpire(redisDb *db, robj *key);
void setExpire(client *c, redisDb *db, robj *key, long long when);
int checkAlreadyExpired(long long when);
robj *lookupKeyRead(redisDb *db, robj *key);
robj *lookupKeyWrite(redisDb *db, robj *key);
robj *lookupKeyReadOrReply(client *c, robj *key, robj *reply);
robj *lookupKeyWriteOrReply(client *c, robj *key, robj *reply);
robj *lookupKeyReadWithFlags(redisDb *db, robj *key, int flags);
robj *lookupKeyWriteWithFlags(redisDb *db, robj *key, int flags);
robj *objectCommandLookup(client *c, robj *key);
robj *objectCommandLookupOrReply(client *c, robj *key, robj *reply);
int objectSetLRUOrLFU(robj *val, long long lfu_freq, long long lru_idle,
                       long long lru_clock, int lru_multiplier);
#define LOOKUP_NONE 0
#define LOOKUP_NOTOUCH (1<<0)  /* Don't update LRU. */
#define LOOKUP_NONOTIFY (1<<1) /* Don't trigger keyspace event on key misses. */
#define LOOKUP_NOSTATS (1<<2)  /* Don't update keyspace hits/misses counters. */
#define LOOKUP_WRITE (1<<3)    /* Delete expired keys even in replicas. */
#define LOOKUP_NOEXPIRE (1<<4) /* Avoid deleting lazy expired keys. */

void dbAdd(redisDb *db, robj *key, robj *val);
int dbAddRDBLoad(redisDb *db, sds key, robj *val);
void dbOverwrite(redisDb *db, robj *key, robj *val);

#define SETKEY_KEEPTTL 1
#define SETKEY_NO_SIGNAL 2
#define SETKEY_ALREADY_EXIST 4
#define SETKEY_DOESNT_EXIST 8
void setKey(client *c, redisDb *db, robj *key, robj *val, int flags);
robj *dbRandomKey(redisDb *db);
int dbSyncDelete(redisDb *db, robj *key);
int dbDelete(redisDb *db, robj *key);
robj *dbUnshareStringValue(redisDb *db, robj *key, robj *o);

#define EMPTYDB_NO_FLAGS 0      /* No flags. */
#define EMPTYDB_ASYNC (1<<0)    /* Reclaim memory in another thread. */
#define EMPTYDB_NOFUNCTIONS (1<<1) /* Indicate not to flush the functions. */
long long emptyData(int dbnum, int flags, void(callback)(dict*));
long long emptyDbStructure(redisDb *dbarray, int dbnum, int async, void(callback)(dict*));
void flushAllDataAndResetRDB(int flags);
long long dbTotalServerKeyCount();
redisDb *initTempDb(void);
void discardTempDb(redisDb *tempDb, void(callback)(dict*));


int selectDb(client *c, int id);
void signalModifiedKey(client *c, redisDb *db, robj *key);
void signalFlushedDb(int dbid, int async);
void scanGenericCommand(client *c, robj *o, unsigned long cursor);
int parseScanCursorOrReply(client *c, robj *o, unsigned long *cursor);
int dbAsyncDelete(redisDb *db, robj *key);
void emptyDbAsync(redisDb *db);
size_t lazyfreeGetPendingObjectsCount(void);
size_t lazyfreeGetFreedObjectsCount(void);
void lazyfreeResetStats(void);
void freeObjAsync(robj *key, robj *obj, int dbid);
void freeReplicationBacklogRefMemAsync(list *blocks, rax *index);

/* API to get key arguments from commands */
#define GET_KEYSPEC_DEFAULT 0
#define GET_KEYSPEC_INCLUDE_NOT_KEYS (1<<0) /* Consider 'fake' keys as keys */
#define GET_KEYSPEC_RETURN_PARTIAL (1<<1) /* Return all keys that can be found */

int getKeysFromCommandWithSpecs(struct redisCommand *cmd, robj **argv, int argc, int search_flags, getKeysResult *result);
keyReference *getKeysPrepareResult(getKeysResult *result, int numkeys);
int getKeysFromCommand(struct redisCommand *cmd, robj **argv, int argc, getKeysResult *result);
int doesCommandHaveKeys(struct redisCommand *cmd);
int getChannelsFromCommand(struct redisCommand *cmd, robj **argv, int argc, getKeysResult *result);
int doesCommandHaveChannelsWithFlags(struct redisCommand *cmd, int flags);
void getKeysFreeResult(getKeysResult *result);
int sintercardGetKeys(struct redisCommand *cmd,robj **argv, int argc, getKeysResult *result);
int zunionInterDiffGetKeys(struct redisCommand *cmd,robj **argv, int argc, getKeysResult *result);
int zunionInterDiffStoreGetKeys(struct redisCommand *cmd,robj **argv, int argc, getKeysResult *result);
int evalGetKeys(struct redisCommand *cmd, robj **argv, int argc, getKeysResult *result);
int functionGetKeys(struct redisCommand *cmd, robj **argv, int argc, getKeysResult *result);
int sortGetKeys(struct redisCommand *cmd, robj **argv, int argc, getKeysResult *result);
int sortROGetKeys(struct redisCommand *cmd, robj **argv, int argc, getKeysResult *result);
int migrateGetKeys(struct redisCommand *cmd, robj **argv, int argc, getKeysResult *result);
int georadiusGetKeys(struct redisCommand *cmd, robj **argv, int argc, getKeysResult *result);
int xreadGetKeys(struct redisCommand *cmd, robj **argv, int argc, getKeysResult *result);
int lmpopGetKeys(struct redisCommand *cmd, robj **argv, int argc, getKeysResult *result);
int blmpopGetKeys(struct redisCommand *cmd, robj **argv, int argc, getKeysResult *result);
int zmpopGetKeys(struct redisCommand *cmd, robj **argv, int argc, getKeysResult *result);
int bzmpopGetKeys(struct redisCommand *cmd, robj **argv, int argc, getKeysResult *result);
int setGetKeys(struct redisCommand *cmd, robj **argv, int argc, getKeysResult *result);
int bitfieldGetKeys(struct redisCommand *cmd, robj **argv, int argc, getKeysResult *result);

unsigned short crc16(const char *buf, int len);

/* Sentinel */
void initSentinelConfig(void);
void initSentinel(void);
void sentinelTimer(void);
const char *sentinelHandleConfiguration(char **argv, int argc);
void queueSentinelConfig(sds *argv, int argc, int linenum, sds line);
void loadSentinelConfigFromQueue(void);
void sentinelIsRunning(void);
void sentinelCheckConfigFile(void);
void sentinelCommand(client *c);
void sentinelInfoCommand(client *c);
void sentinelPublishCommand(client *c);
void sentinelRoleCommand(client *c);

/* redis-check-rdb & aof */
int redis_check_rdb(char *rdbfilename, FILE *fp);
int redis_check_rdb_main(int argc, char **argv, FILE *fp);
int redis_check_aof_main(int argc, char **argv);

/* Scripting */
void scriptingInit(int setup);
int ldbRemoveChild(pid_t pid);
void ldbKillForkedSessions(void);
int ldbPendingChildren(void);
sds luaCreateFunction(client *c, robj *body);
void luaLdbLineHook(lua_State *lua, lua_Debug *ar);
void freeLuaScriptsAsync(dict *lua_scripts);
void freeFunctionsAsync(functionsLibCtx *lib_ctx);
int ldbIsEnabled();
void ldbLog(sds entry);
void ldbLogRedisReply(char *reply);
void sha1hex(char *digest, char *script, size_t len);
unsigned long evalMemory();
dict* evalScriptsDict();
unsigned long evalScriptsMemory();
uint64_t evalGetCommandFlags(client *c, uint64_t orig_flags);
uint64_t fcallGetCommandFlags(client *c, uint64_t orig_flags);
int isInsideYieldingLongCommand();

typedef struct luaScript {
    uint64_t flags;
    robj *body;
} luaScript;

/* Blocked clients */
void processUnblockedClients(void);
void blockClient(client *c, int btype);
void unblockClient(client *c);
void queueClientForReprocessing(client *c);
void replyToBlockedClientTimedOut(client *c);
int getTimeoutFromObjectOrReply(client *c, robj *object, mstime_t *timeout, int unit);
void disconnectAllBlockedClients(void);
void handleClientsBlockedOnKeys(void);
void signalKeyAsReady(redisDb *db, robj *key, int type);
void signalDeletedKeyAsReady(redisDb *db, robj *key, int type);
void blockForKeys(client *c, int btype, robj **keys, int numkeys, long count, mstime_t timeout, robj *target, struct blockPos *blockpos, streamID *ids, int unblock_on_nokey);
void updateStatsOnUnblock(client *c, long blocked_us, long reply_us, int had_errors);
void scanDatabaseForDeletedKeys(redisDb *emptied, redisDb *replaced_with);

/* timeout.c -- Blocked clients timeout and connections timeout. */
void addClientToTimeoutTable(client *c);
void removeClientFromTimeoutTable(client *c);
void handleBlockedClientsTimeout(void);
int clientsCronHandleTimeout(client *c, mstime_t now_ms);

/* expire.c -- Handling of expired keys */
void activeExpireCycle(int type);
void expireSlaveKeys(void);
void rememberSlaveKeyWithExpire(redisDb *db, robj *key);
void flushSlaveKeysWithExpireList(void);
size_t getSlaveKeyWithExpireCount(void);

/* evict.c -- maxmemory handling and LRU eviction. */
void evictionPoolAlloc(void);
#define LFU_INIT_VAL 5
unsigned long LFUGetTimeInMinutes(void);
uint8_t LFULogIncr(uint8_t value);
unsigned long LFUDecrAndReturn(robj *o);
#define EVICT_OK 0
#define EVICT_RUNNING 1
#define EVICT_FAIL 2
int performEvictions(void);
void startEvictionTimeProc(void);

/* Keys hashing / comparison functions for dict.c hash tables. */
uint64_t dictSdsHash(const void *key);
uint64_t dictSdsCaseHash(const void *key);
int dictSdsKeyCompare(dict *d, const void *key1, const void *key2);
int dictSdsKeyCaseCompare(dict *d, const void *key1, const void *key2);
void dictSdsDestructor(dict *d, void *val);
void dictListDestructor(dict *d, void *val);
void *dictSdsDup(dict *d, const void *key);

/* Git SHA1 */
char *redisGitSHA1(void);
char *redisGitDirty(void);
uint64_t redisBuildId(void);
const char *redisBuildIdRaw(void);
char *redisBuildIdString(void);

/* Commands prototypes */
void authCommand(client *c);
void pingCommand(client *c);
void echoCommand(client *c);
void commandCommand(client *c);
void commandCountCommand(client *c);
void commandListCommand(client *c);
void commandInfoCommand(client *c);
void commandGetKeysCommand(client *c);
void commandGetKeysAndFlagsCommand(client *c);
void commandHelpCommand(client *c);
void commandDocsCommand(client *c);
void setCommand(client *c);
void setnxCommand(client *c);
void setexCommand(client *c);
void psetexCommand(client *c);
void getCommand(client *c);
void getexCommand(client *c);
void getdelCommand(client *c);
void delCommand(client *c);
void unlinkCommand(client *c);
void existsCommand(client *c);
void setbitCommand(client *c);
void getbitCommand(client *c);
void bitfieldCommand(client *c);
void bitfieldroCommand(client *c);
void setrangeCommand(client *c);
void getrangeCommand(client *c);
void incrCommand(client *c);
void decrCommand(client *c);
void incrbyCommand(client *c);
void decrbyCommand(client *c);
void incrbyfloatCommand(client *c);
void selectCommand(client *c);
void swapdbCommand(client *c);
void randomkeyCommand(client *c);
void keysCommand(client *c);
void scanCommand(client *c);
void dbsizeCommand(client *c);
void lastsaveCommand(client *c);
void saveCommand(client *c);
void bgsaveCommand(client *c);
void bgrewriteaofCommand(client *c);
void shutdownCommand(client *c);
void slowlogCommand(client *c);
void moveCommand(client *c);
void copyCommand(client *c);
void renameCommand(client *c);
void renamenxCommand(client *c);
void lpushCommand(client *c);
void rpushCommand(client *c);
void lpushxCommand(client *c);
void rpushxCommand(client *c);
void linsertCommand(client *c);
void lpopCommand(client *c);
void rpopCommand(client *c);
void lmpopCommand(client *c);
void llenCommand(client *c);
void lindexCommand(client *c);
void lrangeCommand(client *c);
void ltrimCommand(client *c);
void typeCommand(client *c);
void lsetCommand(client *c);
void saddCommand(client *c);
void sremCommand(client *c);
void smoveCommand(client *c);
void sismemberCommand(client *c);
void smismemberCommand(client *c);
void scardCommand(client *c);
void spopCommand(client *c);
void srandmemberCommand(client *c);
void sinterCommand(client *c);
void sinterCardCommand(client *c);
void sinterstoreCommand(client *c);
void sunionCommand(client *c);
void sunionstoreCommand(client *c);
void sdiffCommand(client *c);
void sdiffstoreCommand(client *c);
void sscanCommand(client *c);
void syncCommand(client *c);
void flushdbCommand(client *c);
void flushallCommand(client *c);
void sortCommand(client *c);
void sortroCommand(client *c);
void lremCommand(client *c);
void lposCommand(client *c);
void rpoplpushCommand(client *c);
void lmoveCommand(client *c);
void infoCommand(client *c);
void mgetCommand(client *c);
void monitorCommand(client *c);
void expireCommand(client *c);
void expireatCommand(client *c);
void pexpireCommand(client *c);
void pexpireatCommand(client *c);
void getsetCommand(client *c);
void ttlCommand(client *c);
void touchCommand(client *c);
void pttlCommand(client *c);
void expiretimeCommand(client *c);
void pexpiretimeCommand(client *c);
void persistCommand(client *c);
void replicaofCommand(client *c);
void roleCommand(client *c);
void debugCommand(client *c);
void msetCommand(client *c);
void msetnxCommand(client *c);
void zaddCommand(client *c);
void zincrbyCommand(client *c);
void zrangeCommand(client *c);
void zrangebyscoreCommand(client *c);
void zrevrangebyscoreCommand(client *c);
void zrangebylexCommand(client *c);
void zrevrangebylexCommand(client *c);
void zcountCommand(client *c);
void zlexcountCommand(client *c);
void zrevrangeCommand(client *c);
void zcardCommand(client *c);
void zremCommand(client *c);
void zscoreCommand(client *c);
void zmscoreCommand(client *c);
void zremrangebyscoreCommand(client *c);
void zremrangebylexCommand(client *c);
void zpopminCommand(client *c);
void zpopmaxCommand(client *c);
void zmpopCommand(client *c);
void bzpopminCommand(client *c);
void bzpopmaxCommand(client *c);
void bzmpopCommand(client *c);
void zrandmemberCommand(client *c);
void multiCommand(client *c);
void execCommand(client *c);
void discardCommand(client *c);
void blpopCommand(client *c);
void brpopCommand(client *c);
void blmpopCommand(client *c);
void brpoplpushCommand(client *c);
void blmoveCommand(client *c);
void appendCommand(client *c);
void strlenCommand(client *c);
void zrankCommand(client *c);
void zrevrankCommand(client *c);
void hsetCommand(client *c);
void hsetnxCommand(client *c);
void hgetCommand(client *c);
void hmgetCommand(client *c);
void hdelCommand(client *c);
void hlenCommand(client *c);
void hstrlenCommand(client *c);
void zremrangebyrankCommand(client *c);
void zunionstoreCommand(client *c);
void zinterstoreCommand(client *c);
void zdiffstoreCommand(client *c);
void zunionCommand(client *c);
void zinterCommand(client *c);
void zinterCardCommand(client *c);
void zrangestoreCommand(client *c);
void zdiffCommand(client *c);
void zscanCommand(client *c);
void hkeysCommand(client *c);
void hvalsCommand(client *c);
void hgetallCommand(client *c);
void hexistsCommand(client *c);
void hscanCommand(client *c);
void hrandfieldCommand(client *c);
void configSetCommand(client *c);
void configGetCommand(client *c);
void configResetStatCommand(client *c);
void configRewriteCommand(client *c);
void configHelpCommand(client *c);
void hincrbyCommand(client *c);
void hincrbyfloatCommand(client *c);
void subscribeCommand(client *c);
void unsubscribeCommand(client *c);
void psubscribeCommand(client *c);
void punsubscribeCommand(client *c);
void publishCommand(client *c);
void pubsubCommand(client *c);
void spublishCommand(client *c);
void ssubscribeCommand(client *c);
void sunsubscribeCommand(client *c);
void watchCommand(client *c);
void unwatchCommand(client *c);
void clusterCommand(client *c);
void restoreCommand(client *c);
void migrateCommand(client *c);
void askingCommand(client *c);
void readonlyCommand(client *c);
void readwriteCommand(client *c);
int verifyDumpPayload(unsigned char *p, size_t len, uint16_t *rdbver_ptr);
void dumpCommand(client *c);
void objectCommand(client *c);
void memoryCommand(client *c);
void clientCommand(client *c);
void helloCommand(client *c);
void evalCommand(client *c);
void evalRoCommand(client *c);
void evalShaCommand(client *c);
void evalShaRoCommand(client *c);
void scriptCommand(client *c);
void fcallCommand(client *c);
void fcallroCommand(client *c);
void functionLoadCommand(client *c);
void functionDeleteCommand(client *c);
void functionKillCommand(client *c);
void functionStatsCommand(client *c);
void functionListCommand(client *c);
void functionHelpCommand(client *c);
void functionFlushCommand(client *c);
void functionRestoreCommand(client *c);
void functionDumpCommand(client *c);
void timeCommand(client *c);
void bitopCommand(client *c);
void bitcountCommand(client *c);
void bitposCommand(client *c);
void replconfCommand(client *c);
void waitCommand(client *c);
void georadiusbymemberCommand(client *c);
void georadiusbymemberroCommand(client *c);
void georadiusCommand(client *c);
void georadiusroCommand(client *c);
void geoaddCommand(client *c);
void geohashCommand(client *c);
void geoposCommand(client *c);
void geodistCommand(client *c);
void geosearchCommand(client *c);
void geosearchstoreCommand(client *c);
void pfselftestCommand(client *c);
void pfaddCommand(client *c);
void pfcountCommand(client *c);
void pfmergeCommand(client *c);
void pfdebugCommand(client *c);
void latencyCommand(client *c);
void moduleCommand(client *c);
void securityWarningCommand(client *c);
void xaddCommand(client *c);
void xrangeCommand(client *c);
void xrevrangeCommand(client *c);
void xlenCommand(client *c);
void xreadCommand(client *c);
void xgroupCommand(client *c);
void xsetidCommand(client *c);
void xackCommand(client *c);
void xpendingCommand(client *c);
void xclaimCommand(client *c);
void xautoclaimCommand(client *c);
void xinfoCommand(client *c);
void xdelCommand(client *c);
void xtrimCommand(client *c);
void lolwutCommand(client *c);
void aclCommand(client *c);
void lcsCommand(client *c);
void quitCommand(client *c);
void resetCommand(client *c);
void failoverCommand(client *c);

#if defined(__GNUC__)
void *calloc(size_t count, size_t size) __attribute__ ((deprecated));
void free(void *ptr) __attribute__ ((deprecated));
void *malloc(size_t size) __attribute__ ((deprecated));
void *realloc(void *ptr, size_t size) __attribute__ ((deprecated));
#endif

/* Debugging stuff */
void _serverAssertWithInfo(const client *c, const robj *o, const char *estr, const char *file, int line);
void _serverAssert(const char *estr, const char *file, int line);
#ifdef __GNUC__
void _serverPanic(const char *file, int line, const char *msg, ...)
    __attribute__ ((format (printf, 3, 4)));
#else
void _serverPanic(const char *file, int line, const char *msg, ...);
#endif
void serverLogObjectDebugInfo(const robj *o);
void sigsegvHandler(int sig, siginfo_t *info, void *secret);
const char *getSafeInfoString(const char *s, size_t len, char **tmp);
dict *genInfoSectionDict(robj **argv, int argc, char **defaults, int *out_all, int *out_everything);
void releaseInfoSectionDict(dict *sec);
sds genRedisInfoString(dict *section_dict, int all_sections, int everything);
sds genModulesInfoString(sds info);
void applyWatchdogPeriod();
void watchdogScheduleSignal(int period);
void serverLogHexDump(int level, char *descr, void *value, size_t len);
int memtest_preserving_test(unsigned long *m, size_t bytes, int passes);
void mixDigest(unsigned char *digest, const void *ptr, size_t len);
void xorDigest(unsigned char *digest, const void *ptr, size_t len);
sds catSubCommandFullname(const char *parent_name, const char *sub_name);
void commandAddSubcommand(struct redisCommand *parent, struct redisCommand *subcommand, const char *declared_name);
void debugDelay(int usec);
void killIOThreads(void);
void killThreads(void);
void makeThreadKillable(void);
void swapMainDbWithTempDb(redisDb *tempDb);

/* Use macro for checking log level to avoid evaluating arguments in cases log
 * should be ignored due to low level. */
#define serverLog(level, ...) do {\
        if (((level)&0xff) < server.verbosity) break;\
        _serverLog(level, __VA_ARGS__);\
    } while(0)

#define redisDebug(fmt, ...) \
    printf("DEBUG %s:%d > " fmt "\n", __FILE__, __LINE__, __VA_ARGS__)
#define redisDebugMark() \
    printf("-- MARK %s:%d --\n", __FILE__, __LINE__)

int iAmMaster(void);

#define STRINGIFY_(x) #x
#define STRINGIFY(x) STRINGIFY_(x)

#endif<|MERGE_RESOLUTION|>--- conflicted
+++ resolved
@@ -377,13 +377,10 @@
                                           RDB without replication buffer. */
 #define CLIENT_NO_EVICT (1ULL<<43) /* This client is protected against client
                                       memory eviction. */
-<<<<<<< HEAD
-#define CLIENT_RERUN_COMMAND (1ULL<<44) /* Instruct the event loop to skip processing the input buffer
-                                           but instead rerun the last parsed command */
-=======
 #define CLIENT_ALLOW_OOM (1ULL<<44) /* Client used by RM_Call is allowed to fully execute
                                        scripts even when in OOM */
->>>>>>> 7be86177
+#define CLIENT_RERUN_COMMAND (1ULL<<45) /* Instruct the event loop to skip processing the input buffer
+                                           but instead rerun the last parsed command */
 
 /* Client block type (btype field in client structure)
  * if CLIENT_BLOCKED flag is set. */
