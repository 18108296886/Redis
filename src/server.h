--- conflicted
+++ resolved
@@ -1855,14 +1855,14 @@
     int swap_absent_cache_enabled;
     unsigned long long swap_absent_cache_capacity;
 
-<<<<<<< HEAD
+
     /* swap_cpu_usage */
     struct swapThreadCpuUsage *swap_cpu_usage;
-=======
+
     /* swap batch */
     struct swapBatchCtx *swap_batch_ctx;
     swapBatchLimitsConfig swap_batch_limits[SWAP_TYPES_FORWARD];
->>>>>>> 3f435cf0
+
 };
 
 struct swapThreadCpuUsage *swapThreadCpuUsageNew();
