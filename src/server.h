/*
 * Copyright (c) 2009-2012, Salvatore Sanfilippo <antirez at gmail dot com>
 * All rights reserved.
 *
 * Redistribution and use in source and binary forms, with or without
 * modification, are permitted provided that the following conditions are met:
 *
 *   * Redistributions of source code must retain the above copyright notice,
 *     this list of conditions and the following disclaimer.
 *   * Redistributions in binary form must reproduce the above copyright
 *     notice, this list of conditions and the following disclaimer in the
 *     documentation and/or other materials provided with the distribution.
 *   * Neither the name of Redis nor the names of its contributors may be used
 *     to endorse or promote products derived from this software without
 *     specific prior written permission.
 *
 * THIS SOFTWARE IS PROVIDED BY THE COPYRIGHT HOLDERS AND CONTRIBUTORS "AS IS"
 * AND ANY EXPRESS OR IMPLIED WARRANTIES, INCLUDING, BUT NOT LIMITED TO, THE
 * IMPLIED WARRANTIES OF MERCHANTABILITY AND FITNESS FOR A PARTICULAR PURPOSE
 * ARE DISCLAIMED. IN NO EVENT SHALL THE COPYRIGHT OWNER OR CONTRIBUTORS BE
 * LIABLE FOR ANY DIRECT, INDIRECT, INCIDENTAL, SPECIAL, EXEMPLARY, OR
 * CONSEQUENTIAL DAMAGES (INCLUDING, BUT NOT LIMITED TO, PROCUREMENT OF
 * SUBSTITUTE GOODS OR SERVICES; LOSS OF USE, DATA, OR PROFITS; OR BUSINESS
 * INTERRUPTION) HOWEVER CAUSED AND ON ANY THEORY OF LIABILITY, WHETHER IN
 * CONTRACT, STRICT LIABILITY, OR TORT (INCLUDING NEGLIGENCE OR OTHERWISE)
 * ARISING IN ANY WAY OUT OF THE USE OF THIS SOFTWARE, EVEN IF ADVISED OF THE
 * POSSIBILITY OF SUCH DAMAGE.
 */

#ifndef __REDIS_H
#define __REDIS_H

#include "fmacros.h"
#include "config.h"
#include "solarisfixes.h"
#include "rio.h"
#include "atomicvar.h"

#include <stdio.h>
#include <stdlib.h>
#include <string.h>
#include <time.h>
#include <limits.h>
#include <unistd.h>
#include <errno.h>
#include <inttypes.h>
#include <pthread.h>
#include <syslog.h>
#include <netinet/in.h>
#include <sys/socket.h>
#include <lua.h>
#include <signal.h>
#include "hdr_histogram.h"

#ifdef HAVE_LIBSYSTEMD
#include <systemd/sd-daemon.h>
#endif

typedef long long mstime_t; /* millisecond time type. */
typedef long long ustime_t; /* microsecond time type. */

#include "ae.h"      /* Event driven programming library */
#include "sds.h"     /* Dynamic safe strings */
#include "dict.h"    /* Hash tables */
#include "adlist.h"  /* Linked lists */
#include "zmalloc.h" /* total memory usage aware version of malloc/free */
#include "anet.h"    /* Networking the easy way */
#include "ziplist.h" /* Compact list data structure */
#include "intset.h"  /* Compact integer set structure */
#include "version.h" /* Version macro */
#include "util.h"    /* Misc functions useful in many places */
#include "latency.h" /* Latency monitor API */
#include "sparkline.h" /* ASCII graphs API */
#include "quicklist.h"  /* Lists are encoded as linked lists of
                           N-elements flat arrays */
#include "rax.h"     /* Radix tree */
#include "connection.h" /* Connection abstraction */

#define REDISMODULE_CORE 1
#include "redismodule.h"    /* Redis modules API defines. */

/* Following includes allow test functions to be called from Redis main() */
#include "zipmap.h"
#include "sha1.h"
#include "endianconv.h"
#include "crc64.h"

/* min/max */
#define min(a, b) ((a) < (b) ? (a) : (b))
#define max(a, b) ((a) > (b) ? (a) : (b))

/* Error codes */
#define C_OK                    0
#define C_ERR                   -1

/* Static server configuration */
#define CONFIG_DEFAULT_HZ        10             /* Time interrupt calls/sec. */
#define CONFIG_MIN_HZ            1
#define CONFIG_MAX_HZ            500
#define MAX_CLIENTS_PER_CLOCK_TICK 200          /* HZ is adapted based on that. */
#define CONFIG_MAX_LINE    1024
#define CRON_DBS_PER_CALL 16
#define NET_MAX_WRITES_PER_EVENT (1024*64)
#define PROTO_SHARED_SELECT_CMDS 10
#define OBJ_SHARED_INTEGERS 10000
#define OBJ_SHARED_BULKHDR_LEN 32
#define LOG_MAX_LEN    1024 /* Default maximum length of syslog messages.*/
#define AOF_REWRITE_ITEMS_PER_CMD 64
#define AOF_ANNOTATION_LINE_MAX_LEN 1024
#define CONFIG_AUTHPASS_MAX_LEN 512
#define CONFIG_RUN_ID_SIZE 40
#define RDB_EOF_MARK_SIZE 40
#define CONFIG_REPL_BACKLOG_MIN_SIZE (1024*16)          /* 16k */
#define CONFIG_BGSAVE_RETRY_DELAY 5 /* Wait a few secs before trying again. */
#define CONFIG_DEFAULT_PID_FILE "/var/run/redis.pid"
#define CONFIG_DEFAULT_BINDADDR_COUNT 2
#define CONFIG_DEFAULT_BINDADDR { "*", "-::*" }
#define NET_HOST_STR_LEN 256 /* Longest valid hostname */
#define NET_IP_STR_LEN 46 /* INET6_ADDRSTRLEN is 46, but we need to be sure */
#define NET_ADDR_STR_LEN (NET_IP_STR_LEN+32) /* Must be enough for ip:port */
#define NET_HOST_PORT_STR_LEN (NET_HOST_STR_LEN+32) /* Must be enough for hostname:port */
#define CONFIG_BINDADDR_MAX 16
#define CONFIG_MIN_RESERVED_FDS 32
#define CONFIG_DEFAULT_PROC_TITLE_TEMPLATE "{title} {listen-addr} {server-mode}"

/* Bucket sizes for client eviction pools. Each bucket stores clients with
 * memory usage of up to twice the size of the bucket below it. */
#define CLIENT_MEM_USAGE_BUCKET_MIN_LOG 15 /* Bucket sizes start at up to 32KB (2^15) */
#define CLIENT_MEM_USAGE_BUCKET_MAX_LOG 33 /* Bucket for largest clients: sizes above 4GB (2^32) */
#define CLIENT_MEM_USAGE_BUCKETS (1+CLIENT_MEM_USAGE_BUCKET_MAX_LOG-CLIENT_MEM_USAGE_BUCKET_MIN_LOG)

#define ACTIVE_EXPIRE_CYCLE_SLOW 0
#define ACTIVE_EXPIRE_CYCLE_FAST 1

/* Children process will exit with this status code to signal that the
 * process terminated without an error: this is useful in order to kill
 * a saving child (RDB or AOF one), without triggering in the parent the
 * write protection that is normally turned on on write errors.
 * Usually children that are terminated with SIGUSR1 will exit with this
 * special code. */
#define SERVER_CHILD_NOERROR_RETVAL    255

/* Reading copy-on-write info is sometimes expensive and may slow down child
 * processes that report it continuously. We measure the cost of obtaining it
 * and hold back additional reading based on this factor. */
#define CHILD_COW_DUTY_CYCLE           100

/* Instantaneous metrics tracking. */
#define STATS_METRIC_SAMPLES 16     /* Number of samples per metric. */
#define STATS_METRIC_COMMAND 0      /* Number of commands executed. */
#define STATS_METRIC_NET_INPUT 1    /* Bytes read to network .*/
#define STATS_METRIC_NET_OUTPUT 2   /* Bytes written to network. */
#define STATS_METRIC_COUNT 3

/* Protocol and I/O related defines */
#define PROTO_IOBUF_LEN         (1024*16)  /* Generic I/O buffer size */
#define PROTO_REPLY_CHUNK_BYTES (16*1024) /* 16k output buffer */
#define PROTO_INLINE_MAX_SIZE   (1024*64) /* Max size of inline reads */
#define PROTO_MBULK_BIG_ARG     (1024*32)
#define PROTO_RESIZE_THRESHOLD  (1024*32) /* Threshold for determining whether to resize query buffer */
#define LONG_STR_SIZE      21          /* Bytes needed for long -> str + '\0' */
#define REDIS_AUTOSYNC_BYTES (1024*1024*4) /* Sync file every 4MB. */

#define LIMIT_PENDING_QUERYBUF (4*1024*1024) /* 4mb */

/* When configuring the server eventloop, we setup it so that the total number
 * of file descriptors we can handle are server.maxclients + RESERVED_FDS +
 * a few more to stay safe. Since RESERVED_FDS defaults to 32, we add 96
 * in order to make sure of not over provisioning more than 128 fds. */
#define CONFIG_FDSET_INCR (CONFIG_MIN_RESERVED_FDS+96)

/* OOM Score Adjustment classes. */
#define CONFIG_OOM_MASTER 0
#define CONFIG_OOM_REPLICA 1
#define CONFIG_OOM_BGCHILD 2
#define CONFIG_OOM_COUNT 3

extern int configOOMScoreAdjValuesDefaults[CONFIG_OOM_COUNT];

/* Hash table parameters */
#define HASHTABLE_MIN_FILL        10      /* Minimal hash table fill 10% */
#define HASHTABLE_MAX_LOAD_FACTOR 1.618   /* Maximum hash table load factor. */

/* Command flags. Please check the definition of struct redisCommand in this file
 * for more information about the meaning of every flag. */
#define CMD_WRITE (1ULL<<0)
#define CMD_READONLY (1ULL<<1)
#define CMD_DENYOOM (1ULL<<2)
#define CMD_MODULE (1ULL<<3)           /* Command exported by module. */
#define CMD_ADMIN (1ULL<<4)
#define CMD_PUBSUB (1ULL<<5)
#define CMD_NOSCRIPT (1ULL<<6)
#define CMD_RANDOM (1ULL<<7)
#define CMD_SORT_FOR_SCRIPT (1ULL<<8)
#define CMD_LOADING (1ULL<<9)
#define CMD_STALE (1ULL<<10)
#define CMD_SKIP_MONITOR (1ULL<<11)
#define CMD_SKIP_SLOWLOG (1ULL<<12)
#define CMD_ASKING (1ULL<<13)
#define CMD_FAST (1ULL<<14)
#define CMD_NO_AUTH (1ULL<<15)
#define CMD_MAY_REPLICATE (1ULL<<16)
#define CMD_SENTINEL (1ULL<<17)
#define CMD_ONLY_SENTINEL (1ULL<<18)
#define CMD_NO_MANDATORY_KEYS (1ULL<<19)
#define CMD_PROTECTED (1ULL<<20)
#define CMD_MODULE_GETKEYS (1ULL<<21)  /* Use the modules getkeys interface. */
#define CMD_MODULE_NO_CLUSTER (1ULL<<22) /* Deny on Redis Cluster. */
#define CMD_NO_ASYNC_LOADING (1ULL<<23)
#define CMD_NO_MULTI (1ULL<<24)
<<<<<<< HEAD
#define CMD_ALLOW_BUSY ((1ULL<<25))
=======
#define CMD_MOVABLE_KEYS (1ULL<<25) /* populated by populateCommandMovableKeys */
>>>>>>> 4db4b434

/* Command flags that describe ACLs categories. */
#define ACL_CATEGORY_KEYSPACE (1ULL<<0)
#define ACL_CATEGORY_READ (1ULL<<1)
#define ACL_CATEGORY_WRITE (1ULL<<2)
#define ACL_CATEGORY_SET (1ULL<<3)
#define ACL_CATEGORY_SORTEDSET (1ULL<<4)
#define ACL_CATEGORY_LIST (1ULL<<5)
#define ACL_CATEGORY_HASH (1ULL<<6)
#define ACL_CATEGORY_STRING (1ULL<<7)
#define ACL_CATEGORY_BITMAP (1ULL<<8)
#define ACL_CATEGORY_HYPERLOGLOG (1ULL<<9)
#define ACL_CATEGORY_GEO (1ULL<<10)
#define ACL_CATEGORY_STREAM (1ULL<<11)
#define ACL_CATEGORY_PUBSUB (1ULL<<12)
#define ACL_CATEGORY_ADMIN (1ULL<<13)
#define ACL_CATEGORY_FAST (1ULL<<14)
#define ACL_CATEGORY_SLOW (1ULL<<15)
#define ACL_CATEGORY_BLOCKING (1ULL<<16)
#define ACL_CATEGORY_DANGEROUS (1ULL<<17)
#define ACL_CATEGORY_CONNECTION (1ULL<<18)
#define ACL_CATEGORY_TRANSACTION (1ULL<<19)
#define ACL_CATEGORY_SCRIPTING (1ULL<<20)

/* Key argument flags. Please check the command table defined in the server.c file
 * for more information about the meaning of every flag. */
#define CMD_KEY_WRITE (1ULL<<0)             /* "write" flag */
#define CMD_KEY_READ (1ULL<<1)              /* "read" flag */
#define CMD_KEY_SHARD_CHANNEL (1ULL<<2)     /* "shard_channel" flag */
#define CMD_KEY_INCOMPLETE (1ULL<<3)        /* "incomplete" flag (meaning that
                                             * the keyspec might not point out
                                             * to all keys it should cover) */

/* AOF states */
#define AOF_OFF 0             /* AOF is off */
#define AOF_ON 1              /* AOF is on */
#define AOF_WAIT_REWRITE 2    /* AOF waits rewrite to start appending */

/* AOF return values for loadAppendOnlyFile() */
#define AOF_OK 0
#define AOF_NOT_EXIST 1
#define AOF_EMPTY 2
#define AOF_OPEN_ERR 3
#define AOF_FAILED 4
#define AOF_TRUNCATED 5

/* Command doc flags */
#define CMD_DOC_NONE 0
#define CMD_DOC_DEPRECATED (1<<0) /* Command is deprecated */
#define CMD_DOC_SYSCMD (1<<1) /* System (internal) command */

/* Client flags */
#define CLIENT_SLAVE (1<<0)   /* This client is a replica */
#define CLIENT_MASTER (1<<1)  /* This client is a master */
#define CLIENT_MONITOR (1<<2) /* This client is a slave monitor, see MONITOR */
#define CLIENT_MULTI (1<<3)   /* This client is in a MULTI context */
#define CLIENT_BLOCKED (1<<4) /* The client is waiting in a blocking operation */
#define CLIENT_DIRTY_CAS (1<<5) /* Watched keys modified. EXEC will fail. */
#define CLIENT_CLOSE_AFTER_REPLY (1<<6) /* Close after writing entire reply. */
#define CLIENT_UNBLOCKED (1<<7) /* This client was unblocked and is stored in
                                  server.unblocked_clients */
#define CLIENT_SCRIPT (1<<8) /* This is a non connected client used by Lua */
#define CLIENT_ASKING (1<<9)     /* Client issued the ASKING command */
#define CLIENT_CLOSE_ASAP (1<<10)/* Close this client ASAP */
#define CLIENT_UNIX_SOCKET (1<<11) /* Client connected via Unix domain socket */
#define CLIENT_DIRTY_EXEC (1<<12)  /* EXEC will fail for errors while queueing */
#define CLIENT_MASTER_FORCE_REPLY (1<<13)  /* Queue replies even if is master */
#define CLIENT_FORCE_AOF (1<<14)   /* Force AOF propagation of current cmd. */
#define CLIENT_FORCE_REPL (1<<15)  /* Force replication of current cmd. */
#define CLIENT_PRE_PSYNC (1<<16)   /* Instance don't understand PSYNC. */
#define CLIENT_READONLY (1<<17)    /* Cluster client is in read-only state. */
#define CLIENT_PUBSUB (1<<18)      /* Client is in Pub/Sub mode. */
#define CLIENT_PREVENT_AOF_PROP (1<<19)  /* Don't propagate to AOF. */
#define CLIENT_PREVENT_REPL_PROP (1<<20)  /* Don't propagate to slaves. */
#define CLIENT_PREVENT_PROP (CLIENT_PREVENT_AOF_PROP|CLIENT_PREVENT_REPL_PROP)
#define CLIENT_PENDING_WRITE (1<<21) /* Client has output to send but a write
                                        handler is yet not installed. */
#define CLIENT_REPLY_OFF (1<<22)   /* Don't send replies to client. */
#define CLIENT_REPLY_SKIP_NEXT (1<<23)  /* Set CLIENT_REPLY_SKIP for next cmd */
#define CLIENT_REPLY_SKIP (1<<24)  /* Don't send just this reply. */
#define CLIENT_LUA_DEBUG (1<<25)  /* Run EVAL in debug mode. */
#define CLIENT_LUA_DEBUG_SYNC (1<<26)  /* EVAL debugging without fork() */
#define CLIENT_MODULE (1<<27) /* Non connected client used by some module. */
#define CLIENT_PROTECTED (1<<28) /* Client should not be freed for now. */
/* #define CLIENT_... (1<<29) currently unused, feel free to use in the future */
#define CLIENT_PENDING_COMMAND (1<<30) /* Indicates the client has a fully
                                        * parsed command ready for execution. */
#define CLIENT_TRACKING (1ULL<<31) /* Client enabled keys tracking in order to
                                   perform client side caching. */
#define CLIENT_TRACKING_BROKEN_REDIR (1ULL<<32) /* Target client is invalid. */
#define CLIENT_TRACKING_BCAST (1ULL<<33) /* Tracking in BCAST mode. */
#define CLIENT_TRACKING_OPTIN (1ULL<<34)  /* Tracking in opt-in mode. */
#define CLIENT_TRACKING_OPTOUT (1ULL<<35) /* Tracking in opt-out mode. */
#define CLIENT_TRACKING_CACHING (1ULL<<36) /* CACHING yes/no was given,
                                              depending on optin/optout mode. */
#define CLIENT_TRACKING_NOLOOP (1ULL<<37) /* Don't send invalidation messages
                                             about writes performed by myself.*/
#define CLIENT_IN_TO_TABLE (1ULL<<38) /* This client is in the timeout table. */
#define CLIENT_PROTOCOL_ERROR (1ULL<<39) /* Protocol error chatting with it. */
#define CLIENT_CLOSE_AFTER_COMMAND (1ULL<<40) /* Close after executing commands
                                               * and writing entire reply. */
#define CLIENT_DENY_BLOCKING (1ULL<<41) /* Indicate that the client should not be blocked.
                                           currently, turned on inside MULTI, Lua, RM_Call,
                                           and AOF client */
#define CLIENT_REPL_RDBONLY (1ULL<<42) /* This client is a replica that only wants
                                          RDB without replication buffer. */
#define CLIENT_NO_EVICT (1ULL<<43) /* This client is protected against client
                                      memory eviction. */

/* Client block type (btype field in client structure)
 * if CLIENT_BLOCKED flag is set. */
#define BLOCKED_NONE 0    /* Not blocked, no CLIENT_BLOCKED flag set. */
#define BLOCKED_LIST 1    /* BLPOP & co. */
#define BLOCKED_WAIT 2    /* WAIT for synchronous replication. */
#define BLOCKED_MODULE 3  /* Blocked by a loadable module. */
#define BLOCKED_STREAM 4  /* XREAD. */
#define BLOCKED_ZSET 5    /* BZPOP et al. */
#define BLOCKED_PAUSE 6   /* Blocked by CLIENT PAUSE */
#define BLOCKED_SHUTDOWN 7 /* SHUTDOWN. */
#define BLOCKED_NUM 8      /* Number of blocked states. */

/* Client request types */
#define PROTO_REQ_INLINE 1
#define PROTO_REQ_MULTIBULK 2

/* Client classes for client limits, currently used only for
 * the max-client-output-buffer limit implementation. */
#define CLIENT_TYPE_NORMAL 0 /* Normal req-reply clients + MONITORs */
#define CLIENT_TYPE_SLAVE 1  /* Slaves. */
#define CLIENT_TYPE_PUBSUB 2 /* Clients subscribed to PubSub channels. */
#define CLIENT_TYPE_MASTER 3 /* Master. */
#define CLIENT_TYPE_COUNT 4  /* Total number of client types. */
#define CLIENT_TYPE_OBUF_COUNT 3 /* Number of clients to expose to output
                                    buffer configuration. Just the first
                                    three: normal, slave, pubsub. */

/* Slave replication state. Used in server.repl_state for slaves to remember
 * what to do next. */
typedef enum {
    REPL_STATE_NONE = 0,            /* No active replication */
    REPL_STATE_CONNECT,             /* Must connect to master */
    REPL_STATE_CONNECTING,          /* Connecting to master */
    /* --- Handshake states, must be ordered --- */
    REPL_STATE_RECEIVE_PING_REPLY,  /* Wait for PING reply */
    REPL_STATE_SEND_HANDSHAKE,      /* Send handshake sequence to master */
    REPL_STATE_RECEIVE_AUTH_REPLY,  /* Wait for AUTH reply */
    REPL_STATE_RECEIVE_PORT_REPLY,  /* Wait for REPLCONF reply */
    REPL_STATE_RECEIVE_IP_REPLY,    /* Wait for REPLCONF reply */
    REPL_STATE_RECEIVE_CAPA_REPLY,  /* Wait for REPLCONF reply */
    REPL_STATE_SEND_PSYNC,          /* Send PSYNC */
    REPL_STATE_RECEIVE_PSYNC_REPLY, /* Wait for PSYNC reply */
    /* --- End of handshake states --- */
    REPL_STATE_TRANSFER,        /* Receiving .rdb from master */
    REPL_STATE_CONNECTED,       /* Connected to master */
} repl_state;

/* The state of an in progress coordinated failover */
typedef enum {
    NO_FAILOVER = 0,        /* No failover in progress */
    FAILOVER_WAIT_FOR_SYNC, /* Waiting for target replica to catch up */
    FAILOVER_IN_PROGRESS    /* Waiting for target replica to accept
                             * PSYNC FAILOVER request. */
} failover_state;

/* State of slaves from the POV of the master. Used in client->replstate.
 * In SEND_BULK and ONLINE state the slave receives new updates
 * in its output queue. In the WAIT_BGSAVE states instead the server is waiting
 * to start the next background saving in order to send updates to it. */
#define SLAVE_STATE_WAIT_BGSAVE_START 6 /* We need to produce a new RDB file. */
#define SLAVE_STATE_WAIT_BGSAVE_END 7 /* Waiting RDB file creation to finish. */
#define SLAVE_STATE_SEND_BULK 8 /* Sending RDB file to slave. */
#define SLAVE_STATE_ONLINE 9 /* RDB file transmitted, sending just updates. */

/* Slave capabilities. */
#define SLAVE_CAPA_NONE 0
#define SLAVE_CAPA_EOF (1<<0)    /* Can parse the RDB EOF streaming format. */
#define SLAVE_CAPA_PSYNC2 (1<<1) /* Supports PSYNC2 protocol. */

/* Slave requirements */
#define SLAVE_REQ_NONE 0
#define SLAVE_REQ_RDB_EXCLUDE_DATA (1 << 0)      /* Exclude data from RDB */
#define SLAVE_REQ_RDB_EXCLUDE_FUNCTIONS (1 << 1) /* Exclude functions from RDB */
/* Mask of all bits in the slave requirements bitfield that represent non-standard (filtered) RDB requirements */
#define SLAVE_REQ_RDB_MASK (SLAVE_REQ_RDB_EXCLUDE_DATA | SLAVE_REQ_RDB_EXCLUDE_FUNCTIONS)

/* Synchronous read timeout - slave side */
#define CONFIG_REPL_SYNCIO_TIMEOUT 5

/* The default number of replication backlog blocks to trim per call. */
#define REPL_BACKLOG_TRIM_BLOCKS_PER_CALL 64

/* In order to quickly find the requested offset for PSYNC requests,
 * we index some nodes in the replication buffer linked list into a rax. */
#define REPL_BACKLOG_INDEX_PER_BLOCKS 64

/* List related stuff */
#define LIST_HEAD 0
#define LIST_TAIL 1
#define ZSET_MIN 0
#define ZSET_MAX 1

/* Sort operations */
#define SORT_OP_GET 0

/* Log levels */
#define LL_DEBUG 0
#define LL_VERBOSE 1
#define LL_NOTICE 2
#define LL_WARNING 3
#define LL_RAW (1<<10) /* Modifier to log without timestamp */

/* Supervision options */
#define SUPERVISED_NONE 0
#define SUPERVISED_AUTODETECT 1
#define SUPERVISED_SYSTEMD 2
#define SUPERVISED_UPSTART 3

/* Anti-warning macro... */
#define UNUSED(V) ((void) V)

#define ZSKIPLIST_MAXLEVEL 32 /* Should be enough for 2^64 elements */
#define ZSKIPLIST_P 0.25      /* Skiplist P = 1/4 */

/* Append only defines */
#define AOF_FSYNC_NO 0
#define AOF_FSYNC_ALWAYS 1
#define AOF_FSYNC_EVERYSEC 2

/* Replication diskless load defines */
#define REPL_DISKLESS_LOAD_DISABLED 0
#define REPL_DISKLESS_LOAD_WHEN_DB_EMPTY 1
#define REPL_DISKLESS_LOAD_SWAPDB 2

/* TLS Client Authentication */
#define TLS_CLIENT_AUTH_NO 0
#define TLS_CLIENT_AUTH_YES 1
#define TLS_CLIENT_AUTH_OPTIONAL 2

/* Sanitize dump payload */
#define SANITIZE_DUMP_NO 0
#define SANITIZE_DUMP_YES 1
#define SANITIZE_DUMP_CLIENTS 2

/* Enable protected config/command */
#define PROTECTED_ACTION_ALLOWED_NO 0
#define PROTECTED_ACTION_ALLOWED_YES 1
#define PROTECTED_ACTION_ALLOWED_LOCAL 2

/* Sets operations codes */
#define SET_OP_UNION 0
#define SET_OP_DIFF 1
#define SET_OP_INTER 2

/* oom-score-adj defines */
#define OOM_SCORE_ADJ_NO 0
#define OOM_SCORE_RELATIVE 1
#define OOM_SCORE_ADJ_ABSOLUTE 2

/* Redis maxmemory strategies. Instead of using just incremental number
 * for this defines, we use a set of flags so that testing for certain
 * properties common to multiple policies is faster. */
#define MAXMEMORY_FLAG_LRU (1<<0)
#define MAXMEMORY_FLAG_LFU (1<<1)
#define MAXMEMORY_FLAG_ALLKEYS (1<<2)
#define MAXMEMORY_FLAG_NO_SHARED_INTEGERS \
    (MAXMEMORY_FLAG_LRU|MAXMEMORY_FLAG_LFU)

#define MAXMEMORY_VOLATILE_LRU ((0<<8)|MAXMEMORY_FLAG_LRU)
#define MAXMEMORY_VOLATILE_LFU ((1<<8)|MAXMEMORY_FLAG_LFU)
#define MAXMEMORY_VOLATILE_TTL (2<<8)
#define MAXMEMORY_VOLATILE_RANDOM (3<<8)
#define MAXMEMORY_ALLKEYS_LRU ((4<<8)|MAXMEMORY_FLAG_LRU|MAXMEMORY_FLAG_ALLKEYS)
#define MAXMEMORY_ALLKEYS_LFU ((5<<8)|MAXMEMORY_FLAG_LFU|MAXMEMORY_FLAG_ALLKEYS)
#define MAXMEMORY_ALLKEYS_RANDOM ((6<<8)|MAXMEMORY_FLAG_ALLKEYS)
#define MAXMEMORY_NO_EVICTION (7<<8)

/* Units */
#define UNIT_SECONDS 0
#define UNIT_MILLISECONDS 1

/* SHUTDOWN flags */
#define SHUTDOWN_NOFLAGS 0      /* No flags. */
#define SHUTDOWN_SAVE 1         /* Force SAVE on SHUTDOWN even if no save
                                   points are configured. */
#define SHUTDOWN_NOSAVE 2       /* Don't SAVE on SHUTDOWN. */
#define SHUTDOWN_NOW 4          /* Don't wait for replicas to catch up. */
#define SHUTDOWN_FORCE 8        /* Don't let errors prevent shutdown. */

/* Command call flags, see call() function */
#define CMD_CALL_NONE 0
#define CMD_CALL_SLOWLOG (1<<0)
#define CMD_CALL_STATS (1<<1)
#define CMD_CALL_PROPAGATE_AOF (1<<2)
#define CMD_CALL_PROPAGATE_REPL (1<<3)
#define CMD_CALL_PROPAGATE (CMD_CALL_PROPAGATE_AOF|CMD_CALL_PROPAGATE_REPL)
#define CMD_CALL_FULL (CMD_CALL_SLOWLOG | CMD_CALL_STATS | CMD_CALL_PROPAGATE)
#define CMD_CALL_FROM_MODULE (1<<4)  /* From RM_Call */

/* Command propagation flags, see propagateNow() function */
#define PROPAGATE_NONE 0
#define PROPAGATE_AOF 1
#define PROPAGATE_REPL 2

/* Client pause types, larger types are more restrictive
 * pause types than smaller pause types. */
typedef enum {
    CLIENT_PAUSE_OFF = 0, /* Pause no commands */
    CLIENT_PAUSE_WRITE,   /* Pause write commands */
    CLIENT_PAUSE_ALL      /* Pause all commands */
} pause_type;

/* Client pause purposes. Each purpose has its own end time and pause type. */
typedef enum {
    PAUSE_BY_CLIENT_COMMAND = 0,
    PAUSE_DURING_SHUTDOWN,
    PAUSE_DURING_FAILOVER,
    NUM_PAUSE_PURPOSES /* This value is the number of purposes above. */
} pause_purpose;

typedef struct {
    pause_type type;
    mstime_t end;
} pause_event;

/* Ways that a clusters endpoint can be described */
typedef enum {
    CLUSTER_ENDPOINT_TYPE_IP = 0,          /* Show IP address */
    CLUSTER_ENDPOINT_TYPE_HOSTNAME,        /* Show hostname */
    CLUSTER_ENDPOINT_TYPE_UNKNOWN_ENDPOINT /* Show NULL or empty */
} cluster_endpoint_type;

/* RDB active child save type. */
#define RDB_CHILD_TYPE_NONE 0
#define RDB_CHILD_TYPE_DISK 1     /* RDB is written to disk. */
#define RDB_CHILD_TYPE_SOCKET 2   /* RDB is written to slave socket. */

/* Keyspace changes notification classes. Every class is associated with a
 * character for configuration purposes. */
#define NOTIFY_KEYSPACE (1<<0)    /* K */
#define NOTIFY_KEYEVENT (1<<1)    /* E */
#define NOTIFY_GENERIC (1<<2)     /* g */
#define NOTIFY_STRING (1<<3)      /* $ */
#define NOTIFY_LIST (1<<4)        /* l */
#define NOTIFY_SET (1<<5)         /* s */
#define NOTIFY_HASH (1<<6)        /* h */
#define NOTIFY_ZSET (1<<7)        /* z */
#define NOTIFY_EXPIRED (1<<8)     /* x */
#define NOTIFY_EVICTED (1<<9)     /* e */
#define NOTIFY_STREAM (1<<10)     /* t */
#define NOTIFY_KEY_MISS (1<<11)   /* m (Note: This one is excluded from NOTIFY_ALL on purpose) */
#define NOTIFY_LOADED (1<<12)     /* module only key space notification, indicate a key loaded from rdb */
#define NOTIFY_MODULE (1<<13)     /* d, module key space notification */
#define NOTIFY_ALL (NOTIFY_GENERIC | NOTIFY_STRING | NOTIFY_LIST | NOTIFY_SET | NOTIFY_HASH | NOTIFY_ZSET | NOTIFY_EXPIRED | NOTIFY_EVICTED | NOTIFY_STREAM | NOTIFY_MODULE) /* A flag */

/* Using the following macro you can run code inside serverCron() with the
 * specified period, specified in milliseconds.
 * The actual resolution depends on server.hz. */
#define run_with_period(_ms_) if ((_ms_ <= 1000/server.hz) || !(server.cronloops%((_ms_)/(1000/server.hz))))

/* We can print the stacktrace, so our assert is defined this way: */
#define serverAssertWithInfo(_c,_o,_e) ((_e)?(void)0 : (_serverAssertWithInfo(_c,_o,#_e,__FILE__,__LINE__),redis_unreachable()))
#define serverAssert(_e) ((_e)?(void)0 : (_serverAssert(#_e,__FILE__,__LINE__),redis_unreachable()))
#define serverPanic(...) _serverPanic(__FILE__,__LINE__,__VA_ARGS__),redis_unreachable()

/* latency histogram per command init settings */
#define LATENCY_HISTOGRAM_MIN_VALUE 1L        /* >= 1 nanosec */
#define LATENCY_HISTOGRAM_MAX_VALUE 1000000000L  /* <= 1 secs */
#define LATENCY_HISTOGRAM_PRECISION 2  /* Maintain a value precision of 2 significant digits across LATENCY_HISTOGRAM_MIN_VALUE and LATENCY_HISTOGRAM_MAX_VALUE range.
                                        * Value quantization within the range will thus be no larger than 1/100th (or 1%) of any value.
                                        * The total size per histogram should sit around 40 KiB Bytes. */

/*-----------------------------------------------------------------------------
 * Data types
 *----------------------------------------------------------------------------*/

/* A redis object, that is a type able to hold a string / list / set */

/* The actual Redis Object */
#define OBJ_STRING 0    /* String object. */
#define OBJ_LIST 1      /* List object. */
#define OBJ_SET 2       /* Set object. */
#define OBJ_ZSET 3      /* Sorted set object. */
#define OBJ_HASH 4      /* Hash object. */

/* The "module" object type is a special one that signals that the object
 * is one directly managed by a Redis module. In this case the value points
 * to a moduleValue struct, which contains the object value (which is only
 * handled by the module itself) and the RedisModuleType struct which lists
 * function pointers in order to serialize, deserialize, AOF-rewrite and
 * free the object.
 *
 * Inside the RDB file, module types are encoded as OBJ_MODULE followed
 * by a 64 bit module type ID, which has a 54 bits module-specific signature
 * in order to dispatch the loading to the right module, plus a 10 bits
 * encoding version. */
#define OBJ_MODULE 5    /* Module object. */
#define OBJ_STREAM 6    /* Stream object. */

/* Extract encver / signature from a module type ID. */
#define REDISMODULE_TYPE_ENCVER_BITS 10
#define REDISMODULE_TYPE_ENCVER_MASK ((1<<REDISMODULE_TYPE_ENCVER_BITS)-1)
#define REDISMODULE_TYPE_ENCVER(id) (id & REDISMODULE_TYPE_ENCVER_MASK)
#define REDISMODULE_TYPE_SIGN(id) ((id & ~((uint64_t)REDISMODULE_TYPE_ENCVER_MASK)) >>REDISMODULE_TYPE_ENCVER_BITS)

/* Bit flags for moduleTypeAuxSaveFunc */
#define REDISMODULE_AUX_BEFORE_RDB (1<<0)
#define REDISMODULE_AUX_AFTER_RDB (1<<1)

struct RedisModule;
struct RedisModuleIO;
struct RedisModuleDigest;
struct RedisModuleCtx;
struct moduleLoadQueueEntry;
struct redisObject;
struct RedisModuleDefragCtx;
struct RedisModuleInfoCtx;
struct RedisModuleKeyOptCtx;

/* Each module type implementation should export a set of methods in order
 * to serialize and deserialize the value in the RDB file, rewrite the AOF
 * log, create the digest for "DEBUG DIGEST", and free the value when a key
 * is deleted. */
typedef void *(*moduleTypeLoadFunc)(struct RedisModuleIO *io, int encver);
typedef void (*moduleTypeSaveFunc)(struct RedisModuleIO *io, void *value);
typedef int (*moduleTypeAuxLoadFunc)(struct RedisModuleIO *rdb, int encver, int when);
typedef void (*moduleTypeAuxSaveFunc)(struct RedisModuleIO *rdb, int when);
typedef void (*moduleTypeRewriteFunc)(struct RedisModuleIO *io, struct redisObject *key, void *value);
typedef void (*moduleTypeDigestFunc)(struct RedisModuleDigest *digest, void *value);
typedef size_t (*moduleTypeMemUsageFunc)(const void *value);
typedef void (*moduleTypeFreeFunc)(void *value);
typedef size_t (*moduleTypeFreeEffortFunc)(struct redisObject *key, const void *value);
typedef void (*moduleTypeUnlinkFunc)(struct redisObject *key, void *value);
typedef void *(*moduleTypeCopyFunc)(struct redisObject *fromkey, struct redisObject *tokey, const void *value);
typedef int (*moduleTypeDefragFunc)(struct RedisModuleDefragCtx *ctx, struct redisObject *key, void **value);
typedef void (*RedisModuleInfoFunc)(struct RedisModuleInfoCtx *ctx, int for_crash_report);
typedef void (*RedisModuleDefragFunc)(struct RedisModuleDefragCtx *ctx);
typedef size_t (*moduleTypeMemUsageFunc2)(struct RedisModuleKeyOptCtx *ctx, const void *value, size_t sample_size);
typedef void (*moduleTypeFreeFunc2)(struct RedisModuleKeyOptCtx *ctx, void *value);
typedef size_t (*moduleTypeFreeEffortFunc2)(struct RedisModuleKeyOptCtx *ctx, const void *value);
typedef void (*moduleTypeUnlinkFunc2)(struct RedisModuleKeyOptCtx *ctx, void *value);
typedef void *(*moduleTypeCopyFunc2)(struct RedisModuleKeyOptCtx *ctx, const void *value);

/* This callback type is called by moduleNotifyUserChanged() every time
 * a user authenticated via the module API is associated with a different
 * user or gets disconnected. This needs to be exposed since you can't cast
 * a function pointer to (void *). */
typedef void (*RedisModuleUserChangedFunc) (uint64_t client_id, void *privdata);


/* The module type, which is referenced in each value of a given type, defines
 * the methods and links to the module exporting the type. */
typedef struct RedisModuleType {
    uint64_t id; /* Higher 54 bits of type ID + 10 lower bits of encoding ver. */
    struct RedisModule *module;
    moduleTypeLoadFunc rdb_load;
    moduleTypeSaveFunc rdb_save;
    moduleTypeRewriteFunc aof_rewrite;
    moduleTypeMemUsageFunc mem_usage;
    moduleTypeDigestFunc digest;
    moduleTypeFreeFunc free;
    moduleTypeFreeEffortFunc free_effort;
    moduleTypeUnlinkFunc unlink;
    moduleTypeCopyFunc copy;
    moduleTypeDefragFunc defrag;
    moduleTypeAuxLoadFunc aux_load;
    moduleTypeAuxSaveFunc aux_save;
    moduleTypeMemUsageFunc2 mem_usage2;
    moduleTypeFreeEffortFunc2 free_effort2;
    moduleTypeUnlinkFunc2 unlink2;
    moduleTypeCopyFunc2 copy2;
    int aux_save_triggers;
    char name[10]; /* 9 bytes name + null term. Charset: A-Z a-z 0-9 _- */
} moduleType;

/* In Redis objects 'robj' structures of type OBJ_MODULE, the value pointer
 * is set to the following structure, referencing the moduleType structure
 * in order to work with the value, and at the same time providing a raw
 * pointer to the value, as created by the module commands operating with
 * the module type.
 *
 * So for example in order to free such a value, it is possible to use
 * the following code:
 *
 *  if (robj->type == OBJ_MODULE) {
 *      moduleValue *mt = robj->ptr;
 *      mt->type->free(mt->value);
 *      zfree(mt); // We need to release this in-the-middle struct as well.
 *  }
 */
typedef struct moduleValue {
    moduleType *type;
    void *value;
} moduleValue;

/* This structure represents a module inside the system. */
struct RedisModule {
    void *handle;   /* Module dlopen() handle. */
    char *name;     /* Module name. */
    int ver;        /* Module version. We use just progressive integers. */
    int apiver;     /* Module API version as requested during initialization.*/
    list *types;    /* Module data types. */
    list *usedby;   /* List of modules using APIs from this one. */
    list *using;    /* List of modules we use some APIs of. */
    list *filters;  /* List of filters the module has registered. */
    int in_call;    /* RM_Call() nesting level */
    int in_hook;    /* Hooks callback nesting level for this module (0 or 1). */
    int options;    /* Module options and capabilities. */
    int blocked_clients;         /* Count of RedisModuleBlockedClient in this module. */
    RedisModuleInfoFunc info_cb; /* Callback for module to add INFO fields. */
    RedisModuleDefragFunc defrag_cb;    /* Callback for global data defrag. */
    struct moduleLoadQueueEntry *loadmod; /* Module load arguments for config rewrite. */
};
typedef struct RedisModule RedisModule;

/* This is a wrapper for the 'rio' streams used inside rdb.c in Redis, so that
 * the user does not have to take the total count of the written bytes nor
 * to care about error conditions. */
typedef struct RedisModuleIO {
    size_t bytes;       /* Bytes read / written so far. */
    rio *rio;           /* Rio stream. */
    moduleType *type;   /* Module type doing the operation. */
    int error;          /* True if error condition happened. */
    int ver;            /* Module serialization version: 1 (old),
                         * 2 (current version with opcodes annotation). */
    struct RedisModuleCtx *ctx; /* Optional context, see RM_GetContextFromIO()*/
    struct redisObject *key;    /* Optional name of key processed */
    int dbid;            /* The dbid of the key being processed, -1 when unknown. */
} RedisModuleIO;       

/* Macro to initialize an IO context. Note that the 'ver' field is populated
 * inside rdb.c according to the version of the value to load. */
#define moduleInitIOContext(iovar,mtype,rioptr,keyptr,db) do { \
    iovar.rio = rioptr; \
    iovar.type = mtype; \
    iovar.bytes = 0; \
    iovar.error = 0; \
    iovar.ver = 0; \
    iovar.key = keyptr; \
    iovar.dbid = db; \
    iovar.ctx = NULL; \
} while(0)

/* This is a structure used to export DEBUG DIGEST capabilities to Redis
 * modules. We want to capture both the ordered and unordered elements of
 * a data structure, so that a digest can be created in a way that correctly
 * reflects the values. See the DEBUG DIGEST command implementation for more
 * background. */
typedef struct RedisModuleDigest {
    unsigned char o[20];    /* Ordered elements. */
    unsigned char x[20];    /* Xored elements. */
    struct redisObject *key; /* Optional name of key processed */
    int dbid;                /* The dbid of the key being processed */
} RedisModuleDigest;

/* Just start with a digest composed of all zero bytes. */
#define moduleInitDigestContext(mdvar) do { \
    memset(mdvar.o,0,sizeof(mdvar.o)); \
    memset(mdvar.x,0,sizeof(mdvar.x)); \
} while(0)

/* Objects encoding. Some kind of objects like Strings and Hashes can be
 * internally represented in multiple ways. The 'encoding' field of the object
 * is set to one of this fields for this object. */
#define OBJ_ENCODING_RAW 0     /* Raw representation */
#define OBJ_ENCODING_INT 1     /* Encoded as integer */
#define OBJ_ENCODING_HT 2      /* Encoded as hash table */
#define OBJ_ENCODING_ZIPMAP 3  /* Encoded as zipmap */
#define OBJ_ENCODING_LINKEDLIST 4 /* No longer used: old list encoding. */
#define OBJ_ENCODING_ZIPLIST 5 /* Encoded as ziplist */
#define OBJ_ENCODING_INTSET 6  /* Encoded as intset */
#define OBJ_ENCODING_SKIPLIST 7  /* Encoded as skiplist */
#define OBJ_ENCODING_EMBSTR 8  /* Embedded sds string encoding */
#define OBJ_ENCODING_QUICKLIST 9 /* Encoded as linked list of listpacks */
#define OBJ_ENCODING_STREAM 10 /* Encoded as a radix tree of listpacks */
#define OBJ_ENCODING_LISTPACK 11 /* Encoded as a listpack */

#define LRU_BITS 24
#define LRU_CLOCK_MAX ((1<<LRU_BITS)-1) /* Max value of obj->lru */
#define LRU_CLOCK_RESOLUTION 1000 /* LRU clock resolution in ms */

#define OBJ_SHARED_REFCOUNT INT_MAX     /* Global object never destroyed. */
#define OBJ_STATIC_REFCOUNT (INT_MAX-1) /* Object allocated in the stack. */
#define OBJ_FIRST_SPECIAL_REFCOUNT OBJ_STATIC_REFCOUNT
typedef struct redisObject {
    unsigned type:4;
    unsigned encoding:4;
    unsigned lru:LRU_BITS; /* LRU time (relative to global lru_clock) or
                            * LFU data (least significant 8 bits frequency
                            * and most significant 16 bits access time). */
    int refcount;
    void *ptr;
} robj;

/* The a string name for an object's type as listed above
 * Native types are checked against the OBJ_STRING, OBJ_LIST, OBJ_* defines,
 * and Module types have their registered name returned. */
char *getObjectTypeName(robj*);

/* Macro used to initialize a Redis object allocated on the stack.
 * Note that this macro is taken near the structure definition to make sure
 * we'll update it when the structure is changed, to avoid bugs like
 * bug #85 introduced exactly in this way. */
#define initStaticStringObject(_var,_ptr) do { \
    _var.refcount = OBJ_STATIC_REFCOUNT; \
    _var.type = OBJ_STRING; \
    _var.encoding = OBJ_ENCODING_RAW; \
    _var.ptr = _ptr; \
} while(0)

struct evictionPoolEntry; /* Defined in evict.c */

/* This structure is used in order to represent the output buffer of a client,
 * which is actually a linked list of blocks like that, that is: client->reply. */
typedef struct clientReplyBlock {
    size_t size, used;
    char buf[];
} clientReplyBlock;

/* Replication buffer blocks is the list of replBufBlock.
 *
 * +--------------+       +--------------+       +--------------+
 * | refcount = 1 |  ...  | refcount = 0 |  ...  | refcount = 2 |
 * +--------------+       +--------------+       +--------------+
 *      |                                            /       \
 *      |                                           /         \
 *      |                                          /           \
 *  Repl Backlog                               Replia_A      Replia_B
 * 
 * Each replica or replication backlog increments only the refcount of the
 * 'ref_repl_buf_node' which it points to. So when replica walks to the next
 * node, it should first increase the next node's refcount, and when we trim
 * the replication buffer nodes, we remove node always from the head node which
 * refcount is 0. If the refcount of the head node is not 0, we must stop
 * trimming and never iterate the next node. */

/* Similar with 'clientReplyBlock', it is used for shared buffers between
 * all replica clients and replication backlog. */
typedef struct replBufBlock {
    int refcount;           /* Number of replicas or repl backlog using. */
    long long id;           /* The unique incremental number. */
    long long repl_offset;  /* Start replication offset of the block. */
    size_t size, used;
    char buf[];
} replBufBlock;

/* Opaque type for the Slot to Key API. */
typedef struct clusterSlotToKeyMapping clusterSlotToKeyMapping;

/* Redis database representation. There are multiple databases identified
 * by integers from 0 (the default database) up to the max configured
 * database. The database number is the 'id' field in the structure. */
typedef struct redisDb {
    dict *dict;                 /* The keyspace for this DB */
    dict *expires;              /* Timeout of keys with a timeout set */
    dict *blocking_keys;        /* Keys with clients waiting for data (BLPOP)*/
    dict *ready_keys;           /* Blocked keys that received a PUSH */
    dict *watched_keys;         /* WATCHED keys for MULTI/EXEC CAS */
    int id;                     /* Database ID */
    long long avg_ttl;          /* Average TTL, just for stats */
    unsigned long expires_cursor; /* Cursor of the active expire cycle. */
    list *defrag_later;         /* List of key names to attempt to defrag one by one, gradually. */
    clusterSlotToKeyMapping *slots_to_keys; /* Array of slots to keys. Only used in cluster mode (db 0). */
} redisDb;

/* forward declaration for functions ctx */
typedef struct functionsLibCtx functionsLibCtx;

/* Holding object that need to be populated during
 * rdb loading. On loading end it is possible to decide
 * whether not to set those objects on their rightful place.
 * For example: dbarray need to be set as main database on
 *              successful loading and dropped on failure. */
typedef struct rdbLoadingCtx {
    redisDb* dbarray;
    functionsLibCtx* functions_lib_ctx;
}rdbLoadingCtx;

/* Client MULTI/EXEC state */
typedef struct multiCmd {
    robj **argv;
    int argv_len;
    int argc;
    struct redisCommand *cmd;
} multiCmd;

typedef struct multiState {
    multiCmd *commands;     /* Array of MULTI commands */
    int count;              /* Total number of MULTI commands */
    int cmd_flags;          /* The accumulated command flags OR-ed together.
                               So if at least a command has a given flag, it
                               will be set in this field. */
    int cmd_inv_flags;      /* Same as cmd_flags, OR-ing the ~flags. so that it
                               is possible to know if all the commands have a
                               certain flag. */
    size_t argv_len_sums;    /* mem used by all commands arguments */
} multiState;

/* This structure holds the blocking operation state for a client.
 * The fields used depend on client->btype. */
typedef struct blockingState {
    /* Generic fields. */
    long count;             /* Elements to pop if count was specified (BLMPOP/BZMPOP), -1 otherwise. */
    mstime_t timeout;       /* Blocking operation timeout. If UNIX current time
                             * is > timeout then the operation timed out. */

    /* BLOCKED_LIST, BLOCKED_ZSET and BLOCKED_STREAM */
    dict *keys;             /* The keys we are waiting to terminate a blocking
                             * operation such as BLPOP or XREAD. Or NULL. */
    robj *target;           /* The key that should receive the element,
                             * for BLMOVE. */
    struct blockPos {
        int wherefrom;      /* Where to pop from */
        int whereto;        /* Where to push to */
    } blockpos;              /* The positions in the src/dst lists/zsets
                             * where we want to pop/push an element
                             * for BLPOP, BRPOP, BLMOVE and BZMPOP. */

    /* BLOCK_STREAM */
    size_t xread_count;     /* XREAD COUNT option. */
    robj *xread_group;      /* XREADGROUP group name. */
    robj *xread_consumer;   /* XREADGROUP consumer name. */
    int xread_group_noack;

    /* BLOCKED_WAIT */
    int numreplicas;        /* Number of replicas we are waiting for ACK. */
    long long reploffset;   /* Replication offset to reach. */

    /* BLOCKED_MODULE */
    void *module_blocked_handle; /* RedisModuleBlockedClient structure.
                                    which is opaque for the Redis core, only
                                    handled in module.c. */
} blockingState;

/* The following structure represents a node in the server.ready_keys list,
 * where we accumulate all the keys that had clients blocked with a blocking
 * operation such as B[LR]POP, but received new data in the context of the
 * last executed command.
 *
 * After the execution of every command or script, we run this list to check
 * if as a result we should serve data to clients blocked, unblocking them.
 * Note that server.ready_keys will not have duplicates as there dictionary
 * also called ready_keys in every structure representing a Redis database,
 * where we make sure to remember if a given key was already added in the
 * server.ready_keys list. */
typedef struct readyList {
    redisDb *db;
    robj *key;
} readyList;

/* This structure represents a Redis user. This is useful for ACLs, the
 * user is associated to the connection after the connection is authenticated.
 * If there is no associated user, the connection uses the default user. */
#define USER_COMMAND_BITS_COUNT 1024    /* The total number of command bits
                                           in the user structure. The last valid
                                           command ID we can set in the user
                                           is USER_COMMAND_BITS_COUNT-1. */
#define USER_FLAG_ENABLED (1<<0)        /* The user is active. */
#define USER_FLAG_DISABLED (1<<1)       /* The user is disabled. */
#define USER_FLAG_ALLKEYS (1<<2)        /* The user can mention any key. */
#define USER_FLAG_ALLCOMMANDS (1<<3)    /* The user can run all commands. */
#define USER_FLAG_NOPASS      (1<<4)    /* The user requires no password, any
                                           provided password will work. For the
                                           default user, this also means that
                                           no AUTH is needed, and every
                                           connection is immediately
                                           authenticated. */
#define USER_FLAG_ALLCHANNELS (1<<5)    /* The user can mention any Pub/Sub
                                           channel. */
#define USER_FLAG_SANITIZE_PAYLOAD (1<<6)       /* The user require a deep RESTORE
                                                 * payload sanitization. */
#define USER_FLAG_SANITIZE_PAYLOAD_SKIP (1<<7)  /* The user should skip the
                                                 * deep sanitization of RESTORE
                                                 * payload. */

typedef struct {
    sds name;       /* The username as an SDS string. */
    uint64_t flags; /* See USER_FLAG_* */

    /* The bit in allowed_commands is set if this user has the right to
     * execute this command.
     *
     * If the bit for a given command is NOT set and the command has
     * allowed first-args, Redis will also check allowed_firstargs in order to
     * understand if the command can be executed. */
    uint64_t allowed_commands[USER_COMMAND_BITS_COUNT/64];

    /* allowed_firstargs is used by ACL rules to block access to a command unless a
     * specific argv[1] is given (or argv[2] in case it is applied on a sub-command).
     * For example, a user can use the rule "-select +select|0" to block all
     * SELECT commands, except "SELECT 0".
     * And for a sub-command: "+config -config|set +config|set|loglevel"
     *
     * For each command ID (corresponding to the command bit set in allowed_commands),
     * This array points to an array of SDS strings, terminated by a NULL pointer,
     * with all the first-args that are allowed for this command. When no first-arg
     * matching is used, the field is just set to NULL to avoid allocating
     * USER_COMMAND_BITS_COUNT pointers. */
    sds **allowed_firstargs;
    list *passwords; /* A list of SDS valid passwords for this user. */
    list *patterns;  /* A list of allowed key patterns. If this field is NULL
                        the user cannot mention any key in a command, unless
                        the flag ALLKEYS is set in the user. */
    list *channels;  /* A list of allowed Pub/Sub channel patterns. If this
                        field is NULL the user cannot mention any channel in a
                        `PUBLISH` or [P][UNSUBSCRIBE] command, unless the flag
                        ALLCHANNELS is set in the user. */
} user;

/* With multiplexing we need to take per-client state.
 * Clients are taken in a linked list. */

#define CLIENT_ID_AOF (UINT64_MAX) /* Reserved ID for the AOF client. If you
                                      need more reserved IDs use UINT64_MAX-1,
                                      -2, ... and so forth. */

/* Replication backlog is not separate memory, it just is one consumer of
 * the global replication buffer. This structure records the reference of
 * replication buffers. Since the replication buffer block list may be very long,
 * it would cost much time to search replication offset on partial resync, so
 * we use one rax tree to index some blocks every REPL_BACKLOG_INDEX_PER_BLOCKS
 * to make searching offset from replication buffer blocks list faster. */
typedef struct replBacklog {
    listNode *ref_repl_buf_node; /* Referenced node of replication buffer blocks,
                                  * see the definition of replBufBlock. */
    size_t unindexed_count;      /* The count from last creating index block. */
    rax *blocks_index;           /* The index of reocrded blocks of replication
                                  * buffer for quickly searching replication
                                  * offset on partial resynchronization. */
    long long histlen;           /* Backlog actual data length */
    long long offset;            /* Replication "master offset" of first
                                  * byte in the replication backlog buffer.*/
} replBacklog;

typedef struct {
    list *clients;
    size_t mem_usage_sum;
} clientMemUsageBucket;

typedef struct client {
    uint64_t id;            /* Client incremental unique ID. */
    connection *conn;
    int resp;               /* RESP protocol version. Can be 2 or 3. */
    redisDb *db;            /* Pointer to currently SELECTed DB. */
    robj *name;             /* As set by CLIENT SETNAME. */
    sds querybuf;           /* Buffer we use to accumulate client queries. */
    size_t qb_pos;          /* The position we have read in querybuf. */
    sds pending_querybuf;   /* If this client is flagged as master, this buffer
                               represents the yet not applied portion of the
                               replication stream that we are receiving from
                               the master. */
    size_t querybuf_peak;   /* Recent (100ms or more) peak of querybuf size. */
    int argc;               /* Num of arguments of current command. */
    robj **argv;            /* Arguments of current command. */
    int argv_len;           /* Size of argv array (may be more than argc) */
    int original_argc;      /* Num of arguments of original command if arguments were rewritten. */
    robj **original_argv;   /* Arguments of original command if arguments were rewritten. */
    size_t argv_len_sum;    /* Sum of lengths of objects in argv list. */
    struct redisCommand *cmd, *lastcmd;  /* Last command executed. */
    user *user;             /* User associated with this connection. If the
                               user is set to NULL the connection can do
                               anything (admin). */
    int reqtype;            /* Request protocol type: PROTO_REQ_* */
    int multibulklen;       /* Number of multi bulk arguments left to read. */
    long bulklen;           /* Length of bulk argument in multi bulk request. */
    list *reply;            /* List of reply objects to send to the client. */
    unsigned long long reply_bytes; /* Tot bytes of objects in reply list. */
    size_t sentlen;         /* Amount of bytes already sent in the current
                               buffer or object being sent. */
    time_t ctime;           /* Client creation time. */
    long duration;          /* Current command duration. Used for measuring latency of blocking/non-blocking cmds */
    time_t lastinteraction; /* Time of the last interaction, used for timeout */
    time_t obuf_soft_limit_reached_time;
    uint64_t flags;         /* Client flags: CLIENT_* macros. */
    int authenticated;      /* Needed when the default user requires auth. */
    int replstate;          /* Replication state if this is a slave. */
    int repl_put_online_on_ack; /* Install slave write handler on first ACK. */
    int repldbfd;           /* Replication DB file descriptor. */
    off_t repldboff;        /* Replication DB file offset. */
    off_t repldbsize;       /* Replication DB file size. */
    sds replpreamble;       /* Replication DB preamble. */
    long long read_reploff; /* Read replication offset if this is a master. */
    long long reploff;      /* Applied replication offset if this is a master. */
    long long repl_ack_off; /* Replication ack offset, if this is a slave. */
    long long repl_ack_time;/* Replication ack time, if this is a slave. */
    long long repl_last_partial_write; /* The last time the server did a partial write from the RDB child pipe to this replica  */
    long long psync_initial_offset; /* FULLRESYNC reply offset other slaves
                                       copying this slave output buffer
                                       should use. */
    char replid[CONFIG_RUN_ID_SIZE+1]; /* Master replication ID (if master). */
    int slave_listening_port; /* As configured with: REPLCONF listening-port */
    char *slave_addr;       /* Optionally given by REPLCONF ip-address */
    int slave_capa;         /* Slave capabilities: SLAVE_CAPA_* bitwise OR. */
    int slave_req;          /* Slave requirements: SLAVE_REQ_* */
    multiState mstate;      /* MULTI/EXEC state */
    int btype;              /* Type of blocking op if CLIENT_BLOCKED. */
    blockingState bpop;     /* blocking state */
    long long woff;         /* Last write global replication offset. */
    list *watched_keys;     /* Keys WATCHED for MULTI/EXEC CAS */
    dict *pubsub_channels;  /* channels a client is interested in (SUBSCRIBE) */
    list *pubsub_patterns;  /* patterns a client is interested in (SUBSCRIBE) */
    dict *pubsubshard_channels;  /* shard level channels a client is interested in (SSUBSCRIBE) */
    sds peerid;             /* Cached peer ID. */
    sds sockname;           /* Cached connection target address. */
    listNode *client_list_node; /* list node in client list */
    listNode *paused_list_node; /* list node within the pause list */
    listNode *pending_read_list_node; /* list node in clients pending read list */
    RedisModuleUserChangedFunc auth_callback; /* Module callback to execute
                                               * when the authenticated user
                                               * changes. */
    void *auth_callback_privdata; /* Private data that is passed when the auth
                                   * changed callback is executed. Opaque for
                                   * Redis Core. */
    void *auth_module;      /* The module that owns the callback, which is used
                             * to disconnect the client if the module is
                             * unloaded for cleanup. Opaque for Redis Core.*/

    /* If this client is in tracking mode and this field is non zero,
     * invalidation messages for keys fetched by this client will be send to
     * the specified client ID. */
    uint64_t client_tracking_redirection;
    rax *client_tracking_prefixes; /* A dictionary of prefixes we are already
                                      subscribed to in BCAST mode, in the
                                      context of client side caching. */
    /* In updateClientMemUsage() we track the memory usage of
     * each client and add it to the sum of all the clients of a given type,
     * however we need to remember what was the old contribution of each
     * client, and in which category the client was, in order to remove it
     * before adding it the new value. */
    size_t last_memory_usage;
    int last_memory_type;

    size_t last_memory_usage_on_bucket_update;
    listNode *mem_usage_bucket_node;
    clientMemUsageBucket *mem_usage_bucket;

    listNode *ref_repl_buf_node; /* Referenced node of replication buffer blocks,
                                  * see the definition of replBufBlock. */
    size_t ref_block_pos;        /* Access position of referenced buffer block,
                                  * i.e. the next offset to send. */

    /* Response buffer */
    int bufpos;
    size_t buf_usable_size; /* Usable size of buffer. */
    /* Note that 'buf' must be the last field of client struct, because memory
     * allocator may give us more memory than our apply for reducing fragments,
     * but we want to make full use of given memory, i.e. we may access the
     * memory after 'buf'. To avoid make others fields corrupt, 'buf' must be
     * the last one. */
    char buf[PROTO_REPLY_CHUNK_BYTES];
} client;

struct saveparam {
    time_t seconds;
    int changes;
};

struct moduleLoadQueueEntry {
    sds path;
    int argc;
    robj **argv;
};

struct sentinelLoadQueueEntry {
    int argc;
    sds *argv;
    int linenum;
    sds line;
};

struct sentinelConfig {
    list *pre_monitor_cfg;
    list *monitor_cfg;
    list *post_monitor_cfg;
};

struct sharedObjectsStruct {
    robj *crlf, *ok, *err, *emptybulk, *czero, *cone, *pong, *space,
    *queued, *null[4], *nullarray[4], *emptymap[4], *emptyset[4],
    *emptyarray, *wrongtypeerr, *nokeyerr, *syntaxerr, *sameobjecterr,
    *outofrangeerr, *noscripterr, *loadingerr,
    *slowevalerr, *slowscripterr, *slowmoduleerr, *bgsaveerr,
    *masterdownerr, *roslaveerr, *execaborterr, *noautherr, *noreplicaserr,
    *busykeyerr, *oomerr, *plus, *messagebulk, *pmessagebulk, *subscribebulk,
    *unsubscribebulk, *psubscribebulk, *punsubscribebulk, *del, *unlink,
    *rpop, *lpop, *lpush, *rpoplpush, *lmove, *blmove, *zpopmin, *zpopmax,
    *emptyscan, *multi, *exec, *left, *right, *hset, *srem, *xgroup, *xclaim,  
    *script, *replconf, *eval, *persist, *set, *pexpireat, *pexpire, 
    *time, *pxat, *absttl, *retrycount, *force, *justid, 
    *lastid, *ping, *setid, *keepttl, *load, *createconsumer,
    *getack, *special_asterick, *special_equals, *default_username, *redacted,
    *ssubscribebulk,*sunsubscribebulk,
    *select[PROTO_SHARED_SELECT_CMDS],
    *integers[OBJ_SHARED_INTEGERS],
    *mbulkhdr[OBJ_SHARED_BULKHDR_LEN], /* "*<value>\r\n" */
    *bulkhdr[OBJ_SHARED_BULKHDR_LEN];  /* "$<value>\r\n" */
    sds minstring, maxstring;
};

/* ZSETs use a specialized version of Skiplists */
typedef struct zskiplistNode {
    sds ele;
    double score;
    struct zskiplistNode *backward;
    struct zskiplistLevel {
        struct zskiplistNode *forward;
        unsigned long span;
    } level[];
} zskiplistNode;

typedef struct zskiplist {
    struct zskiplistNode *header, *tail;
    unsigned long length;
    int level;
} zskiplist;

typedef struct zset {
    dict *dict;
    zskiplist *zsl;
} zset;

typedef struct clientBufferLimitsConfig {
    unsigned long long hard_limit_bytes;
    unsigned long long soft_limit_bytes;
    time_t soft_limit_seconds;
} clientBufferLimitsConfig;

extern clientBufferLimitsConfig clientBufferLimitsDefaults[CLIENT_TYPE_OBUF_COUNT];

/* The redisOp structure defines a Redis Operation, that is an instance of
 * a command with an argument vector, database ID, propagation target
 * (PROPAGATE_*), and command pointer.
 *
 * Currently only used to additionally propagate more commands to AOF/Replication
 * after the propagation of the executed command. */
typedef struct redisOp {
    robj **argv;
    int argc, dbid, target;
} redisOp;

/* Defines an array of Redis operations. There is an API to add to this
 * structure in an easy way.
 *
 * redisOpArrayInit();
 * redisOpArrayAppend();
 * redisOpArrayFree();
 */
typedef struct redisOpArray {
    redisOp *ops;
    int numops;
    int capacity;
} redisOpArray;

/* This structure is returned by the getMemoryOverheadData() function in
 * order to return memory overhead information. */
struct redisMemOverhead {
    size_t peak_allocated;
    size_t total_allocated;
    size_t startup_allocated;
    size_t repl_backlog;
    size_t clients_slaves;
    size_t clients_normal;
    size_t cluster_links;
    size_t aof_buffer;
    size_t lua_caches;
    size_t functions_caches;
    size_t overhead_total;
    size_t dataset;
    size_t total_keys;
    size_t bytes_per_key;
    float dataset_perc;
    float peak_perc;
    float total_frag;
    ssize_t total_frag_bytes;
    float allocator_frag;
    ssize_t allocator_frag_bytes;
    float allocator_rss;
    ssize_t allocator_rss_bytes;
    float rss_extra;
    size_t rss_extra_bytes;
    size_t num_dbs;
    struct {
        size_t dbid;
        size_t overhead_ht_main;
        size_t overhead_ht_expires;
        size_t overhead_ht_slot_to_keys;
    } *db;
};

/* This structure can be optionally passed to RDB save/load functions in
 * order to implement additional functionalities, by storing and loading
 * metadata to the RDB file.
 *
 * For example, to use select a DB at load time, useful in
 * replication in order to make sure that chained slaves (slaves of slaves)
 * select the correct DB and are able to accept the stream coming from the
 * top-level master. */
typedef struct rdbSaveInfo {
    /* Used saving and loading. */
    int repl_stream_db;  /* DB to select in server.master client. */

    /* Used only loading. */
    int repl_id_is_set;  /* True if repl_id field is set. */
    char repl_id[CONFIG_RUN_ID_SIZE+1];     /* Replication ID. */
    long long repl_offset;                  /* Replication offset. */
} rdbSaveInfo;

#define RDB_SAVE_INFO_INIT {-1,0,"0000000000000000000000000000000000000000",-1}

struct malloc_stats {
    size_t zmalloc_used;
    size_t process_rss;
    size_t allocator_allocated;
    size_t allocator_active;
    size_t allocator_resident;
};

typedef struct socketFds {
    int fd[CONFIG_BINDADDR_MAX];
    int count;
} socketFds;

/*-----------------------------------------------------------------------------
 * TLS Context Configuration
 *----------------------------------------------------------------------------*/

typedef struct redisTLSContextConfig {
    char *cert_file;                /* Server side and optionally client side cert file name */
    char *key_file;                 /* Private key filename for cert_file */
    char *key_file_pass;            /* Optional password for key_file */
    char *client_cert_file;         /* Certificate to use as a client; if none, use cert_file */
    char *client_key_file;          /* Private key filename for client_cert_file */
    char *client_key_file_pass;     /* Optional password for client_key_file */
    char *dh_params_file;
    char *ca_cert_file;
    char *ca_cert_dir;
    char *protocols;
    char *ciphers;
    char *ciphersuites;
    int prefer_server_ciphers;
    int session_caching;
    int session_cache_size;
    int session_cache_timeout;
} redisTLSContextConfig;

/*-----------------------------------------------------------------------------
 * AOF manifest definition
 *----------------------------------------------------------------------------*/
typedef enum {
    AOF_FILE_TYPE_BASE  = 'b', /* BASE file */
    AOF_FILE_TYPE_HIST  = 'h', /* HISTORY file */
    AOF_FILE_TYPE_INCR  = 'i', /* INCR file */
} aof_file_type;

typedef struct {
    sds           file_name;  /* file name */
    long long     file_seq;   /* file sequence */
    aof_file_type file_type;  /* file type */
} aofInfo;

typedef struct {
    aofInfo     *base_aof_info;       /* BASE file information. NULL if there is no BASE file. */
    list        *incr_aof_list;       /* INCR AOFs list. We may have multiple INCR AOF when rewrite fails. */
    list        *history_aof_list;    /* HISTORY AOF list. When the AOFRW success, The aofInfo contained in
                                         `base_aof_info` and `incr_aof_list` will be moved to this list. We
                                         will delete these AOF files when AOFRW finish. */
    long long   curr_base_file_seq;   /* The sequence number used by the current BASE file. */
    long long   curr_incr_file_seq;   /* The sequence number used by the current INCR file. */
    int         dirty;                /* 1 Indicates that the aofManifest in the memory is inconsistent with
                                         disk, we need to persist it immediately. */
} aofManifest;

/*-----------------------------------------------------------------------------
 * Global server state
 *----------------------------------------------------------------------------*/

/* AIX defines hz to __hz, we don't use this define and in order to allow
 * Redis build on AIX we need to undef it. */
#ifdef _AIX
#undef hz
#endif

#define CHILD_TYPE_NONE 0
#define CHILD_TYPE_RDB 1
#define CHILD_TYPE_AOF 2
#define CHILD_TYPE_LDB 3
#define CHILD_TYPE_MODULE 4

typedef enum childInfoType {
    CHILD_INFO_TYPE_CURRENT_INFO,
    CHILD_INFO_TYPE_AOF_COW_SIZE,
    CHILD_INFO_TYPE_RDB_COW_SIZE,
    CHILD_INFO_TYPE_MODULE_COW_SIZE
} childInfoType;

struct redisServer {
    /* General */
    pid_t pid;                  /* Main process pid. */
    pthread_t main_thread_id;         /* Main thread id */
    char *configfile;           /* Absolute config file path, or NULL */
    char *executable;           /* Absolute executable file path. */
    char **exec_argv;           /* Executable argv vector (copy). */
    int dynamic_hz;             /* Change hz value depending on # of clients. */
    int config_hz;              /* Configured HZ value. May be different than
                                   the actual 'hz' field value if dynamic-hz
                                   is enabled. */
    mode_t umask;               /* The umask value of the process on startup */
    int hz;                     /* serverCron() calls frequency in hertz */
    int in_fork_child;          /* indication that this is a fork child */
    redisDb *db;
    dict *commands;             /* Command table */
    dict *orig_commands;        /* Command table before command renaming. */
    aeEventLoop *el;
    rax *errors;                /* Errors table */
    redisAtomic unsigned int lruclock; /* Clock for LRU eviction */
    volatile sig_atomic_t shutdown_asap; /* Shutdown ordered by signal handler. */
    mstime_t shutdown_mstime;   /* Timestamp to limit graceful shutdown. */
    int shutdown_flags;         /* Flags passed to prepareForShutdown(). */
    int activerehashing;        /* Incremental rehash in serverCron() */
    int active_defrag_running;  /* Active defragmentation running (holds current scan aggressiveness) */
    char *pidfile;              /* PID file path */
    int arch_bits;              /* 32 or 64 depending on sizeof(long) */
    int cronloops;              /* Number of times the cron function run */
    char runid[CONFIG_RUN_ID_SIZE+1];  /* ID always different at every exec. */
    int sentinel_mode;          /* True if this instance is a Sentinel. */
    size_t initial_memory_usage; /* Bytes used after initialization. */
    int always_show_logo;       /* Show logo even for non-stdout logging. */
    int in_script;              /* Are we inside EVAL? */
    int in_exec;                /* Are we inside EXEC? */
    int in_busy_module;         /* Are we inside a busy module? (triggered by RM_Yield). */
    const char *busy_module_yield_reply; /* When non-null, we are inside RM_Yield. */
    int core_propagates;        /* Is the core (in oppose to the module subsystem) is in charge of calling propagatePendingCommands? */
    int propagate_no_multi;     /* True if propagatePendingCommands should avoid wrapping command in MULTI/EXEC */
    int module_ctx_nesting;     /* moduleCreateContext() nesting level */
    char *ignore_warnings;      /* Config: warnings that should be ignored. */
    int client_pause_in_transaction; /* Was a client pause executed during this Exec? */
    int thp_enabled;                 /* If true, THP is enabled. */
    size_t page_size;                /* The page size of OS. */
    /* Modules */
    dict *moduleapi;            /* Exported core APIs dictionary for modules. */
    dict *sharedapi;            /* Like moduleapi but containing the APIs that
                                   modules share with each other. */
    list *loadmodule_queue;     /* List of modules to load at startup. */
    int module_blocked_pipe[2]; /* Pipe used to awake the event loop if a
                                   client blocked on a module command needs
                                   to be processed. */
    pid_t child_pid;            /* PID of current child */
    int child_type;             /* Type of current child */
    /* Networking */
    int port;                   /* TCP listening port */
    int tls_port;               /* TLS listening port */
    int tcp_backlog;            /* TCP listen() backlog */
    char *bindaddr[CONFIG_BINDADDR_MAX]; /* Addresses we should bind to */
    int bindaddr_count;         /* Number of addresses in server.bindaddr[] */
    char *bind_source_addr;     /* Source address to bind on for outgoing connections */
    char *unixsocket;           /* UNIX socket path */
    unsigned int unixsocketperm; /* UNIX socket permission (see mode_t) */
    socketFds ipfd;             /* TCP socket file descriptors */
    socketFds tlsfd;            /* TLS socket file descriptors */
    int sofd;                   /* Unix socket file descriptor */
    socketFds cfd;              /* Cluster bus listening socket */
    list *clients;              /* List of active clients */
    list *clients_to_close;     /* Clients to close asynchronously */
    list *clients_pending_write; /* There is to write or install handler. */
    list *clients_pending_read;  /* Client has pending read socket buffers. */
    list *slaves, *monitors;    /* List of slaves and MONITORs */
    client *current_client;     /* Current client executing the command. */

    /* Stuff for client mem eviction */
    clientMemUsageBucket client_mem_usage_buckets[CLIENT_MEM_USAGE_BUCKETS];

    rax *clients_timeout_table; /* Radix tree for blocked clients timeouts. */
    long fixed_time_expire;     /* If > 0, expire keys against server.mstime. */
    int in_nested_call;         /* If > 0, in a nested call of a call */
    rax *clients_index;         /* Active clients dictionary by client ID. */
    pause_type client_pause_type;      /* True if clients are currently paused */
    list *paused_clients;       /* List of pause clients */
    mstime_t client_pause_end_time;    /* Time when we undo clients_paused */
    pause_event *client_pause_per_purpose[NUM_PAUSE_PURPOSES];
    char neterr[ANET_ERR_LEN];   /* Error buffer for anet.c */
    dict *migrate_cached_sockets;/* MIGRATE cached sockets */
    redisAtomic uint64_t next_client_id; /* Next client unique ID. Incremental. */
    int protected_mode;         /* Don't accept external connections. */
    int io_threads_num;         /* Number of IO threads to use. */
    int io_threads_do_reads;    /* Read and parse from IO threads? */
    int io_threads_active;      /* Is IO threads currently active? */
    long long events_processed_while_blocked; /* processEventsWhileBlocked() */
    int enable_protected_configs;    /* Enable the modification of protected configs, see PROTECTED_ACTION_ALLOWED_* */
    int enable_debug_cmd;            /* Enable DEBUG commands, see PROTECTED_ACTION_ALLOWED_* */
    int enable_module_cmd;           /* Enable MODULE commands, see PROTECTED_ACTION_ALLOWED_* */

    /* RDB / AOF loading information */
    volatile sig_atomic_t loading; /* We are loading data from disk if true */
    volatile sig_atomic_t async_loading; /* We are loading data without blocking the db being served */
    off_t loading_total_bytes;
    off_t loading_rdb_used_mem;
    off_t loading_loaded_bytes;
    time_t loading_start_time;
    off_t loading_process_events_interval_bytes;
    /* Fields used only for stats */
    time_t stat_starttime;          /* Server start time */
    long long stat_numcommands;     /* Number of processed commands */
    long long stat_numconnections;  /* Number of connections received */
    long long stat_expiredkeys;     /* Number of expired keys */
    double stat_expired_stale_perc; /* Percentage of keys probably expired */
    long long stat_expired_time_cap_reached_count; /* Early expire cycle stops.*/
    long long stat_expire_cycle_time_used; /* Cumulative microseconds used. */
    long long stat_evictedkeys;     /* Number of evicted keys (maxmemory) */
    long long stat_evictedclients;  /* Number of evicted clients */
    long long stat_total_eviction_exceeded_time;  /* Total time over the memory limit, unit us */
    monotime stat_last_eviction_exceeded_time;  /* Timestamp of current eviction start, unit us */
    long long stat_keyspace_hits;   /* Number of successful lookups of keys */
    long long stat_keyspace_misses; /* Number of failed lookups of keys */
    long long stat_active_defrag_hits;      /* number of allocations moved */
    long long stat_active_defrag_misses;    /* number of allocations scanned but not moved */
    long long stat_active_defrag_key_hits;  /* number of keys with moved allocations */
    long long stat_active_defrag_key_misses;/* number of keys scanned and not moved */
    long long stat_active_defrag_scanned;   /* number of dictEntries scanned */
    long long stat_total_active_defrag_time; /* Total time memory fragmentation over the limit, unit us */
    monotime stat_last_active_defrag_time; /* Timestamp of current active defrag start */
    size_t stat_peak_memory;        /* Max used memory record */
    long long stat_fork_time;       /* Time needed to perform latest fork() */
    double stat_fork_rate;          /* Fork rate in GB/sec. */
    long long stat_total_forks;     /* Total count of fork. */
    long long stat_rejected_conn;   /* Clients rejected because of maxclients */
    long long stat_sync_full;       /* Number of full resyncs with slaves. */
    long long stat_sync_partial_ok; /* Number of accepted PSYNC requests. */
    long long stat_sync_partial_err;/* Number of unaccepted PSYNC requests. */
    list *slowlog;                  /* SLOWLOG list of commands */
    long long slowlog_entry_id;     /* SLOWLOG current entry ID */
    long long slowlog_log_slower_than; /* SLOWLOG time limit (to get logged) */
    unsigned long slowlog_max_len;     /* SLOWLOG max number of items logged */
    struct malloc_stats cron_malloc_stats; /* sampled in serverCron(). */
    redisAtomic long long stat_net_input_bytes; /* Bytes read from network. */
    redisAtomic long long stat_net_output_bytes; /* Bytes written to network. */
    size_t stat_current_cow_peak;   /* Peak size of copy on write bytes. */
    size_t stat_current_cow_bytes;  /* Copy on write bytes while child is active. */
    monotime stat_current_cow_updated;  /* Last update time of stat_current_cow_bytes */
    size_t stat_current_save_keys_processed;  /* Processed keys while child is active. */
    size_t stat_current_save_keys_total;  /* Number of keys when child started. */
    size_t stat_rdb_cow_bytes;      /* Copy on write bytes during RDB saving. */
    size_t stat_aof_cow_bytes;      /* Copy on write bytes during AOF rewrite. */
    size_t stat_module_cow_bytes;   /* Copy on write bytes during module fork. */
    double stat_module_progress;   /* Module save progress. */
    redisAtomic size_t stat_clients_type_memory[CLIENT_TYPE_COUNT];/* Mem usage by type */
    size_t stat_cluster_links_memory;/* Mem usage by cluster links */
    long long stat_unexpected_error_replies; /* Number of unexpected (aof-loading, replica to master, etc.) error replies */
    long long stat_total_error_replies; /* Total number of issued error replies ( command + rejected errors ) */
    long long stat_dump_payload_sanitizations; /* Number deep dump payloads integrity validations. */
    long long stat_io_reads_processed; /* Number of read events processed by IO / Main threads */
    long long stat_io_writes_processed; /* Number of write events processed by IO / Main threads */
    redisAtomic long long stat_total_reads_processed; /* Total number of read events processed */
    redisAtomic long long stat_total_writes_processed; /* Total number of write events processed */
    /* The following two are used to track instantaneous metrics, like
     * number of operations per second, network traffic. */
    struct {
        long long last_sample_time; /* Timestamp of last sample in ms */
        long long last_sample_count;/* Count in last sample */
        long long samples[STATS_METRIC_SAMPLES];
        int idx;
    } inst_metric[STATS_METRIC_COUNT];
    /* Configuration */
    int verbosity;                  /* Loglevel in redis.conf */
    int maxidletime;                /* Client timeout in seconds */
    int tcpkeepalive;               /* Set SO_KEEPALIVE if non-zero. */
    int active_expire_enabled;      /* Can be disabled for testing purposes. */
    int active_expire_effort;       /* From 1 (default) to 10, active effort. */
    int active_defrag_enabled;
    int sanitize_dump_payload;      /* Enables deep sanitization for ziplist and listpack in RDB and RESTORE. */
    int skip_checksum_validation;   /* Disable checksum validation for RDB and RESTORE payload. */
    int jemalloc_bg_thread;         /* Enable jemalloc background thread */
    size_t active_defrag_ignore_bytes; /* minimum amount of fragmentation waste to start active defrag */
    int active_defrag_threshold_lower; /* minimum percentage of fragmentation to start active defrag */
    int active_defrag_threshold_upper; /* maximum percentage of fragmentation at which we use maximum effort */
    int active_defrag_cycle_min;       /* minimal effort for defrag in CPU percentage */
    int active_defrag_cycle_max;       /* maximal effort for defrag in CPU percentage */
    unsigned long active_defrag_max_scan_fields; /* maximum number of fields of set/hash/zset/list to process from within the main dict scan */
    size_t client_max_querybuf_len; /* Limit for client query buffer length */
    int dbnum;                      /* Total number of configured DBs */
    int supervised;                 /* 1 if supervised, 0 otherwise. */
    int supervised_mode;            /* See SUPERVISED_* */
    int daemonize;                  /* True if running as a daemon */
    int set_proc_title;             /* True if change proc title */
    char *proc_title_template;      /* Process title template format */
    clientBufferLimitsConfig client_obuf_limits[CLIENT_TYPE_OBUF_COUNT];
    int pause_cron;                 /* Don't run cron tasks (debug) */
    int latency_tracking_enabled;   /* 1 if extended latency tracking is enabled, 0 otherwise. */
    double *latency_tracking_info_percentiles; /* Extended latency tracking info output percentile list configuration. */
    int latency_tracking_info_percentiles_len;
    /* AOF persistence */
    int aof_enabled;                /* AOF configuration */
    int aof_state;                  /* AOF_(ON|OFF|WAIT_REWRITE) */
    int aof_fsync;                  /* Kind of fsync() policy */
    char *aof_filename;             /* Basename of the AOF file and manifest file */
    char *aof_dirname;              /* Name of the AOF directory */
    int aof_no_fsync_on_rewrite;    /* Don't fsync if a rewrite is in prog. */
    int aof_rewrite_perc;           /* Rewrite AOF if % growth is > M and... */
    off_t aof_rewrite_min_size;     /* the AOF file is at least N bytes. */
    off_t aof_rewrite_base_size;    /* AOF size on latest startup or rewrite. */
    off_t aof_current_size;         /* AOF current size (Including BASE + INCRs). */
    off_t aof_last_incr_size;       /* The size of the latest incr AOF. */
    off_t aof_fsync_offset;         /* AOF offset which is already synced to disk. */
    int aof_flush_sleep;            /* Micros to sleep before flush. (used by tests) */
    int aof_rewrite_scheduled;      /* Rewrite once BGSAVE terminates. */
    list *aof_rewrite_buf_blocks;   /* Hold changes during an AOF rewrite. */
    sds aof_buf;      /* AOF buffer, written before entering the event loop */
    int aof_fd;       /* File descriptor of currently selected AOF file */
    int aof_selected_db; /* Currently selected DB in AOF */
    time_t aof_flush_postponed_start; /* UNIX time of postponed AOF flush */
    time_t aof_last_fsync;            /* UNIX time of last fsync() */
    time_t aof_rewrite_time_last;   /* Time used by last AOF rewrite run. */
    time_t aof_rewrite_time_start;  /* Current AOF rewrite start time. */
    time_t aof_cur_timestamp;       /* Current record timestamp in AOF */
    int aof_timestamp_enabled;      /* Enable record timestamp in AOF */
    int aof_lastbgrewrite_status;   /* C_OK or C_ERR */
    unsigned long aof_delayed_fsync;  /* delayed AOF fsync() counter */
    int aof_rewrite_incremental_fsync;/* fsync incrementally while aof rewriting? */
    int rdb_save_incremental_fsync;   /* fsync incrementally while rdb saving? */
    int aof_last_write_status;      /* C_OK or C_ERR */
    int aof_last_write_errno;       /* Valid if aof write/fsync status is ERR */
    int aof_load_truncated;         /* Don't stop on unexpected AOF EOF. */
    int aof_use_rdb_preamble;       /* Use RDB preamble on AOF rewrites. */
    redisAtomic int aof_bio_fsync_status; /* Status of AOF fsync in bio job. */
    redisAtomic int aof_bio_fsync_errno;  /* Errno of AOF fsync in bio job. */
    aofManifest *aof_manifest;       /* Used to track AOFs. */
    int aof_disable_auto_gc;         /* If disable automatically deleting HISTORY type AOFs?
                                        default no. (for testings). */

    /* RDB persistence */
    long long dirty;                /* Changes to DB from the last save */
    long long dirty_before_bgsave;  /* Used to restore dirty on failed BGSAVE */
    long long rdb_last_load_keys_expired;  /* number of expired keys when loading RDB */
    long long rdb_last_load_keys_loaded;   /* number of loaded keys when loading RDB */
    struct saveparam *saveparams;   /* Save points array for RDB */
    int saveparamslen;              /* Number of saving points */
    char *rdb_filename;             /* Name of RDB file */
    int rdb_compression;            /* Use compression in RDB? */
    int rdb_checksum;               /* Use RDB checksum? */
    int rdb_del_sync_files;         /* Remove RDB files used only for SYNC if
                                       the instance does not use persistence. */
    time_t lastsave;                /* Unix time of last successful save */
    time_t lastbgsave_try;          /* Unix time of last attempted bgsave */
    time_t rdb_save_time_last;      /* Time used by last RDB save run. */
    time_t rdb_save_time_start;     /* Current RDB save start time. */
    int rdb_bgsave_scheduled;       /* BGSAVE when possible if true. */
    int rdb_child_type;             /* Type of save by active child. */
    int lastbgsave_status;          /* C_OK or C_ERR */
    int stop_writes_on_bgsave_err;  /* Don't allow writes if can't BGSAVE */
    int rdb_pipe_read;              /* RDB pipe used to transfer the rdb data */
                                    /* to the parent process in diskless repl. */
    int rdb_child_exit_pipe;        /* Used by the diskless parent allow child exit. */
    connection **rdb_pipe_conns;    /* Connections which are currently the */
    int rdb_pipe_numconns;          /* target of diskless rdb fork child. */
    int rdb_pipe_numconns_writing;  /* Number of rdb conns with pending writes. */
    char *rdb_pipe_buff;            /* In diskless replication, this buffer holds data */
    int rdb_pipe_bufflen;           /* that was read from the the rdb pipe. */
    int rdb_key_save_delay;         /* Delay in microseconds between keys while
                                     * writing the RDB. (for testings). negative
                                     * value means fractions of microseconds (on average). */
    int key_load_delay;             /* Delay in microseconds between keys while
                                     * loading aof or rdb. (for testings). negative
                                     * value means fractions of microseconds (on average). */
    /* Pipe and data structures for child -> parent info sharing. */
    int child_info_pipe[2];         /* Pipe used to write the child_info_data. */
    int child_info_nread;           /* Num of bytes of the last read from pipe */
    /* Propagation of commands in AOF / replication */
    redisOpArray also_propagate;    /* Additional command to propagate. */
    int replication_allowed;        /* Are we allowed to replicate? */
    /* Logging */
    char *logfile;                  /* Path of log file */
    int syslog_enabled;             /* Is syslog enabled? */
    char *syslog_ident;             /* Syslog ident */
    int syslog_facility;            /* Syslog facility */
    int crashlog_enabled;           /* Enable signal handler for crashlog.
                                     * disable for clean core dumps. */
    int memcheck_enabled;           /* Enable memory check on crash. */
    int use_exit_on_panic;          /* Use exit() on panic and assert rather than
                                     * abort(). useful for Valgrind. */
    /* Shutdown */
    int shutdown_timeout;           /* Graceful shutdown time limit in seconds. */

    /* Replication (master) */
    char replid[CONFIG_RUN_ID_SIZE+1];  /* My current replication ID. */
    char replid2[CONFIG_RUN_ID_SIZE+1]; /* replid inherited from master*/
    long long master_repl_offset;   /* My current replication offset */
    long long second_replid_offset; /* Accept offsets up to this for replid2. */
    int slaveseldb;                 /* Last SELECTed DB in replication output */
    int repl_ping_slave_period;     /* Master pings the slave every N seconds */
    replBacklog *repl_backlog;      /* Replication backlog for partial syncs */
    long long repl_backlog_size;    /* Backlog circular buffer size */
    time_t repl_backlog_time_limit; /* Time without slaves after the backlog
                                       gets released. */
    time_t repl_no_slaves_since;    /* We have no slaves since that time.
                                       Only valid if server.slaves len is 0. */
    int repl_min_slaves_to_write;   /* Min number of slaves to write. */
    int repl_min_slaves_max_lag;    /* Max lag of <count> slaves to write. */
    int repl_good_slaves_count;     /* Number of slaves with lag <= max_lag. */
    int repl_diskless_sync;         /* Master send RDB to slaves sockets directly. */
    int repl_diskless_load;         /* Slave parse RDB directly from the socket.
                                     * see REPL_DISKLESS_LOAD_* enum */
    int repl_diskless_sync_delay;   /* Delay to start a diskless repl BGSAVE. */
    size_t repl_buffer_mem;         /* The memory of replication buffer. */
    list *repl_buffer_blocks;       /* Replication buffers blocks list
                                     * (serving replica clients and repl backlog) */
    /* Replication (slave) */
    char *masteruser;               /* AUTH with this user and masterauth with master */
    sds masterauth;                 /* AUTH with this password with master */
    char *masterhost;               /* Hostname of master */
    int masterport;                 /* Port of master */
    int repl_timeout;               /* Timeout after N seconds of master idle */
    client *master;     /* Client that is master for this slave */
    client *cached_master; /* Cached master to be reused for PSYNC. */
    int repl_syncio_timeout; /* Timeout for synchronous I/O calls */
    int repl_state;          /* Replication status if the instance is a slave */
    off_t repl_transfer_size; /* Size of RDB to read from master during sync. */
    off_t repl_transfer_read; /* Amount of RDB read from master during sync. */
    off_t repl_transfer_last_fsync_off; /* Offset when we fsync-ed last time. */
    connection *repl_transfer_s;     /* Slave -> Master SYNC connection */
    int repl_transfer_fd;    /* Slave -> Master SYNC temp file descriptor */
    char *repl_transfer_tmpfile; /* Slave-> master SYNC temp file name */
    time_t repl_transfer_lastio; /* Unix time of the latest read, for timeout */
    int repl_serve_stale_data; /* Serve stale data when link is down? */
    int repl_slave_ro;          /* Slave is read only? */
    int repl_slave_ignore_maxmemory;    /* If true slaves do not evict. */
    time_t repl_down_since; /* Unix time at which link with master went down */
    int repl_disable_tcp_nodelay;   /* Disable TCP_NODELAY after SYNC? */
    int slave_priority;             /* Reported in INFO and used by Sentinel. */
    int replica_announced;          /* If true, replica is announced by Sentinel */
    int slave_announce_port;        /* Give the master this listening port. */
    char *slave_announce_ip;        /* Give the master this ip address. */
    /* The following two fields is where we store master PSYNC replid/offset
     * while the PSYNC is in progress. At the end we'll copy the fields into
     * the server->master client structure. */
    char master_replid[CONFIG_RUN_ID_SIZE+1];  /* Master PSYNC runid. */
    long long master_initial_offset;           /* Master PSYNC offset. */
    int repl_slave_lazy_flush;          /* Lazy FLUSHALL before loading DB? */
    /* Replication script cache. */
    dict *repl_scriptcache_dict;        /* SHA1 all slaves are aware of. */
    list *repl_scriptcache_fifo;        /* First in, first out LRU eviction. */
    unsigned int repl_scriptcache_size; /* Max number of elements. */
    /* Synchronous replication. */
    list *clients_waiting_acks;         /* Clients waiting in WAIT command. */
    int get_ack_from_slaves;            /* If true we send REPLCONF GETACK. */
    /* Limits */
    unsigned int maxclients;            /* Max number of simultaneous clients */
    unsigned long long maxmemory;   /* Max number of memory bytes to use */
    ssize_t maxmemory_clients;       /* Memory limit for total client buffers */
    int maxmemory_policy;           /* Policy for key eviction */
    int maxmemory_samples;          /* Precision of random sampling */
    int maxmemory_eviction_tenacity;/* Aggressiveness of eviction processing */
    int lfu_log_factor;             /* LFU logarithmic counter factor. */
    int lfu_decay_time;             /* LFU counter decay factor. */
    long long proto_max_bulk_len;   /* Protocol bulk length maximum size. */
    int oom_score_adj_values[CONFIG_OOM_COUNT];   /* Linux oom_score_adj configuration */
    int oom_score_adj;                            /* If true, oom_score_adj is managed */
    int disable_thp;                              /* If true, disable THP by syscall */
    /* Blocked clients */
    unsigned int blocked_clients;   /* # of clients executing a blocking cmd.*/
    unsigned int blocked_clients_by_type[BLOCKED_NUM];
    list *unblocked_clients; /* list of clients to unblock before next loop */
    list *ready_keys;        /* List of readyList structures for BLPOP & co */
    /* Client side caching. */
    unsigned int tracking_clients;  /* # of clients with tracking enabled.*/
    size_t tracking_table_max_keys; /* Max number of keys in tracking table. */
    list *tracking_pending_keys; /* tracking invalidation keys pending to flush */
    /* Sort parameters - qsort_r() is only available under BSD so we
     * have to take this state global, in order to pass it to sortCompare() */
    int sort_desc;
    int sort_alpha;
    int sort_bypattern;
    int sort_store;
    /* Zip structure config, see redis.conf for more information  */
    size_t hash_max_listpack_entries;
    size_t hash_max_listpack_value;
    size_t set_max_intset_entries;
    size_t zset_max_listpack_entries;
    size_t zset_max_listpack_value;
    size_t hll_sparse_max_bytes;
    size_t stream_node_max_bytes;
    long long stream_node_max_entries;
    /* List parameters */
    int list_max_listpack_size;
    int list_compress_depth;
    /* time cache */
    redisAtomic time_t unixtime; /* Unix time sampled every cron cycle. */
    time_t timezone;            /* Cached timezone. As set by tzset(). */
    int daylight_active;        /* Currently in daylight saving time. */
    mstime_t mstime;            /* 'unixtime' in milliseconds. */
    ustime_t ustime;            /* 'unixtime' in microseconds. */
    size_t blocking_op_nesting; /* Nesting level of blocking operation, used to reset blocked_last_cron. */
    long long blocked_last_cron; /* Indicate the mstime of the last time we did cron jobs from a blocking operation */
    /* Pubsub */
    dict *pubsub_channels;  /* Map channels to list of subscribed clients */
    dict *pubsub_patterns;  /* A dict of pubsub_patterns */
    int notify_keyspace_events; /* Events to propagate via Pub/Sub. This is an
                                   xor of NOTIFY_... flags. */
    dict *pubsubshard_channels;  /* Map channels to list of subscribed clients */
    /* Cluster */
    int cluster_enabled;      /* Is cluster enabled? */
    int cluster_port;         /* Set the cluster port for a node. */
    mstime_t cluster_node_timeout; /* Cluster node timeout. */
    char *cluster_configfile; /* Cluster auto-generated config file name. */
    struct clusterState *cluster;  /* State of the cluster */
    int cluster_migration_barrier; /* Cluster replicas migration barrier. */
    int cluster_allow_replica_migration; /* Automatic replica migrations to orphaned masters and from empty masters */
    int cluster_slave_validity_factor; /* Slave max data age for failover. */
    int cluster_require_full_coverage; /* If true, put the cluster down if
                                          there is at least an uncovered slot.*/
    int cluster_slave_no_failover;  /* Prevent slave from starting a failover
                                       if the master is in failure state. */
    char *cluster_announce_ip;  /* IP address to announce on cluster bus. */
    char *cluster_announce_hostname;  /* IP address to announce on cluster bus. */
    int cluster_preferred_endpoint_type; /* Use the announced hostname when available. */
    int cluster_announce_port;     /* base port to announce on cluster bus. */
    int cluster_announce_tls_port; /* TLS port to announce on cluster bus. */
    int cluster_announce_bus_port; /* bus port to announce on cluster bus. */
    int cluster_module_flags;      /* Set of flags that Redis modules are able
                                      to set in order to suppress certain
                                      native Redis Cluster features. Check the
                                      REDISMODULE_CLUSTER_FLAG_*. */
    int cluster_allow_reads_when_down; /* Are reads allowed when the cluster
                                        is down? */
    int cluster_config_file_lock_fd;   /* cluster config fd, will be flock */
    unsigned long long cluster_link_sendbuf_limit_bytes;  /* Memory usage limit on individual link send buffers*/
    int cluster_drop_packet_filter; /* Debug config that allows tactically
                                   * dropping packets of a specific type */
    /* Scripting */
    client *script_caller;       /* The client running script right now, or NULL */
    mstime_t script_time_limit;  /* Script timeout in milliseconds */
    int script_oom;                    /* OOM detected when script start */
    int script_disable_deny_script;    /* Allow running commands marked "no-script" inside a script. */
    /* Lazy free */
    int lazyfree_lazy_eviction;
    int lazyfree_lazy_expire;
    int lazyfree_lazy_server_del;
    int lazyfree_lazy_user_del;
    int lazyfree_lazy_user_flush;
    /* Latency monitor */
    long long latency_monitor_threshold;
    dict *latency_events;
    /* ACLs */
    char *acl_filename;           /* ACL Users file. NULL if not configured. */
    unsigned long acllog_max_len; /* Maximum length of the ACL LOG list. */
    sds requirepass;              /* Remember the cleartext password set with
                                     the old "requirepass" directive for
                                     backward compatibility with Redis <= 5. */
    int acl_pubsub_default;      /* Default ACL pub/sub channels flag */
    /* Assert & bug reporting */
    int watchdog_period;  /* Software watchdog period in ms. 0 = off */
    /* System hardware info */
    size_t system_memory_size;  /* Total memory in system as reported by OS */
    /* TLS Configuration */
    int tls_cluster;
    int tls_replication;
    int tls_auth_clients;
    redisTLSContextConfig tls_ctx_config;
    /* cpu affinity */
    char *server_cpulist; /* cpu affinity list of redis server main/io thread. */
    char *bio_cpulist; /* cpu affinity list of bio thread. */
    char *aof_rewrite_cpulist; /* cpu affinity list of aof rewrite process. */
    char *bgsave_cpulist; /* cpu affinity list of bgsave process. */
    /* Sentinel config */
    struct sentinelConfig *sentinel_config; /* sentinel config to load at startup time. */
    /* Coordinate failover info */
    mstime_t failover_end_time; /* Deadline for failover command. */
    int force_failover; /* If true then failover will be forced at the
                         * deadline, otherwise failover is aborted. */
    char *target_replica_host; /* Failover target host. If null during a
                                * failover then any replica can be used. */
    int target_replica_port; /* Failover target port */
    int failover_state; /* Failover state */
    int cluster_allow_pubsubshard_when_down; /* Is pubsubshard allowed when the cluster
                                                is down, doesn't affect pubsub global. */
};

#define MAX_KEYS_BUFFER 256

/* A result structure for the various getkeys function calls. It lists the
 * keys as indices to the provided argv.
 */
typedef struct {
    int keysbuf[MAX_KEYS_BUFFER];       /* Pre-allocated buffer, to save heap allocations */
    int *keys;                          /* Key indices array, points to keysbuf or heap */
    int numkeys;                        /* Number of key indices return */
    int size;                           /* Available array size */
} getKeysResult;
#define GETKEYS_RESULT_INIT { {0}, NULL, 0, MAX_KEYS_BUFFER }

/* Key specs definitions.
 *
 * Brief: This is a scheme that tries to describe the location
 * of key arguments better than the old [first,last,step] scheme
 * which is limited and doesn't fit many commands.
 *
 * There are two steps:
 * 1. begin_search (BS): in which index should we start seacrhing for keys?
 * 2. find_keys (FK): relative to the output of BS, how can we will which args are keys?
 *
 * There are two types of BS:
 * 1. index: key args start at a constant index
 * 2. keyword: key args start just after a specific keyword
 *
 * There are two kinds of FK:
 * 1. range: keys end at a specific index (or relative to the last argument)
 * 2. keynum: there's an arg that contains the number of key args somewhere before the keys themselves
 */

/* Must be synced with generate-command-code.py */
typedef enum {
    KSPEC_BS_INVALID = 0, /* Must be 0 */
    KSPEC_BS_UNKNOWN,
    KSPEC_BS_INDEX,
    KSPEC_BS_KEYWORD
} kspec_bs_type;

/* Must be synced with generate-command-code.py */
typedef enum {
    KSPEC_FK_INVALID = 0, /* Must be 0 */
    KSPEC_FK_UNKNOWN,
    KSPEC_FK_RANGE,
    KSPEC_FK_KEYNUM
} kspec_fk_type;

typedef struct {
    /* Declarative data */
    uint64_t flags;
    kspec_bs_type begin_search_type;
    union {
        struct {
            /* The index from which we start the search for keys */
            int pos;
        } index;
        struct {
            /* The keyword that indicates the beginning of key args */
            const char *keyword;
            /* An index in argv from which to start searching.
             * Can be negative, which means start search from the end, in reverse
             * (Example: -2 means to start in reverse from the panultimate arg) */
            int startfrom;
        } keyword;
    } bs;
    kspec_fk_type find_keys_type;
    union {
        /* NOTE: Indices in this struct are relative to the result of the begin_search step!
         * These are: range.lastkey, keynum.keynumidx, keynum.firstkey */
        struct {
            /* Index of the last key.
             * Can be negative, in which case it's not relative. -1 indicating till the last argument,
             * -2 one before the last and so on. */
            int lastkey;
            /* How many args should we skip after finding a key, in order to find the next one. */
            int keystep;
            /* If lastkey is -1, we use limit to stop the search by a factor. 0 and 1 mean no limit.
             * 2 means 1/2 of the remaining args, 3 means 1/3, and so on. */
            int limit;
        } range;
        struct {
            /* Index of the argument containing the number of keys to come */
            int keynumidx;
            /* Index of the fist key (Usually it's just after keynumidx, in
             * which case it should be set to keynumidx+1). */
            int firstkey;
            /* How many args should we skip after finding a key, in order to find the next one. */
            int keystep;
        } keynum;
    } fk;
} keySpec;

/* Number of static key specs */
#define STATIC_KEY_SPECS_NUM 4

/* Must be synced with ARG_TYPE_STR and generate-command-code.py */
typedef enum {
    ARG_TYPE_STRING,
    ARG_TYPE_INTEGER,
    ARG_TYPE_DOUBLE,
    ARG_TYPE_KEY,
    ARG_TYPE_PATTERN,
    ARG_TYPE_UNIX_TIME,
    ARG_TYPE_PURE_TOKEN,
    ARG_TYPE_ONEOF, /* Has subargs */
    ARG_TYPE_BLOCK /* Has subargs */
} redisCommandArgType;

#define CMD_ARG_NONE            (0)
#define CMD_ARG_OPTIONAL        (1<<0)
#define CMD_ARG_MULTIPLE        (1<<1)
#define CMD_ARG_MULTIPLE_TOKEN  (1<<2)

typedef struct redisCommandArg {
    const char *name;
    redisCommandArgType type;
    int key_spec_index;
    const char *token;
    const char *summary;
    const char *since;
    int flags;
    struct redisCommandArg *subargs;
    /* runtime populated data */
    int num_args;
} redisCommandArg;

/* Must be synced with RESP2_TYPE_STR and generate-command-code.py */
typedef enum {
    RESP2_SIMPLE_STRING,
    RESP2_ERROR,
    RESP2_INTEGER,
    RESP2_BULK_STRING,
    RESP2_NULL_BULK_STRING,
    RESP2_ARRAY,
    RESP2_NULL_ARRAY,
} redisCommandRESP2Type;

/* Must be synced with RESP3_TYPE_STR and generate-command-code.py */
typedef enum {
    RESP3_SIMPLE_STRING,
    RESP3_ERROR,
    RESP3_INTEGER,
    RESP3_DOUBLE,
    RESP3_BULK_STRING,
    RESP3_ARRAY,
    RESP3_MAP,
    RESP3_SET,
    RESP3_BOOL,
    RESP3_NULL,
} redisCommandRESP3Type;

typedef struct {
    const char *since;
    const char *changes;
} commandHistory;

/* Must be synced with COMMAND_GROUP_STR and generate-command-code.py */
typedef enum {
    COMMAND_GROUP_GENERIC,
    COMMAND_GROUP_STRING,
    COMMAND_GROUP_LIST,
    COMMAND_GROUP_SET,
    COMMAND_GROUP_SORTED_SET,
    COMMAND_GROUP_HASH,
    COMMAND_GROUP_PUBSUB,
    COMMAND_GROUP_TRANSACTIONS,
    COMMAND_GROUP_CONNECTION,
    COMMAND_GROUP_SERVER,
    COMMAND_GROUP_SCRIPTING,
    COMMAND_GROUP_HYPERLOGLOG,
    COMMAND_GROUP_CLUSTER,
    COMMAND_GROUP_SENTINEL,
    COMMAND_GROUP_GEO,
    COMMAND_GROUP_STREAM,
    COMMAND_GROUP_BITMAP,
    COMMAND_GROUP_MODULE,
} redisCommandGroup;

typedef void redisCommandProc(client *c);
typedef int redisGetKeysProc(struct redisCommand *cmd, robj **argv, int argc, getKeysResult *result);

/* Redis command structure.
 *
 * Note that the command table is in commands.c and it is auto-generated.
 *
 * This is the meaning of the flags:
 *
 * CMD_WRITE:       Write command (may modify the key space).
 *
 * CMD_READONLY:    Commands just reading from keys without changing the content.
 *                  Note that commands that don't read from the keyspace such as
 *                  TIME, SELECT, INFO, administrative commands, and connection
 *                  or transaction related commands (multi, exec, discard, ...)
 *                  are not flagged as read-only commands, since they affect the
 *                  server or the connection in other ways.
 *
 * CMD_DENYOOM:     May increase memory usage once called. Don't allow if out
 *                  of memory.
 *
 * CMD_ADMIN:       Administrative command, like SAVE or SHUTDOWN.
 *
 * CMD_PUBSUB:      Pub/Sub related command.
 *
 * CMD_NOSCRIPT:    Command not allowed in scripts.
 *
 * CMD_RANDOM:      Random command. Command is not deterministic, that is, the same
 *                  command with the same arguments, with the same key space, may
 *                  have different results. For instance SPOP and RANDOMKEY are
 *                  two random commands.
 *
 * CMD_SORT_FOR_SCRIPT:     Sort command output array if called from script, so that the
 *                          output is deterministic. When this flag is used (not always
 *                          possible), then the "random" flag is not needed.
 *
 * CMD_LOADING:     Allow the command while loading the database.
 *
 * CMD_NO_ASYNC_LOADING: Deny during async loading (when a replica uses diskless
 *                       sync swapdb, and allows access to the old dataset)
 *
 * CMD_STALE:       Allow the command while a slave has stale data but is not
 *                  allowed to serve this data. Normally no command is accepted
 *                  in this condition but just a few.
 *
 * CMD_SKIP_MONITOR:  Do not automatically propagate the command on MONITOR.
 *
 * CMD_SKIP_SLOWLOG:  Do not automatically propagate the command to the slowlog.
 *
 * CMD_ASKING:      Perform an implicit ASKING for this command, so the
 *                  command will be accepted in cluster mode if the slot is marked
 *                  as 'importing'.
 *
 * CMD_FAST:        Fast command: O(1) or O(log(N)) command that should never
 *                  delay its execution as long as the kernel scheduler is giving
 *                  us time. Note that commands that may trigger a DEL as a side
 *                  effect (like SET) are not fast commands.
 *
 * CMD_NO_AUTH:     Command doesn't require authentication
 *
 * CMD_MAY_REPLICATE:   Command may produce replication traffic, but should be
 *                      allowed under circumstances where write commands are disallowed.
 *                      Examples include PUBLISH, which replicates pubsub messages,and
 *                      EVAL, which may execute write commands, which are replicated,
 *                      or may just execute read commands. A command can not be marked
 *                      both CMD_WRITE and CMD_MAY_REPLICATE
 *
 * CMD_SENTINEL:    This command is present in sentinel mode too.
 *
 * CMD_SENTINEL_ONLY: This command is present only when in sentinel mode.
 *
 * CMD_NO_MANDATORY_KEYS: This key arguments for this command are optional.
 *
 * CMD_NO_MULTI: The command is nt allowed inside a transaction
 *
 * The following additional flags are only used in order to put commands
 * in a specific ACL category. Commands can have multiple ACL categories.
 * See redis.conf for the exact meaning of each.
 *
 * @keyspace, @read, @write, @set, @sortedset, @list, @hash, @string, @bitmap,
 * @hyperloglog, @stream, @admin, @fast, @slow, @pubsub, @blocking, @dangerous,
 * @connection, @transaction, @scripting, @geo.
 *
 * Note that:
 *
 * 1) The read-only flag implies the @read ACL category.
 * 2) The write flag implies the @write ACL category.
 * 3) The fast flag implies the @fast ACL category.
 * 4) The admin flag implies the @admin and @dangerous ACL category.
 * 5) The pub-sub flag implies the @pubsub ACL category.
 * 6) The lack of fast flag implies the @slow ACL category.
 * 7) The non obvious "keyspace" category includes the commands
 *    that interact with keys without having anything to do with
 *    specific data structures, such as: DEL, RENAME, MOVE, SELECT,
 *    TYPE, EXPIRE*, PEXPIRE*, TTL, PTTL, ...
 */
struct redisCommand {
    /* Declarative data */
    const char *name; /* A string representing the command name. */
    const char *summary; /* Summary of the command (optional). */
    const char *complexity; /* Complexity description (optional). */
    const char *since; /* Debut version of the command (optional). */
    int doc_flags; /* Flags for documentation (see CMD_DOC_*). */
    const char *replaced_by; /* In case the command is deprecated, this is the successor command. */
    const char *deprecated_since; /* In case the command is deprecated, when did it happen? */
    redisCommandGroup group; /* Command group */
    commandHistory *history; /* History of the command */
    const char **hints; /* An array of strings that are meant o be hints for clients/proxies regarding this command */
    redisCommandProc *proc; /* Command implementation */
    int arity; /* Number of arguments, it is possible to use -N to say >= N */
    uint64_t flags; /* Command flags, see CMD_*. */
    uint64_t acl_categories; /* ACl categories, see ACL_CATEGORY_*. */
    keySpec key_specs_static[STATIC_KEY_SPECS_NUM]; /* Key specs. See keySpec */
    /* Use a function to determine keys arguments in a command line.
     * Used for Redis Cluster redirect (may be NULL) */
    redisGetKeysProc *getkeys_proc;
    /* Array of subcommands (may be NULL) */
    struct redisCommand *subcommands;
    /* Array of arguments (may be NULL) */
    struct redisCommandArg *args;

    /* Runtime populated data */
    /* What keys should be loaded in background when calling this command? */
    long long microseconds, calls, rejected_calls, failed_calls;
    int id;     /* Command ID. This is a progressive ID starting from 0 that
                   is assigned at runtime, and is used in order to check
                   ACLs. A connection is able to execute a given command if
                   the user associated to the connection has this command
                   bit set in the bitmap of allowed commands. */
    struct hdr_histogram* latency_histogram; /*points to the command latency command histogram (unit of time nanosecond) */
    keySpec *key_specs;
    keySpec legacy_range_key_spec; /* The legacy (first,last,step) key spec is
                                     * still maintained (if applicable) so that
                                     * we can still support the reply format of
                                     * COMMAND INFO and COMMAND GETKEYS */
    int num_args;
    int num_history;
    int num_hints;
    int key_specs_num;
    int key_specs_max;
    dict *subcommands_dict;
    struct redisCommand *parent;
};

struct redisError {
    long long count;
};

struct redisFunctionSym {
    char *name;
    unsigned long pointer;
};

typedef struct _redisSortObject {
    robj *obj;
    union {
        double score;
        robj *cmpobj;
    } u;
} redisSortObject;

typedef struct _redisSortOperation {
    int type;
    robj *pattern;
} redisSortOperation;

/* Structure to hold list iteration abstraction. */
typedef struct {
    robj *subject;
    unsigned char encoding;
    unsigned char direction; /* Iteration direction */
    quicklistIter *iter;
} listTypeIterator;

/* Structure for an entry while iterating over a list. */
typedef struct {
    listTypeIterator *li;
    quicklistEntry entry; /* Entry in quicklist */
} listTypeEntry;

/* Structure to hold set iteration abstraction. */
typedef struct {
    robj *subject;
    int encoding;
    int ii; /* intset iterator */
    dictIterator *di;
} setTypeIterator;

/* Structure to hold hash iteration abstraction. Note that iteration over
 * hashes involves both fields and values. Because it is possible that
 * not both are required, store pointers in the iterator to avoid
 * unnecessary memory allocation for fields/values. */
typedef struct {
    robj *subject;
    int encoding;

    unsigned char *fptr, *vptr;

    dictIterator *di;
    dictEntry *de;
} hashTypeIterator;

#include "stream.h"  /* Stream data type header file. */

#define OBJ_HASH_KEY 1
#define OBJ_HASH_VALUE 2

#define IO_THREADS_OP_IDLE 0
#define IO_THREADS_OP_READ 1
#define IO_THREADS_OP_WRITE 2
extern int io_threads_op;

/*-----------------------------------------------------------------------------
 * Extern declarations
 *----------------------------------------------------------------------------*/

extern struct redisServer server;
extern struct sharedObjectsStruct shared;
extern dictType objectKeyPointerValueDictType;
extern dictType objectKeyHeapPointerValueDictType;
extern dictType setDictType;
extern dictType zsetDictType;
extern dictType dbDictType;
extern dictType shaScriptObjectDictType;
extern double R_Zero, R_PosInf, R_NegInf, R_Nan;
extern dictType hashDictType;
extern dictType replScriptCacheDictType;
extern dictType dbExpiresDictType;
extern dictType modulesDictType;
extern dictType sdsReplyDictType;
extern dict *modules;

/*-----------------------------------------------------------------------------
 * Functions prototypes
 *----------------------------------------------------------------------------*/

/* Key arguments specs */
void populateCommandLegacyRangeSpec(struct redisCommand *c);

/* Modules */
void moduleInitModulesSystem(void);
void moduleInitModulesSystemLast(void);
void modulesCron(void);
int moduleLoad(const char *path, void **argv, int argc);
void moduleLoadFromQueue(void);
int moduleGetCommandKeysViaAPI(struct redisCommand *cmd, robj **argv, int argc, getKeysResult *result);
moduleType *moduleTypeLookupModuleByID(uint64_t id);
void moduleTypeNameByID(char *name, uint64_t moduleid);
const char *moduleTypeModuleName(moduleType *mt);
void moduleFreeContext(struct RedisModuleCtx *ctx);
void unblockClientFromModule(client *c);
void moduleHandleBlockedClients(void);
void moduleBlockedClientTimedOut(client *c);
void moduleBlockedClientPipeReadable(aeEventLoop *el, int fd, void *privdata, int mask);
size_t moduleCount(void);
void moduleAcquireGIL(void);
int moduleTryAcquireGIL(void);
void moduleReleaseGIL(void);
void moduleNotifyKeyspaceEvent(int type, const char *event, robj *key, int dbid);
void moduleCallCommandFilters(client *c);
void ModuleForkDoneHandler(int exitcode, int bysignal);
int TerminateModuleForkChild(int child_pid, int wait);
ssize_t rdbSaveModulesAux(rio *rdb, int when);
int moduleAllDatatypesHandleErrors();
int moduleAllModulesHandleReplAsyncLoad();
sds modulesCollectInfo(sds info, const char *section, int for_crash_report, int sections);
void moduleFireServerEvent(uint64_t eid, int subid, void *data);
void processModuleLoadingProgressEvent(int is_aof);
int moduleTryServeClientBlockedOnKey(client *c, robj *key);
void moduleUnblockClient(client *c);
int moduleBlockedClientMayTimeout(client *c);
int moduleClientIsBlockedOnKeys(client *c);
void moduleNotifyUserChanged(client *c);
void moduleNotifyKeyUnlink(robj *key, robj *val, int dbid);
size_t moduleGetFreeEffort(robj *key, robj *val, int dbid);
size_t moduleGetMemUsage(robj *key, robj *val, size_t sample_size, int dbid);
robj *moduleTypeDupOrReply(client *c, robj *fromkey, robj *tokey, int todb, robj *value);
int moduleDefragValue(robj *key, robj *obj, long *defragged, int dbid);
int moduleLateDefrag(robj *key, robj *value, unsigned long *cursor, long long endtime, long long *defragged, int dbid);
long moduleDefragGlobals(void);
void *moduleGetHandleByName(char *modulename);
int moduleIsModuleCommand(void *module_handle, struct redisCommand *cmd);

/* Utils */
long long ustime(void);
long long mstime(void);
void getRandomHexChars(char *p, size_t len);
void getRandomBytes(unsigned char *p, size_t len);
uint64_t crc64(uint64_t crc, const unsigned char *s, uint64_t l);
void exitFromChild(int retcode);
long long redisPopcount(void *s, long count);
int redisSetProcTitle(char *title);
int validateProcTitleTemplate(const char *template);
int redisCommunicateSystemd(const char *sd_notify_msg);
void redisSetCpuAffinity(const char *cpulist);

/* networking.c -- Networking and Client related operations */
client *createClient(connection *conn);
void freeClient(client *c);
void freeClientAsync(client *c);
void logInvalidUseAndFreeClientAsync(client *c, const char *fmt, ...);
int beforeNextClient(client *c);
void clearClientConnectionState(client *c);
void resetClient(client *c);
void freeClientOriginalArgv(client *c);
void sendReplyToClient(connection *conn);
void *addReplyDeferredLen(client *c);
void setDeferredArrayLen(client *c, void *node, long length);
void setDeferredMapLen(client *c, void *node, long length);
void setDeferredSetLen(client *c, void *node, long length);
void setDeferredAttributeLen(client *c, void *node, long length);
void setDeferredPushLen(client *c, void *node, long length);
int processInputBuffer(client *c);
void acceptTcpHandler(aeEventLoop *el, int fd, void *privdata, int mask);
void acceptTLSHandler(aeEventLoop *el, int fd, void *privdata, int mask);
void acceptUnixHandler(aeEventLoop *el, int fd, void *privdata, int mask);
void readQueryFromClient(connection *conn);
int prepareClientToWrite(client *c);
void addReplyNull(client *c);
void addReplyNullArray(client *c);
void addReplyBool(client *c, int b);
void addReplyVerbatim(client *c, const char *s, size_t len, const char *ext);
void addReplyProto(client *c, const char *s, size_t len);
void AddReplyFromClient(client *c, client *src);
void addReplyBulk(client *c, robj *obj);
void addReplyBulkCString(client *c, const char *s);
void addReplyBulkCBuffer(client *c, const void *p, size_t len);
void addReplyBulkLongLong(client *c, long long ll);
void addReply(client *c, robj *obj);
void addReplySds(client *c, sds s);
void addReplyBulkSds(client *c, sds s);
void setDeferredReplyBulkSds(client *c, void *node, sds s);
void addReplyErrorObject(client *c, robj *err);
void addReplyOrErrorObject(client *c, robj *reply);
void addReplyErrorSds(client *c, sds err);
void addReplyError(client *c, const char *err);
void addReplyStatus(client *c, const char *status);
void addReplyDouble(client *c, double d);
void addReplyLongLongWithPrefix(client *c, long long ll, char prefix);
void addReplyBigNum(client *c, const char* num, size_t len);
void addReplyHumanLongDouble(client *c, long double d);
void addReplyLongLong(client *c, long long ll);
void addReplyArrayLen(client *c, long length);
void addReplyMapLen(client *c, long length);
void addReplySetLen(client *c, long length);
void addReplyAttributeLen(client *c, long length);
void addReplyPushLen(client *c, long length);
void addReplyHelp(client *c, const char **help);
void addReplySubcommandSyntaxError(client *c);
void addReplyLoadedModules(client *c);
void copyReplicaOutputBuffer(client *dst, client *src);
void addListRangeReply(client *c, robj *o, long start, long end, int reverse);
size_t sdsZmallocSize(sds s);
size_t getStringObjectSdsUsedMemory(robj *o);
void freeClientReplyValue(void *o);
void *dupClientReplyValue(void *o);
char *getClientPeerId(client *client);
char *getClientSockName(client *client);
sds catClientInfoString(sds s, client *client);
sds getAllClientsInfoString(int type);
void rewriteClientCommandVector(client *c, int argc, ...);
void rewriteClientCommandArgument(client *c, int i, robj *newval);
void replaceClientCommandVector(client *c, int argc, robj **argv);
void redactClientCommandArgument(client *c, int argc);
size_t getClientOutputBufferMemoryUsage(client *c);
size_t getClientMemoryUsage(client *c, size_t *output_buffer_mem_usage);
int freeClientsInAsyncFreeQueue(void);
int closeClientOnOutputBufferLimitReached(client *c, int async);
int getClientType(client *c);
int getClientTypeByName(char *name);
char *getClientTypeName(int class);
void flushSlavesOutputBuffers(void);
void disconnectSlaves(void);
void evictClients(void);
int listenToPort(int port, socketFds *fds);
void pauseClients(pause_purpose purpose, mstime_t end, pause_type type);
void unpauseClients(pause_purpose purpose);
int areClientsPaused(void);
int checkClientPauseTimeoutAndReturnIfPaused(void);
void processEventsWhileBlocked(void);
void whileBlockedCron();
void blockingOperationStarts();
void blockingOperationEnds();
int handleClientsWithPendingWrites(void);
int handleClientsWithPendingWritesUsingThreads(void);
int handleClientsWithPendingReadsUsingThreads(void);
int stopThreadedIOIfNeeded(void);
int clientHasPendingReplies(client *c);
int islocalClient(client *c);
int updateClientMemUsage(client *c);
void updateClientMemUsageBucket(client *c);
void unlinkClient(client *c);
int writeToClient(client *c, int handler_installed);
void linkClient(client *c);
void protectClient(client *c);
void unprotectClient(client *c);
void initThreadedIO(void);
client *lookupClientByID(uint64_t id);
int authRequired(client *c);

#ifdef __GNUC__
void addReplyErrorFormat(client *c, const char *fmt, ...)
    __attribute__((format(printf, 2, 3)));
void addReplyStatusFormat(client *c, const char *fmt, ...)
    __attribute__((format(printf, 2, 3)));
#else
void addReplyErrorFormat(client *c, const char *fmt, ...);
void addReplyStatusFormat(client *c, const char *fmt, ...);
#endif

/* Client side caching (tracking mode) */
void enableTracking(client *c, uint64_t redirect_to, uint64_t options, robj **prefix, size_t numprefix);
void disableTracking(client *c);
void trackingRememberKeys(client *c);
void trackingInvalidateKey(client *c, robj *keyobj, int bcast);
void trackingScheduleKeyInvalidation(uint64_t client_id, robj *keyobj);
void trackingHandlePendingKeyInvalidations(void);
void trackingInvalidateKeysOnFlush(int async);
void freeTrackingRadixTree(rax *rt);
void freeTrackingRadixTreeAsync(rax *rt);
void trackingLimitUsedSlots(void);
uint64_t trackingGetTotalItems(void);
uint64_t trackingGetTotalKeys(void);
uint64_t trackingGetTotalPrefixes(void);
void trackingBroadcastInvalidationMessages(void);
int checkPrefixCollisionsOrReply(client *c, robj **prefix, size_t numprefix);

/* List data type */
void listTypePush(robj *subject, robj *value, int where);
robj *listTypePop(robj *subject, int where);
unsigned long listTypeLength(const robj *subject);
listTypeIterator *listTypeInitIterator(robj *subject, long index, unsigned char direction);
void listTypeReleaseIterator(listTypeIterator *li);
void listTypeSetIteratorDirection(listTypeIterator *li, unsigned char direction);
int listTypeNext(listTypeIterator *li, listTypeEntry *entry);
robj *listTypeGet(listTypeEntry *entry);
void listTypeInsert(listTypeEntry *entry, robj *value, int where);
void listTypeReplace(listTypeEntry *entry, robj *value);
int listTypeEqual(listTypeEntry *entry, robj *o);
void listTypeDelete(listTypeIterator *iter, listTypeEntry *entry);
robj *listTypeDup(robj *o);
int listTypeDelRange(robj *o, long start, long stop);
void unblockClientWaitingData(client *c);
void popGenericCommand(client *c, int where);
void listElementsRemoved(client *c, robj *key, int where, robj *o, long count, int *deleted);

/* MULTI/EXEC/WATCH... */
void unwatchAllKeys(client *c);
void initClientMultiState(client *c);
void freeClientMultiState(client *c);
void queueMultiCommand(client *c);
size_t multiStateMemOverhead(client *c);
void touchWatchedKey(redisDb *db, robj *key);
int isWatchedKeyExpired(client *c);
void touchAllWatchedKeysInDb(redisDb *emptied, redisDb *replaced_with);
void discardTransaction(client *c);
void flagTransaction(client *c);
void execCommandAbort(client *c, sds error);

/* Redis object implementation */
void decrRefCount(robj *o);
void decrRefCountVoid(void *o);
void incrRefCount(robj *o);
robj *makeObjectShared(robj *o);
robj *resetRefCount(robj *obj);
void freeStringObject(robj *o);
void freeListObject(robj *o);
void freeSetObject(robj *o);
void freeZsetObject(robj *o);
void freeHashObject(robj *o);
void dismissObject(robj *o, size_t dump_size);
robj *createObject(int type, void *ptr);
robj *createStringObject(const char *ptr, size_t len);
robj *createRawStringObject(const char *ptr, size_t len);
robj *createEmbeddedStringObject(const char *ptr, size_t len);
robj *tryCreateRawStringObject(const char *ptr, size_t len);
robj *tryCreateStringObject(const char *ptr, size_t len);
robj *dupStringObject(const robj *o);
int isSdsRepresentableAsLongLong(sds s, long long *llval);
int isObjectRepresentableAsLongLong(robj *o, long long *llongval);
robj *tryObjectEncoding(robj *o);
robj *getDecodedObject(robj *o);
size_t stringObjectLen(robj *o);
robj *createStringObjectFromLongLong(long long value);
robj *createStringObjectFromLongLongForValue(long long value);
robj *createStringObjectFromLongDouble(long double value, int humanfriendly);
robj *createQuicklistObject(void);
robj *createSetObject(void);
robj *createIntsetObject(void);
robj *createHashObject(void);
robj *createZsetObject(void);
robj *createZsetListpackObject(void);
robj *createStreamObject(void);
robj *createModuleObject(moduleType *mt, void *value);
int getLongFromObjectOrReply(client *c, robj *o, long *target, const char *msg);
int getPositiveLongFromObjectOrReply(client *c, robj *o, long *target, const char *msg);
int getRangeLongFromObjectOrReply(client *c, robj *o, long min, long max, long *target, const char *msg);
int checkType(client *c, robj *o, int type);
int getLongLongFromObjectOrReply(client *c, robj *o, long long *target, const char *msg);
int getDoubleFromObjectOrReply(client *c, robj *o, double *target, const char *msg);
int getDoubleFromObject(const robj *o, double *target);
int getLongLongFromObject(robj *o, long long *target);
int getLongDoubleFromObject(robj *o, long double *target);
int getLongDoubleFromObjectOrReply(client *c, robj *o, long double *target, const char *msg);
int getIntFromObjectOrReply(client *c, robj *o, int *target, const char *msg);
char *strEncoding(int encoding);
int compareStringObjects(robj *a, robj *b);
int collateStringObjects(robj *a, robj *b);
int equalStringObjects(robj *a, robj *b);
unsigned long long estimateObjectIdleTime(robj *o);
void trimStringObjectIfNeeded(robj *o);
#define sdsEncodedObject(objptr) (objptr->encoding == OBJ_ENCODING_RAW || objptr->encoding == OBJ_ENCODING_EMBSTR)

/* Synchronous I/O with timeout */
ssize_t syncWrite(int fd, char *ptr, ssize_t size, long long timeout);
ssize_t syncRead(int fd, char *ptr, ssize_t size, long long timeout);
ssize_t syncReadLine(int fd, char *ptr, ssize_t size, long long timeout);

/* Replication */
void replicationFeedSlaves(list *slaves, int dictid, robj **argv, int argc);
void replicationFeedStreamFromMasterStream(char *buf, size_t buflen);
void resetReplicationBuffer(void);
void feedReplicationBuffer(char *buf, size_t len);
void freeReplicaReferencedReplBuffer(client *replica);
void replicationFeedMonitors(client *c, list *monitors, int dictid, robj **argv, int argc);
void updateSlavesWaitingBgsave(int bgsaveerr, int type);
void replicationCron(void);
void replicationStartPendingFork(void);
void replicationHandleMasterDisconnection(void);
void replicationCacheMaster(client *c);
void resizeReplicationBacklog();
void replicationSetMaster(char *ip, int port);
void replicationUnsetMaster(void);
void refreshGoodSlavesCount(void);
void processClientsWaitingReplicas(void);
void unblockClientWaitingReplicas(client *c);
int replicationCountAcksByOffset(long long offset);
void replicationSendNewlineToMaster(void);
long long replicationGetSlaveOffset(void);
char *replicationGetSlaveName(client *c);
long long getPsyncInitialOffset(void);
int replicationSetupSlaveForFullResync(client *slave, long long offset);
void changeReplicationId(void);
void clearReplicationId2(void);
void createReplicationBacklog(void);
void freeReplicationBacklog(void);
void replicationCacheMasterUsingMyself(void);
void feedReplicationBacklog(void *ptr, size_t len);
void incrementalTrimReplicationBacklog(size_t blocks);
int canFeedReplicaReplBuffer(client *replica);
void rebaseReplicationBuffer(long long base_repl_offset);
void showLatestBacklog(void);
void rdbPipeReadHandler(struct aeEventLoop *eventLoop, int fd, void *clientData, int mask);
void rdbPipeWriteHandlerConnRemoved(struct connection *conn);
void clearFailoverState(void);
void updateFailoverStatus(void);
void abortFailover(const char *err);
const char *getFailoverStateString();

/* Generic persistence functions */
void startLoadingFile(size_t size, char* filename, int rdbflags);
void startLoading(size_t size, int rdbflags, int async);
void loadingAbsProgress(off_t pos);
void loadingIncrProgress(off_t size);
void stopLoading(int success);
void updateLoadingFileName(char* filename);
void startSaving(int rdbflags);
void stopSaving(int success);
int allPersistenceDisabled(void);

#define DISK_ERROR_TYPE_AOF 1       /* Don't accept writes: AOF errors. */
#define DISK_ERROR_TYPE_RDB 2       /* Don't accept writes: RDB errors. */
#define DISK_ERROR_TYPE_NONE 0      /* No problems, we can accept writes. */
int writeCommandsDeniedByDiskError(void);

/* RDB persistence */
#include "rdb.h"
void killRDBChild(void);
int bg_unlink(const char *filename);

/* AOF persistence */
void flushAppendOnlyFile(int force);
void feedAppendOnlyFile(int dictid, robj **argv, int argc);
void aofRemoveTempFile(pid_t childpid);
int rewriteAppendOnlyFileBackground(void);
int loadAppendOnlyFiles(aofManifest *am);
void stopAppendOnly(void);
int startAppendOnly(void);
void backgroundRewriteDoneHandler(int exitcode, int bysignal);
ssize_t aofReadDiffFromParent(void);
void killAppendOnlyChild(void);
void restartAOFAfterSYNC();
void aofLoadManifestFromDisk(void);
void aofOpenIfNeededOnServerStart(void);
void aofManifestFree(aofManifest *am);
int aofDelHistoryFiles(void);
int aofRewriteLimited(void);

/* Child info */
void openChildInfoPipe(void);
void closeChildInfoPipe(void);
void sendChildInfoGeneric(childInfoType info_type, size_t keys, double progress, char *pname);
void sendChildCowInfo(childInfoType info_type, char *pname);
void sendChildInfo(childInfoType info_type, size_t keys, char *pname);
void receiveChildInfo(void);

/* Fork helpers */
int redisFork(int type);
int hasActiveChildProcess();
void resetChildState();
int isMutuallyExclusiveChildType(int type);

/* acl.c -- Authentication related prototypes. */
extern rax *Users;
extern user *DefaultUser;
void ACLInit(void);
/* Return values for ACLCheckAllPerm(). */
#define ACL_OK 0
#define ACL_DENIED_CMD 1
#define ACL_DENIED_KEY 2
#define ACL_DENIED_AUTH 3 /* Only used for ACL LOG entries. */
#define ACL_DENIED_CHANNEL 4 /* Only used for pub/sub commands */

/* Context values for addACLLogEntry(). */
#define ACL_LOG_CTX_TOPLEVEL 0
#define ACL_LOG_CTX_LUA 1
#define ACL_LOG_CTX_MULTI 2
#define ACL_LOG_CTX_MODULE 3

int ACLCheckUserCredentials(robj *username, robj *password);
int ACLAuthenticateUser(client *c, robj *username, robj *password);
unsigned long ACLGetCommandID(const char *cmdname);
void ACLClearCommandID(void);
user *ACLGetUserByName(const char *name, size_t namelen);
int ACLCheckKey(const user *u, const char *key, int keylen);
int ACLCheckPubsubChannelPerm(sds channel, list *allowed, int literal);
int ACLCheckAllUserCommandPerm(const user *u, struct redisCommand *cmd, robj **argv, int argc, int *idxptr);
int ACLCheckAllPerm(client *c, int *idxptr);
int ACLSetUser(user *u, const char *op, ssize_t oplen);
uint64_t ACLGetCommandCategoryFlagByName(const char *name);
int ACLAppendUserForLoading(sds *argv, int argc, int *argc_err);
const char *ACLSetUserStringError(void);
int ACLLoadConfiguredUsers(void);
sds ACLDescribeUser(user *u);
void ACLLoadUsersAtStartup(void);
void addReplyCommandCategories(client *c, struct redisCommand *cmd);
user *ACLCreateUnlinkedUser();
void ACLFreeUserAndKillClients(user *u);
void addACLLogEntry(client *c, int reason, int context, int argpos, sds username, sds object);
void ACLUpdateDefaultUserPassword(sds password);

/* Sorted sets data type */

/* Input flags. */
#define ZADD_IN_NONE 0
#define ZADD_IN_INCR (1<<0)    /* Increment the score instead of setting it. */
#define ZADD_IN_NX (1<<1)      /* Don't touch elements not already existing. */
#define ZADD_IN_XX (1<<2)      /* Only touch elements already existing. */
#define ZADD_IN_GT (1<<3)      /* Only update existing when new scores are higher. */
#define ZADD_IN_LT (1<<4)      /* Only update existing when new scores are lower. */

/* Output flags. */
#define ZADD_OUT_NOP (1<<0)     /* Operation not performed because of conditionals.*/
#define ZADD_OUT_NAN (1<<1)     /* Only touch elements already existing. */
#define ZADD_OUT_ADDED (1<<2)   /* The element was new and was added. */
#define ZADD_OUT_UPDATED (1<<3) /* The element already existed, score updated. */

/* Struct to hold an inclusive/exclusive range spec by score comparison. */
typedef struct {
    double min, max;
    int minex, maxex; /* are min or max exclusive? */
} zrangespec;

/* Struct to hold an inclusive/exclusive range spec by lexicographic comparison. */
typedef struct {
    sds min, max;     /* May be set to shared.(minstring|maxstring) */
    int minex, maxex; /* are min or max exclusive? */
} zlexrangespec;

zskiplist *zslCreate(void);
void zslFree(zskiplist *zsl);
zskiplistNode *zslInsert(zskiplist *zsl, double score, sds ele);
unsigned char *zzlInsert(unsigned char *zl, sds ele, double score);
int zslDelete(zskiplist *zsl, double score, sds ele, zskiplistNode **node);
zskiplistNode *zslFirstInRange(zskiplist *zsl, zrangespec *range);
zskiplistNode *zslLastInRange(zskiplist *zsl, zrangespec *range);
double zzlGetScore(unsigned char *sptr);
void zzlNext(unsigned char *zl, unsigned char **eptr, unsigned char **sptr);
void zzlPrev(unsigned char *zl, unsigned char **eptr, unsigned char **sptr);
unsigned char *zzlFirstInRange(unsigned char *zl, zrangespec *range);
unsigned char *zzlLastInRange(unsigned char *zl, zrangespec *range);
unsigned long zsetLength(const robj *zobj);
void zsetConvert(robj *zobj, int encoding);
void zsetConvertToListpackIfNeeded(robj *zobj, size_t maxelelen, size_t totelelen);
int zsetScore(robj *zobj, sds member, double *score);
unsigned long zslGetRank(zskiplist *zsl, double score, sds o);
int zsetAdd(robj *zobj, double score, sds ele, int in_flags, int *out_flags, double *newscore);
long zsetRank(robj *zobj, sds ele, int reverse);
int zsetDel(robj *zobj, sds ele);
robj *zsetDup(robj *o);
void genericZpopCommand(client *c, robj **keyv, int keyc, int where, int emitkey, long count, int use_nested_array, int reply_nil_when_empty, int *deleted);
sds lpGetObject(unsigned char *sptr);
int zslValueGteMin(double value, zrangespec *spec);
int zslValueLteMax(double value, zrangespec *spec);
void zslFreeLexRange(zlexrangespec *spec);
int zslParseLexRange(robj *min, robj *max, zlexrangespec *spec);
unsigned char *zzlFirstInLexRange(unsigned char *zl, zlexrangespec *range);
unsigned char *zzlLastInLexRange(unsigned char *zl, zlexrangespec *range);
zskiplistNode *zslFirstInLexRange(zskiplist *zsl, zlexrangespec *range);
zskiplistNode *zslLastInLexRange(zskiplist *zsl, zlexrangespec *range);
int zzlLexValueGteMin(unsigned char *p, zlexrangespec *spec);
int zzlLexValueLteMax(unsigned char *p, zlexrangespec *spec);
int zslLexValueGteMin(sds value, zlexrangespec *spec);
int zslLexValueLteMax(sds value, zlexrangespec *spec);

/* Core functions */
int getMaxmemoryState(size_t *total, size_t *logical, size_t *tofree, float *level);
size_t freeMemoryGetNotCountedMemory();
int overMaxmemoryAfterAlloc(size_t moremem);
int processCommand(client *c);
int processPendingCommandsAndResetClient(client *c);
void setupSignalHandlers(void);
void removeSignalHandlers(void);
int createSocketAcceptHandler(socketFds *sfd, aeFileProc *accept_handler);
int changeListenPort(int port, socketFds *sfd, aeFileProc *accept_handler);
int changeBindAddr(void);
struct redisCommand *lookupCommand(robj **argv ,int argc);
struct redisCommand *lookupCommandBySdsLogic(dict *commands, sds s);
struct redisCommand *lookupCommandBySds(sds s);
struct redisCommand *lookupCommandByCStringLogic(dict *commands, const char *s);
struct redisCommand *lookupCommandByCString(const char *s);
struct redisCommand *lookupCommandOrOriginal(robj **argv ,int argc);
void call(client *c, int flags);
void alsoPropagate(int dbid, robj **argv, int argc, int target);
void propagatePendingCommands();
void redisOpArrayInit(redisOpArray *oa);
void redisOpArrayFree(redisOpArray *oa);
void forceCommandPropagation(client *c, int flags);
void preventCommandPropagation(client *c);
void preventCommandAOF(client *c);
void preventCommandReplication(client *c);
void slowlogPushCurrentCommand(client *c, struct redisCommand *cmd, ustime_t duration);
void updateCommandLatencyHistogram(struct hdr_histogram** latency_histogram, int64_t duration_hist);
int prepareForShutdown(int flags);
void replyToClientsBlockedOnShutdown(void);
int abortShutdown(void);
void afterCommand(client *c);
int inNestedCall(void);
#ifdef __GNUC__
void _serverLog(int level, const char *fmt, ...)
    __attribute__((format(printf, 2, 3)));
#else
void _serverLog(int level, const char *fmt, ...);
#endif
void serverLogRaw(int level, const char *msg);
void serverLogFromHandler(int level, const char *msg);
void usage(void);
void updateDictResizePolicy(void);
int htNeedsResize(dict *dict);
void populateCommandTable(void);
void resetCommandTableStats(dict* commands);
void resetErrorTableStats(void);
void adjustOpenFilesLimit(void);
void incrementErrorCount(const char *fullerr, size_t namelen);
void closeListeningSockets(int unlink_unix_socket);
void updateCachedTime(int update_daylight_info);
void resetServerStats(void);
void activeDefragCycle(void);
unsigned int getLRUClock(void);
unsigned int LRU_CLOCK(void);
const char *evictPolicyToString(void);
struct redisMemOverhead *getMemoryOverheadData(void);
void freeMemoryOverheadData(struct redisMemOverhead *mh);
void checkChildrenDone(void);
int setOOMScoreAdj(int process_class);
void rejectCommandFormat(client *c, const char *fmt, ...);
void *activeDefragAlloc(void *ptr);
robj *activeDefragStringOb(robj* ob, long *defragged);
void dismissSds(sds s);
void dismissMemory(void* ptr, size_t size_hint);
void dismissMemoryInChild(void);

#define RESTART_SERVER_NONE 0
#define RESTART_SERVER_GRACEFULLY (1<<0)     /* Do proper shutdown. */
#define RESTART_SERVER_CONFIG_REWRITE (1<<1) /* CONFIG REWRITE before restart.*/
int restartServer(int flags, mstime_t delay);

/* Set data type */
robj *setTypeCreate(sds value);
int setTypeAdd(robj *subject, sds value);
int setTypeRemove(robj *subject, sds value);
int setTypeIsMember(robj *subject, sds value);
setTypeIterator *setTypeInitIterator(robj *subject);
void setTypeReleaseIterator(setTypeIterator *si);
int setTypeNext(setTypeIterator *si, sds *sdsele, int64_t *llele);
sds setTypeNextObject(setTypeIterator *si);
int setTypeRandomElement(robj *setobj, sds *sdsele, int64_t *llele);
unsigned long setTypeRandomElements(robj *set, unsigned long count, robj *aux_set);
unsigned long setTypeSize(const robj *subject);
void setTypeConvert(robj *subject, int enc);
robj *setTypeDup(robj *o);

/* Hash data type */
#define HASH_SET_TAKE_FIELD (1<<0)
#define HASH_SET_TAKE_VALUE (1<<1)
#define HASH_SET_COPY 0

void hashTypeConvert(robj *o, int enc);
void hashTypeTryConversion(robj *subject, robj **argv, int start, int end);
int hashTypeExists(robj *o, sds key);
int hashTypeDelete(robj *o, sds key);
unsigned long hashTypeLength(const robj *o);
hashTypeIterator *hashTypeInitIterator(robj *subject);
void hashTypeReleaseIterator(hashTypeIterator *hi);
int hashTypeNext(hashTypeIterator *hi);
void hashTypeCurrentFromListpack(hashTypeIterator *hi, int what,
                                 unsigned char **vstr,
                                 unsigned int *vlen,
                                 long long *vll);
sds hashTypeCurrentFromHashTable(hashTypeIterator *hi, int what);
void hashTypeCurrentObject(hashTypeIterator *hi, int what, unsigned char **vstr, unsigned int *vlen, long long *vll);
sds hashTypeCurrentObjectNewSds(hashTypeIterator *hi, int what);
robj *hashTypeLookupWriteOrCreate(client *c, robj *key);
robj *hashTypeGetValueObject(robj *o, sds field);
int hashTypeSet(robj *o, sds field, sds value, int flags);
robj *hashTypeDup(robj *o);

/* Pub / Sub */
int pubsubUnsubscribeAllChannels(client *c, int notify);
int pubsubUnsubscribeShardAllChannels(client *c, int notify);
void pubsubUnsubscribeShardChannels(robj **channels, unsigned int count);
int pubsubUnsubscribeAllPatterns(client *c, int notify);
int pubsubPublishMessage(robj *channel, robj *message);
int pubsubPublishMessageShard(robj *channel, robj *message);
void addReplyPubsubMessage(client *c, robj *channel, robj *msg);
int serverPubsubSubscriptionCount();
int serverPubsubShardSubscriptionCount();

/* Keyspace events notification */
void notifyKeyspaceEvent(int type, char *event, robj *key, int dbid);
int keyspaceEventsStringToFlags(char *classes);
sds keyspaceEventsFlagsToString(int flags);

/* Configuration */
void loadServerConfig(char *filename, char config_from_stdin, char *options);
void appendServerSaveParams(time_t seconds, int changes);
void resetServerSaveParams(void);
struct rewriteConfigState; /* Forward declaration to export API. */
void rewriteConfigRewriteLine(struct rewriteConfigState *state, const char *option, sds line, int force);
void rewriteConfigMarkAsProcessed(struct rewriteConfigState *state, const char *option);
int rewriteConfig(char *path, int force_all);
void initConfigValues();
sds getConfigDebugInfo();
int allowProtectedAction(int config, client *c);

/* db.c -- Keyspace access API */
int removeExpire(redisDb *db, robj *key);
void deleteExpiredKeyAndPropagate(redisDb *db, robj *keyobj);
void propagateDeletion(redisDb *db, robj *key, int lazy);
int keyIsExpired(redisDb *db, robj *key);
long long getExpire(redisDb *db, robj *key);
void setExpire(client *c, redisDb *db, robj *key, long long when);
int checkAlreadyExpired(long long when);
robj *lookupKeyRead(redisDb *db, robj *key);
robj *lookupKeyWrite(redisDb *db, robj *key);
robj *lookupKeyReadOrReply(client *c, robj *key, robj *reply);
robj *lookupKeyWriteOrReply(client *c, robj *key, robj *reply);
robj *lookupKeyReadWithFlags(redisDb *db, robj *key, int flags);
robj *lookupKeyWriteWithFlags(redisDb *db, robj *key, int flags);
robj *objectCommandLookup(client *c, robj *key);
robj *objectCommandLookupOrReply(client *c, robj *key, robj *reply);
int objectSetLRUOrLFU(robj *val, long long lfu_freq, long long lru_idle,
                       long long lru_clock, int lru_multiplier);
#define LOOKUP_NONE 0
#define LOOKUP_NOTOUCH (1<<0)  /* Don't update LRU. */
#define LOOKUP_NONOTIFY (1<<1) /* Don't trigger keyspace event on key misses. */
#define LOOKUP_NOSTATS (1<<2)  /* Don't update keyspace hits/misses counters. */
#define LOOKUP_WRITE (1<<3)    /* Delete expired keys even in replicas. */

void dbAdd(redisDb *db, robj *key, robj *val);
int dbAddRDBLoad(redisDb *db, sds key, robj *val);
void dbOverwrite(redisDb *db, robj *key, robj *val);

#define SETKEY_KEEPTTL 1
#define SETKEY_NO_SIGNAL 2
#define SETKEY_ALREADY_EXIST 4
#define SETKEY_DOESNT_EXIST 8
void setKey(client *c, redisDb *db, robj *key, robj *val, int flags);
robj *dbRandomKey(redisDb *db);
int dbSyncDelete(redisDb *db, robj *key);
int dbDelete(redisDb *db, robj *key);
robj *dbUnshareStringValue(redisDb *db, robj *key, robj *o);

#define EMPTYDB_NO_FLAGS 0      /* No flags. */
#define EMPTYDB_ASYNC (1<<0)    /* Reclaim memory in another thread. */
#define EMPTYDB_NOFUNCTIONS (1<<1) /* Indicate not to flush the functions. */
long long emptyData(int dbnum, int flags, void(callback)(dict*));
long long emptyDbStructure(redisDb *dbarray, int dbnum, int async, void(callback)(dict*));
void flushAllDataAndResetRDB(int flags);
long long dbTotalServerKeyCount();
redisDb *initTempDb(void);
void discardTempDb(redisDb *tempDb, void(callback)(dict*));


int selectDb(client *c, int id);
void signalModifiedKey(client *c, redisDb *db, robj *key);
void signalFlushedDb(int dbid, int async);
void scanGenericCommand(client *c, robj *o, unsigned long cursor);
int parseScanCursorOrReply(client *c, robj *o, unsigned long *cursor);
int dbAsyncDelete(redisDb *db, robj *key);
void emptyDbAsync(redisDb *db);
size_t lazyfreeGetPendingObjectsCount(void);
size_t lazyfreeGetFreedObjectsCount(void);
void lazyfreeResetStats(void);
void freeObjAsync(robj *key, robj *obj, int dbid);
void freeReplicationBacklogRefMemAsync(list *blocks, rax *index);

/* API to get key arguments from commands */
int *getKeysPrepareResult(getKeysResult *result, int numkeys);
int getKeysFromCommand(struct redisCommand *cmd, robj **argv, int argc, getKeysResult *result);
int getChannelsFromCommand(struct redisCommand *cmd, int argc, getKeysResult *result);
void getKeysFreeResult(getKeysResult *result);
int sintercardGetKeys(struct redisCommand *cmd,robj **argv, int argc, getKeysResult *result);
int zunionInterDiffGetKeys(struct redisCommand *cmd,robj **argv, int argc, getKeysResult *result);
int zunionInterDiffStoreGetKeys(struct redisCommand *cmd,robj **argv, int argc, getKeysResult *result);
int evalGetKeys(struct redisCommand *cmd, robj **argv, int argc, getKeysResult *result);
int functionGetKeys(struct redisCommand *cmd, robj **argv, int argc, getKeysResult *result);
int sortGetKeys(struct redisCommand *cmd, robj **argv, int argc, getKeysResult *result);
int migrateGetKeys(struct redisCommand *cmd, robj **argv, int argc, getKeysResult *result);
int georadiusGetKeys(struct redisCommand *cmd, robj **argv, int argc, getKeysResult *result);
int xreadGetKeys(struct redisCommand *cmd, robj **argv, int argc, getKeysResult *result);
int lmpopGetKeys(struct redisCommand *cmd, robj **argv, int argc, getKeysResult *result);
int blmpopGetKeys(struct redisCommand *cmd, robj **argv, int argc, getKeysResult *result);
int zmpopGetKeys(struct redisCommand *cmd, robj **argv, int argc, getKeysResult *result);
int bzmpopGetKeys(struct redisCommand *cmd, robj **argv, int argc, getKeysResult *result);

unsigned short crc16(const char *buf, int len);

/* Sentinel */
void initSentinelConfig(void);
void initSentinel(void);
void sentinelTimer(void);
const char *sentinelHandleConfiguration(char **argv, int argc);
void queueSentinelConfig(sds *argv, int argc, int linenum, sds line);
void loadSentinelConfigFromQueue(void);
void sentinelIsRunning(void);
void sentinelCheckConfigFile(void);
void sentinelCommand(client *c);
void sentinelInfoCommand(client *c);
void sentinelPublishCommand(client *c);
void sentinelRoleCommand(client *c);

/* redis-check-rdb & aof */
int redis_check_rdb(char *rdbfilename, FILE *fp);
int redis_check_rdb_main(int argc, char **argv, FILE *fp);
int redis_check_aof_main(int argc, char **argv);

/* Scripting */
void scriptingInit(int setup);
int ldbRemoveChild(pid_t pid);
void ldbKillForkedSessions(void);
int ldbPendingChildren(void);
sds luaCreateFunction(client *c, robj *body);
void luaLdbLineHook(lua_State *lua, lua_Debug *ar);
void freeLuaScriptsAsync(dict *lua_scripts);
void freeFunctionsAsync(functionsLibCtx *lib_ctx);
int ldbIsEnabled();
void ldbLog(sds entry);
void ldbLogRedisReply(char *reply);
void sha1hex(char *digest, char *script, size_t len);
unsigned long evalMemory();
dict* evalScriptsDict();
unsigned long evalScriptsMemory();

/* Blocked clients */
void processUnblockedClients(void);
void blockClient(client *c, int btype);
void unblockClient(client *c);
void queueClientForReprocessing(client *c);
void replyToBlockedClientTimedOut(client *c);
int getTimeoutFromObjectOrReply(client *c, robj *object, mstime_t *timeout, int unit);
void disconnectAllBlockedClients(void);
void handleClientsBlockedOnKeys(void);
void signalKeyAsReady(redisDb *db, robj *key, int type);
void blockForKeys(client *c, int btype, robj **keys, int numkeys, long count, mstime_t timeout, robj *target, struct blockPos *blockpos, streamID *ids);
void updateStatsOnUnblock(client *c, long blocked_us, long reply_us);

/* timeout.c -- Blocked clients timeout and connections timeout. */
void addClientToTimeoutTable(client *c);
void removeClientFromTimeoutTable(client *c);
void handleBlockedClientsTimeout(void);
int clientsCronHandleTimeout(client *c, mstime_t now_ms);

/* expire.c -- Handling of expired keys */
void activeExpireCycle(int type);
void expireSlaveKeys(void);
void rememberSlaveKeyWithExpire(redisDb *db, robj *key);
void flushSlaveKeysWithExpireList(void);
size_t getSlaveKeyWithExpireCount(void);

/* evict.c -- maxmemory handling and LRU eviction. */
void evictionPoolAlloc(void);
#define LFU_INIT_VAL 5
unsigned long LFUGetTimeInMinutes(void);
uint8_t LFULogIncr(uint8_t value);
unsigned long LFUDecrAndReturn(robj *o);
#define EVICT_OK 0
#define EVICT_RUNNING 1
#define EVICT_FAIL 2
int performEvictions(void);
void startEvictionTimeProc(void);

/* Keys hashing / comparison functions for dict.c hash tables. */
uint64_t dictSdsHash(const void *key);
uint64_t dictSdsCaseHash(const void *key);
int dictSdsKeyCompare(dict *d, const void *key1, const void *key2);
int dictSdsKeyCaseCompare(dict *d, const void *key1, const void *key2);
void dictSdsDestructor(dict *d, void *val);
void *dictSdsDup(dict *d, const void *key);

/* Git SHA1 */
char *redisGitSHA1(void);
char *redisGitDirty(void);
uint64_t redisBuildId(void);
char *redisBuildIdString(void);

/* Commands prototypes */
void authCommand(client *c);
void pingCommand(client *c);
void echoCommand(client *c);
void commandCommand(client *c);
void commandCountCommand(client *c);
void commandListCommand(client *c);
void commandInfoCommand(client *c);
void commandGetKeysCommand(client *c);
void commandHelpCommand(client *c);
void commandDocsCommand(client *c);
void setCommand(client *c);
void setnxCommand(client *c);
void setexCommand(client *c);
void psetexCommand(client *c);
void getCommand(client *c);
void getexCommand(client *c);
void getdelCommand(client *c);
void delCommand(client *c);
void unlinkCommand(client *c);
void existsCommand(client *c);
void setbitCommand(client *c);
void getbitCommand(client *c);
void bitfieldCommand(client *c);
void bitfieldroCommand(client *c);
void setrangeCommand(client *c);
void getrangeCommand(client *c);
void incrCommand(client *c);
void decrCommand(client *c);
void incrbyCommand(client *c);
void decrbyCommand(client *c);
void incrbyfloatCommand(client *c);
void selectCommand(client *c);
void swapdbCommand(client *c);
void randomkeyCommand(client *c);
void keysCommand(client *c);
void scanCommand(client *c);
void dbsizeCommand(client *c);
void lastsaveCommand(client *c);
void saveCommand(client *c);
void bgsaveCommand(client *c);
void bgrewriteaofCommand(client *c);
void shutdownCommand(client *c);
void slowlogCommand(client *c);
void moveCommand(client *c);
void copyCommand(client *c);
void renameCommand(client *c);
void renamenxCommand(client *c);
void lpushCommand(client *c);
void rpushCommand(client *c);
void lpushxCommand(client *c);
void rpushxCommand(client *c);
void linsertCommand(client *c);
void lpopCommand(client *c);
void rpopCommand(client *c);
void lmpopCommand(client *c);
void llenCommand(client *c);
void lindexCommand(client *c);
void lrangeCommand(client *c);
void ltrimCommand(client *c);
void typeCommand(client *c);
void lsetCommand(client *c);
void saddCommand(client *c);
void sremCommand(client *c);
void smoveCommand(client *c);
void sismemberCommand(client *c);
void smismemberCommand(client *c);
void scardCommand(client *c);
void spopCommand(client *c);
void srandmemberCommand(client *c);
void sinterCommand(client *c);
void sinterCardCommand(client *c);
void sinterstoreCommand(client *c);
void sunionCommand(client *c);
void sunionstoreCommand(client *c);
void sdiffCommand(client *c);
void sdiffstoreCommand(client *c);
void sscanCommand(client *c);
void syncCommand(client *c);
void flushdbCommand(client *c);
void flushallCommand(client *c);
void sortCommand(client *c);
void sortroCommand(client *c);
void lremCommand(client *c);
void lposCommand(client *c);
void rpoplpushCommand(client *c);
void lmoveCommand(client *c);
void infoCommand(client *c);
void mgetCommand(client *c);
void monitorCommand(client *c);
void expireCommand(client *c);
void expireatCommand(client *c);
void pexpireCommand(client *c);
void pexpireatCommand(client *c);
void getsetCommand(client *c);
void ttlCommand(client *c);
void touchCommand(client *c);
void pttlCommand(client *c);
void expiretimeCommand(client *c);
void pexpiretimeCommand(client *c);
void persistCommand(client *c);
void replicaofCommand(client *c);
void roleCommand(client *c);
void debugCommand(client *c);
void msetCommand(client *c);
void msetnxCommand(client *c);
void zaddCommand(client *c);
void zincrbyCommand(client *c);
void zrangeCommand(client *c);
void zrangebyscoreCommand(client *c);
void zrevrangebyscoreCommand(client *c);
void zrangebylexCommand(client *c);
void zrevrangebylexCommand(client *c);
void zcountCommand(client *c);
void zlexcountCommand(client *c);
void zrevrangeCommand(client *c);
void zcardCommand(client *c);
void zremCommand(client *c);
void zscoreCommand(client *c);
void zmscoreCommand(client *c);
void zremrangebyscoreCommand(client *c);
void zremrangebylexCommand(client *c);
void zpopminCommand(client *c);
void zpopmaxCommand(client *c);
void zmpopCommand(client *c);
void bzpopminCommand(client *c);
void bzpopmaxCommand(client *c);
void bzmpopCommand(client *c);
void zrandmemberCommand(client *c);
void multiCommand(client *c);
void execCommand(client *c);
void discardCommand(client *c);
void blpopCommand(client *c);
void brpopCommand(client *c);
void blmpopCommand(client *c);
void brpoplpushCommand(client *c);
void blmoveCommand(client *c);
void appendCommand(client *c);
void strlenCommand(client *c);
void zrankCommand(client *c);
void zrevrankCommand(client *c);
void hsetCommand(client *c);
void hsetnxCommand(client *c);
void hgetCommand(client *c);
void hmgetCommand(client *c);
void hdelCommand(client *c);
void hlenCommand(client *c);
void hstrlenCommand(client *c);
void zremrangebyrankCommand(client *c);
void zunionstoreCommand(client *c);
void zinterstoreCommand(client *c);
void zdiffstoreCommand(client *c);
void zunionCommand(client *c);
void zinterCommand(client *c);
void zinterCardCommand(client *c);
void zrangestoreCommand(client *c);
void zdiffCommand(client *c);
void zscanCommand(client *c);
void hkeysCommand(client *c);
void hvalsCommand(client *c);
void hgetallCommand(client *c);
void hexistsCommand(client *c);
void hscanCommand(client *c);
void hrandfieldCommand(client *c);
void configSetCommand(client *c);
void configGetCommand(client *c);
void configResetStatCommand(client *c);
void configRewriteCommand(client *c);
void configHelpCommand(client *c);
void hincrbyCommand(client *c);
void hincrbyfloatCommand(client *c);
void subscribeCommand(client *c);
void unsubscribeCommand(client *c);
void psubscribeCommand(client *c);
void punsubscribeCommand(client *c);
void publishCommand(client *c);
void pubsubCommand(client *c);
void spublishCommand(client *c);
void ssubscribeCommand(client *c);
void sunsubscribeCommand(client *c);
void watchCommand(client *c);
void unwatchCommand(client *c);
void clusterCommand(client *c);
void restoreCommand(client *c);
void migrateCommand(client *c);
void askingCommand(client *c);
void readonlyCommand(client *c);
void readwriteCommand(client *c);
int verifyDumpPayload(unsigned char *p, size_t len, uint16_t *rdbver_ptr);
void dumpCommand(client *c);
void objectCommand(client *c);
void memoryCommand(client *c);
void clientCommand(client *c);
void helloCommand(client *c);
void evalCommand(client *c);
void evalRoCommand(client *c);
void evalShaCommand(client *c);
void evalShaRoCommand(client *c);
void scriptCommand(client *c);
void fcallCommand(client *c);
void fcallroCommand(client *c);
void functionLoadCommand(client *c);
void functionDeleteCommand(client *c);
void functionKillCommand(client *c);
void functionStatsCommand(client *c);
void functionListCommand(client *c);
void functionHelpCommand(client *c);
void functionFlushCommand(client *c);
void functionRestoreCommand(client *c);
void functionDumpCommand(client *c);
void timeCommand(client *c);
void bitopCommand(client *c);
void bitcountCommand(client *c);
void bitposCommand(client *c);
void replconfCommand(client *c);
void waitCommand(client *c);
void georadiusbymemberCommand(client *c);
void georadiusbymemberroCommand(client *c);
void georadiusCommand(client *c);
void georadiusroCommand(client *c);
void geoaddCommand(client *c);
void geohashCommand(client *c);
void geoposCommand(client *c);
void geodistCommand(client *c);
void geosearchCommand(client *c);
void geosearchstoreCommand(client *c);
void pfselftestCommand(client *c);
void pfaddCommand(client *c);
void pfcountCommand(client *c);
void pfmergeCommand(client *c);
void pfdebugCommand(client *c);
void latencyCommand(client *c);
void moduleCommand(client *c);
void securityWarningCommand(client *c);
void xaddCommand(client *c);
void xrangeCommand(client *c);
void xrevrangeCommand(client *c);
void xlenCommand(client *c);
void xreadCommand(client *c);
void xgroupCommand(client *c);
void xsetidCommand(client *c);
void xackCommand(client *c);
void xpendingCommand(client *c);
void xclaimCommand(client *c);
void xautoclaimCommand(client *c);
void xinfoCommand(client *c);
void xdelCommand(client *c);
void xtrimCommand(client *c);
void lolwutCommand(client *c);
void aclCommand(client *c);
void lcsCommand(client *c);
void quitCommand(client *c);
void resetCommand(client *c);
void failoverCommand(client *c);

#if defined(__GNUC__)
void *calloc(size_t count, size_t size) __attribute__ ((deprecated));
void free(void *ptr) __attribute__ ((deprecated));
void *malloc(size_t size) __attribute__ ((deprecated));
void *realloc(void *ptr, size_t size) __attribute__ ((deprecated));
#endif

/* Debugging stuff */
void _serverAssertWithInfo(const client *c, const robj *o, const char *estr, const char *file, int line);
void _serverAssert(const char *estr, const char *file, int line);
#ifdef __GNUC__
void _serverPanic(const char *file, int line, const char *msg, ...)
    __attribute__ ((format (printf, 3, 4)));
#else
void _serverPanic(const char *file, int line, const char *msg, ...);
#endif
void serverLogObjectDebugInfo(const robj *o);
void sigsegvHandler(int sig, siginfo_t *info, void *secret);
sds getFullCommandName(struct redisCommand *cmd);
const char *getSafeInfoString(const char *s, size_t len, char **tmp);
sds genRedisInfoString(const char *section);
sds genModulesInfoString(sds info);
void applyWatchdogPeriod();
void watchdogScheduleSignal(int period);
void serverLogHexDump(int level, char *descr, void *value, size_t len);
int memtest_preserving_test(unsigned long *m, size_t bytes, int passes);
void mixDigest(unsigned char *digest, void *ptr, size_t len);
void xorDigest(unsigned char *digest, void *ptr, size_t len);
int populateSingleCommand(struct redisCommand *c, char *strflags);
void commandAddSubcommand(struct redisCommand *parent, struct redisCommand *subcommand);
void populateCommandMovableKeys(struct redisCommand *cmd);
void debugDelay(int usec);
void killIOThreads(void);
void killThreads(void);
void makeThreadKillable(void);
void swapMainDbWithTempDb(redisDb *tempDb);

/* Use macro for checking log level to avoid evaluating arguments in cases log
 * should be ignored due to low level. */
#define serverLog(level, ...) do {\
        if (((level)&0xff) < server.verbosity) break;\
        _serverLog(level, __VA_ARGS__);\
    } while(0)

/* TLS stuff */
void tlsInit(void);
void tlsCleanup(void);
int tlsConfigure(redisTLSContextConfig *ctx_config);
int isTlsConfigured(void);

#define redisDebug(fmt, ...) \
    printf("DEBUG %s:%d > " fmt "\n", __FILE__, __LINE__, __VA_ARGS__)
#define redisDebugMark() \
    printf("-- MARK %s:%d --\n", __FILE__, __LINE__)

int iAmMaster(void);

#define STRINGIFY_(x) #x
#define STRINGIFY(x) STRINGIFY_(x)

#endif<|MERGE_RESOLUTION|>--- conflicted
+++ resolved
@@ -208,11 +208,8 @@
 #define CMD_MODULE_NO_CLUSTER (1ULL<<22) /* Deny on Redis Cluster. */
 #define CMD_NO_ASYNC_LOADING (1ULL<<23)
 #define CMD_NO_MULTI (1ULL<<24)
-<<<<<<< HEAD
-#define CMD_ALLOW_BUSY ((1ULL<<25))
-=======
 #define CMD_MOVABLE_KEYS (1ULL<<25) /* populated by populateCommandMovableKeys */
->>>>>>> 4db4b434
+#define CMD_ALLOW_BUSY ((1ULL<<26))
 
 /* Command flags that describe ACLs categories. */
 #define ACL_CATEGORY_KEYSPACE (1ULL<<0)
