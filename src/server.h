/*
 * Copyright (c) 2009-2012, Salvatore Sanfilippo <antirez at gmail dot com>
 * All rights reserved.
 *
 * Redistribution and use in source and binary forms, with or without
 * modification, are permitted provided that the following conditions are met:
 *
 *   * Redistributions of source code must retain the above copyright notice,
 *     this list of conditions and the following disclaimer.
 *   * Redistributions in binary form must reproduce the above copyright
 *     notice, this list of conditions and the following disclaimer in the
 *     documentation and/or other materials provided with the distribution.
 *   * Neither the name of Redis nor the names of its contributors may be used
 *     to endorse or promote products derived from this software without
 *     specific prior written permission.
 *
 * THIS SOFTWARE IS PROVIDED BY THE COPYRIGHT HOLDERS AND CONTRIBUTORS "AS IS"
 * AND ANY EXPRESS OR IMPLIED WARRANTIES, INCLUDING, BUT NOT LIMITED TO, THE
 * IMPLIED WARRANTIES OF MERCHANTABILITY AND FITNESS FOR A PARTICULAR PURPOSE
 * ARE DISCLAIMED. IN NO EVENT SHALL THE COPYRIGHT OWNER OR CONTRIBUTORS BE
 * LIABLE FOR ANY DIRECT, INDIRECT, INCIDENTAL, SPECIAL, EXEMPLARY, OR
 * CONSEQUENTIAL DAMAGES (INCLUDING, BUT NOT LIMITED TO, PROCUREMENT OF
 * SUBSTITUTE GOODS OR SERVICES; LOSS OF USE, DATA, OR PROFITS; OR BUSINESS
 * INTERRUPTION) HOWEVER CAUSED AND ON ANY THEORY OF LIABILITY, WHETHER IN
 * CONTRACT, STRICT LIABILITY, OR TORT (INCLUDING NEGLIGENCE OR OTHERWISE)
 * ARISING IN ANY WAY OUT OF THE USE OF THIS SOFTWARE, EVEN IF ADVISED OF THE
 * POSSIBILITY OF SUCH DAMAGE.
 */

#ifndef __REDIS_H
#define __REDIS_H

#include "fmacros.h"
#include "config.h"
#include "solarisfixes.h"
#include "rio.h"
#include "atomicvar.h"

#include <stdio.h>
#include <stdlib.h>
#include <string.h>
#include <time.h>
#include <limits.h>
#include <unistd.h>
#include <errno.h>
#include <inttypes.h>
#include <pthread.h>
#include <syslog.h>
#include <netinet/in.h>
#include <sys/socket.h>
#include <lua.h>
#include <signal.h>

#ifdef HAVE_LIBSYSTEMD
#include <systemd/sd-daemon.h>
#endif

typedef long long mstime_t; /* millisecond time type. */
typedef long long ustime_t; /* microsecond time type. */

#include "ae.h"      /* Event driven programming library */
#include "sds.h"     /* Dynamic safe strings */
#include "dict.h"    /* Hash tables */
#include "adlist.h"  /* Linked lists */
#include "zmalloc.h" /* total memory usage aware version of malloc/free */
#include "anet.h"    /* Networking the easy way */
#include "ziplist.h" /* Compact list data structure */
#include "intset.h"  /* Compact integer set structure */
#include "version.h" /* Version macro */
#include "util.h"    /* Misc functions useful in many places */
#include "latency.h" /* Latency monitor API */
#include "sparkline.h" /* ASCII graphs API */
#include "quicklist.h"  /* Lists are encoded as linked lists of
                           N-elements flat arrays */
#include "rax.h"     /* Radix tree */
#include "connection.h" /* Connection abstraction */

#define REDISMODULE_CORE 1
#include "redismodule.h"    /* Redis modules API defines. */

/* Following includes allow test functions to be called from Redis main() */
#include "zipmap.h"
#include "sha1.h"
#include "endianconv.h"
#include "crc64.h"

/* min/max */
#define min(a, b) ((a) < (b) ? (a) : (b))
#define max(a, b) ((a) > (b) ? (a) : (b))

/* Error codes */
#define C_OK                    0
#define C_ERR                   -1

/* Static server configuration */
#define CONFIG_DEFAULT_HZ        10             /* Time interrupt calls/sec. */
#define CONFIG_MIN_HZ            1
#define CONFIG_MAX_HZ            500
#define MAX_CLIENTS_PER_CLOCK_TICK 200          /* HZ is adapted based on that. */
#define CONFIG_MAX_LINE    1024
#define CRON_DBS_PER_CALL 16
#define NET_MAX_WRITES_PER_EVENT (1024*64)
#define PROTO_SHARED_SELECT_CMDS 10
#define OBJ_SHARED_INTEGERS 10000
#define OBJ_SHARED_BULKHDR_LEN 32
#define LOG_MAX_LEN    1024 /* Default maximum length of syslog messages.*/
#define AOF_REWRITE_ITEMS_PER_CMD 64
#define AOF_READ_DIFF_INTERVAL_BYTES (1024*10)
#define AOF_ANNOTATION_LINE_MAX_LEN 1024
#define CONFIG_AUTHPASS_MAX_LEN 512
#define CONFIG_RUN_ID_SIZE 40
#define RDB_EOF_MARK_SIZE 40
#define CONFIG_REPL_BACKLOG_MIN_SIZE (1024*16)          /* 16k */
#define CONFIG_BGSAVE_RETRY_DELAY 5 /* Wait a few secs before trying again. */
#define CONFIG_DEFAULT_PID_FILE "/var/run/redis.pid"
#define CONFIG_DEFAULT_BINDADDR_COUNT 2
#define CONFIG_DEFAULT_BINDADDR { "*", "-::*" }
#define NET_HOST_STR_LEN 256 /* Longest valid hostname */
#define NET_IP_STR_LEN 46 /* INET6_ADDRSTRLEN is 46, but we need to be sure */
#define NET_ADDR_STR_LEN (NET_IP_STR_LEN+32) /* Must be enough for ip:port */
#define NET_HOST_PORT_STR_LEN (NET_HOST_STR_LEN+32) /* Must be enough for hostname:port */
#define CONFIG_BINDADDR_MAX 16
#define CONFIG_MIN_RESERVED_FDS 32
#define CONFIG_DEFAULT_PROC_TITLE_TEMPLATE "{title} {listen-addr} {server-mode}"

/* Bucket sizes for client eviction pools. Each bucket stores clients with
 * memory usage of up to twice the size of the bucket below it. */
#define CLIENT_MEM_USAGE_BUCKET_MIN_LOG 15 /* Bucket sizes start at up to 32KB (2^15) */
#define CLIENT_MEM_USAGE_BUCKET_MAX_LOG 33 /* Bucket for largest clients: sizes above 4GB (2^32) */
#define CLIENT_MEM_USAGE_BUCKETS (1+CLIENT_MEM_USAGE_BUCKET_MAX_LOG-CLIENT_MEM_USAGE_BUCKET_MIN_LOG)

#define ACTIVE_EXPIRE_CYCLE_SLOW 0
#define ACTIVE_EXPIRE_CYCLE_FAST 1

/* Children process will exit with this status code to signal that the
 * process terminated without an error: this is useful in order to kill
 * a saving child (RDB or AOF one), without triggering in the parent the
 * write protection that is normally turned on on write errors.
 * Usually children that are terminated with SIGUSR1 will exit with this
 * special code. */
#define SERVER_CHILD_NOERROR_RETVAL    255

/* Reading copy-on-write info is sometimes expensive and may slow down child
 * processes that report it continuously. We measure the cost of obtaining it
 * and hold back additional reading based on this factor. */
#define CHILD_COW_DUTY_CYCLE           100

/* Instantaneous metrics tracking. */
#define STATS_METRIC_SAMPLES 16     /* Number of samples per metric. */
#define STATS_METRIC_COMMAND 0      /* Number of commands executed. */
#define STATS_METRIC_NET_INPUT 1    /* Bytes read to network .*/
#define STATS_METRIC_NET_OUTPUT 2   /* Bytes written to network. */
#define STATS_METRIC_COUNT 3

/* Protocol and I/O related defines */
#define PROTO_IOBUF_LEN         (1024*16)  /* Generic I/O buffer size */
#define PROTO_REPLY_CHUNK_BYTES (16*1024) /* 16k output buffer */
#define PROTO_INLINE_MAX_SIZE   (1024*64) /* Max size of inline reads */
#define PROTO_MBULK_BIG_ARG     (1024*32)
#define PROTO_RESIZE_THRESHOLD  (1024*32) /* Threshold for determining whether to resize query buffer */
#define LONG_STR_SIZE      21          /* Bytes needed for long -> str + '\0' */
#define REDIS_AUTOSYNC_BYTES (1024*1024*4) /* Sync file every 4MB. */

#define LIMIT_PENDING_QUERYBUF (4*1024*1024) /* 4mb */

/* When configuring the server eventloop, we setup it so that the total number
 * of file descriptors we can handle are server.maxclients + RESERVED_FDS +
 * a few more to stay safe. Since RESERVED_FDS defaults to 32, we add 96
 * in order to make sure of not over provisioning more than 128 fds. */
#define CONFIG_FDSET_INCR (CONFIG_MIN_RESERVED_FDS+96)

/* OOM Score Adjustment classes. */
#define CONFIG_OOM_MASTER 0
#define CONFIG_OOM_REPLICA 1
#define CONFIG_OOM_BGCHILD 2
#define CONFIG_OOM_COUNT 3

extern int configOOMScoreAdjValuesDefaults[CONFIG_OOM_COUNT];

/* Hash table parameters */
#define HASHTABLE_MIN_FILL        10      /* Minimal hash table fill 10% */
#define HASHTABLE_MAX_LOAD_FACTOR 1.618   /* Maximum hash table load factor. */

/* Command flags. Please check the command table defined in the server.c file
 * for more information about the meaning of every flag. */
#define CMD_WRITE (1ULL<<0)            /* "write" flag */
#define CMD_READONLY (1ULL<<1)         /* "read-only" flag */
#define CMD_DENYOOM (1ULL<<2)          /* "use-memory" flag */
#define CMD_MODULE (1ULL<<3)           /* Command exported by module. */
#define CMD_ADMIN (1ULL<<4)            /* "admin" flag */
#define CMD_PUBSUB (1ULL<<5)           /* "pub-sub" flag */
#define CMD_NOSCRIPT (1ULL<<6)         /* "no-script" flag */
#define CMD_RANDOM (1ULL<<7)           /* "random" flag */
#define CMD_SORT_FOR_SCRIPT (1ULL<<8)  /* "to-sort" flag */
#define CMD_LOADING (1ULL<<9)          /* "ok-loading" flag */
#define CMD_STALE (1ULL<<10)           /* "ok-stale" flag */
#define CMD_SKIP_MONITOR (1ULL<<11)    /* "no-monitor" flag */
#define CMD_SKIP_SLOWLOG (1ULL<<12)    /* "no-slowlog" flag */
#define CMD_ASKING (1ULL<<13)          /* "cluster-asking" flag */
#define CMD_FAST (1ULL<<14)            /* "fast" flag */
#define CMD_NO_AUTH (1ULL<<15)         /* "no-auth" flag */
#define CMD_MAY_REPLICATE (1ULL<<16)   /* "may-replicate" flag */

/* Key argument flags. Please check the command table defined in the server.c file
 * for more information about the meaning of every flag. */
#define CMD_KEY_WRITE (1ULL<<0)        /* "write" flag */
#define CMD_KEY_READ (1ULL<<1)         /* "read" flag */
#define CMD_KEY_INCOMPLETE (1ULL<<2)   /* "incomplete" flag (meaning that the keyspec might not point out to all keys it should cover) */

/* Command flags used by the module system. */
#define CMD_MODULE_GETKEYS (1ULL<<17)  /* Use the modules getkeys interface. */
#define CMD_MODULE_NO_CLUSTER (1ULL<<18) /* Deny on Redis Cluster. */

/* Command flags that describe ACLs categories. */
#define CMD_CATEGORY_KEYSPACE (1ULL<<19)
#define CMD_CATEGORY_READ (1ULL<<20)
#define CMD_CATEGORY_WRITE (1ULL<<21)
#define CMD_CATEGORY_SET (1ULL<<22)
#define CMD_CATEGORY_SORTEDSET (1ULL<<23)
#define CMD_CATEGORY_LIST (1ULL<<24)
#define CMD_CATEGORY_HASH (1ULL<<25)
#define CMD_CATEGORY_STRING (1ULL<<26)
#define CMD_CATEGORY_BITMAP (1ULL<<27)
#define CMD_CATEGORY_HYPERLOGLOG (1ULL<<28)
#define CMD_CATEGORY_GEO (1ULL<<29)
#define CMD_CATEGORY_STREAM (1ULL<<30)
#define CMD_CATEGORY_PUBSUB (1ULL<<31)
#define CMD_CATEGORY_ADMIN (1ULL<<32)
#define CMD_CATEGORY_FAST (1ULL<<33)
#define CMD_CATEGORY_SLOW (1ULL<<34)
#define CMD_CATEGORY_BLOCKING (1ULL<<35)
#define CMD_CATEGORY_DANGEROUS (1ULL<<36)
#define CMD_CATEGORY_CONNECTION (1ULL<<37)
#define CMD_CATEGORY_TRANSACTION (1ULL<<38)
#define CMD_CATEGORY_SCRIPTING (1ULL<<39)

#define CMD_SENTINEL (1ULL<<40)        /* "sentinel" flag */
#define CMD_ONLY_SENTINEL (1ULL<<41)   /* "only-sentinel" flag */
#define CMD_NO_MANDATORY_KEYS (1ULL<<42)   /* "no-mandatory-keys" flag */

/* AOF states */
#define AOF_OFF 0             /* AOF is off */
#define AOF_ON 1              /* AOF is on */
#define AOF_WAIT_REWRITE 2    /* AOF waits rewrite to start appending */

/* AOF return values for loadAppendOnlyFile() */
#define AOF_OK 0
#define AOF_NOT_EXIST 1
#define AOF_EMPTY 2
#define AOF_OPEN_ERR 3
#define AOF_FAILED 4

/* Client flags */
#define CLIENT_SLAVE (1<<0)   /* This client is a replica */
#define CLIENT_MASTER (1<<1)  /* This client is a master */
#define CLIENT_MONITOR (1<<2) /* This client is a slave monitor, see MONITOR */
#define CLIENT_MULTI (1<<3)   /* This client is in a MULTI context */
#define CLIENT_BLOCKED (1<<4) /* The client is waiting in a blocking operation */
#define CLIENT_DIRTY_CAS (1<<5) /* Watched keys modified. EXEC will fail. */
#define CLIENT_CLOSE_AFTER_REPLY (1<<6) /* Close after writing entire reply. */
#define CLIENT_UNBLOCKED (1<<7) /* This client was unblocked and is stored in
                                  server.unblocked_clients */
#define CLIENT_LUA (1<<8) /* This is a non connected client used by Lua */
#define CLIENT_ASKING (1<<9)     /* Client issued the ASKING command */
#define CLIENT_CLOSE_ASAP (1<<10)/* Close this client ASAP */
#define CLIENT_UNIX_SOCKET (1<<11) /* Client connected via Unix domain socket */
#define CLIENT_DIRTY_EXEC (1<<12)  /* EXEC will fail for errors while queueing */
#define CLIENT_MASTER_FORCE_REPLY (1<<13)  /* Queue replies even if is master */
#define CLIENT_FORCE_AOF (1<<14)   /* Force AOF propagation of current cmd. */
#define CLIENT_FORCE_REPL (1<<15)  /* Force replication of current cmd. */
#define CLIENT_PRE_PSYNC (1<<16)   /* Instance don't understand PSYNC. */
#define CLIENT_READONLY (1<<17)    /* Cluster client is in read-only state. */
#define CLIENT_PUBSUB (1<<18)      /* Client is in Pub/Sub mode. */
#define CLIENT_PREVENT_AOF_PROP (1<<19)  /* Don't propagate to AOF. */
#define CLIENT_PREVENT_REPL_PROP (1<<20)  /* Don't propagate to slaves. */
#define CLIENT_PREVENT_PROP (CLIENT_PREVENT_AOF_PROP|CLIENT_PREVENT_REPL_PROP)
#define CLIENT_PENDING_WRITE (1<<21) /* Client has output to send but a write
                                        handler is yet not installed. */
#define CLIENT_REPLY_OFF (1<<22)   /* Don't send replies to client. */
#define CLIENT_REPLY_SKIP_NEXT (1<<23)  /* Set CLIENT_REPLY_SKIP for next cmd */
#define CLIENT_REPLY_SKIP (1<<24)  /* Don't send just this reply. */
#define CLIENT_LUA_DEBUG (1<<25)  /* Run EVAL in debug mode. */
#define CLIENT_LUA_DEBUG_SYNC (1<<26)  /* EVAL debugging without fork() */
#define CLIENT_MODULE (1<<27) /* Non connected client used by some module. */
#define CLIENT_PROTECTED (1<<28) /* Client should not be freed for now. */
/* #define CLIENT_... (1<<29) currently unused, feel free to use in the future */
#define CLIENT_PENDING_COMMAND (1<<30) /* Indicates the client has a fully
                                        * parsed command ready for execution. */
#define CLIENT_TRACKING (1ULL<<31) /* Client enabled keys tracking in order to
                                   perform client side caching. */
#define CLIENT_TRACKING_BROKEN_REDIR (1ULL<<32) /* Target client is invalid. */
#define CLIENT_TRACKING_BCAST (1ULL<<33) /* Tracking in BCAST mode. */
#define CLIENT_TRACKING_OPTIN (1ULL<<34)  /* Tracking in opt-in mode. */
#define CLIENT_TRACKING_OPTOUT (1ULL<<35) /* Tracking in opt-out mode. */
#define CLIENT_TRACKING_CACHING (1ULL<<36) /* CACHING yes/no was given,
                                              depending on optin/optout mode. */
#define CLIENT_TRACKING_NOLOOP (1ULL<<37) /* Don't send invalidation messages
                                             about writes performed by myself.*/
#define CLIENT_IN_TO_TABLE (1ULL<<38) /* This client is in the timeout table. */
#define CLIENT_PROTOCOL_ERROR (1ULL<<39) /* Protocol error chatting with it. */
#define CLIENT_CLOSE_AFTER_COMMAND (1ULL<<40) /* Close after executing commands
                                               * and writing entire reply. */
#define CLIENT_DENY_BLOCKING (1ULL<<41) /* Indicate that the client should not be blocked.
                                           currently, turned on inside MULTI, Lua, RM_Call,
                                           and AOF client */
#define CLIENT_REPL_RDBONLY (1ULL<<42) /* This client is a replica that only wants
                                          RDB without replication buffer. */
#define CLIENT_NO_EVICT (1ULL<<43) /* This client is protected against client
                                      memory eviction. */

/* Client block type (btype field in client structure)
 * if CLIENT_BLOCKED flag is set. */
#define BLOCKED_NONE 0    /* Not blocked, no CLIENT_BLOCKED flag set. */
#define BLOCKED_LIST 1    /* BLPOP & co. */
#define BLOCKED_WAIT 2    /* WAIT for synchronous replication. */
#define BLOCKED_MODULE 3  /* Blocked by a loadable module. */
#define BLOCKED_STREAM 4  /* XREAD. */
#define BLOCKED_ZSET 5    /* BZPOP et al. */
#define BLOCKED_PAUSE 6   /* Blocked by CLIENT PAUSE */
#define BLOCKED_NUM 7     /* Number of blocked states. */

/* Client request types */
#define PROTO_REQ_INLINE 1
#define PROTO_REQ_MULTIBULK 2

/* Client classes for client limits, currently used only for
 * the max-client-output-buffer limit implementation. */
#define CLIENT_TYPE_NORMAL 0 /* Normal req-reply clients + MONITORs */
#define CLIENT_TYPE_SLAVE 1  /* Slaves. */
#define CLIENT_TYPE_PUBSUB 2 /* Clients subscribed to PubSub channels. */
#define CLIENT_TYPE_MASTER 3 /* Master. */
#define CLIENT_TYPE_COUNT 4  /* Total number of client types. */
#define CLIENT_TYPE_OBUF_COUNT 3 /* Number of clients to expose to output
                                    buffer configuration. Just the first
                                    three: normal, slave, pubsub. */

/* Slave replication state. Used in server.repl_state for slaves to remember
 * what to do next. */
typedef enum {
    REPL_STATE_NONE = 0,            /* No active replication */
    REPL_STATE_CONNECT,             /* Must connect to master */
    REPL_STATE_CONNECTING,          /* Connecting to master */
    /* --- Handshake states, must be ordered --- */
    REPL_STATE_RECEIVE_PING_REPLY,  /* Wait for PING reply */
    REPL_STATE_SEND_HANDSHAKE,      /* Send handshake sequence to master */
    REPL_STATE_RECEIVE_AUTH_REPLY,  /* Wait for AUTH reply */
    REPL_STATE_RECEIVE_PORT_REPLY,  /* Wait for REPLCONF reply */
    REPL_STATE_RECEIVE_IP_REPLY,    /* Wait for REPLCONF reply */
    REPL_STATE_RECEIVE_CAPA_REPLY,  /* Wait for REPLCONF reply */
    REPL_STATE_SEND_PSYNC,          /* Send PSYNC */
    REPL_STATE_RECEIVE_PSYNC_REPLY, /* Wait for PSYNC reply */
    /* --- End of handshake states --- */
    REPL_STATE_TRANSFER,        /* Receiving .rdb from master */
    REPL_STATE_CONNECTED,       /* Connected to master */
} repl_state;

/* The state of an in progress coordinated failover */
typedef enum {
    NO_FAILOVER = 0,        /* No failover in progress */
    FAILOVER_WAIT_FOR_SYNC, /* Waiting for target replica to catch up */
    FAILOVER_IN_PROGRESS    /* Waiting for target replica to accept
                             * PSYNC FAILOVER request. */
} failover_state;

/* State of slaves from the POV of the master. Used in client->replstate.
 * In SEND_BULK and ONLINE state the slave receives new updates
 * in its output queue. In the WAIT_BGSAVE states instead the server is waiting
 * to start the next background saving in order to send updates to it. */
#define SLAVE_STATE_WAIT_BGSAVE_START 6 /* We need to produce a new RDB file. */
#define SLAVE_STATE_WAIT_BGSAVE_END 7 /* Waiting RDB file creation to finish. */
#define SLAVE_STATE_SEND_BULK 8 /* Sending RDB file to slave. */
#define SLAVE_STATE_ONLINE 9 /* RDB file transmitted, sending just updates. */

/* Slave capabilities. */
#define SLAVE_CAPA_NONE 0
#define SLAVE_CAPA_EOF (1<<0)    /* Can parse the RDB EOF streaming format. */
#define SLAVE_CAPA_PSYNC2 (1<<1) /* Supports PSYNC2 protocol. */

/* Synchronous read timeout - slave side */
#define CONFIG_REPL_SYNCIO_TIMEOUT 5

/* The default number of replication backlog blocks to trim per call. */
#define REPL_BACKLOG_TRIM_BLOCKS_PER_CALL 64

/* In order to quickly find the requested offset for PSYNC requests,
 * we index some nodes in the replication buffer linked list into a rax. */
#define REPL_BACKLOG_INDEX_PER_BLOCKS 64

/* List related stuff */
#define LIST_HEAD 0
#define LIST_TAIL 1
#define ZSET_MIN 0
#define ZSET_MAX 1

/* Sort operations */
#define SORT_OP_GET 0

/* Log levels */
#define LL_DEBUG 0
#define LL_VERBOSE 1
#define LL_NOTICE 2
#define LL_WARNING 3
#define LL_RAW (1<<10) /* Modifier to log without timestamp */

/* Supervision options */
#define SUPERVISED_NONE 0
#define SUPERVISED_AUTODETECT 1
#define SUPERVISED_SYSTEMD 2
#define SUPERVISED_UPSTART 3

/* Anti-warning macro... */
#define UNUSED(V) ((void) V)

#define ZSKIPLIST_MAXLEVEL 32 /* Should be enough for 2^64 elements */
#define ZSKIPLIST_P 0.25      /* Skiplist P = 1/4 */

/* Append only defines */
#define AOF_FSYNC_NO 0
#define AOF_FSYNC_ALWAYS 1
#define AOF_FSYNC_EVERYSEC 2

/* Replication diskless load defines */
#define REPL_DISKLESS_LOAD_DISABLED 0
#define REPL_DISKLESS_LOAD_WHEN_DB_EMPTY 1
#define REPL_DISKLESS_LOAD_SWAPDB 2

/* TLS Client Authentication */
#define TLS_CLIENT_AUTH_NO 0
#define TLS_CLIENT_AUTH_YES 1
#define TLS_CLIENT_AUTH_OPTIONAL 2

/* Sanitize dump payload */
#define SANITIZE_DUMP_NO 0
#define SANITIZE_DUMP_YES 1
#define SANITIZE_DUMP_CLIENTS 2

/* Sets operations codes */
#define SET_OP_UNION 0
#define SET_OP_DIFF 1
#define SET_OP_INTER 2

/* oom-score-adj defines */
#define OOM_SCORE_ADJ_NO 0
#define OOM_SCORE_RELATIVE 1
#define OOM_SCORE_ADJ_ABSOLUTE 2

/* Redis maxmemory strategies. Instead of using just incremental number
 * for this defines, we use a set of flags so that testing for certain
 * properties common to multiple policies is faster. */
#define MAXMEMORY_FLAG_LRU (1<<0)
#define MAXMEMORY_FLAG_LFU (1<<1)
#define MAXMEMORY_FLAG_ALLKEYS (1<<2)
#define MAXMEMORY_FLAG_NO_SHARED_INTEGERS \
    (MAXMEMORY_FLAG_LRU|MAXMEMORY_FLAG_LFU)

#define MAXMEMORY_VOLATILE_LRU ((0<<8)|MAXMEMORY_FLAG_LRU)
#define MAXMEMORY_VOLATILE_LFU ((1<<8)|MAXMEMORY_FLAG_LFU)
#define MAXMEMORY_VOLATILE_TTL (2<<8)
#define MAXMEMORY_VOLATILE_RANDOM (3<<8)
#define MAXMEMORY_ALLKEYS_LRU ((4<<8)|MAXMEMORY_FLAG_LRU|MAXMEMORY_FLAG_ALLKEYS)
#define MAXMEMORY_ALLKEYS_LFU ((5<<8)|MAXMEMORY_FLAG_LFU|MAXMEMORY_FLAG_ALLKEYS)
#define MAXMEMORY_ALLKEYS_RANDOM ((6<<8)|MAXMEMORY_FLAG_ALLKEYS)
#define MAXMEMORY_NO_EVICTION (7<<8)

/* Units */
#define UNIT_SECONDS 0
#define UNIT_MILLISECONDS 1

/* SHUTDOWN flags */
#define SHUTDOWN_NOFLAGS 0      /* No flags. */
#define SHUTDOWN_SAVE 1         /* Force SAVE on SHUTDOWN even if no save
                                   points are configured. */
#define SHUTDOWN_NOSAVE 2       /* Don't SAVE on SHUTDOWN. */

/* Command call flags, see call() function */
#define CMD_CALL_NONE 0
#define CMD_CALL_SLOWLOG (1<<0)
#define CMD_CALL_STATS (1<<1)
#define CMD_CALL_PROPAGATE_AOF (1<<2)
#define CMD_CALL_PROPAGATE_REPL (1<<3)
#define CMD_CALL_PROPAGATE (CMD_CALL_PROPAGATE_AOF|CMD_CALL_PROPAGATE_REPL)
#define CMD_CALL_FULL (CMD_CALL_SLOWLOG | CMD_CALL_STATS | CMD_CALL_PROPAGATE)
#define CMD_CALL_NOWRAP (1<<4)  /* Don't wrap also propagate array into
                                   MULTI/EXEC: the caller will handle it.  */

/* Command propagation flags, see propagate() function */
#define PROPAGATE_NONE 0
#define PROPAGATE_AOF 1
#define PROPAGATE_REPL 2

/* Client pause types, larger types are more restrictive
 * pause types than smaller pause types. */
typedef enum {
    CLIENT_PAUSE_OFF = 0, /* Pause no commands */
    CLIENT_PAUSE_WRITE,   /* Pause write commands */
    CLIENT_PAUSE_ALL      /* Pause all commands */
} pause_type;

/* RDB active child save type. */
#define RDB_CHILD_TYPE_NONE 0
#define RDB_CHILD_TYPE_DISK 1     /* RDB is written to disk. */
#define RDB_CHILD_TYPE_SOCKET 2   /* RDB is written to slave socket. */

/* Keyspace changes notification classes. Every class is associated with a
 * character for configuration purposes. */
#define NOTIFY_KEYSPACE (1<<0)    /* K */
#define NOTIFY_KEYEVENT (1<<1)    /* E */
#define NOTIFY_GENERIC (1<<2)     /* g */
#define NOTIFY_STRING (1<<3)      /* $ */
#define NOTIFY_LIST (1<<4)        /* l */
#define NOTIFY_SET (1<<5)         /* s */
#define NOTIFY_HASH (1<<6)        /* h */
#define NOTIFY_ZSET (1<<7)        /* z */
#define NOTIFY_EXPIRED (1<<8)     /* x */
#define NOTIFY_EVICTED (1<<9)     /* e */
#define NOTIFY_STREAM (1<<10)     /* t */
#define NOTIFY_KEY_MISS (1<<11)   /* m (Note: This one is excluded from NOTIFY_ALL on purpose) */
#define NOTIFY_LOADED (1<<12)     /* module only key space notification, indicate a key loaded from rdb */
#define NOTIFY_MODULE (1<<13)     /* d, module key space notification */
#define NOTIFY_ALL (NOTIFY_GENERIC | NOTIFY_STRING | NOTIFY_LIST | NOTIFY_SET | NOTIFY_HASH | NOTIFY_ZSET | NOTIFY_EXPIRED | NOTIFY_EVICTED | NOTIFY_STREAM | NOTIFY_MODULE) /* A flag */

/* Using the following macro you can run code inside serverCron() with the
 * specified period, specified in milliseconds.
 * The actual resolution depends on server.hz. */
#define run_with_period(_ms_) if ((_ms_ <= 1000/server.hz) || !(server.cronloops%((_ms_)/(1000/server.hz))))

/* We can print the stacktrace, so our assert is defined this way: */
#define serverAssertWithInfo(_c,_o,_e) ((_e)?(void)0 : (_serverAssertWithInfo(_c,_o,#_e,__FILE__,__LINE__),redis_unreachable()))
#define serverAssert(_e) ((_e)?(void)0 : (_serverAssert(#_e,__FILE__,__LINE__),redis_unreachable()))
#define serverPanic(...) _serverPanic(__FILE__,__LINE__,__VA_ARGS__),redis_unreachable()

/*-----------------------------------------------------------------------------
 * Data types
 *----------------------------------------------------------------------------*/

/* A redis object, that is a type able to hold a string / list / set */

/* The actual Redis Object */
#define OBJ_STRING 0    /* String object. */
#define OBJ_LIST 1      /* List object. */
#define OBJ_SET 2       /* Set object. */
#define OBJ_ZSET 3      /* Sorted set object. */
#define OBJ_HASH 4      /* Hash object. */

/* The "module" object type is a special one that signals that the object
 * is one directly managed by a Redis module. In this case the value points
 * to a moduleValue struct, which contains the object value (which is only
 * handled by the module itself) and the RedisModuleType struct which lists
 * function pointers in order to serialize, deserialize, AOF-rewrite and
 * free the object.
 *
 * Inside the RDB file, module types are encoded as OBJ_MODULE followed
 * by a 64 bit module type ID, which has a 54 bits module-specific signature
 * in order to dispatch the loading to the right module, plus a 10 bits
 * encoding version. */
#define OBJ_MODULE 5    /* Module object. */
#define OBJ_STREAM 6    /* Stream object. */

/* Extract encver / signature from a module type ID. */
#define REDISMODULE_TYPE_ENCVER_BITS 10
#define REDISMODULE_TYPE_ENCVER_MASK ((1<<REDISMODULE_TYPE_ENCVER_BITS)-1)
#define REDISMODULE_TYPE_ENCVER(id) (id & REDISMODULE_TYPE_ENCVER_MASK)
#define REDISMODULE_TYPE_SIGN(id) ((id & ~((uint64_t)REDISMODULE_TYPE_ENCVER_MASK)) >>REDISMODULE_TYPE_ENCVER_BITS)

/* Bit flags for moduleTypeAuxSaveFunc */
#define REDISMODULE_AUX_BEFORE_RDB (1<<0)
#define REDISMODULE_AUX_AFTER_RDB (1<<1)

struct RedisModule;
struct RedisModuleIO;
struct RedisModuleDigest;
struct RedisModuleCtx;
struct moduleLoadQueueEntry;
struct redisObject;
struct RedisModuleDefragCtx;
struct RedisModuleInfoCtx;
struct RedisModuleKeyOptCtx;

/* Each module type implementation should export a set of methods in order
 * to serialize and deserialize the value in the RDB file, rewrite the AOF
 * log, create the digest for "DEBUG DIGEST", and free the value when a key
 * is deleted. */
typedef void *(*moduleTypeLoadFunc)(struct RedisModuleIO *io, int encver);
typedef void (*moduleTypeSaveFunc)(struct RedisModuleIO *io, void *value);
typedef int (*moduleTypeAuxLoadFunc)(struct RedisModuleIO *rdb, int encver, int when);
typedef void (*moduleTypeAuxSaveFunc)(struct RedisModuleIO *rdb, int when);
typedef void (*moduleTypeRewriteFunc)(struct RedisModuleIO *io, struct redisObject *key, void *value);
typedef void (*moduleTypeDigestFunc)(struct RedisModuleDigest *digest, void *value);
typedef size_t (*moduleTypeMemUsageFunc)(const void *value);
typedef void (*moduleTypeFreeFunc)(void *value);
typedef size_t (*moduleTypeFreeEffortFunc)(struct redisObject *key, const void *value);
typedef void (*moduleTypeUnlinkFunc)(struct redisObject *key, void *value);
typedef void *(*moduleTypeCopyFunc)(struct redisObject *fromkey, struct redisObject *tokey, const void *value);
typedef int (*moduleTypeDefragFunc)(struct RedisModuleDefragCtx *ctx, struct redisObject *key, void **value);
typedef void (*RedisModuleInfoFunc)(struct RedisModuleInfoCtx *ctx, int for_crash_report);
typedef void (*RedisModuleDefragFunc)(struct RedisModuleDefragCtx *ctx);
typedef size_t (*moduleTypeMemUsageFunc2)(struct RedisModuleKeyOptCtx *ctx, const void *value, size_t sample_size);
typedef void (*moduleTypeFreeFunc2)(struct RedisModuleKeyOptCtx *ctx, void *value);
typedef size_t (*moduleTypeFreeEffortFunc2)(struct RedisModuleKeyOptCtx *ctx, const void *value);
typedef void (*moduleTypeUnlinkFunc2)(struct RedisModuleKeyOptCtx *ctx, void *value);
typedef void *(*moduleTypeCopyFunc2)(struct RedisModuleKeyOptCtx *ctx, const void *value);

/* This callback type is called by moduleNotifyUserChanged() every time
 * a user authenticated via the module API is associated with a different
 * user or gets disconnected. This needs to be exposed since you can't cast
 * a function pointer to (void *). */
typedef void (*RedisModuleUserChangedFunc) (uint64_t client_id, void *privdata);


/* The module type, which is referenced in each value of a given type, defines
 * the methods and links to the module exporting the type. */
typedef struct RedisModuleType {
    uint64_t id; /* Higher 54 bits of type ID + 10 lower bits of encoding ver. */
    struct RedisModule *module;
    moduleTypeLoadFunc rdb_load;
    moduleTypeSaveFunc rdb_save;
    moduleTypeRewriteFunc aof_rewrite;
    moduleTypeMemUsageFunc mem_usage;
    moduleTypeDigestFunc digest;
    moduleTypeFreeFunc free;
    moduleTypeFreeEffortFunc free_effort;
    moduleTypeUnlinkFunc unlink;
    moduleTypeCopyFunc copy;
    moduleTypeDefragFunc defrag;
    moduleTypeAuxLoadFunc aux_load;
    moduleTypeAuxSaveFunc aux_save;
    moduleTypeMemUsageFunc2 mem_usage2;
    moduleTypeFreeEffortFunc2 free_effort2;
    moduleTypeUnlinkFunc2 unlink2;
    moduleTypeCopyFunc2 copy2;
    int aux_save_triggers;
    char name[10]; /* 9 bytes name + null term. Charset: A-Z a-z 0-9 _- */
} moduleType;

/* In Redis objects 'robj' structures of type OBJ_MODULE, the value pointer
 * is set to the following structure, referencing the moduleType structure
 * in order to work with the value, and at the same time providing a raw
 * pointer to the value, as created by the module commands operating with
 * the module type.
 *
 * So for example in order to free such a value, it is possible to use
 * the following code:
 *
 *  if (robj->type == OBJ_MODULE) {
 *      moduleValue *mt = robj->ptr;
 *      mt->type->free(mt->value);
 *      zfree(mt); // We need to release this in-the-middle struct as well.
 *  }
 */
typedef struct moduleValue {
    moduleType *type;
    void *value;
} moduleValue;

/* This structure represents a module inside the system. */
struct RedisModule {
    void *handle;   /* Module dlopen() handle. */
    char *name;     /* Module name. */
    int ver;        /* Module version. We use just progressive integers. */
    int apiver;     /* Module API version as requested during initialization.*/
    list *types;    /* Module data types. */
    list *usedby;   /* List of modules using APIs from this one. */
    list *using;    /* List of modules we use some APIs of. */
    list *filters;  /* List of filters the module has registered. */
    int in_call;    /* RM_Call() nesting level */
    int in_hook;    /* Hooks callback nesting level for this module (0 or 1). */
    int options;    /* Module options and capabilities. */
    int blocked_clients;         /* Count of RedisModuleBlockedClient in this module. */
    RedisModuleInfoFunc info_cb; /* Callback for module to add INFO fields. */
    RedisModuleDefragFunc defrag_cb;    /* Callback for global data defrag. */
    struct moduleLoadQueueEntry *loadmod; /* Module load arguments for config rewrite. */
};
typedef struct RedisModule RedisModule;

/* This is a wrapper for the 'rio' streams used inside rdb.c in Redis, so that
 * the user does not have to take the total count of the written bytes nor
 * to care about error conditions. */
typedef struct RedisModuleIO {
    size_t bytes;       /* Bytes read / written so far. */
    rio *rio;           /* Rio stream. */
    moduleType *type;   /* Module type doing the operation. */
    int error;          /* True if error condition happened. */
    int ver;            /* Module serialization version: 1 (old),
                         * 2 (current version with opcodes annotation). */
    struct RedisModuleCtx *ctx; /* Optional context, see RM_GetContextFromIO()*/
    struct redisObject *key;    /* Optional name of key processed */
    int dbid;            /* The dbid of the key being processed, -1 when unknown. */
} RedisModuleIO;       

/* Macro to initialize an IO context. Note that the 'ver' field is populated
 * inside rdb.c according to the version of the value to load. */
#define moduleInitIOContext(iovar,mtype,rioptr,keyptr,db) do { \
    iovar.rio = rioptr; \
    iovar.type = mtype; \
    iovar.bytes = 0; \
    iovar.error = 0; \
    iovar.ver = 0; \
    iovar.key = keyptr; \
    iovar.dbid = db; \
    iovar.ctx = NULL; \
} while(0)

/* This is a structure used to export DEBUG DIGEST capabilities to Redis
 * modules. We want to capture both the ordered and unordered elements of
 * a data structure, so that a digest can be created in a way that correctly
 * reflects the values. See the DEBUG DIGEST command implementation for more
 * background. */
typedef struct RedisModuleDigest {
    unsigned char o[20];    /* Ordered elements. */
    unsigned char x[20];    /* Xored elements. */
    struct redisObject *key; /* Optional name of key processed */
    int dbid;                /* The dbid of the key being processed */
} RedisModuleDigest;

/* Just start with a digest composed of all zero bytes. */
#define moduleInitDigestContext(mdvar) do { \
    memset(mdvar.o,0,sizeof(mdvar.o)); \
    memset(mdvar.x,0,sizeof(mdvar.x)); \
} while(0)

/* Objects encoding. Some kind of objects like Strings and Hashes can be
 * internally represented in multiple ways. The 'encoding' field of the object
 * is set to one of this fields for this object. */
#define OBJ_ENCODING_RAW 0     /* Raw representation */
#define OBJ_ENCODING_INT 1     /* Encoded as integer */
#define OBJ_ENCODING_HT 2      /* Encoded as hash table */
#define OBJ_ENCODING_ZIPMAP 3  /* Encoded as zipmap */
#define OBJ_ENCODING_LINKEDLIST 4 /* No longer used: old list encoding. */
#define OBJ_ENCODING_ZIPLIST 5 /* Encoded as ziplist */
#define OBJ_ENCODING_INTSET 6  /* Encoded as intset */
#define OBJ_ENCODING_SKIPLIST 7  /* Encoded as skiplist */
#define OBJ_ENCODING_EMBSTR 8  /* Embedded sds string encoding */
#define OBJ_ENCODING_QUICKLIST 9 /* Encoded as linked list of ziplists */
#define OBJ_ENCODING_STREAM 10 /* Encoded as a radix tree of listpacks */
#define OBJ_ENCODING_LISTPACK 11 /* Encoded as a listpack */

#define LRU_BITS 24
#define LRU_CLOCK_MAX ((1<<LRU_BITS)-1) /* Max value of obj->lru */
#define LRU_CLOCK_RESOLUTION 1000 /* LRU clock resolution in ms */

#define OBJ_SHARED_REFCOUNT INT_MAX     /* Global object never destroyed. */
#define OBJ_STATIC_REFCOUNT (INT_MAX-1) /* Object allocated in the stack. */
#define OBJ_FIRST_SPECIAL_REFCOUNT OBJ_STATIC_REFCOUNT
typedef struct redisObject {
    unsigned type:4;
    unsigned encoding:4;
    unsigned lru:LRU_BITS; /* LRU time (relative to global lru_clock) or
                            * LFU data (least significant 8 bits frequency
                            * and most significant 16 bits access time). */
    int refcount;
    void *ptr;
} robj;

/* The a string name for an object's type as listed above
 * Native types are checked against the OBJ_STRING, OBJ_LIST, OBJ_* defines,
 * and Module types have their registered name returned. */
char *getObjectTypeName(robj*);

/* Macro used to initialize a Redis object allocated on the stack.
 * Note that this macro is taken near the structure definition to make sure
 * we'll update it when the structure is changed, to avoid bugs like
 * bug #85 introduced exactly in this way. */
#define initStaticStringObject(_var,_ptr) do { \
    _var.refcount = OBJ_STATIC_REFCOUNT; \
    _var.type = OBJ_STRING; \
    _var.encoding = OBJ_ENCODING_RAW; \
    _var.ptr = _ptr; \
} while(0)

struct evictionPoolEntry; /* Defined in evict.c */

/* This structure is used in order to represent the output buffer of a client,
 * which is actually a linked list of blocks like that, that is: client->reply. */
typedef struct clientReplyBlock {
    size_t size, used;
    char buf[];
} clientReplyBlock;

/* Replication buffer blocks is the list of replBufBlock.
 *
 * +--------------+       +--------------+       +--------------+
 * | refcount = 1 |  ...  | refcount = 0 |  ...  | refcount = 2 |
 * +--------------+       +--------------+       +--------------+
 *      |                                            /       \
 *      |                                           /         \
 *      |                                          /           \
 *  Repl Backlog                               Replia_A      Replia_B
 * 
 * Each replica or replication backlog increments only the refcount of the
 * 'ref_repl_buf_node' which it points to. So when replica walks to the next
 * node, it should first increase the next node's refcount, and when we trim
 * the replication buffer nodes, we remove node always from the head node which
 * refcount is 0. If the refcount of the head node is not 0, we must stop
 * trimming and never iterate the next node. */

/* Similar with 'clientReplyBlock', it is used for shared buffers between
 * all replica clients and replication backlog. */
typedef struct replBufBlock {
    int refcount;           /* Number of replicas or repl backlog using. */
    long long id;           /* The unique incremental number. */
    long long repl_offset;  /* Start replication offset of the block. */
    size_t size, used;
    char buf[];
} replBufBlock;

/* Opaque type for the Slot to Key API. */
typedef struct clusterSlotToKeyMapping clusterSlotToKeyMapping;

/* Redis database representation. There are multiple databases identified
 * by integers from 0 (the default database) up to the max configured
 * database. The database number is the 'id' field in the structure. */
typedef struct redisDb {
    dict *dict;                 /* The keyspace for this DB */
    dict *expires;              /* Timeout of keys with a timeout set */
    dict *blocking_keys;        /* Keys with clients waiting for data (BLPOP)*/
    dict *ready_keys;           /* Blocked keys that received a PUSH */
    dict *watched_keys;         /* WATCHED keys for MULTI/EXEC CAS */
    int id;                     /* Database ID */
    long long avg_ttl;          /* Average TTL, just for stats */
    unsigned long expires_cursor; /* Cursor of the active expire cycle. */
    list *defrag_later;         /* List of key names to attempt to defrag one by one, gradually. */
    clusterSlotToKeyMapping *slots_to_keys; /* Array of slots to keys. Only used in cluster mode (db 0). */
} redisDb;

/* Client MULTI/EXEC state */
typedef struct multiCmd {
    robj **argv;
    int argv_len;
    int argc;
    struct redisCommand *cmd;
} multiCmd;

typedef struct multiState {
    multiCmd *commands;     /* Array of MULTI commands */
    int count;              /* Total number of MULTI commands */
    int cmd_flags;          /* The accumulated command flags OR-ed together.
                               So if at least a command has a given flag, it
                               will be set in this field. */
    int cmd_inv_flags;      /* Same as cmd_flags, OR-ing the ~flags. so that it
                               is possible to know if all the commands have a
                               certain flag. */
    size_t argv_len_sums;    /* mem used by all commands arguments */
} multiState;

/* This structure holds the blocking operation state for a client.
 * The fields used depend on client->btype. */
typedef struct blockingState {
    /* Generic fields. */
    long count;             /* Elements to pop if count was specified (BLMPOP/BZMPOP), -1 otherwise. */
    mstime_t timeout;       /* Blocking operation timeout. If UNIX current time
                             * is > timeout then the operation timed out. */

    /* BLOCKED_LIST, BLOCKED_ZSET and BLOCKED_STREAM */
    dict *keys;             /* The keys we are waiting to terminate a blocking
                             * operation such as BLPOP or XREAD. Or NULL. */
    robj *target;           /* The key that should receive the element,
                             * for BLMOVE. */
    struct blockPos {
        int wherefrom;      /* Where to pop from */
        int whereto;        /* Where to push to */
    } blockpos;              /* The positions in the src/dst lists/zsets
                             * where we want to pop/push an element
                             * for BLPOP, BRPOP, BLMOVE and BZMPOP. */

    /* BLOCK_STREAM */
    size_t xread_count;     /* XREAD COUNT option. */
    robj *xread_group;      /* XREADGROUP group name. */
    robj *xread_consumer;   /* XREADGROUP consumer name. */
    int xread_group_noack;

    /* BLOCKED_WAIT */
    int numreplicas;        /* Number of replicas we are waiting for ACK. */
    long long reploffset;   /* Replication offset to reach. */

    /* BLOCKED_MODULE */
    void *module_blocked_handle; /* RedisModuleBlockedClient structure.
                                    which is opaque for the Redis core, only
                                    handled in module.c. */
} blockingState;

/* The following structure represents a node in the server.ready_keys list,
 * where we accumulate all the keys that had clients blocked with a blocking
 * operation such as B[LR]POP, but received new data in the context of the
 * last executed command.
 *
 * After the execution of every command or script, we run this list to check
 * if as a result we should serve data to clients blocked, unblocking them.
 * Note that server.ready_keys will not have duplicates as there dictionary
 * also called ready_keys in every structure representing a Redis database,
 * where we make sure to remember if a given key was already added in the
 * server.ready_keys list. */
typedef struct readyList {
    redisDb *db;
    robj *key;
} readyList;

/* This structure represents a Redis user. This is useful for ACLs, the
 * user is associated to the connection after the connection is authenticated.
 * If there is no associated user, the connection uses the default user. */
#define USER_COMMAND_BITS_COUNT 1024    /* The total number of command bits
                                           in the user structure. The last valid
                                           command ID we can set in the user
                                           is USER_COMMAND_BITS_COUNT-1. */
#define USER_FLAG_ENABLED (1<<0)        /* The user is active. */
#define USER_FLAG_DISABLED (1<<1)       /* The user is disabled. */
#define USER_FLAG_ALLKEYS (1<<2)        /* The user can mention any key. */
#define USER_FLAG_ALLCOMMANDS (1<<3)    /* The user can run all commands. */
#define USER_FLAG_NOPASS      (1<<4)    /* The user requires no password, any
                                           provided password will work. For the
                                           default user, this also means that
                                           no AUTH is needed, and every
                                           connection is immediately
                                           authenticated. */
#define USER_FLAG_ALLCHANNELS (1<<5)    /* The user can mention any Pub/Sub
                                           channel. */
#define USER_FLAG_SANITIZE_PAYLOAD (1<<6)       /* The user require a deep RESTORE
                                                 * payload sanitization. */
#define USER_FLAG_SANITIZE_PAYLOAD_SKIP (1<<7)  /* The user should skip the
                                                 * deep sanitization of RESTORE
                                                 * payload. */

typedef struct {
    sds name;       /* The username as an SDS string. */
    uint64_t flags; /* See USER_FLAG_* */

    /* The bit in allowed_commands is set if this user has the right to
     * execute this command.
     *
     * If the bit for a given command is NOT set and the command has
     * allowed first-args, Redis will also check allowed_firstargs in order to
     * understand if the command can be executed. */
    uint64_t allowed_commands[USER_COMMAND_BITS_COUNT/64];

    /* allowed_firstargs is used by ACL rules to block access to a command unless a
     * specific argv[1] is given (or argv[2] in case it is applied on a sub-command).
     * For example, a user can use the rule "-select +select|0" to block all
     * SELECT commands, except "SELECT 0".
     * And for a sub-command: "+config -config|set +config|set|loglevel"
     *
     * For each command ID (corresponding to the command bit set in allowed_commands),
     * This array points to an array of SDS strings, terminated by a NULL pointer,
     * with all the first-args that are allowed for this command. When no first-arg
     * matching is used, the field is just set to NULL to avoid allocating
     * USER_COMMAND_BITS_COUNT pointers. */
    sds **allowed_firstargs;
    list *passwords; /* A list of SDS valid passwords for this user. */
    list *patterns;  /* A list of allowed key patterns. If this field is NULL
                        the user cannot mention any key in a command, unless
                        the flag ALLKEYS is set in the user. */
    list *channels;  /* A list of allowed Pub/Sub channel patterns. If this
                        field is NULL the user cannot mention any channel in a
                        `PUBLISH` or [P][UNSUBSCRIBE] command, unless the flag
                        ALLCHANNELS is set in the user. */
} user;

/* With multiplexing we need to take per-client state.
 * Clients are taken in a linked list. */

#define CLIENT_ID_AOF (UINT64_MAX) /* Reserved ID for the AOF client. If you
                                      need more reserved IDs use UINT64_MAX-1,
                                      -2, ... and so forth. */

/* Replication backlog is not separate memory, it just is one consumer of
 * the global replication buffer. This structure records the reference of
 * replication buffers. Since the replication buffer block list may be very long,
 * it would cost much time to search replication offset on partial resync, so
 * we use one rax tree to index some blocks every REPL_BACKLOG_INDEX_PER_BLOCKS
 * to make searching offset from replication buffer blocks list faster. */
typedef struct replBacklog {
    listNode *ref_repl_buf_node; /* Referenced node of replication buffer blocks,
                                  * see the definition of replBufBlock. */
    size_t unindexed_count;      /* The count from last creating index block. */
    rax *blocks_index;           /* The index of reocrded blocks of replication
                                  * buffer for quickly searching replication
                                  * offset on partial resynchronization. */
    long long histlen;           /* Backlog actual data length */
    long long offset;            /* Replication "master offset" of first
                                  * byte in the replication backlog buffer.*/
} replBacklog;

typedef struct {
    list *clients;
    size_t mem_usage_sum;
} clientMemUsageBucket;

typedef struct client {
    uint64_t id;            /* Client incremental unique ID. */
    connection *conn;
    int resp;               /* RESP protocol version. Can be 2 or 3. */
    redisDb *db;            /* Pointer to currently SELECTed DB. */
    robj *name;             /* As set by CLIENT SETNAME. */
    sds querybuf;           /* Buffer we use to accumulate client queries. */
    size_t qb_pos;          /* The position we have read in querybuf. */
    sds pending_querybuf;   /* If this client is flagged as master, this buffer
                               represents the yet not applied portion of the
                               replication stream that we are receiving from
                               the master. */
    size_t querybuf_peak;   /* Recent (100ms or more) peak of querybuf size. */
    int argc;               /* Num of arguments of current command. */
    robj **argv;            /* Arguments of current command. */
    int argv_len;           /* Size of argv array (may be more than argc) */
    int original_argc;      /* Num of arguments of original command if arguments were rewritten. */
    robj **original_argv;   /* Arguments of original command if arguments were rewritten. */
    size_t argv_len_sum;    /* Sum of lengths of objects in argv list. */
    struct redisCommand *cmd, *lastcmd;  /* Last command executed. */
    user *user;             /* User associated with this connection. If the
                               user is set to NULL the connection can do
                               anything (admin). */
    int reqtype;            /* Request protocol type: PROTO_REQ_* */
    int multibulklen;       /* Number of multi bulk arguments left to read. */
    long bulklen;           /* Length of bulk argument in multi bulk request. */
    list *reply;            /* List of reply objects to send to the client. */
    unsigned long long reply_bytes; /* Tot bytes of objects in reply list. */
    size_t sentlen;         /* Amount of bytes already sent in the current
                               buffer or object being sent. */
    time_t ctime;           /* Client creation time. */
    long duration;          /* Current command duration. Used for measuring latency of blocking/non-blocking cmds */
    time_t lastinteraction; /* Time of the last interaction, used for timeout */
    time_t obuf_soft_limit_reached_time;
    uint64_t flags;         /* Client flags: CLIENT_* macros. */
    int authenticated;      /* Needed when the default user requires auth. */
    int replstate;          /* Replication state if this is a slave. */
    int repl_put_online_on_ack; /* Install slave write handler on first ACK. */
    int repldbfd;           /* Replication DB file descriptor. */
    off_t repldboff;        /* Replication DB file offset. */
    off_t repldbsize;       /* Replication DB file size. */
    sds replpreamble;       /* Replication DB preamble. */
    long long read_reploff; /* Read replication offset if this is a master. */
    long long reploff;      /* Applied replication offset if this is a master. */
    long long repl_ack_off; /* Replication ack offset, if this is a slave. */
    long long repl_ack_time;/* Replication ack time, if this is a slave. */
    long long repl_last_partial_write; /* The last time the server did a partial write from the RDB child pipe to this replica  */
    long long psync_initial_offset; /* FULLRESYNC reply offset other slaves
                                       copying this slave output buffer
                                       should use. */
    char replid[CONFIG_RUN_ID_SIZE+1]; /* Master replication ID (if master). */
    int slave_listening_port; /* As configured with: REPLCONF listening-port */
    char *slave_addr;       /* Optionally given by REPLCONF ip-address */
    int slave_capa;         /* Slave capabilities: SLAVE_CAPA_* bitwise OR. */
    multiState mstate;      /* MULTI/EXEC state */
    int btype;              /* Type of blocking op if CLIENT_BLOCKED. */
    blockingState bpop;     /* blocking state */
    long long woff;         /* Last write global replication offset. */
    list *watched_keys;     /* Keys WATCHED for MULTI/EXEC CAS */
    dict *pubsub_channels;  /* channels a client is interested in (SUBSCRIBE) */
    list *pubsub_patterns;  /* patterns a client is interested in (SUBSCRIBE) */
    sds peerid;             /* Cached peer ID. */
    sds sockname;           /* Cached connection target address. */
    listNode *client_list_node; /* list node in client list */
    listNode *paused_list_node; /* list node within the pause list */
    listNode *pending_read_list_node; /* list node in clients pending read list */
    RedisModuleUserChangedFunc auth_callback; /* Module callback to execute
                                               * when the authenticated user
                                               * changes. */
    void *auth_callback_privdata; /* Private data that is passed when the auth
                                   * changed callback is executed. Opaque for
                                   * Redis Core. */
    void *auth_module;      /* The module that owns the callback, which is used
                             * to disconnect the client if the module is
                             * unloaded for cleanup. Opaque for Redis Core.*/

    /* If this client is in tracking mode and this field is non zero,
     * invalidation messages for keys fetched by this client will be send to
     * the specified client ID. */
    uint64_t client_tracking_redirection;
    rax *client_tracking_prefixes; /* A dictionary of prefixes we are already
                                      subscribed to in BCAST mode, in the
                                      context of client side caching. */
    /* In updateClientMemUsage() we track the memory usage of
     * each client and add it to the sum of all the clients of a given type,
     * however we need to remember what was the old contribution of each
     * client, and in which category the client was, in order to remove it
     * before adding it the new value. */
    size_t last_memory_usage;
    int last_memory_type;

    size_t last_memory_usage_on_bucket_update;
    listNode *mem_usage_bucket_node;
    clientMemUsageBucket *mem_usage_bucket;

    listNode *ref_repl_buf_node; /* Referenced node of replication buffer blocks,
                                  * see the definition of replBufBlock. */
    size_t ref_block_pos;        /* Access position of referenced buffer block,
                                  * i.e. the next offset to send. */

    /* Response buffer */
    int bufpos;
    size_t buf_usable_size; /* Usable size of buffer. */
    /* Note that 'buf' must be the last field of client struct, because memory
     * allocator may give us more memory than our apply for reducing fragments,
     * but we want to make full use of given memory, i.e. we may access the
     * memory after 'buf'. To avoid make others fields corrupt, 'buf' must be
     * the last one. */
    char buf[PROTO_REPLY_CHUNK_BYTES];
} client;

struct saveparam {
    time_t seconds;
    int changes;
};

struct moduleLoadQueueEntry {
    sds path;
    int argc;
    robj **argv;
};

struct sentinelLoadQueueEntry {
    int argc;
    sds *argv;
    int linenum;
    sds line;
};

struct sentinelConfig {
    list *pre_monitor_cfg;
    list *monitor_cfg;
    list *post_monitor_cfg;
};

struct sharedObjectsStruct {
    robj *crlf, *ok, *err, *emptybulk, *czero, *cone, *pong, *space,
    *queued, *null[4], *nullarray[4], *emptymap[4], *emptyset[4],
    *emptyarray, *wrongtypeerr, *nokeyerr, *syntaxerr, *sameobjecterr,
    *outofrangeerr, *noscripterr, *loadingerr, *slowscripterr, *bgsaveerr,
    *masterdownerr, *roslaveerr, *execaborterr, *noautherr, *noreplicaserr,
    *busykeyerr, *oomerr, *plus, *messagebulk, *pmessagebulk, *subscribebulk,
    *unsubscribebulk, *psubscribebulk, *punsubscribebulk, *del, *unlink,
    *rpop, *lpop, *lpush, *rpoplpush, *lmove, *blmove, *zpopmin, *zpopmax,
    *emptyscan, *multi, *exec, *left, *right, *hset, *srem, *xgroup, *xclaim,  
    *script, *replconf, *eval, *persist, *set, *pexpireat, *pexpire, 
    *time, *pxat, *absttl, *retrycount, *force, *justid, 
    *lastid, *ping, *setid, *keepttl, *load, *createconsumer,
    *getack, *special_asterick, *special_equals, *default_username, *redacted,
    *select[PROTO_SHARED_SELECT_CMDS],
    *integers[OBJ_SHARED_INTEGERS],
    *mbulkhdr[OBJ_SHARED_BULKHDR_LEN], /* "*<value>\r\n" */
    *bulkhdr[OBJ_SHARED_BULKHDR_LEN];  /* "$<value>\r\n" */
    sds minstring, maxstring;
};

/* ZSETs use a specialized version of Skiplists */
typedef struct zskiplistNode {
    sds ele;
    double score;
    struct zskiplistNode *backward;
    struct zskiplistLevel {
        struct zskiplistNode *forward;
        unsigned long span;
    } level[];
} zskiplistNode;

typedef struct zskiplist {
    struct zskiplistNode *header, *tail;
    unsigned long length;
    int level;
} zskiplist;

typedef struct zset {
    dict *dict;
    zskiplist *zsl;
} zset;

typedef struct clientBufferLimitsConfig {
    unsigned long long hard_limit_bytes;
    unsigned long long soft_limit_bytes;
    time_t soft_limit_seconds;
} clientBufferLimitsConfig;

extern clientBufferLimitsConfig clientBufferLimitsDefaults[CLIENT_TYPE_OBUF_COUNT];

/* The redisOp structure defines a Redis Operation, that is an instance of
 * a command with an argument vector, database ID, propagation target
 * (PROPAGATE_*), and command pointer.
 *
 * Currently only used to additionally propagate more commands to AOF/Replication
 * after the propagation of the executed command. */
typedef struct redisOp {
    robj **argv;
    int argc, dbid, target;
} redisOp;

/* Defines an array of Redis operations. There is an API to add to this
 * structure in an easy way.
 *
 * redisOpArrayInit();
 * redisOpArrayAppend();
 * redisOpArrayFree();
 */
typedef struct redisOpArray {
    redisOp *ops;
    int numops;
} redisOpArray;

/* This structure is returned by the getMemoryOverheadData() function in
 * order to return memory overhead information. */
struct redisMemOverhead {
    size_t peak_allocated;
    size_t total_allocated;
    size_t startup_allocated;
    size_t repl_backlog;
    size_t clients_slaves;
    size_t clients_normal;
    size_t aof_buffer;
    size_t lua_caches;
    size_t overhead_total;
    size_t dataset;
    size_t total_keys;
    size_t bytes_per_key;
    float dataset_perc;
    float peak_perc;
    float total_frag;
    ssize_t total_frag_bytes;
    float allocator_frag;
    ssize_t allocator_frag_bytes;
    float allocator_rss;
    ssize_t allocator_rss_bytes;
    float rss_extra;
    size_t rss_extra_bytes;
    size_t num_dbs;
    struct {
        size_t dbid;
        size_t overhead_ht_main;
        size_t overhead_ht_expires;
    } *db;
};

/* This structure can be optionally passed to RDB save/load functions in
 * order to implement additional functionalities, by storing and loading
 * metadata to the RDB file.
 *
 * Currently the only use is to select a DB at load time, useful in
 * replication in order to make sure that chained slaves (slaves of slaves)
 * select the correct DB and are able to accept the stream coming from the
 * top-level master. */
typedef struct rdbSaveInfo {
    /* Used saving and loading. */
    int repl_stream_db;  /* DB to select in server.master client. */

    /* Used only loading. */
    int repl_id_is_set;  /* True if repl_id field is set. */
    char repl_id[CONFIG_RUN_ID_SIZE+1];     /* Replication ID. */
    long long repl_offset;                  /* Replication offset. */
} rdbSaveInfo;

#define RDB_SAVE_INFO_INIT {-1,0,"0000000000000000000000000000000000000000",-1}

struct malloc_stats {
    size_t zmalloc_used;
    size_t process_rss;
    size_t allocator_allocated;
    size_t allocator_active;
    size_t allocator_resident;
};

typedef struct socketFds {
    int fd[CONFIG_BINDADDR_MAX];
    int count;
} socketFds;

/*-----------------------------------------------------------------------------
 * TLS Context Configuration
 *----------------------------------------------------------------------------*/

typedef struct redisTLSContextConfig {
    char *cert_file;                /* Server side and optionally client side cert file name */
    char *key_file;                 /* Private key filename for cert_file */
    char *key_file_pass;            /* Optional password for key_file */
    char *client_cert_file;         /* Certificate to use as a client; if none, use cert_file */
    char *client_key_file;          /* Private key filename for client_cert_file */
    char *client_key_file_pass;     /* Optional password for client_key_file */
    char *dh_params_file;
    char *ca_cert_file;
    char *ca_cert_dir;
    char *protocols;
    char *ciphers;
    char *ciphersuites;
    int prefer_server_ciphers;
    int session_caching;
    int session_cache_size;
    int session_cache_timeout;
} redisTLSContextConfig;

/*-----------------------------------------------------------------------------
 * Global server state
 *----------------------------------------------------------------------------*/

/* AIX defines hz to __hz, we don't use this define and in order to allow
 * Redis build on AIX we need to undef it. */
#ifdef _AIX
#undef hz
#endif

#define CHILD_TYPE_NONE 0
#define CHILD_TYPE_RDB 1
#define CHILD_TYPE_AOF 2
#define CHILD_TYPE_LDB 3
#define CHILD_TYPE_MODULE 4

typedef enum childInfoType {
    CHILD_INFO_TYPE_CURRENT_INFO,
    CHILD_INFO_TYPE_AOF_COW_SIZE,
    CHILD_INFO_TYPE_RDB_COW_SIZE,
    CHILD_INFO_TYPE_MODULE_COW_SIZE
} childInfoType;

struct redisServer {
    /* General */
    pid_t pid;                  /* Main process pid. */
    pthread_t main_thread_id;         /* Main thread id */
    char *configfile;           /* Absolute config file path, or NULL */
    char *executable;           /* Absolute executable file path. */
    char **exec_argv;           /* Executable argv vector (copy). */
    int dynamic_hz;             /* Change hz value depending on # of clients. */
    int config_hz;              /* Configured HZ value. May be different than
                                   the actual 'hz' field value if dynamic-hz
                                   is enabled. */
    mode_t umask;               /* The umask value of the process on startup */
    int hz;                     /* serverCron() calls frequency in hertz */
    int in_fork_child;          /* indication that this is a fork child */
    redisDb *db;
    dict *commands;             /* Command table */
    dict *orig_commands;        /* Command table before command renaming. */
    aeEventLoop *el;
    rax *errors;                /* Errors table */
    redisAtomic unsigned int lruclock; /* Clock for LRU eviction */
    volatile sig_atomic_t shutdown_asap; /* SHUTDOWN needed ASAP */
    int activerehashing;        /* Incremental rehash in serverCron() */
    int active_defrag_running;  /* Active defragmentation running (holds current scan aggressiveness) */
    char *pidfile;              /* PID file path */
    int arch_bits;              /* 32 or 64 depending on sizeof(long) */
    int cronloops;              /* Number of times the cron function run */
    char runid[CONFIG_RUN_ID_SIZE+1];  /* ID always different at every exec. */
    int sentinel_mode;          /* True if this instance is a Sentinel. */
    size_t initial_memory_usage; /* Bytes used after initialization. */
    int always_show_logo;       /* Show logo even for non-stdout logging. */
    int in_eval;                /* Are we inside EVAL? */
    int in_exec;                /* Are we inside EXEC? */
    int propagate_in_transaction;  /* Make sure we don't propagate nested MULTI/EXEC */
    char *ignore_warnings;      /* Config: warnings that should be ignored. */
    int client_pause_in_transaction; /* Was a client pause executed during this Exec? */
    int thp_enabled;                 /* If true, THP is enabled. */
    size_t page_size;                /* The page size of OS. */
    /* Modules */
    dict *moduleapi;            /* Exported core APIs dictionary for modules. */
    dict *sharedapi;            /* Like moduleapi but containing the APIs that
                                   modules share with each other. */
    list *loadmodule_queue;     /* List of modules to load at startup. */
    int module_blocked_pipe[2]; /* Pipe used to awake the event loop if a
                                   client blocked on a module command needs
                                   to be processed. */
    pid_t child_pid;            /* PID of current child */
    int child_type;             /* Type of current child */
    client *module_client;      /* "Fake" client to call Redis from modules */
    /* Networking */
    int port;                   /* TCP listening port */
    int tls_port;               /* TLS listening port */
    int tcp_backlog;            /* TCP listen() backlog */
    char *bindaddr[CONFIG_BINDADDR_MAX]; /* Addresses we should bind to */
    int bindaddr_count;         /* Number of addresses in server.bindaddr[] */
    char *bind_source_addr;     /* Source address to bind on for outgoing connections */
    char *unixsocket;           /* UNIX socket path */
    unsigned int unixsocketperm; /* UNIX socket permission (see mode_t) */
    socketFds ipfd;             /* TCP socket file descriptors */
    socketFds tlsfd;            /* TLS socket file descriptors */
    int sofd;                   /* Unix socket file descriptor */
    socketFds cfd;              /* Cluster bus listening socket */
    list *clients;              /* List of active clients */
    list *clients_to_close;     /* Clients to close asynchronously */
    list *clients_pending_write; /* There is to write or install handler. */
    list *clients_pending_read;  /* Client has pending read socket buffers. */
    list *slaves, *monitors;    /* List of slaves and MONITORs */
    client *current_client;     /* Current client executing the command. */

    /* Stuff for client mem eviction */
    clientMemUsageBucket client_mem_usage_buckets[CLIENT_MEM_USAGE_BUCKETS];

    rax *clients_timeout_table; /* Radix tree for blocked clients timeouts. */
    long fixed_time_expire;     /* If > 0, expire keys against server.mstime. */
    int in_nested_call;         /* If > 0, in a nested call of a call */
    rax *clients_index;         /* Active clients dictionary by client ID. */
    pause_type client_pause_type;      /* True if clients are currently paused */
    list *paused_clients;       /* List of pause clients */
    mstime_t client_pause_end_time;    /* Time when we undo clients_paused */
    char neterr[ANET_ERR_LEN];   /* Error buffer for anet.c */
    dict *migrate_cached_sockets;/* MIGRATE cached sockets */
    redisAtomic uint64_t next_client_id; /* Next client unique ID. Incremental. */
    int protected_mode;         /* Don't accept external connections. */
    int io_threads_num;         /* Number of IO threads to use. */
    int io_threads_do_reads;    /* Read and parse from IO threads? */
    int io_threads_active;      /* Is IO threads currently active? */
    long long events_processed_while_blocked; /* processEventsWhileBlocked() */

    /* RDB / AOF loading information */
    volatile sig_atomic_t loading; /* We are loading data from disk if true */
    volatile sig_atomic_t async_loading; /* We are loading data without blocking the db being served */
    off_t loading_total_bytes;
    off_t loading_rdb_used_mem;
    off_t loading_loaded_bytes;
    time_t loading_start_time;
    off_t loading_process_events_interval_bytes;
    /* Fields used only for stats */
    time_t stat_starttime;          /* Server start time */
    long long stat_numcommands;     /* Number of processed commands */
    long long stat_numconnections;  /* Number of connections received */
    long long stat_expiredkeys;     /* Number of expired keys */
    double stat_expired_stale_perc; /* Percentage of keys probably expired */
    long long stat_expired_time_cap_reached_count; /* Early expire cycle stops.*/
    long long stat_expire_cycle_time_used; /* Cumulative microseconds used. */
    long long stat_evictedkeys;     /* Number of evicted keys (maxmemory) */
    long long stat_evictedclients;  /* Number of evicted clients */
    long long stat_total_eviction_exceeded_time;  /* Total time over the memory limit, unit us */
    monotime stat_last_eviction_exceeded_time;  /* Timestamp of current eviction start, unit us */
    long long stat_keyspace_hits;   /* Number of successful lookups of keys */
    long long stat_keyspace_misses; /* Number of failed lookups of keys */
    long long stat_active_defrag_hits;      /* number of allocations moved */
    long long stat_active_defrag_misses;    /* number of allocations scanned but not moved */
    long long stat_active_defrag_key_hits;  /* number of keys with moved allocations */
    long long stat_active_defrag_key_misses;/* number of keys scanned and not moved */
    long long stat_active_defrag_scanned;   /* number of dictEntries scanned */
    long long stat_total_active_defrag_time; /* Total time memory fragmentation over the limit, unit us */
    monotime stat_last_active_defrag_time; /* Timestamp of current active defrag start */
    size_t stat_peak_memory;        /* Max used memory record */
    long long stat_fork_time;       /* Time needed to perform latest fork() */
    double stat_fork_rate;          /* Fork rate in GB/sec. */
    long long stat_total_forks;     /* Total count of fork. */
    long long stat_rejected_conn;   /* Clients rejected because of maxclients */
    long long stat_sync_full;       /* Number of full resyncs with slaves. */
    long long stat_sync_partial_ok; /* Number of accepted PSYNC requests. */
    long long stat_sync_partial_err;/* Number of unaccepted PSYNC requests. */
    list *slowlog;                  /* SLOWLOG list of commands */
    long long slowlog_entry_id;     /* SLOWLOG current entry ID */
    long long slowlog_log_slower_than; /* SLOWLOG time limit (to get logged) */
    unsigned long slowlog_max_len;     /* SLOWLOG max number of items logged */
    struct malloc_stats cron_malloc_stats; /* sampled in serverCron(). */
    redisAtomic long long stat_net_input_bytes; /* Bytes read from network. */
    redisAtomic long long stat_net_output_bytes; /* Bytes written to network. */
    size_t stat_current_cow_peak;   /* Peak size of copy on write bytes. */
    size_t stat_current_cow_bytes;  /* Copy on write bytes while child is active. */
    monotime stat_current_cow_updated;  /* Last update time of stat_current_cow_bytes */
    size_t stat_current_save_keys_processed;  /* Processed keys while child is active. */
    size_t stat_current_save_keys_total;  /* Number of keys when child started. */
    size_t stat_rdb_cow_bytes;      /* Copy on write bytes during RDB saving. */
    size_t stat_aof_cow_bytes;      /* Copy on write bytes during AOF rewrite. */
    size_t stat_module_cow_bytes;   /* Copy on write bytes during module fork. */
    double stat_module_progress;   /* Module save progress. */
    redisAtomic size_t stat_clients_type_memory[CLIENT_TYPE_COUNT];/* Mem usage by type */
    long long stat_unexpected_error_replies; /* Number of unexpected (aof-loading, replica to master, etc.) error replies */
    long long stat_total_error_replies; /* Total number of issued error replies ( command + rejected errors ) */
    long long stat_dump_payload_sanitizations; /* Number deep dump payloads integrity validations. */
    long long stat_io_reads_processed; /* Number of read events processed by IO / Main threads */
    long long stat_io_writes_processed; /* Number of write events processed by IO / Main threads */
    redisAtomic long long stat_total_reads_processed; /* Total number of read events processed */
    redisAtomic long long stat_total_writes_processed; /* Total number of write events processed */
    /* The following two are used to track instantaneous metrics, like
     * number of operations per second, network traffic. */
    struct {
        long long last_sample_time; /* Timestamp of last sample in ms */
        long long last_sample_count;/* Count in last sample */
        long long samples[STATS_METRIC_SAMPLES];
        int idx;
    } inst_metric[STATS_METRIC_COUNT];
    /* Configuration */
    int verbosity;                  /* Loglevel in redis.conf */
    int maxidletime;                /* Client timeout in seconds */
    int tcpkeepalive;               /* Set SO_KEEPALIVE if non-zero. */
    int active_expire_enabled;      /* Can be disabled for testing purposes. */
    int active_expire_effort;       /* From 1 (default) to 10, active effort. */
    int active_defrag_enabled;
    int sanitize_dump_payload;      /* Enables deep sanitization for ziplist and listpack in RDB and RESTORE. */
    int skip_checksum_validation;   /* Disable checksum validation for RDB and RESTORE payload. */
    int jemalloc_bg_thread;         /* Enable jemalloc background thread */
    size_t active_defrag_ignore_bytes; /* minimum amount of fragmentation waste to start active defrag */
    int active_defrag_threshold_lower; /* minimum percentage of fragmentation to start active defrag */
    int active_defrag_threshold_upper; /* maximum percentage of fragmentation at which we use maximum effort */
    int active_defrag_cycle_min;       /* minimal effort for defrag in CPU percentage */
    int active_defrag_cycle_max;       /* maximal effort for defrag in CPU percentage */
    unsigned long active_defrag_max_scan_fields; /* maximum number of fields of set/hash/zset/list to process from within the main dict scan */
    size_t client_max_querybuf_len; /* Limit for client query buffer length */
    int dbnum;                      /* Total number of configured DBs */
    int supervised;                 /* 1 if supervised, 0 otherwise. */
    int supervised_mode;            /* See SUPERVISED_* */
    int daemonize;                  /* True if running as a daemon */
    int set_proc_title;             /* True if change proc title */
    char *proc_title_template;      /* Process title template format */
    clientBufferLimitsConfig client_obuf_limits[CLIENT_TYPE_OBUF_COUNT];
    int pause_cron;                 /* Don't run cron tasks (debug) */
    /* AOF persistence */
    int aof_enabled;                /* AOF configuration */
    int aof_state;                  /* AOF_(ON|OFF|WAIT_REWRITE) */
    int aof_fsync;                  /* Kind of fsync() policy */
    char *aof_filename;             /* Name of the AOF file */
    int aof_no_fsync_on_rewrite;    /* Don't fsync if a rewrite is in prog. */
    int aof_rewrite_perc;           /* Rewrite AOF if % growth is > M and... */
    off_t aof_rewrite_min_size;     /* the AOF file is at least N bytes. */
    off_t aof_rewrite_base_size;    /* AOF size on latest startup or rewrite. */
    off_t aof_current_size;         /* AOF current size. */
    off_t aof_fsync_offset;         /* AOF offset which is already synced to disk. */
    int aof_flush_sleep;            /* Micros to sleep before flush. (used by tests) */
    int aof_rewrite_scheduled;      /* Rewrite once BGSAVE terminates. */
    list *aof_rewrite_buf_blocks;   /* Hold changes during an AOF rewrite. */
    sds aof_buf;      /* AOF buffer, written before entering the event loop */
    int aof_fd;       /* File descriptor of currently selected AOF file */
    int aof_selected_db; /* Currently selected DB in AOF */
    time_t aof_flush_postponed_start; /* UNIX time of postponed AOF flush */
    time_t aof_last_fsync;            /* UNIX time of last fsync() */
    time_t aof_rewrite_time_last;   /* Time used by last AOF rewrite run. */
    time_t aof_rewrite_time_start;  /* Current AOF rewrite start time. */
    time_t aof_cur_timestamp;       /* Current record timestamp in AOF */
    int aof_timestamp_enabled;      /* Enable record timestamp in AOF */
    int aof_lastbgrewrite_status;   /* C_OK or C_ERR */
    unsigned long aof_delayed_fsync;  /* delayed AOF fsync() counter */
    int aof_rewrite_incremental_fsync;/* fsync incrementally while aof rewriting? */
    int rdb_save_incremental_fsync;   /* fsync incrementally while rdb saving? */
    int aof_last_write_status;      /* C_OK or C_ERR */
    int aof_last_write_errno;       /* Valid if aof write/fsync status is ERR */
    int aof_load_truncated;         /* Don't stop on unexpected AOF EOF. */
    int aof_use_rdb_preamble;       /* Use RDB preamble on AOF rewrites. */
    redisAtomic int aof_bio_fsync_status; /* Status of AOF fsync in bio job. */
    redisAtomic int aof_bio_fsync_errno;  /* Errno of AOF fsync in bio job. */
    /* AOF pipes used to communicate between parent and child during rewrite. */
    int aof_pipe_write_data_to_child;
    int aof_pipe_read_data_from_parent;
    int aof_pipe_write_ack_to_parent;
    int aof_pipe_read_ack_from_child;
    int aof_pipe_write_ack_to_child;
    int aof_pipe_read_ack_from_parent;
    int aof_stop_sending_diff;     /* If true stop sending accumulated diffs
                                      to child process. */
    sds aof_child_diff;             /* AOF diff accumulator child side. */
    /* RDB persistence */
    long long dirty;                /* Changes to DB from the last save */
    long long dirty_before_bgsave;  /* Used to restore dirty on failed BGSAVE */
    long long rdb_last_load_keys_expired;  /* number of expired keys when loading RDB */
    long long rdb_last_load_keys_loaded;   /* number of loaded keys when loading RDB */
    struct saveparam *saveparams;   /* Save points array for RDB */
    int saveparamslen;              /* Number of saving points */
    char *rdb_filename;             /* Name of RDB file */
    int rdb_compression;            /* Use compression in RDB? */
    int rdb_checksum;               /* Use RDB checksum? */
    int rdb_del_sync_files;         /* Remove RDB files used only for SYNC if
                                       the instance does not use persistence. */
    time_t lastsave;                /* Unix time of last successful save */
    time_t lastbgsave_try;          /* Unix time of last attempted bgsave */
    time_t rdb_save_time_last;      /* Time used by last RDB save run. */
    time_t rdb_save_time_start;     /* Current RDB save start time. */
    int rdb_bgsave_scheduled;       /* BGSAVE when possible if true. */
    int rdb_child_type;             /* Type of save by active child. */
    int lastbgsave_status;          /* C_OK or C_ERR */
    int stop_writes_on_bgsave_err;  /* Don't allow writes if can't BGSAVE */
    int rdb_pipe_read;              /* RDB pipe used to transfer the rdb data */
                                    /* to the parent process in diskless repl. */
    int rdb_child_exit_pipe;        /* Used by the diskless parent allow child exit. */
    connection **rdb_pipe_conns;    /* Connections which are currently the */
    int rdb_pipe_numconns;          /* target of diskless rdb fork child. */
    int rdb_pipe_numconns_writing;  /* Number of rdb conns with pending writes. */
    char *rdb_pipe_buff;            /* In diskless replication, this buffer holds data */
    int rdb_pipe_bufflen;           /* that was read from the the rdb pipe. */
    int rdb_key_save_delay;         /* Delay in microseconds between keys while
                                     * writing the RDB. (for testings). negative
                                     * value means fractions of microseconds (on average). */
    int key_load_delay;             /* Delay in microseconds between keys while
                                     * loading aof or rdb. (for testings). negative
                                     * value means fractions of microseconds (on average). */
    /* Pipe and data structures for child -> parent info sharing. */
    int child_info_pipe[2];         /* Pipe used to write the child_info_data. */
    int child_info_nread;           /* Num of bytes of the last read from pipe */
    /* Propagation of commands in AOF / replication */
    redisOpArray also_propagate;    /* Additional command to propagate. */
    int replication_allowed;        /* Are we allowed to replicate? */
    /* Logging */
    char *logfile;                  /* Path of log file */
    int syslog_enabled;             /* Is syslog enabled? */
    char *syslog_ident;             /* Syslog ident */
    int syslog_facility;            /* Syslog facility */
    int crashlog_enabled;           /* Enable signal handler for crashlog.
                                     * disable for clean core dumps. */
    int memcheck_enabled;           /* Enable memory check on crash. */
    int use_exit_on_panic;          /* Use exit() on panic and assert rather than
                                     * abort(). useful for Valgrind. */
    /* Replication (master) */
    char replid[CONFIG_RUN_ID_SIZE+1];  /* My current replication ID. */
    char replid2[CONFIG_RUN_ID_SIZE+1]; /* replid inherited from master*/
    long long master_repl_offset;   /* My current replication offset */
    long long second_replid_offset; /* Accept offsets up to this for replid2. */
    int slaveseldb;                 /* Last SELECTed DB in replication output */
    int repl_ping_slave_period;     /* Master pings the slave every N seconds */
    replBacklog *repl_backlog;      /* Replication backlog for partial syncs */
    long long repl_backlog_size;    /* Backlog circular buffer size */
    time_t repl_backlog_time_limit; /* Time without slaves after the backlog
                                       gets released. */
    time_t repl_no_slaves_since;    /* We have no slaves since that time.
                                       Only valid if server.slaves len is 0. */
    int repl_min_slaves_to_write;   /* Min number of slaves to write. */
    int repl_min_slaves_max_lag;    /* Max lag of <count> slaves to write. */
    int repl_good_slaves_count;     /* Number of slaves with lag <= max_lag. */
    int repl_diskless_sync;         /* Master send RDB to slaves sockets directly. */
    int repl_diskless_load;         /* Slave parse RDB directly from the socket.
                                     * see REPL_DISKLESS_LOAD_* enum */
    int repl_diskless_sync_delay;   /* Delay to start a diskless repl BGSAVE. */
    size_t repl_buffer_mem;         /* The memory of replication buffer. */
    list *repl_buffer_blocks;       /* Replication buffers blocks list
                                     * (serving replica clients and repl backlog) */
    /* Replication (slave) */
    char *masteruser;               /* AUTH with this user and masterauth with master */
    sds masterauth;                 /* AUTH with this password with master */
    char *masterhost;               /* Hostname of master */
    int masterport;                 /* Port of master */
    int repl_timeout;               /* Timeout after N seconds of master idle */
    client *master;     /* Client that is master for this slave */
    client *cached_master; /* Cached master to be reused for PSYNC. */
    int repl_syncio_timeout; /* Timeout for synchronous I/O calls */
    int repl_state;          /* Replication status if the instance is a slave */
    off_t repl_transfer_size; /* Size of RDB to read from master during sync. */
    off_t repl_transfer_read; /* Amount of RDB read from master during sync. */
    off_t repl_transfer_last_fsync_off; /* Offset when we fsync-ed last time. */
    connection *repl_transfer_s;     /* Slave -> Master SYNC connection */
    int repl_transfer_fd;    /* Slave -> Master SYNC temp file descriptor */
    char *repl_transfer_tmpfile; /* Slave-> master SYNC temp file name */
    time_t repl_transfer_lastio; /* Unix time of the latest read, for timeout */
    int repl_serve_stale_data; /* Serve stale data when link is down? */
    int repl_slave_ro;          /* Slave is read only? */
    int repl_slave_ignore_maxmemory;    /* If true slaves do not evict. */
    time_t repl_down_since; /* Unix time at which link with master went down */
    int repl_disable_tcp_nodelay;   /* Disable TCP_NODELAY after SYNC? */
    int slave_priority;             /* Reported in INFO and used by Sentinel. */
    int replica_announced;          /* If true, replica is announced by Sentinel */
    int slave_announce_port;        /* Give the master this listening port. */
    char *slave_announce_ip;        /* Give the master this ip address. */
    /* The following two fields is where we store master PSYNC replid/offset
     * while the PSYNC is in progress. At the end we'll copy the fields into
     * the server->master client structure. */
    char master_replid[CONFIG_RUN_ID_SIZE+1];  /* Master PSYNC runid. */
    long long master_initial_offset;           /* Master PSYNC offset. */
    int repl_slave_lazy_flush;          /* Lazy FLUSHALL before loading DB? */
    /* Replication script cache. */
    dict *repl_scriptcache_dict;        /* SHA1 all slaves are aware of. */
    list *repl_scriptcache_fifo;        /* First in, first out LRU eviction. */
    unsigned int repl_scriptcache_size; /* Max number of elements. */
    /* Synchronous replication. */
    list *clients_waiting_acks;         /* Clients waiting in WAIT command. */
    int get_ack_from_slaves;            /* If true we send REPLCONF GETACK. */
    /* Limits */
    unsigned int maxclients;            /* Max number of simultaneous clients */
    unsigned long long maxmemory;   /* Max number of memory bytes to use */
    ssize_t maxmemory_clients;       /* Memory limit for total client buffers */
    int maxmemory_policy;           /* Policy for key eviction */
    int maxmemory_samples;          /* Precision of random sampling */
    int maxmemory_eviction_tenacity;/* Aggressiveness of eviction processing */
    int lfu_log_factor;             /* LFU logarithmic counter factor. */
    int lfu_decay_time;             /* LFU counter decay factor. */
    long long proto_max_bulk_len;   /* Protocol bulk length maximum size. */
    int oom_score_adj_base;         /* Base oom_score_adj value, as observed on startup */
    int oom_score_adj_values[CONFIG_OOM_COUNT];   /* Linux oom_score_adj configuration */
    int oom_score_adj;                            /* If true, oom_score_adj is managed */
    int disable_thp;                              /* If true, disable THP by syscall */
    /* Blocked clients */
    unsigned int blocked_clients;   /* # of clients executing a blocking cmd.*/
    unsigned int blocked_clients_by_type[BLOCKED_NUM];
    list *unblocked_clients; /* list of clients to unblock before next loop */
    list *ready_keys;        /* List of readyList structures for BLPOP & co */
    /* Client side caching. */
    unsigned int tracking_clients;  /* # of clients with tracking enabled.*/
    size_t tracking_table_max_keys; /* Max number of keys in tracking table. */
    list *tracking_pending_keys; /* tracking invalidation keys pending to flush */
    /* Sort parameters - qsort_r() is only available under BSD so we
     * have to take this state global, in order to pass it to sortCompare() */
    int sort_desc;
    int sort_alpha;
    int sort_bypattern;
    int sort_store;
    /* Zip structure config, see redis.conf for more information  */
    size_t hash_max_listpack_entries;
    size_t hash_max_listpack_value;
    size_t set_max_intset_entries;
    size_t zset_max_listpack_entries;
    size_t zset_max_listpack_value;
    size_t hll_sparse_max_bytes;
    size_t stream_node_max_bytes;
    long long stream_node_max_entries;
    /* List parameters */
    int list_max_ziplist_size;
    int list_compress_depth;
    /* time cache */
    redisAtomic time_t unixtime; /* Unix time sampled every cron cycle. */
    time_t timezone;            /* Cached timezone. As set by tzset(). */
    int daylight_active;        /* Currently in daylight saving time. */
    mstime_t mstime;            /* 'unixtime' in milliseconds. */
    ustime_t ustime;            /* 'unixtime' in microseconds. */
    size_t blocking_op_nesting; /* Nesting level of blocking operation, used to reset blocked_last_cron. */
    long long blocked_last_cron; /* Indicate the mstime of the last time we did cron jobs from a blocking operation */
    /* Pubsub */
    dict *pubsub_channels;  /* Map channels to list of subscribed clients */
    dict *pubsub_patterns;  /* A dict of pubsub_patterns */
    int notify_keyspace_events; /* Events to propagate via Pub/Sub. This is an
                                   xor of NOTIFY_... flags. */
    /* Cluster */
    int cluster_enabled;      /* Is cluster enabled? */
    int cluster_port;         /* Set the cluster port for a node. */
    mstime_t cluster_node_timeout; /* Cluster node timeout. */
    char *cluster_configfile; /* Cluster auto-generated config file name. */
    struct clusterState *cluster;  /* State of the cluster */
    int cluster_migration_barrier; /* Cluster replicas migration barrier. */
    int cluster_allow_replica_migration; /* Automatic replica migrations to orphaned masters and from empty masters */
    int cluster_slave_validity_factor; /* Slave max data age for failover. */
    int cluster_require_full_coverage; /* If true, put the cluster down if
                                          there is at least an uncovered slot.*/
    int cluster_slave_no_failover;  /* Prevent slave from starting a failover
                                       if the master is in failure state. */
    char *cluster_announce_ip;  /* IP address to announce on cluster bus. */
    int cluster_announce_port;     /* base port to announce on cluster bus. */
    int cluster_announce_tls_port; /* TLS port to announce on cluster bus. */
    int cluster_announce_bus_port; /* bus port to announce on cluster bus. */
    int cluster_module_flags;      /* Set of flags that Redis modules are able
                                      to set in order to suppress certain
                                      native Redis Cluster features. Check the
                                      REDISMODULE_CLUSTER_FLAG_*. */
    int cluster_allow_reads_when_down; /* Are reads allowed when the cluster
                                        is down? */
    int cluster_config_file_lock_fd;   /* cluster config fd, will be flock */
    /* Scripting */
    lua_State *lua; /* The Lua interpreter. We use just one for all clients */
    client *lua_client;   /* The "fake client" to query Redis from Lua */
    client *lua_caller;   /* The client running EVAL right now, or NULL */
    char* lua_cur_script; /* SHA1 of the script currently running, or NULL */
    dict *lua_scripts;         /* A dictionary of SHA1 -> Lua scripts */
    unsigned long long lua_scripts_mem;  /* Cached scripts' memory + oh */
    mstime_t lua_time_limit;  /* Script timeout in milliseconds */
    monotime lua_time_start;  /* monotonic timer to detect timed-out script */
    mstime_t lua_time_snapshot; /* Snapshot of mstime when script is started */
    int lua_write_dirty;  /* True if a write command was called during the
                             execution of the current script. */
    int lua_random_dirty; /* True if a random command was called during the
                             execution of the current script. */
    int lua_replicate_commands; /* True if we are doing single commands repl. */
    int lua_multi_emitted;/* True if we already propagated MULTI. */
    int lua_repl;         /* Script replication flags for redis.set_repl(). */
    int lua_timedout;     /* True if we reached the time limit for script
                             execution. */
    int lua_kill;         /* Kill the script if true. */
    int lua_always_replicate_commands; /* Default replication type. */
    int lua_oom;          /* OOM detected when script start? */
    int lua_disable_deny_script; /* Allow running commands marked "no-script" inside a script. */
    /* Lazy free */
    int lazyfree_lazy_eviction;
    int lazyfree_lazy_expire;
    int lazyfree_lazy_server_del;
    int lazyfree_lazy_user_del;
    int lazyfree_lazy_user_flush;
    /* Latency monitor */
    long long latency_monitor_threshold;
    dict *latency_events;
    /* ACLs */
    char *acl_filename;           /* ACL Users file. NULL if not configured. */
    unsigned long acllog_max_len; /* Maximum length of the ACL LOG list. */
    sds requirepass;              /* Remember the cleartext password set with
                                     the old "requirepass" directive for
                                     backward compatibility with Redis <= 5. */
    int acl_pubsub_default;      /* Default ACL pub/sub channels flag */
    /* Assert & bug reporting */
    int watchdog_period;  /* Software watchdog period in ms. 0 = off */
    /* System hardware info */
    size_t system_memory_size;  /* Total memory in system as reported by OS */
    /* TLS Configuration */
    int tls_cluster;
    int tls_replication;
    int tls_auth_clients;
    redisTLSContextConfig tls_ctx_config;
    /* cpu affinity */
    char *server_cpulist; /* cpu affinity list of redis server main/io thread. */
    char *bio_cpulist; /* cpu affinity list of bio thread. */
    char *aof_rewrite_cpulist; /* cpu affinity list of aof rewrite process. */
    char *bgsave_cpulist; /* cpu affinity list of bgsave process. */
    /* Sentinel config */
    struct sentinelConfig *sentinel_config; /* sentinel config to load at startup time. */
    /* Coordinate failover info */
    mstime_t failover_end_time; /* Deadline for failover command. */
    int force_failover; /* If true then failover will be forced at the
                         * deadline, otherwise failover is aborted. */
    char *target_replica_host; /* Failover target host. If null during a
                                * failover then any replica can be used. */
    int target_replica_port; /* Failover target port */
    int failover_state; /* Failover state */
};

#define MAX_KEYS_BUFFER 256

/* A result structure for the various getkeys function calls. It lists the
 * keys as indices to the provided argv.
 */
typedef struct {
    int keysbuf[MAX_KEYS_BUFFER];       /* Pre-allocated buffer, to save heap allocations */
    int *keys;                          /* Key indices array, points to keysbuf or heap */
    int numkeys;                        /* Number of key indices return */
    int size;                           /* Available array size */
} getKeysResult;
#define GETKEYS_RESULT_INIT { {0}, NULL, 0, MAX_KEYS_BUFFER }

/* Key specs definitions.
 *
 * Brief: This is a scheme that tries to describe the location
 * of key arguments better than the old [first,last,step] scheme
 * which is limited and doesn't fit many commands.
 *
 * There are two steps:
 * 1. begin_search (BS): in which index should we start seacrhing for keys?
 * 2. find_keys (FK): relative to the output of BS, how can we will which args are keys?
 *
 * There are two types of BS:
 * 1. index: key args start at a constant index
 * 2. keyword: key args start just after a specific keyword
 *
 * There are two kinds of FK:
 * 1. range: keys end at a specific index (or relative to the last argument)
 * 2. keynum: there's an arg that contains the number of key args somewhere before the keys themselves
 */

typedef enum {
    KSPEC_BS_INVALID = 0, /* Must be 0 */
    KSPEC_BS_UNKNOWN,
    KSPEC_BS_INDEX,
    KSPEC_BS_KEYWORD
} kspec_bs_type;

typedef enum {
    KSPEC_FK_INVALID = 0, /* Must be 0 */
    KSPEC_FK_UNKNOWN,
    KSPEC_FK_RANGE,
    KSPEC_FK_KEYNUM
} kspec_fk_type;

typedef struct {
    /* Declarative data */
    const char *sflags;
    kspec_bs_type begin_search_type;
    union {
        struct {
            /* The index from which we start the search for keys */
            int pos;
        } index;
        struct {
            /* The keyword that indicates the beginning of key args */
            const char *keyword;
            /* An index in argv from which to start searching.
             * Can be negative, which means start search from the end, in reverse
             * (Example: -2 means to start in reverse from the panultimate arg) */
            int startfrom;
        } keyword;
    } bs;
    kspec_fk_type find_keys_type;
    union {
        /* NOTE: Indices in this struct are relative to the result of the begin_search step!
         * These are: range.lastkey, keynum.keynumidx, keynum.firstkey */
        struct {
            /* Index of the last key.
             * Can be negative, in which case it's not relative. -1 indicating till the last argument,
             * -2 one before the last and so on. */
            int lastkey;
            /* How many args should we skip after finding a key, in order to find the next one. */
            int keystep;
            /* If lastkey is -1, we use limit to stop the search by a factor. 0 and 1 mean no limit.
             * 2 means 1/2 of the remaining args, 3 means 1/3, and so on. */
            int limit;
        } range;
        struct {
            /* Index of the argument containing the number of keys to come */
            int keynumidx;
            /* Index of the fist key (Usually it's just after keynumidx, in
             * which case it should be set to keynumidx+1). */
            int firstkey;
            /* How many args should we skip after finding a key, in order to find the next one. */
            int keystep;
        } keynum;
    } fk;

    /* Runtime data */
    uint64_t flags;
} keySpec;

/* Number of static key specs */
#define STATIC_KEY_SPECS_NUM 4

typedef void redisCommandProc(client *c);
typedef int redisGetKeysProc(struct redisCommand *cmd, robj **argv, int argc, getKeysResult *result);
struct redisCommand {
    /* Declarative data */
    char *name;
    redisCommandProc *proc;
    int arity;
    char *sflags;   /* Flags as string representation, one char per flag. */
    keySpec key_specs_static[STATIC_KEY_SPECS_NUM];
    /* Use a function to determine keys arguments in a command line.
     * Used for Redis Cluster redirect (may be NULL) */
    redisGetKeysProc *getkeys_proc;
    /* Array of subcommands (may be NULL) */
    struct redisCommand *subcommands;

    /* Runtime data */
    uint64_t flags; /* The actual flags, obtained from the 'sflags' field. */
    /* What keys should be loaded in background when calling this command? */
    long long microseconds, calls, rejected_calls, failed_calls;
    int id;     /* Command ID. This is a progressive ID starting from 0 that
                   is assigned at runtime, and is used in order to check
                   ACLs. A connection is able to execute a given command if
                   the user associated to the connection has this command
                   bit set in the bitmap of allowed commands. */
    keySpec *key_specs;
    keySpec legacy_range_key_spec; /* The legacy (first,last,step) key spec is
                                     * still maintained (if applicable) so that
                                     * we can still support the reply format of
                                     * COMMAND INFO and COMMAND GETKEYS */
    int key_specs_num;
    int key_specs_max;
    int movablekeys; /* See populateCommandMovableKeys */
    dict *subcommands_dict;
    struct redisCommand *parent;
};

struct redisError {
    long long count;
};

struct redisFunctionSym {
    char *name;
    unsigned long pointer;
};

typedef struct _redisSortObject {
    robj *obj;
    union {
        double score;
        robj *cmpobj;
    } u;
} redisSortObject;

typedef struct _redisSortOperation {
    int type;
    robj *pattern;
} redisSortOperation;

/* Structure to hold list iteration abstraction. */
typedef struct {
    robj *subject;
    unsigned char encoding;
    unsigned char direction; /* Iteration direction */
    quicklistIter *iter;
} listTypeIterator;

/* Structure for an entry while iterating over a list. */
typedef struct {
    listTypeIterator *li;
    quicklistEntry entry; /* Entry in quicklist */
} listTypeEntry;

/* Structure to hold set iteration abstraction. */
typedef struct {
    robj *subject;
    int encoding;
    int ii; /* intset iterator */
    dictIterator *di;
} setTypeIterator;

/* Structure to hold hash iteration abstraction. Note that iteration over
 * hashes involves both fields and values. Because it is possible that
 * not both are required, store pointers in the iterator to avoid
 * unnecessary memory allocation for fields/values. */
typedef struct {
    robj *subject;
    int encoding;

    unsigned char *fptr, *vptr;

    dictIterator *di;
    dictEntry *de;
} hashTypeIterator;

#include "stream.h"  /* Stream data type header file. */

#define OBJ_HASH_KEY 1
#define OBJ_HASH_VALUE 2

#define IO_THREADS_OP_IDLE 0
#define IO_THREADS_OP_READ 1
#define IO_THREADS_OP_WRITE 2
extern int io_threads_op;

/*-----------------------------------------------------------------------------
 * Extern declarations
 *----------------------------------------------------------------------------*/

extern struct redisServer server;
extern struct sharedObjectsStruct shared;
extern dictType objectKeyPointerValueDictType;
extern dictType objectKeyHeapPointerValueDictType;
extern dictType setDictType;
extern dictType zsetDictType;
extern dictType dbDictType;
extern dictType shaScriptObjectDictType;
extern double R_Zero, R_PosInf, R_NegInf, R_Nan;
extern dictType hashDictType;
extern dictType replScriptCacheDictType;
extern dictType dbExpiresDictType;
extern dictType modulesDictType;
extern dictType sdsReplyDictType;
extern dict *modules;

/*-----------------------------------------------------------------------------
 * Functions prototypes
 *----------------------------------------------------------------------------*/

/* Key arguments specs */
void populateCommandLegacyRangeSpec(struct redisCommand *c);

/* Modules */
void moduleInitModulesSystem(void);
void moduleInitModulesSystemLast(void);
int moduleLoad(const char *path, void **argv, int argc);
void moduleLoadFromQueue(void);
int moduleGetCommandKeysViaAPI(struct redisCommand *cmd, robj **argv, int argc, getKeysResult *result);
moduleType *moduleTypeLookupModuleByID(uint64_t id);
void moduleTypeNameByID(char *name, uint64_t moduleid);
const char *moduleTypeModuleName(moduleType *mt);
void moduleFreeContext(struct RedisModuleCtx *ctx);
void unblockClientFromModule(client *c);
void moduleHandleBlockedClients(void);
void moduleBlockedClientTimedOut(client *c);
void moduleBlockedClientPipeReadable(aeEventLoop *el, int fd, void *privdata, int mask);
size_t moduleCount(void);
void moduleAcquireGIL(void);
int moduleTryAcquireGIL(void);
void moduleReleaseGIL(void);
void moduleNotifyKeyspaceEvent(int type, const char *event, robj *key, int dbid);
void moduleCallCommandFilters(client *c);
void ModuleForkDoneHandler(int exitcode, int bysignal);
int TerminateModuleForkChild(int child_pid, int wait);
ssize_t rdbSaveModulesAux(rio *rdb, int when);
int moduleAllDatatypesHandleErrors();
int moduleAllModulesHandleReplAsyncLoad();
sds modulesCollectInfo(sds info, const char *section, int for_crash_report, int sections);
void moduleFireServerEvent(uint64_t eid, int subid, void *data);
void processModuleLoadingProgressEvent(int is_aof);
int moduleTryServeClientBlockedOnKey(client *c, robj *key);
void moduleUnblockClient(client *c);
int moduleBlockedClientMayTimeout(client *c);
int moduleClientIsBlockedOnKeys(client *c);
void moduleNotifyUserChanged(client *c);
void moduleNotifyKeyUnlink(robj *key, robj *val, int dbid);
size_t moduleGetFreeEffort(robj *key, robj *val, int dbid);
size_t moduleGetMemUsage(robj *key, robj *val, size_t sample_size, int dbid);
robj *moduleTypeDupOrReply(client *c, robj *fromkey, robj *tokey, int todb, robj *value);
int moduleDefragValue(robj *key, robj *obj, long *defragged, int dbid);
int moduleLateDefrag(robj *key, robj *value, unsigned long *cursor, long long endtime, long long *defragged, int dbid);
long moduleDefragGlobals(void);
void *moduleGetHandleByName(char *modulename);
int moduleIsModuleCommand(void *module_handle, struct redisCommand *cmd);

/* Utils */
long long ustime(void);
long long mstime(void);
void getRandomHexChars(char *p, size_t len);
void getRandomBytes(unsigned char *p, size_t len);
uint64_t crc64(uint64_t crc, const unsigned char *s, uint64_t l);
void exitFromChild(int retcode);
long long redisPopcount(void *s, long count);
int redisSetProcTitle(char *title);
int validateProcTitleTemplate(const char *template);
int redisCommunicateSystemd(const char *sd_notify_msg);
void redisSetCpuAffinity(const char *cpulist);

/* networking.c -- Networking and Client related operations */
client *createClient(connection *conn);
void freeClient(client *c);
void freeClientAsync(client *c);
int beforeNextClient(client *c);
void resetClient(client *c);
void freeClientOriginalArgv(client *c);
void sendReplyToClient(connection *conn);
void *addReplyDeferredLen(client *c);
void setDeferredArrayLen(client *c, void *node, long length);
void setDeferredMapLen(client *c, void *node, long length);
void setDeferredSetLen(client *c, void *node, long length);
void setDeferredAttributeLen(client *c, void *node, long length);
void setDeferredPushLen(client *c, void *node, long length);
int processInputBuffer(client *c);
void acceptTcpHandler(aeEventLoop *el, int fd, void *privdata, int mask);
void acceptTLSHandler(aeEventLoop *el, int fd, void *privdata, int mask);
void acceptUnixHandler(aeEventLoop *el, int fd, void *privdata, int mask);
void readQueryFromClient(connection *conn);
int prepareClientToWrite(client *c);
void addReplyNull(client *c);
void addReplyNullArray(client *c);
void addReplyBool(client *c, int b);
void addReplyVerbatim(client *c, const char *s, size_t len, const char *ext);
void addReplyProto(client *c, const char *s, size_t len);
void AddReplyFromClient(client *c, client *src);
void addReplyBulk(client *c, robj *obj);
void addReplyBulkCString(client *c, const char *s);
void addReplyBulkCBuffer(client *c, const void *p, size_t len);
void addReplyBulkLongLong(client *c, long long ll);
void addReply(client *c, robj *obj);
void addReplySds(client *c, sds s);
void addReplyBulkSds(client *c, sds s);
void setDeferredReplyBulkSds(client *c, void *node, sds s);
void addReplyErrorObject(client *c, robj *err);
void addReplyOrErrorObject(client *c, robj *reply);
void addReplyErrorSds(client *c, sds err);
void addReplyError(client *c, const char *err);
void addReplyStatus(client *c, const char *status);
void addReplyDouble(client *c, double d);
void addReplyLongLongWithPrefix(client *c, long long ll, char prefix);
void addReplyBigNum(client *c, const char* num, size_t len);
void addReplyHumanLongDouble(client *c, long double d);
void addReplyLongLong(client *c, long long ll);
void addReplyArrayLen(client *c, long length);
void addReplyMapLen(client *c, long length);
void addReplySetLen(client *c, long length);
void addReplyAttributeLen(client *c, long length);
void addReplyPushLen(client *c, long length);
void addReplyHelp(client *c, const char **help);
void addReplySubcommandSyntaxError(client *c);
void addReplyLoadedModules(client *c);
void copyReplicaOutputBuffer(client *dst, client *src);
void addListRangeReply(client *c, robj *o, long start, long end, int reverse);
size_t sdsZmallocSize(sds s);
size_t getStringObjectSdsUsedMemory(robj *o);
void freeClientReplyValue(void *o);
void *dupClientReplyValue(void *o);
char *getClientPeerId(client *client);
char *getClientSockName(client *client);
sds catClientInfoString(sds s, client *client);
sds getAllClientsInfoString(int type);
void rewriteClientCommandVector(client *c, int argc, ...);
void rewriteClientCommandArgument(client *c, int i, robj *newval);
void replaceClientCommandVector(client *c, int argc, robj **argv);
void redactClientCommandArgument(client *c, int argc);
size_t getClientOutputBufferMemoryUsage(client *c);
size_t getClientMemoryUsage(client *c, size_t *output_buffer_mem_usage);
int freeClientsInAsyncFreeQueue(void);
int closeClientOnOutputBufferLimitReached(client *c, int async);
int getClientType(client *c);
int getClientTypeByName(char *name);
char *getClientTypeName(int class);
void flushSlavesOutputBuffers(void);
void disconnectSlaves(void);
void evictClients(void);
int listenToPort(int port, socketFds *fds);
void pauseClients(mstime_t duration, pause_type type);
void unpauseClients(void);
int areClientsPaused(void);
int checkClientPauseTimeoutAndReturnIfPaused(void);
void processEventsWhileBlocked(void);
void whileBlockedCron();
void blockingOperationStarts();
void blockingOperationEnds();
int handleClientsWithPendingWrites(void);
int handleClientsWithPendingWritesUsingThreads(void);
int handleClientsWithPendingReadsUsingThreads(void);
int stopThreadedIOIfNeeded(void);
int clientHasPendingReplies(client *c);
int updateClientMemUsage(client *c);
void updateClientMemUsageBucket(client *c);
void unlinkClient(client *c);
int writeToClient(client *c, int handler_installed);
void linkClient(client *c);
void protectClient(client *c);
void unprotectClient(client *c);
void initThreadedIO(void);
client *lookupClientByID(uint64_t id);
int authRequired(client *c);

#ifdef __GNUC__
void addReplyErrorFormat(client *c, const char *fmt, ...)
    __attribute__((format(printf, 2, 3)));
void addReplyStatusFormat(client *c, const char *fmt, ...)
    __attribute__((format(printf, 2, 3)));
#else
void addReplyErrorFormat(client *c, const char *fmt, ...);
void addReplyStatusFormat(client *c, const char *fmt, ...);
#endif

/* Client side caching (tracking mode) */
void enableTracking(client *c, uint64_t redirect_to, uint64_t options, robj **prefix, size_t numprefix);
void disableTracking(client *c);
void trackingRememberKeys(client *c);
void trackingInvalidateKey(client *c, robj *keyobj, int bcast);
void trackingScheduleKeyInvalidation(uint64_t client_id, robj *keyobj);
void trackingHandlePendingKeyInvalidations(void);
void trackingInvalidateKeysOnFlush(int async);
void freeTrackingRadixTree(rax *rt);
void freeTrackingRadixTreeAsync(rax *rt);
void trackingLimitUsedSlots(void);
uint64_t trackingGetTotalItems(void);
uint64_t trackingGetTotalKeys(void);
uint64_t trackingGetTotalPrefixes(void);
void trackingBroadcastInvalidationMessages(void);
int checkPrefixCollisionsOrReply(client *c, robj **prefix, size_t numprefix);

/* List data type */
void listTypePush(robj *subject, robj *value, int where);
robj *listTypePop(robj *subject, int where);
unsigned long listTypeLength(const robj *subject);
listTypeIterator *listTypeInitIterator(robj *subject, long index, unsigned char direction);
void listTypeReleaseIterator(listTypeIterator *li);
void listTypeSetIteratorDirection(listTypeIterator *li, unsigned char direction);
int listTypeNext(listTypeIterator *li, listTypeEntry *entry);
robj *listTypeGet(listTypeEntry *entry);
void listTypeInsert(listTypeEntry *entry, robj *value, int where);
void listTypeReplace(listTypeEntry *entry, robj *value);
int listTypeEqual(listTypeEntry *entry, robj *o);
void listTypeDelete(listTypeIterator *iter, listTypeEntry *entry);
void listTypeConvert(robj *subject, int enc);
robj *listTypeDup(robj *o);
int listTypeDelRange(robj *o, long start, long stop);
void unblockClientWaitingData(client *c);
void popGenericCommand(client *c, int where);
void listElementsRemoved(client *c, robj *key, int where, robj *o, long count, int *deleted);

/* MULTI/EXEC/WATCH... */
void unwatchAllKeys(client *c);
void initClientMultiState(client *c);
void freeClientMultiState(client *c);
void queueMultiCommand(client *c);
size_t multiStateMemOverhead(client *c);
void touchWatchedKey(redisDb *db, robj *key);
int isWatchedKeyExpired(client *c);
void touchAllWatchedKeysInDb(redisDb *emptied, redisDb *replaced_with);
void discardTransaction(client *c);
void flagTransaction(client *c);
void execCommandAbort(client *c, sds error);
void execCommandPropagateMulti(int dbid);
void execCommandPropagateExec(int dbid);
void beforePropagateMulti();
void afterPropagateExec();

/* Redis object implementation */
void decrRefCount(robj *o);
void decrRefCountVoid(void *o);
void incrRefCount(robj *o);
robj *makeObjectShared(robj *o);
robj *resetRefCount(robj *obj);
void freeStringObject(robj *o);
void freeListObject(robj *o);
void freeSetObject(robj *o);
void freeZsetObject(robj *o);
void freeHashObject(robj *o);
void dismissObject(robj *o, size_t dump_size);
robj *createObject(int type, void *ptr);
robj *createStringObject(const char *ptr, size_t len);
robj *createRawStringObject(const char *ptr, size_t len);
robj *createEmbeddedStringObject(const char *ptr, size_t len);
robj *tryCreateRawStringObject(const char *ptr, size_t len);
robj *tryCreateStringObject(const char *ptr, size_t len);
robj *dupStringObject(const robj *o);
int isSdsRepresentableAsLongLong(sds s, long long *llval);
int isObjectRepresentableAsLongLong(robj *o, long long *llongval);
robj *tryObjectEncoding(robj *o);
robj *getDecodedObject(robj *o);
size_t stringObjectLen(robj *o);
robj *createStringObjectFromLongLong(long long value);
robj *createStringObjectFromLongLongForValue(long long value);
robj *createStringObjectFromLongDouble(long double value, int humanfriendly);
robj *createQuicklistObject(void);
robj *createZiplistObject(void);
robj *createSetObject(void);
robj *createIntsetObject(void);
robj *createHashObject(void);
robj *createZsetObject(void);
robj *createZsetListpackObject(void);
robj *createStreamObject(void);
robj *createModuleObject(moduleType *mt, void *value);
int getLongFromObjectOrReply(client *c, robj *o, long *target, const char *msg);
int getPositiveLongFromObjectOrReply(client *c, robj *o, long *target, const char *msg);
int getRangeLongFromObjectOrReply(client *c, robj *o, long min, long max, long *target, const char *msg);
int checkType(client *c, robj *o, int type);
int getLongLongFromObjectOrReply(client *c, robj *o, long long *target, const char *msg);
int getDoubleFromObjectOrReply(client *c, robj *o, double *target, const char *msg);
int getDoubleFromObject(const robj *o, double *target);
int getLongLongFromObject(robj *o, long long *target);
int getLongDoubleFromObject(robj *o, long double *target);
int getLongDoubleFromObjectOrReply(client *c, robj *o, long double *target, const char *msg);
int getIntFromObjectOrReply(client *c, robj *o, int *target, const char *msg);
char *strEncoding(int encoding);
int compareStringObjects(robj *a, robj *b);
int collateStringObjects(robj *a, robj *b);
int equalStringObjects(robj *a, robj *b);
unsigned long long estimateObjectIdleTime(robj *o);
void trimStringObjectIfNeeded(robj *o);
#define sdsEncodedObject(objptr) (objptr->encoding == OBJ_ENCODING_RAW || objptr->encoding == OBJ_ENCODING_EMBSTR)

/* Synchronous I/O with timeout */
ssize_t syncWrite(int fd, char *ptr, ssize_t size, long long timeout);
ssize_t syncRead(int fd, char *ptr, ssize_t size, long long timeout);
ssize_t syncReadLine(int fd, char *ptr, ssize_t size, long long timeout);

/* Replication */
void replicationFeedSlaves(list *slaves, int dictid, robj **argv, int argc);
void replicationFeedStreamFromMasterStream(char *buf, size_t buflen);
void resetReplicationBuffer(void);
void feedReplicationBuffer(char *buf, size_t len);
void freeReplicaReferencedReplBuffer(client *replica);
void replicationFeedMonitors(client *c, list *monitors, int dictid, robj **argv, int argc);
void updateSlavesWaitingBgsave(int bgsaveerr, int type);
void replicationCron(void);
void replicationStartPendingFork(void);
void replicationHandleMasterDisconnection(void);
void replicationCacheMaster(client *c);
void resizeReplicationBacklog(long long newsize);
void replicationSetMaster(char *ip, int port);
void replicationUnsetMaster(void);
void refreshGoodSlavesCount(void);
void replicationScriptCacheInit(void);
void replicationScriptCacheFlush(void);
void replicationScriptCacheAdd(sds sha1);
int replicationScriptCacheExists(sds sha1);
void processClientsWaitingReplicas(void);
void unblockClientWaitingReplicas(client *c);
int replicationCountAcksByOffset(long long offset);
void replicationSendNewlineToMaster(void);
long long replicationGetSlaveOffset(void);
char *replicationGetSlaveName(client *c);
long long getPsyncInitialOffset(void);
int replicationSetupSlaveForFullResync(client *slave, long long offset);
void changeReplicationId(void);
void clearReplicationId2(void);
void createReplicationBacklog(void);
void freeReplicationBacklog(void);
void replicationCacheMasterUsingMyself(void);
void feedReplicationBacklog(void *ptr, size_t len);
void incrementalTrimReplicationBacklog(size_t blocks);
int canFeedReplicaReplBuffer(client *replica);
void rebaseReplicationBuffer(long long base_repl_offset);
void showLatestBacklog(void);
void rdbPipeReadHandler(struct aeEventLoop *eventLoop, int fd, void *clientData, int mask);
void rdbPipeWriteHandlerConnRemoved(struct connection *conn);
void clearFailoverState(void);
void updateFailoverStatus(void);
void abortFailover(const char *err);
const char *getFailoverStateString();

/* Generic persistence functions */
void startLoadingFile(FILE* fp, char* filename, int rdbflags);
void startLoading(size_t size, int rdbflags, int async);
void loadingProgress(off_t pos);
void stopLoading(int success);
void startSaving(int rdbflags);
void stopSaving(int success);
int allPersistenceDisabled(void);

#define DISK_ERROR_TYPE_AOF 1       /* Don't accept writes: AOF errors. */
#define DISK_ERROR_TYPE_RDB 2       /* Don't accept writes: RDB errors. */
#define DISK_ERROR_TYPE_NONE 0      /* No problems, we can accept writes. */
int writeCommandsDeniedByDiskError(void);

/* RDB persistence */
#include "rdb.h"
void killRDBChild(void);
int bg_unlink(const char *filename);

/* AOF persistence */
void flushAppendOnlyFile(int force);
void feedAppendOnlyFile(int dictid, robj **argv, int argc);
void aofRemoveTempFile(pid_t childpid);
int rewriteAppendOnlyFileBackground(void);
int loadAppendOnlyFile(char *filename);
void stopAppendOnly(void);
int startAppendOnly(void);
void backgroundRewriteDoneHandler(int exitcode, int bysignal);
void aofRewriteBufferReset(void);
unsigned long aofRewriteBufferSize(void);
unsigned long aofRewriteBufferMemoryUsage(void);
ssize_t aofReadDiffFromParent(void);
void killAppendOnlyChild(void);
void restartAOFAfterSYNC();

/* Child info */
void openChildInfoPipe(void);
void closeChildInfoPipe(void);
void sendChildInfoGeneric(childInfoType info_type, size_t keys, double progress, char *pname);
void sendChildCowInfo(childInfoType info_type, char *pname);
void sendChildInfo(childInfoType info_type, size_t keys, char *pname);
void receiveChildInfo(void);

/* Fork helpers */
int redisFork(int type);
int hasActiveChildProcess();
void resetChildState();
int isMutuallyExclusiveChildType(int type);

/* acl.c -- Authentication related prototypes. */
extern rax *Users;
extern user *DefaultUser;
void ACLInit(void);
/* Return values for ACLCheckAllPerm(). */
#define ACL_OK 0
#define ACL_DENIED_CMD 1
#define ACL_DENIED_KEY 2
#define ACL_DENIED_AUTH 3 /* Only used for ACL LOG entries. */
#define ACL_DENIED_CHANNEL 4 /* Only used for pub/sub commands */

/* Context values for addACLLogEntry(). */
#define ACL_LOG_CTX_TOPLEVEL 0
#define ACL_LOG_CTX_LUA 1
#define ACL_LOG_CTX_MULTI 2
#define ACL_LOG_CTX_MODULE 3

int ACLCheckUserCredentials(robj *username, robj *password);
int ACLAuthenticateUser(client *c, robj *username, robj *password);
unsigned long ACLGetCommandID(const char *cmdname);
void ACLClearCommandID(void);
user *ACLGetUserByName(const char *name, size_t namelen);
int ACLCheckKey(const user *u, const char *key, int keylen);
int ACLCheckPubsubChannelPerm(sds channel, list *allowed, int literal);
int ACLCheckAllUserCommandPerm(const user *u, struct redisCommand *cmd, robj **argv, int argc, int *idxptr);
int ACLCheckAllPerm(client *c, int *idxptr);
int ACLSetUser(user *u, const char *op, ssize_t oplen);
sds ACLDefaultUserFirstPassword(void);
uint64_t ACLGetCommandCategoryFlagByName(const char *name);
int ACLAppendUserForLoading(sds *argv, int argc, int *argc_err);
const char *ACLSetUserStringError(void);
int ACLLoadConfiguredUsers(void);
sds ACLDescribeUser(user *u);
void ACLLoadUsersAtStartup(void);
void addReplyCommandCategories(client *c, struct redisCommand *cmd);
user *ACLCreateUnlinkedUser();
void ACLFreeUserAndKillClients(user *u);
void addACLLogEntry(client *c, int reason, int context, int argpos, sds username, sds object);
void ACLUpdateDefaultUserPassword(sds password);

/* Sorted sets data type */

/* Input flags. */
#define ZADD_IN_NONE 0
#define ZADD_IN_INCR (1<<0)    /* Increment the score instead of setting it. */
#define ZADD_IN_NX (1<<1)      /* Don't touch elements not already existing. */
#define ZADD_IN_XX (1<<2)      /* Only touch elements already existing. */
#define ZADD_IN_GT (1<<3)      /* Only update existing when new scores are higher. */
#define ZADD_IN_LT (1<<4)      /* Only update existing when new scores are lower. */

/* Output flags. */
#define ZADD_OUT_NOP (1<<0)     /* Operation not performed because of conditionals.*/
#define ZADD_OUT_NAN (1<<1)     /* Only touch elements already existing. */
#define ZADD_OUT_ADDED (1<<2)   /* The element was new and was added. */
#define ZADD_OUT_UPDATED (1<<3) /* The element already existed, score updated. */

/* Struct to hold an inclusive/exclusive range spec by score comparison. */
typedef struct {
    double min, max;
    int minex, maxex; /* are min or max exclusive? */
} zrangespec;

/* Struct to hold an inclusive/exclusive range spec by lexicographic comparison. */
typedef struct {
    sds min, max;     /* May be set to shared.(minstring|maxstring) */
    int minex, maxex; /* are min or max exclusive? */
} zlexrangespec;

zskiplist *zslCreate(void);
void zslFree(zskiplist *zsl);
zskiplistNode *zslInsert(zskiplist *zsl, double score, sds ele);
unsigned char *zzlInsert(unsigned char *zl, sds ele, double score);
int zslDelete(zskiplist *zsl, double score, sds ele, zskiplistNode **node);
zskiplistNode *zslFirstInRange(zskiplist *zsl, zrangespec *range);
zskiplistNode *zslLastInRange(zskiplist *zsl, zrangespec *range);
double zzlGetScore(unsigned char *sptr);
void zzlNext(unsigned char *zl, unsigned char **eptr, unsigned char **sptr);
void zzlPrev(unsigned char *zl, unsigned char **eptr, unsigned char **sptr);
unsigned char *zzlFirstInRange(unsigned char *zl, zrangespec *range);
unsigned char *zzlLastInRange(unsigned char *zl, zrangespec *range);
unsigned long zsetLength(const robj *zobj);
void zsetConvert(robj *zobj, int encoding);
void zsetConvertToListpackIfNeeded(robj *zobj, size_t maxelelen, size_t totelelen);
int zsetScore(robj *zobj, sds member, double *score);
unsigned long zslGetRank(zskiplist *zsl, double score, sds o);
int zsetAdd(robj *zobj, double score, sds ele, int in_flags, int *out_flags, double *newscore);
long zsetRank(robj *zobj, sds ele, int reverse);
int zsetDel(robj *zobj, sds ele);
robj *zsetDup(robj *o);
void genericZpopCommand(client *c, robj **keyv, int keyc, int where, int emitkey, long count, int use_nested_array, int reply_nil_when_empty, int *deleted);
sds lpGetObject(unsigned char *sptr);
int zslValueGteMin(double value, zrangespec *spec);
int zslValueLteMax(double value, zrangespec *spec);
void zslFreeLexRange(zlexrangespec *spec);
int zslParseLexRange(robj *min, robj *max, zlexrangespec *spec);
unsigned char *zzlFirstInLexRange(unsigned char *zl, zlexrangespec *range);
unsigned char *zzlLastInLexRange(unsigned char *zl, zlexrangespec *range);
zskiplistNode *zslFirstInLexRange(zskiplist *zsl, zlexrangespec *range);
zskiplistNode *zslLastInLexRange(zskiplist *zsl, zlexrangespec *range);
int zzlLexValueGteMin(unsigned char *p, zlexrangespec *spec);
int zzlLexValueLteMax(unsigned char *p, zlexrangespec *spec);
int zslLexValueGteMin(sds value, zlexrangespec *spec);
int zslLexValueLteMax(sds value, zlexrangespec *spec);

/* Core functions */
int getMaxmemoryState(size_t *total, size_t *logical, size_t *tofree, float *level);
size_t freeMemoryGetNotCountedMemory();
int overMaxmemoryAfterAlloc(size_t moremem);
int processCommand(client *c);
int processPendingCommandsAndResetClient(client *c);
void setupSignalHandlers(void);
void removeSignalHandlers(void);
int createSocketAcceptHandler(socketFds *sfd, aeFileProc *accept_handler);
int changeListenPort(int port, socketFds *sfd, aeFileProc *accept_handler);
int changeBindAddr(sds *addrlist, int addrlist_len);
struct redisCommand *lookupCommand(robj **argv ,int argc);
struct redisCommand *lookupCommandBySdsLogic(dict *commands, sds s);
struct redisCommand *lookupCommandBySds(sds s);
struct redisCommand *lookupCommandByCStringLogic(dict *commands, const char *s);
struct redisCommand *lookupCommandByCString(const char *s);
struct redisCommand *lookupCommandOrOriginal(robj **argv ,int argc);
void call(client *c, int flags);
void propagate(int dbid, robj **argv, int argc, int flags);
void alsoPropagate(int dbid, robj **argv, int argc, int target);
void redisOpArrayInit(redisOpArray *oa);
void redisOpArrayFree(redisOpArray *oa);
void forceCommandPropagation(client *c, int flags);
void preventCommandPropagation(client *c);
void preventCommandAOF(client *c);
void preventCommandReplication(client *c);
void slowlogPushCurrentCommand(client *c, struct redisCommand *cmd, ustime_t duration);
int prepareForShutdown(int flags);
void afterCommand(client *c);
int inNestedCall(void);
#ifdef __GNUC__
void _serverLog(int level, const char *fmt, ...)
    __attribute__((format(printf, 2, 3)));
#else
void _serverLog(int level, const char *fmt, ...);
#endif
void serverLogRaw(int level, const char *msg);
void serverLogFromHandler(int level, const char *msg);
void usage(void);
void updateDictResizePolicy(void);
int htNeedsResize(dict *dict);
void populateCommandTable(void);
void resetCommandTableStats(dict* commands);
void resetErrorTableStats(void);
void adjustOpenFilesLimit(void);
void incrementErrorCount(const char *fullerr, size_t namelen);
void closeListeningSockets(int unlink_unix_socket);
void updateCachedTime(int update_daylight_info);
void resetServerStats(void);
void activeDefragCycle(void);
unsigned int getLRUClock(void);
unsigned int LRU_CLOCK(void);
const char *evictPolicyToString(void);
struct redisMemOverhead *getMemoryOverheadData(void);
void freeMemoryOverheadData(struct redisMemOverhead *mh);
void checkChildrenDone(void);
int setOOMScoreAdj(int process_class);
void rejectCommandFormat(client *c, const char *fmt, ...);
void *activeDefragAlloc(void *ptr);
robj *activeDefragStringOb(robj* ob, long *defragged);
void dismissSds(sds s);
void dismissMemory(void* ptr, size_t size_hint);
void dismissMemoryInChild(void);

#define RESTART_SERVER_NONE 0
#define RESTART_SERVER_GRACEFULLY (1<<0)     /* Do proper shutdown. */
#define RESTART_SERVER_CONFIG_REWRITE (1<<1) /* CONFIG REWRITE before restart.*/
int restartServer(int flags, mstime_t delay);

/* Set data type */
robj *setTypeCreate(sds value);
int setTypeAdd(robj *subject, sds value);
int setTypeRemove(robj *subject, sds value);
int setTypeIsMember(robj *subject, sds value);
setTypeIterator *setTypeInitIterator(robj *subject);
void setTypeReleaseIterator(setTypeIterator *si);
int setTypeNext(setTypeIterator *si, sds *sdsele, int64_t *llele);
sds setTypeNextObject(setTypeIterator *si);
int setTypeRandomElement(robj *setobj, sds *sdsele, int64_t *llele);
unsigned long setTypeRandomElements(robj *set, unsigned long count, robj *aux_set);
unsigned long setTypeSize(const robj *subject);
void setTypeConvert(robj *subject, int enc);
robj *setTypeDup(robj *o);

/* Hash data type */
#define HASH_SET_TAKE_FIELD (1<<0)
#define HASH_SET_TAKE_VALUE (1<<1)
#define HASH_SET_COPY 0

void hashTypeConvert(robj *o, int enc);
void hashTypeTryConversion(robj *subject, robj **argv, int start, int end);
int hashTypeExists(robj *o, sds key);
int hashTypeDelete(robj *o, sds key);
unsigned long hashTypeLength(const robj *o);
hashTypeIterator *hashTypeInitIterator(robj *subject);
void hashTypeReleaseIterator(hashTypeIterator *hi);
int hashTypeNext(hashTypeIterator *hi);
void hashTypeCurrentFromListpack(hashTypeIterator *hi, int what,
                                 unsigned char **vstr,
                                 unsigned int *vlen,
                                 long long *vll);
sds hashTypeCurrentFromHashTable(hashTypeIterator *hi, int what);
void hashTypeCurrentObject(hashTypeIterator *hi, int what, unsigned char **vstr, unsigned int *vlen, long long *vll);
sds hashTypeCurrentObjectNewSds(hashTypeIterator *hi, int what);
robj *hashTypeLookupWriteOrCreate(client *c, robj *key);
robj *hashTypeGetValueObject(robj *o, sds field);
int hashTypeSet(robj *o, sds field, sds value, int flags);
robj *hashTypeDup(robj *o);

/* Pub / Sub */
int pubsubUnsubscribeAllChannels(client *c, int notify);
int pubsubUnsubscribeAllPatterns(client *c, int notify);
int pubsubPublishMessage(robj *channel, robj *message);
void addReplyPubsubMessage(client *c, robj *channel, robj *msg);

/* Keyspace events notification */
void notifyKeyspaceEvent(int type, char *event, robj *key, int dbid);
int keyspaceEventsStringToFlags(char *classes);
sds keyspaceEventsFlagsToString(int flags);

/* Configuration */
void loadServerConfig(char *filename, char config_from_stdin, char *options);
void appendServerSaveParams(time_t seconds, int changes);
void resetServerSaveParams(void);
struct rewriteConfigState; /* Forward declaration to export API. */
void rewriteConfigRewriteLine(struct rewriteConfigState *state, const char *option, sds line, int force);
void rewriteConfigMarkAsProcessed(struct rewriteConfigState *state, const char *option);
int rewriteConfig(char *path, int force_all);
void initConfigValues();
sds getConfigDebugInfo();

/* db.c -- Keyspace access API */
int removeExpire(redisDb *db, robj *key);
void deleteExpiredKeyAndPropagate(redisDb *db, robj *keyobj);
void propagateExpire(redisDb *db, robj *key, int lazy);
int keyIsExpired(redisDb *db, robj *key);
int expireIfNeeded(redisDb *db, robj *key);
long long getExpire(redisDb *db, robj *key);
void setExpire(client *c, redisDb *db, robj *key, long long when);
int checkAlreadyExpired(long long when);
robj *lookupKey(redisDb *db, robj *key, int flags);
robj *lookupKeyRead(redisDb *db, robj *key);
robj *lookupKeyWrite(redisDb *db, robj *key);
robj *lookupKeyReadOrReply(client *c, robj *key, robj *reply);
robj *lookupKeyWriteOrReply(client *c, robj *key, robj *reply);
robj *lookupKeyReadWithFlags(redisDb *db, robj *key, int flags);
robj *lookupKeyWriteWithFlags(redisDb *db, robj *key, int flags);
robj *objectCommandLookup(client *c, robj *key);
robj *objectCommandLookupOrReply(client *c, robj *key, robj *reply);
int objectSetLRUOrLFU(robj *val, long long lfu_freq, long long lru_idle,
                       long long lru_clock, int lru_multiplier);
#define LOOKUP_NONE 0
#define LOOKUP_NOTOUCH (1<<0)
#define LOOKUP_NONOTIFY (1<<1)
void dbAdd(redisDb *db, robj *key, robj *val);
int dbAddRDBLoad(redisDb *db, sds key, robj *val);
void dbOverwrite(redisDb *db, robj *key, robj *val);

#define SETKEY_KEEPTTL 1
#define SETKEY_NO_SIGNAL 2
#define SETKEY_ALREADY_EXIST 4
#define SETKEY_DOESNT_EXIST 8
void setKey(client *c, redisDb *db, robj *key, robj *val, int flags);
robj *dbRandomKey(redisDb *db);
int dbSyncDelete(redisDb *db, robj *key);
int dbDelete(redisDb *db, robj *key);
robj *dbUnshareStringValue(redisDb *db, robj *key, robj *o);

#define EMPTYDB_NO_FLAGS 0      /* No flags. */
#define EMPTYDB_ASYNC (1<<0)    /* Reclaim memory in another thread. */
long long emptyDb(int dbnum, int flags, void(callback)(dict*));
long long emptyDbStructure(redisDb *dbarray, int dbnum, int async, void(callback)(dict*));
void flushAllDataAndResetRDB(int flags);
long long dbTotalServerKeyCount();
redisDb *initTempDb(void);
void discardTempDb(redisDb *tempDb, void(callback)(dict*));


int selectDb(client *c, int id);
void signalModifiedKey(client *c, redisDb *db, robj *key);
void signalFlushedDb(int dbid, int async);
void scanGenericCommand(client *c, robj *o, unsigned long cursor);
int parseScanCursorOrReply(client *c, robj *o, unsigned long *cursor);
int dbAsyncDelete(redisDb *db, robj *key);
void emptyDbAsync(redisDb *db);
size_t lazyfreeGetPendingObjectsCount(void);
size_t lazyfreeGetFreedObjectsCount(void);
void lazyfreeResetStats(void);
void freeObjAsync(robj *key, robj *obj, int dbid);
void freeReplicationBacklogRefMemAsync(list *blocks, rax *index);

/* API to get key arguments from commands */
int *getKeysPrepareResult(getKeysResult *result, int numkeys);
int getKeysFromCommand(struct redisCommand *cmd, robj **argv, int argc, getKeysResult *result);
void getKeysFreeResult(getKeysResult *result);
int sintercardGetKeys(struct redisCommand *cmd,robj **argv, int argc, getKeysResult *result);
int zunionInterDiffGetKeys(struct redisCommand *cmd,robj **argv, int argc, getKeysResult *result);
int zunionInterDiffStoreGetKeys(struct redisCommand *cmd,robj **argv, int argc, getKeysResult *result);
int evalGetKeys(struct redisCommand *cmd, robj **argv, int argc, getKeysResult *result);
int sortGetKeys(struct redisCommand *cmd, robj **argv, int argc, getKeysResult *result);
int migrateGetKeys(struct redisCommand *cmd, robj **argv, int argc, getKeysResult *result);
int georadiusGetKeys(struct redisCommand *cmd, robj **argv, int argc, getKeysResult *result);
int xreadGetKeys(struct redisCommand *cmd, robj **argv, int argc, getKeysResult *result);
int lcsGetKeys(struct redisCommand *cmd, robj **argv, int argc, getKeysResult *result);
int lmpopGetKeys(struct redisCommand *cmd, robj **argv, int argc, getKeysResult *result);
int blmpopGetKeys(struct redisCommand *cmd, robj **argv, int argc, getKeysResult *result);
int zmpopGetKeys(struct redisCommand *cmd, robj **argv, int argc, getKeysResult *result);
int bzmpopGetKeys(struct redisCommand *cmd, robj **argv, int argc, getKeysResult *result);

unsigned short crc16(const char *buf, int len);

/* Sentinel */
void initSentinelConfig(void);
void initSentinel(void);
void sentinelTimer(void);
const char *sentinelHandleConfiguration(char **argv, int argc);
void queueSentinelConfig(sds *argv, int argc, int linenum, sds line);
void loadSentinelConfigFromQueue(void);
void sentinelIsRunning(void);
void sentinelCheckConfigFile(void);
void sentinelCommand(client *c);
void sentinelInfoCommand(client *c);
void sentinelPublishCommand(client *c);
void sentinelRoleCommand(client *c);

/* redis-check-rdb & aof */
int redis_check_rdb(char *rdbfilename, FILE *fp);
int redis_check_rdb_main(int argc, char **argv, FILE *fp);
int redis_check_aof_main(int argc, char **argv);

/* Scripting */
void scriptingInit(int setup);
int ldbRemoveChild(pid_t pid);
void ldbKillForkedSessions(void);
int ldbPendingChildren(void);
sds luaCreateFunction(client *c, lua_State *lua, robj *body);
void freeLuaScriptsAsync(dict *lua_scripts);

/* Blocked clients */
void processUnblockedClients(void);
void blockClient(client *c, int btype);
void unblockClient(client *c);
void queueClientForReprocessing(client *c);
void replyToBlockedClientTimedOut(client *c);
int getTimeoutFromObjectOrReply(client *c, robj *object, mstime_t *timeout, int unit);
void disconnectAllBlockedClients(void);
void handleClientsBlockedOnKeys(void);
void signalKeyAsReady(redisDb *db, robj *key, int type);
void blockForKeys(client *c, int btype, robj **keys, int numkeys, long count, mstime_t timeout, robj *target, struct blockPos *blockpos, streamID *ids);
void updateStatsOnUnblock(client *c, long blocked_us, long reply_us);

/* timeout.c -- Blocked clients timeout and connections timeout. */
void addClientToTimeoutTable(client *c);
void removeClientFromTimeoutTable(client *c);
void handleBlockedClientsTimeout(void);
int clientsCronHandleTimeout(client *c, mstime_t now_ms);

/* expire.c -- Handling of expired keys */
void activeExpireCycle(int type);
void expireSlaveKeys(void);
void rememberSlaveKeyWithExpire(redisDb *db, robj *key);
void flushSlaveKeysWithExpireList(void);
size_t getSlaveKeyWithExpireCount(void);

/* evict.c -- maxmemory handling and LRU eviction. */
void evictionPoolAlloc(void);
#define LFU_INIT_VAL 5
unsigned long LFUGetTimeInMinutes(void);
uint8_t LFULogIncr(uint8_t value);
unsigned long LFUDecrAndReturn(robj *o);
#define EVICT_OK 0
#define EVICT_RUNNING 1
#define EVICT_FAIL 2
int performEvictions(void);


/* Keys hashing / comparison functions for dict.c hash tables. */
uint64_t dictSdsHash(const void *key);
uint64_t dictSdsCaseHash(const void *key);
int dictSdsKeyCompare(dict *d, const void *key1, const void *key2);
int dictSdsKeyCaseCompare(dict *d, const void *key1, const void *key2);
void dictSdsDestructor(dict *d, void *val);

/* Git SHA1 */
char *redisGitSHA1(void);
char *redisGitDirty(void);
uint64_t redisBuildId(void);
char *redisBuildIdString(void);

/* Commands prototypes */
void authCommand(client *c);
void pingCommand(client *c);
void echoCommand(client *c);
void commandCommand(client *c);
void commandCountCommand(client *c);
void commandListCommand(client *c);
void commandInfoCommand(client *c);
void commandGetKeysCommand(client *c);
void commandHelpCommand(client *c);
void setCommand(client *c);
void setnxCommand(client *c);
void setexCommand(client *c);
void psetexCommand(client *c);
void getCommand(client *c);
void getexCommand(client *c);
void getdelCommand(client *c);
void delCommand(client *c);
void unlinkCommand(client *c);
void existsCommand(client *c);
void setbitCommand(client *c);
void getbitCommand(client *c);
void bitfieldCommand(client *c);
void bitfieldroCommand(client *c);
void setrangeCommand(client *c);
void getrangeCommand(client *c);
void incrCommand(client *c);
void decrCommand(client *c);
void incrbyCommand(client *c);
void decrbyCommand(client *c);
void incrbyfloatCommand(client *c);
void selectCommand(client *c);
void swapdbCommand(client *c);
void randomkeyCommand(client *c);
void keysCommand(client *c);
void scanCommand(client *c);
void dbsizeCommand(client *c);
void lastsaveCommand(client *c);
void saveCommand(client *c);
void bgsaveCommand(client *c);
void bgrewriteaofCommand(client *c);
void shutdownCommand(client *c);
void moveCommand(client *c);
void copyCommand(client *c);
void renameCommand(client *c);
void renamenxCommand(client *c);
void lpushCommand(client *c);
void rpushCommand(client *c);
void lpushxCommand(client *c);
void rpushxCommand(client *c);
void linsertCommand(client *c);
void lpopCommand(client *c);
void rpopCommand(client *c);
void lmpopCommand(client *c);
void llenCommand(client *c);
void lindexCommand(client *c);
void lrangeCommand(client *c);
void ltrimCommand(client *c);
void typeCommand(client *c);
void lsetCommand(client *c);
void saddCommand(client *c);
void sremCommand(client *c);
void smoveCommand(client *c);
void sismemberCommand(client *c);
void smismemberCommand(client *c);
void scardCommand(client *c);
void spopCommand(client *c);
void srandmemberCommand(client *c);
void sinterCommand(client *c);
void sinterCardCommand(client *c);
void sinterstoreCommand(client *c);
void sunionCommand(client *c);
void sunionstoreCommand(client *c);
void sdiffCommand(client *c);
void sdiffstoreCommand(client *c);
void sscanCommand(client *c);
void syncCommand(client *c);
void flushdbCommand(client *c);
void flushallCommand(client *c);
void sortCommand(client *c);
void sortroCommand(client *c);
void lremCommand(client *c);
void lposCommand(client *c);
void rpoplpushCommand(client *c);
void lmoveCommand(client *c);
void infoCommand(client *c);
void mgetCommand(client *c);
void monitorCommand(client *c);
void expireCommand(client *c);
void expireatCommand(client *c);
void pexpireCommand(client *c);
void pexpireatCommand(client *c);
void getsetCommand(client *c);
void ttlCommand(client *c);
void touchCommand(client *c);
void pttlCommand(client *c);
void expiretimeCommand(client *c);
void pexpiretimeCommand(client *c);
void persistCommand(client *c);
void replicaofCommand(client *c);
void roleCommand(client *c);
void debugCommand(client *c);
void msetCommand(client *c);
void msetnxCommand(client *c);
void zaddCommand(client *c);
void zincrbyCommand(client *c);
void zrangeCommand(client *c);
void zrangebyscoreCommand(client *c);
void zrevrangebyscoreCommand(client *c);
void zrangebylexCommand(client *c);
void zrevrangebylexCommand(client *c);
void zcountCommand(client *c);
void zlexcountCommand(client *c);
void zrevrangeCommand(client *c);
void zcardCommand(client *c);
void zremCommand(client *c);
void zscoreCommand(client *c);
void zmscoreCommand(client *c);
void zremrangebyscoreCommand(client *c);
void zremrangebylexCommand(client *c);
void zpopminCommand(client *c);
void zpopmaxCommand(client *c);
void zmpopCommand(client *c);
void bzpopminCommand(client *c);
void bzpopmaxCommand(client *c);
void bzmpopCommand(client *c);
void zrandmemberCommand(client *c);
void multiCommand(client *c);
void execCommand(client *c);
void discardCommand(client *c);
void blpopCommand(client *c);
void brpopCommand(client *c);
void blmpopCommand(client *c);
void brpoplpushCommand(client *c);
void blmoveCommand(client *c);
void appendCommand(client *c);
void strlenCommand(client *c);
void zrankCommand(client *c);
void zrevrankCommand(client *c);
void hsetCommand(client *c);
void hsetnxCommand(client *c);
void hgetCommand(client *c);
void hmgetCommand(client *c);
void hdelCommand(client *c);
void hlenCommand(client *c);
void hstrlenCommand(client *c);
void zremrangebyrankCommand(client *c);
void zunionstoreCommand(client *c);
void zinterstoreCommand(client *c);
void zdiffstoreCommand(client *c);
void zunionCommand(client *c);
void zinterCommand(client *c);
void zinterCardCommand(client *c);
void zrangestoreCommand(client *c);
void zdiffCommand(client *c);
void zscanCommand(client *c);
void hkeysCommand(client *c);
void hvalsCommand(client *c);
void hgetallCommand(client *c);
void hexistsCommand(client *c);
void hscanCommand(client *c);
void hrandfieldCommand(client *c);
void configSetCommand(client *c);
void configGetCommand(client *c);
void configResetStatCommand(client *c);
void configRewriteCommand(client *c);
void configHelpCommand(client *c);
void hincrbyCommand(client *c);
void hincrbyfloatCommand(client *c);
void subscribeCommand(client *c);
void unsubscribeCommand(client *c);
void psubscribeCommand(client *c);
void punsubscribeCommand(client *c);
void publishCommand(client *c);
void pubsubCommand(client *c);
void watchCommand(client *c);
void unwatchCommand(client *c);
void clusterCommand(client *c);
void restoreCommand(client *c);
void migrateCommand(client *c);
void askingCommand(client *c);
void readonlyCommand(client *c);
void readwriteCommand(client *c);
void dumpCommand(client *c);
void objectCommand(client *c);
void memoryCommand(client *c);
void clientCommand(client *c);
void helloCommand(client *c);
void evalCommand(client *c);
void evalRoCommand(client *c);
void evalShaCommand(client *c);
void evalShaRoCommand(client *c);
void scriptCommand(client *c);
void timeCommand(client *c);
void bitopCommand(client *c);
void bitcountCommand(client *c);
void bitposCommand(client *c);
void replconfCommand(client *c);
void waitCommand(client *c);
void geoencodeCommand(client *c);
void geodecodeCommand(client *c);
void georadiusbymemberCommand(client *c);
void georadiusbymemberroCommand(client *c);
void georadiusCommand(client *c);
void georadiusroCommand(client *c);
void geoaddCommand(client *c);
void geohashCommand(client *c);
void geoposCommand(client *c);
void geodistCommand(client *c);
void geosearchCommand(client *c);
void geosearchstoreCommand(client *c);
void pfselftestCommand(client *c);
void pfaddCommand(client *c);
void pfcountCommand(client *c);
void pfmergeCommand(client *c);
void pfdebugCommand(client *c);
void latencyCommand(client *c);
void moduleCommand(client *c);
void securityWarningCommand(client *c);
void xaddCommand(client *c);
void xrangeCommand(client *c);
void xrevrangeCommand(client *c);
void xlenCommand(client *c);
void xreadCommand(client *c);
void xgroupCommand(client *c);
void xsetidCommand(client *c);
void xackCommand(client *c);
void xpendingCommand(client *c);
void xclaimCommand(client *c);
void xautoclaimCommand(client *c);
void xinfoCommand(client *c);
void xdelCommand(client *c);
void xtrimCommand(client *c);
void lolwutCommand(client *c);
void aclCommand(client *c);
<<<<<<< HEAD
void stralgoCommand(client *c);
void quitCommand(client *c);
=======
void lcsCommand(client *c);
>>>>>>> 698b5774
void resetCommand(client *c);
void failoverCommand(client *c);

#if defined(__GNUC__)
void *calloc(size_t count, size_t size) __attribute__ ((deprecated));
void free(void *ptr) __attribute__ ((deprecated));
void *malloc(size_t size) __attribute__ ((deprecated));
void *realloc(void *ptr, size_t size) __attribute__ ((deprecated));
#endif

/* Debugging stuff */
void _serverAssertWithInfo(const client *c, const robj *o, const char *estr, const char *file, int line);
void _serverAssert(const char *estr, const char *file, int line);
#ifdef __GNUC__
void _serverPanic(const char *file, int line, const char *msg, ...)
    __attribute__ ((format (printf, 3, 4)));
#else
void _serverPanic(const char *file, int line, const char *msg, ...);
#endif
void serverLogObjectDebugInfo(const robj *o);
void sigsegvHandler(int sig, siginfo_t *info, void *secret);
sds getFullCommandName(struct redisCommand *cmd);
const char *getSafeInfoString(const char *s, size_t len, char **tmp);
sds genRedisInfoString(const char *section);
sds genModulesInfoString(sds info);
void applyWatchdogPeriod();
void watchdogScheduleSignal(int period);
void serverLogHexDump(int level, char *descr, void *value, size_t len);
int memtest_preserving_test(unsigned long *m, size_t bytes, int passes);
void mixDigest(unsigned char *digest, void *ptr, size_t len);
void xorDigest(unsigned char *digest, void *ptr, size_t len);
int populateSingleCommand(struct redisCommand *c, char *strflags);
void commandAddSubcommand(struct redisCommand *parent, struct redisCommand *subcommand);
void populateCommandMovableKeys(struct redisCommand *cmd);
void debugDelay(int usec);
void killIOThreads(void);
void killThreads(void);
void makeThreadKillable(void);
void swapMainDbWithTempDb(redisDb *tempDb);

/* Use macro for checking log level to avoid evaluating arguments in cases log
 * should be ignored due to low level. */
#define serverLog(level, ...) do {\
        if (((level)&0xff) < server.verbosity) break;\
        _serverLog(level, __VA_ARGS__);\
    } while(0)

/* TLS stuff */
void tlsInit(void);
void tlsCleanup(void);
int tlsConfigure(redisTLSContextConfig *ctx_config);

#define redisDebug(fmt, ...) \
    printf("DEBUG %s:%d > " fmt "\n", __FILE__, __LINE__, __VA_ARGS__)
#define redisDebugMark() \
    printf("-- MARK %s:%d --\n", __FILE__, __LINE__)

int iAmMaster(void);

#endif<|MERGE_RESOLUTION|>--- conflicted
+++ resolved
@@ -3014,12 +3014,8 @@
 void xtrimCommand(client *c);
 void lolwutCommand(client *c);
 void aclCommand(client *c);
-<<<<<<< HEAD
-void stralgoCommand(client *c);
+void lcsCommand(client *c);
 void quitCommand(client *c);
-=======
-void lcsCommand(client *c);
->>>>>>> 698b5774
 void resetCommand(client *c);
 void failoverCommand(client *c);
 
