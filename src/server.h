/*
 * Copyright (c) 2009-2012, Salvatore Sanfilippo <antirez at gmail dot com>
 * All rights reserved.
 *
 * Redistribution and use in source and binary forms, with or without
 * modification, are permitted provided that the following conditions are met:
 *
 *   * Redistributions of source code must retain the above copyright notice,
 *     this list of conditions and the following disclaimer.
 *   * Redistributions in binary form must reproduce the above copyright
 *     notice, this list of conditions and the following disclaimer in the
 *     documentation and/or other materials provided with the distribution.
 *   * Neither the name of Redis nor the names of its contributors may be used
 *     to endorse or promote products derived from this software without
 *     specific prior written permission.
 *
 * THIS SOFTWARE IS PROVIDED BY THE COPYRIGHT HOLDERS AND CONTRIBUTORS "AS IS"
 * AND ANY EXPRESS OR IMPLIED WARRANTIES, INCLUDING, BUT NOT LIMITED TO, THE
 * IMPLIED WARRANTIES OF MERCHANTABILITY AND FITNESS FOR A PARTICULAR PURPOSE
 * ARE DISCLAIMED. IN NO EVENT SHALL THE COPYRIGHT OWNER OR CONTRIBUTORS BE
 * LIABLE FOR ANY DIRECT, INDIRECT, INCIDENTAL, SPECIAL, EXEMPLARY, OR
 * CONSEQUENTIAL DAMAGES (INCLUDING, BUT NOT LIMITED TO, PROCUREMENT OF
 * SUBSTITUTE GOODS OR SERVICES; LOSS OF USE, DATA, OR PROFITS; OR BUSINESS
 * INTERRUPTION) HOWEVER CAUSED AND ON ANY THEORY OF LIABILITY, WHETHER IN
 * CONTRACT, STRICT LIABILITY, OR TORT (INCLUDING NEGLIGENCE OR OTHERWISE)
 * ARISING IN ANY WAY OUT OF THE USE OF THIS SOFTWARE, EVEN IF ADVISED OF THE
 * POSSIBILITY OF SUCH DAMAGE.
 */

#ifndef __REDIS_H
#define __REDIS_H

#include "fmacros.h"
#include "config.h"
#include "solarisfixes.h"
#include "rio.h"
#include "atomicvar.h"

#include <stdio.h>
#include <stdlib.h>
#include <string.h>
#include <time.h>
#include <limits.h>
#include <unistd.h>
#include <errno.h>
#include <inttypes.h>
#include <pthread.h>
#include <syslog.h>
#include <netinet/in.h>
#include <sys/socket.h>
#include <lua.h>
#include <signal.h>

#ifdef HAVE_LIBSYSTEMD
#include <systemd/sd-daemon.h>
#endif

typedef long long mstime_t; /* millisecond time type. */
typedef long long ustime_t; /* microsecond time type. */

#include "ae.h"      /* Event driven programming library */
#include "sds.h"     /* Dynamic safe strings */
#include "dict.h"    /* Hash tables */
#include "adlist.h"  /* Linked lists */
#include "zmalloc.h" /* total memory usage aware version of malloc/free */
#include "anet.h"    /* Networking the easy way */
#include "ziplist.h" /* Compact list data structure */
#include "intset.h"  /* Compact integer set structure */
#include "version.h" /* Version macro */
#include "util.h"    /* Misc functions useful in many places */
#include "latency.h" /* Latency monitor API */
#include "sparkline.h" /* ASCII graphs API */
#include "quicklist.h"  /* Lists are encoded as linked lists of
                           N-elements flat arrays */
#include "rax.h"     /* Radix tree */
#include "connection.h" /* Connection abstraction */

#define REDISMODULE_CORE 1
#include "redismodule.h"    /* Redis modules API defines. */

/* Following includes allow test functions to be called from Redis main() */
#include "zipmap.h"
#include "sha1.h"
#include "endianconv.h"
#include "crc64.h"

/* Error codes */
#define C_OK                    0
#define C_ERR                   -1

/* Static server configuration */
#define CONFIG_DEFAULT_HZ        10             /* Time interrupt calls/sec. */
#define CONFIG_MIN_HZ            1
#define CONFIG_MAX_HZ            500
#define MAX_CLIENTS_PER_CLOCK_TICK 200          /* HZ is adapted based on that. */
#define CONFIG_MAX_LINE    1024
#define CRON_DBS_PER_CALL 16
#define NET_MAX_WRITES_PER_EVENT (1024*64)
#define PROTO_SHARED_SELECT_CMDS 10
#define OBJ_SHARED_INTEGERS 10000
#define OBJ_SHARED_BULKHDR_LEN 32
#define LOG_MAX_LEN    1024 /* Default maximum length of syslog messages.*/
#define AOF_REWRITE_ITEMS_PER_CMD 64
#define AOF_READ_DIFF_INTERVAL_BYTES (1024*10)
#define CONFIG_AUTHPASS_MAX_LEN 512
#define CONFIG_RUN_ID_SIZE 40
#define RDB_EOF_MARK_SIZE 40
#define CONFIG_REPL_BACKLOG_MIN_SIZE (1024*16)          /* 16k */
#define CONFIG_BGSAVE_RETRY_DELAY 5 /* Wait a few secs before trying again. */
#define CONFIG_DEFAULT_PID_FILE "/var/run/redis.pid"
#define CONFIG_DEFAULT_CLUSTER_CONFIG_FILE "nodes.conf"
#define CONFIG_DEFAULT_UNIX_SOCKET_PERM 0
#define CONFIG_DEFAULT_LOGFILE ""
#define NET_IP_STR_LEN 46 /* INET6_ADDRSTRLEN is 46, but we need to be sure */
#define NET_ADDR_STR_LEN (NET_IP_STR_LEN+32) /* Must be enough for ip:port */
#define CONFIG_BINDADDR_MAX 16
#define CONFIG_MIN_RESERVED_FDS 32
#define CONFIG_DEFAULT_PROC_TITLE_TEMPLATE "{title} {listen-addr} {server-mode}"

#define ACTIVE_EXPIRE_CYCLE_SLOW 0
#define ACTIVE_EXPIRE_CYCLE_FAST 1

/* Children process will exit with this status code to signal that the
 * process terminated without an error: this is useful in order to kill
 * a saving child (RDB or AOF one), without triggering in the parent the
 * write protection that is normally turned on on write errors.
 * Usually children that are terminated with SIGUSR1 will exit with this
 * special code. */
#define SERVER_CHILD_NOERROR_RETVAL    255

/* Instantaneous metrics tracking. */
#define STATS_METRIC_SAMPLES 16     /* Number of samples per metric. */
#define STATS_METRIC_COMMAND 0      /* Number of commands executed. */
#define STATS_METRIC_NET_INPUT 1    /* Bytes read to network .*/
#define STATS_METRIC_NET_OUTPUT 2   /* Bytes written to network. */
#define STATS_METRIC_COUNT 3

/* Protocol and I/O related defines */
#define PROTO_MAX_QUERYBUF_LEN  (1024*1024*1024) /* 1GB max query buffer. */
#define PROTO_IOBUF_LEN         (1024*16)  /* Generic I/O buffer size */
#define PROTO_REPLY_CHUNK_BYTES (16*1024) /* 16k output buffer */
#define PROTO_INLINE_MAX_SIZE   (1024*64) /* Max size of inline reads */
#define PROTO_MBULK_BIG_ARG     (1024*32)
#define LONG_STR_SIZE      21          /* Bytes needed for long -> str + '\0' */
#define REDIS_AUTOSYNC_BYTES (1024*1024*32) /* fdatasync every 32MB */

#define LIMIT_PENDING_QUERYBUF (4*1024*1024) /* 4mb */

/* When configuring the server eventloop, we setup it so that the total number
 * of file descriptors we can handle are server.maxclients + RESERVED_FDS +
 * a few more to stay safe. Since RESERVED_FDS defaults to 32, we add 96
 * in order to make sure of not over provisioning more than 128 fds. */
#define CONFIG_FDSET_INCR (CONFIG_MIN_RESERVED_FDS+96)

/* OOM Score Adjustment classes. */
#define CONFIG_OOM_MASTER 0
#define CONFIG_OOM_REPLICA 1
#define CONFIG_OOM_BGCHILD 2
#define CONFIG_OOM_COUNT 3

extern int configOOMScoreAdjValuesDefaults[CONFIG_OOM_COUNT];

/* Hash table parameters */
#define HASHTABLE_MIN_FILL        10      /* Minimal hash table fill 10% */
#define HASHTABLE_MAX_LOAD_FACTOR 1.618   /* Maximum hash table load factor. */

/* Command flags. Please check the command table defined in the server.c file
 * for more information about the meaning of every flag. */
#define CMD_WRITE (1ULL<<0)            /* "write" flag */
#define CMD_READONLY (1ULL<<1)         /* "read-only" flag */
#define CMD_DENYOOM (1ULL<<2)          /* "use-memory" flag */
#define CMD_MODULE (1ULL<<3)           /* Command exported by module. */
#define CMD_ADMIN (1ULL<<4)            /* "admin" flag */
#define CMD_PUBSUB (1ULL<<5)           /* "pub-sub" flag */
#define CMD_NOSCRIPT (1ULL<<6)         /* "no-script" flag */
#define CMD_RANDOM (1ULL<<7)           /* "random" flag */
#define CMD_SORT_FOR_SCRIPT (1ULL<<8)  /* "to-sort" flag */
#define CMD_LOADING (1ULL<<9)          /* "ok-loading" flag */
#define CMD_STALE (1ULL<<10)           /* "ok-stale" flag */
#define CMD_SKIP_MONITOR (1ULL<<11)    /* "no-monitor" flag */
#define CMD_SKIP_SLOWLOG (1ULL<<12)    /* "no-slowlog" flag */
#define CMD_ASKING (1ULL<<13)          /* "cluster-asking" flag */
#define CMD_FAST (1ULL<<14)            /* "fast" flag */
#define CMD_NO_AUTH (1ULL<<15)         /* "no-auth" flag */
#define CMD_MAY_REPLICATE (1ULL<<16)   /* "may-replicate" flag */

/* Command flags used by the module system. */
#define CMD_MODULE_GETKEYS (1ULL<<17)  /* Use the modules getkeys interface. */
#define CMD_MODULE_NO_CLUSTER (1ULL<<18) /* Deny on Redis Cluster. */

/* Command flags that describe ACLs categories. */
#define CMD_CATEGORY_KEYSPACE (1ULL<<19)
#define CMD_CATEGORY_READ (1ULL<<20)
#define CMD_CATEGORY_WRITE (1ULL<<21)
#define CMD_CATEGORY_SET (1ULL<<22)
#define CMD_CATEGORY_SORTEDSET (1ULL<<23)
#define CMD_CATEGORY_LIST (1ULL<<24)
#define CMD_CATEGORY_HASH (1ULL<<25)
#define CMD_CATEGORY_STRING (1ULL<<26)
#define CMD_CATEGORY_BITMAP (1ULL<<27)
#define CMD_CATEGORY_HYPERLOGLOG (1ULL<<28)
#define CMD_CATEGORY_GEO (1ULL<<29)
#define CMD_CATEGORY_STREAM (1ULL<<30)
#define CMD_CATEGORY_PUBSUB (1ULL<<31)
#define CMD_CATEGORY_ADMIN (1ULL<<32)
#define CMD_CATEGORY_FAST (1ULL<<33)
#define CMD_CATEGORY_SLOW (1ULL<<34)
#define CMD_CATEGORY_BLOCKING (1ULL<<35)
#define CMD_CATEGORY_DANGEROUS (1ULL<<36)
#define CMD_CATEGORY_CONNECTION (1ULL<<37)
#define CMD_CATEGORY_TRANSACTION (1ULL<<38)
#define CMD_CATEGORY_SCRIPTING (1ULL<<39)

/* AOF states */
#define AOF_OFF 0             /* AOF is off */
#define AOF_ON 1              /* AOF is on */
#define AOF_WAIT_REWRITE 2    /* AOF waits rewrite to start appending */

/* Client flags */
#define CLIENT_SLAVE (1<<0)   /* This client is a replica */
#define CLIENT_MASTER (1<<1)  /* This client is a master */
#define CLIENT_MONITOR (1<<2) /* This client is a slave monitor, see MONITOR */
#define CLIENT_MULTI (1<<3)   /* This client is in a MULTI context */
#define CLIENT_BLOCKED (1<<4) /* The client is waiting in a blocking operation */
#define CLIENT_DIRTY_CAS (1<<5) /* Watched keys modified. EXEC will fail. */
#define CLIENT_CLOSE_AFTER_REPLY (1<<6) /* Close after writing entire reply. */
#define CLIENT_UNBLOCKED (1<<7) /* This client was unblocked and is stored in
                                  server.unblocked_clients */
#define CLIENT_LUA (1<<8) /* This is a non connected client used by Lua */
#define CLIENT_ASKING (1<<9)     /* Client issued the ASKING command */
#define CLIENT_CLOSE_ASAP (1<<10)/* Close this client ASAP */
#define CLIENT_UNIX_SOCKET (1<<11) /* Client connected via Unix domain socket */
#define CLIENT_DIRTY_EXEC (1<<12)  /* EXEC will fail for errors while queueing */
#define CLIENT_MASTER_FORCE_REPLY (1<<13)  /* Queue replies even if is master */
#define CLIENT_FORCE_AOF (1<<14)   /* Force AOF propagation of current cmd. */
#define CLIENT_FORCE_REPL (1<<15)  /* Force replication of current cmd. */
#define CLIENT_PRE_PSYNC (1<<16)   /* Instance don't understand PSYNC. */
#define CLIENT_READONLY (1<<17)    /* Cluster client is in read-only state. */
#define CLIENT_PUBSUB (1<<18)      /* Client is in Pub/Sub mode. */
#define CLIENT_PREVENT_AOF_PROP (1<<19)  /* Don't propagate to AOF. */
#define CLIENT_PREVENT_REPL_PROP (1<<20)  /* Don't propagate to slaves. */
#define CLIENT_PREVENT_PROP (CLIENT_PREVENT_AOF_PROP|CLIENT_PREVENT_REPL_PROP)
#define CLIENT_PENDING_WRITE (1<<21) /* Client has output to send but a write
                                        handler is yet not installed. */
#define CLIENT_REPLY_OFF (1<<22)   /* Don't send replies to client. */
#define CLIENT_REPLY_SKIP_NEXT (1<<23)  /* Set CLIENT_REPLY_SKIP for next cmd */
#define CLIENT_REPLY_SKIP (1<<24)  /* Don't send just this reply. */
#define CLIENT_LUA_DEBUG (1<<25)  /* Run EVAL in debug mode. */
#define CLIENT_LUA_DEBUG_SYNC (1<<26)  /* EVAL debugging without fork() */
#define CLIENT_MODULE (1<<27) /* Non connected client used by some module. */
#define CLIENT_PROTECTED (1<<28) /* Client should not be freed for now. */
#define CLIENT_PENDING_READ (1<<29) /* The client has pending reads and was put
                                       in the list of clients we can read
                                       from. */
#define CLIENT_PENDING_COMMAND (1<<30) /* Indicates the client has a fully
                                        * parsed command ready for execution. */
#define CLIENT_TRACKING (1ULL<<31) /* Client enabled keys tracking in order to
                                   perform client side caching. */
#define CLIENT_TRACKING_BROKEN_REDIR (1ULL<<32) /* Target client is invalid. */
#define CLIENT_TRACKING_BCAST (1ULL<<33) /* Tracking in BCAST mode. */
#define CLIENT_TRACKING_OPTIN (1ULL<<34)  /* Tracking in opt-in mode. */
#define CLIENT_TRACKING_OPTOUT (1ULL<<35) /* Tracking in opt-out mode. */
#define CLIENT_TRACKING_CACHING (1ULL<<36) /* CACHING yes/no was given,
                                              depending on optin/optout mode. */
#define CLIENT_TRACKING_NOLOOP (1ULL<<37) /* Don't send invalidation messages
                                             about writes performed by myself.*/
#define CLIENT_IN_TO_TABLE (1ULL<<38) /* This client is in the timeout table. */
#define CLIENT_PROTOCOL_ERROR (1ULL<<39) /* Protocol error chatting with it. */
#define CLIENT_CLOSE_AFTER_COMMAND (1ULL<<40) /* Close after executing commands
                                               * and writing entire reply. */
#define CLIENT_DENY_BLOCKING (1ULL<<41) /* Indicate that the client should not be blocked.
                                           currently, turned on inside MULTI, Lua, RM_Call,
                                           and AOF client */
#define CLIENT_REPL_RDBONLY (1ULL<<42) /* This client is a replica that only wants
                                          RDB without replication buffer. */

/* Client block type (btype field in client structure)
 * if CLIENT_BLOCKED flag is set. */
#define BLOCKED_NONE 0    /* Not blocked, no CLIENT_BLOCKED flag set. */
#define BLOCKED_LIST 1    /* BLPOP & co. */
#define BLOCKED_WAIT 2    /* WAIT for synchronous replication. */
#define BLOCKED_MODULE 3  /* Blocked by a loadable module. */
#define BLOCKED_STREAM 4  /* XREAD. */
#define BLOCKED_ZSET 5    /* BZPOP et al. */
#define BLOCKED_PAUSE 6   /* Blocked by CLIENT PAUSE */
#define BLOCKED_NUM 7     /* Number of blocked states. */

/* Client request types */
#define PROTO_REQ_INLINE 1
#define PROTO_REQ_MULTIBULK 2

/* Client classes for client limits, currently used only for
 * the max-client-output-buffer limit implementation. */
#define CLIENT_TYPE_NORMAL 0 /* Normal req-reply clients + MONITORs */
#define CLIENT_TYPE_SLAVE 1  /* Slaves. */
#define CLIENT_TYPE_PUBSUB 2 /* Clients subscribed to PubSub channels. */
#define CLIENT_TYPE_MASTER 3 /* Master. */
#define CLIENT_TYPE_COUNT 4  /* Total number of client types. */
#define CLIENT_TYPE_OBUF_COUNT 3 /* Number of clients to expose to output
                                    buffer configuration. Just the first
                                    three: normal, slave, pubsub. */

/* Slave replication state. Used in server.repl_state for slaves to remember
 * what to do next. */
typedef enum {
    REPL_STATE_NONE = 0,            /* No active replication */
    REPL_STATE_CONNECT,             /* Must connect to master */
    REPL_STATE_CONNECTING,          /* Connecting to master */
    /* --- Handshake states, must be ordered --- */
    REPL_STATE_RECEIVE_PING_REPLY,  /* Wait for PING reply */
    REPL_STATE_SEND_HANDSHAKE,      /* Send handshake sequance to master */
    REPL_STATE_RECEIVE_AUTH_REPLY,  /* Wait for AUTH reply */
    REPL_STATE_RECEIVE_PORT_REPLY,  /* Wait for REPLCONF reply */
    REPL_STATE_RECEIVE_IP_REPLY,    /* Wait for REPLCONF reply */
    REPL_STATE_RECEIVE_CAPA_REPLY,  /* Wait for REPLCONF reply */
    REPL_STATE_SEND_PSYNC,          /* Send PSYNC */
    REPL_STATE_RECEIVE_PSYNC_REPLY, /* Wait for PSYNC reply */
    /* --- End of handshake states --- */
    REPL_STATE_TRANSFER,        /* Receiving .rdb from master */
    REPL_STATE_CONNECTED,       /* Connected to master */
} repl_state;

/* State of slaves from the POV of the master. Used in client->replstate.
 * In SEND_BULK and ONLINE state the slave receives new updates
 * in its output queue. In the WAIT_BGSAVE states instead the server is waiting
 * to start the next background saving in order to send updates to it. */
#define SLAVE_STATE_WAIT_BGSAVE_START 6 /* We need to produce a new RDB file. */
#define SLAVE_STATE_WAIT_BGSAVE_END 7 /* Waiting RDB file creation to finish. */
#define SLAVE_STATE_SEND_BULK 8 /* Sending RDB file to slave. */
#define SLAVE_STATE_ONLINE 9 /* RDB file transmitted, sending just updates. */

/* Slave capabilities. */
#define SLAVE_CAPA_NONE 0
#define SLAVE_CAPA_EOF (1<<0)    /* Can parse the RDB EOF streaming format. */
#define SLAVE_CAPA_PSYNC2 (1<<1) /* Supports PSYNC2 protocol. */

/* Synchronous read timeout - slave side */
#define CONFIG_REPL_SYNCIO_TIMEOUT 5

/* List related stuff */
#define LIST_HEAD 0
#define LIST_TAIL 1
#define ZSET_MIN 0
#define ZSET_MAX 1

/* Sort operations */
#define SORT_OP_GET 0

/* Log levels */
#define LL_DEBUG 0
#define LL_VERBOSE 1
#define LL_NOTICE 2
#define LL_WARNING 3
#define LL_RAW (1<<10) /* Modifier to log without timestamp */

/* Supervision options */
#define SUPERVISED_NONE 0
#define SUPERVISED_AUTODETECT 1
#define SUPERVISED_SYSTEMD 2
#define SUPERVISED_UPSTART 3

/* Anti-warning macro... */
#define UNUSED(V) ((void) V)

#define ZSKIPLIST_MAXLEVEL 32 /* Should be enough for 2^64 elements */
#define ZSKIPLIST_P 0.25      /* Skiplist P = 1/4 */

/* Append only defines */
#define AOF_FSYNC_NO 0
#define AOF_FSYNC_ALWAYS 1
#define AOF_FSYNC_EVERYSEC 2

/* Replication diskless load defines */
#define REPL_DISKLESS_LOAD_DISABLED 0
#define REPL_DISKLESS_LOAD_WHEN_DB_EMPTY 1
#define REPL_DISKLESS_LOAD_SWAPDB 2

/* TLS Client Authentication */
#define TLS_CLIENT_AUTH_NO 0
#define TLS_CLIENT_AUTH_YES 1
#define TLS_CLIENT_AUTH_OPTIONAL 2

/* Sanitize dump payload */
#define SANITIZE_DUMP_NO 0
#define SANITIZE_DUMP_YES 1
#define SANITIZE_DUMP_CLIENTS 2

/* Sets operations codes */
#define SET_OP_UNION 0
#define SET_OP_DIFF 1
#define SET_OP_INTER 2

/* oom-score-adj defines */
#define OOM_SCORE_ADJ_NO 0
#define OOM_SCORE_RELATIVE 1
#define OOM_SCORE_ADJ_ABSOLUTE 2

/* Redis maxmemory strategies. Instead of using just incremental number
 * for this defines, we use a set of flags so that testing for certain
 * properties common to multiple policies is faster. */
#define MAXMEMORY_FLAG_LRU (1<<0)
#define MAXMEMORY_FLAG_LFU (1<<1)
#define MAXMEMORY_FLAG_ALLKEYS (1<<2)
#define MAXMEMORY_FLAG_NO_SHARED_INTEGERS \
    (MAXMEMORY_FLAG_LRU|MAXMEMORY_FLAG_LFU)

#define MAXMEMORY_VOLATILE_LRU ((0<<8)|MAXMEMORY_FLAG_LRU)
#define MAXMEMORY_VOLATILE_LFU ((1<<8)|MAXMEMORY_FLAG_LFU)
#define MAXMEMORY_VOLATILE_TTL (2<<8)
#define MAXMEMORY_VOLATILE_RANDOM (3<<8)
#define MAXMEMORY_ALLKEYS_LRU ((4<<8)|MAXMEMORY_FLAG_LRU|MAXMEMORY_FLAG_ALLKEYS)
#define MAXMEMORY_ALLKEYS_LFU ((5<<8)|MAXMEMORY_FLAG_LFU|MAXMEMORY_FLAG_ALLKEYS)
#define MAXMEMORY_ALLKEYS_RANDOM ((6<<8)|MAXMEMORY_FLAG_ALLKEYS)
#define MAXMEMORY_NO_EVICTION (7<<8)

/* Units */
#define UNIT_SECONDS 0
#define UNIT_MILLISECONDS 1

/* SHUTDOWN flags */
#define SHUTDOWN_NOFLAGS 0      /* No flags. */
#define SHUTDOWN_SAVE 1         /* Force SAVE on SHUTDOWN even if no save
                                   points are configured. */
#define SHUTDOWN_NOSAVE 2       /* Don't SAVE on SHUTDOWN. */

/* Command call flags, see call() function */
#define CMD_CALL_NONE 0
#define CMD_CALL_SLOWLOG (1<<0)
#define CMD_CALL_STATS (1<<1)
#define CMD_CALL_PROPAGATE_AOF (1<<2)
#define CMD_CALL_PROPAGATE_REPL (1<<3)
#define CMD_CALL_PROPAGATE (CMD_CALL_PROPAGATE_AOF|CMD_CALL_PROPAGATE_REPL)
#define CMD_CALL_FULL (CMD_CALL_SLOWLOG | CMD_CALL_STATS | CMD_CALL_PROPAGATE)
#define CMD_CALL_NOWRAP (1<<4)  /* Don't wrap also propagate array into
                                   MULTI/EXEC: the caller will handle it.  */

/* Command propagation flags, see propagate() function */
#define PROPAGATE_NONE 0
#define PROPAGATE_AOF 1
#define PROPAGATE_REPL 2

/* Client pause types, larger types are more restrictive
 * pause types than smaller pause types. */
typedef enum {
    CLIENT_PAUSE_OFF = 0, /* Pause no commands */
    CLIENT_PAUSE_WRITE,   /* Pause write commands */
    CLIENT_PAUSE_ALL      /* Pause all commands */
} pause_type;

/* RDB active child save type. */
#define RDB_CHILD_TYPE_NONE 0
#define RDB_CHILD_TYPE_DISK 1     /* RDB is written to disk. */
#define RDB_CHILD_TYPE_SOCKET 2   /* RDB is written to slave socket. */

/* Keyspace changes notification classes. Every class is associated with a
 * character for configuration purposes. */
#define NOTIFY_KEYSPACE (1<<0)    /* K */
#define NOTIFY_KEYEVENT (1<<1)    /* E */
#define NOTIFY_GENERIC (1<<2)     /* g */
#define NOTIFY_STRING (1<<3)      /* $ */
#define NOTIFY_LIST (1<<4)        /* l */
#define NOTIFY_SET (1<<5)         /* s */
#define NOTIFY_HASH (1<<6)        /* h */
#define NOTIFY_ZSET (1<<7)        /* z */
#define NOTIFY_EXPIRED (1<<8)     /* x */
#define NOTIFY_EVICTED (1<<9)     /* e */
#define NOTIFY_STREAM (1<<10)     /* t */
#define NOTIFY_KEY_MISS (1<<11)   /* m (Note: This one is excluded from NOTIFY_ALL on purpose) */
#define NOTIFY_LOADED (1<<12)     /* module only key space notification, indicate a key loaded from rdb */
#define NOTIFY_ALL (NOTIFY_GENERIC | NOTIFY_STRING | NOTIFY_LIST | NOTIFY_SET | NOTIFY_HASH | NOTIFY_ZSET | NOTIFY_EXPIRED | NOTIFY_EVICTED | NOTIFY_STREAM) /* A flag */

/* Get the first bind addr or NULL */
#define NET_FIRST_BIND_ADDR (server.bindaddr_count ? server.bindaddr[0] : NULL)

/* Using the following macro you can run code inside serverCron() with the
 * specified period, specified in milliseconds.
 * The actual resolution depends on server.hz. */
#define run_with_period(_ms_) if ((_ms_ <= 1000/server.hz) || !(server.cronloops%((_ms_)/(1000/server.hz))))

/* We can print the stacktrace, so our assert is defined this way: */
#define serverAssertWithInfo(_c,_o,_e) ((_e)?(void)0 : (_serverAssertWithInfo(_c,_o,#_e,__FILE__,__LINE__),redis_unreachable()))
#define serverAssert(_e) ((_e)?(void)0 : (_serverAssert(#_e,__FILE__,__LINE__),redis_unreachable()))
#define serverPanic(...) _serverPanic(__FILE__,__LINE__,__VA_ARGS__),redis_unreachable()

/*-----------------------------------------------------------------------------
 * Data types
 *----------------------------------------------------------------------------*/

/* A redis object, that is a type able to hold a string / list / set */

/* The actual Redis Object */
#define OBJ_STRING 0    /* String object. */
#define OBJ_LIST 1      /* List object. */
#define OBJ_SET 2       /* Set object. */
#define OBJ_ZSET 3      /* Sorted set object. */
#define OBJ_HASH 4      /* Hash object. */

/* The "module" object type is a special one that signals that the object
 * is one directly managed by a Redis module. In this case the value points
 * to a moduleValue struct, which contains the object value (which is only
 * handled by the module itself) and the RedisModuleType struct which lists
 * function pointers in order to serialize, deserialize, AOF-rewrite and
 * free the object.
 *
 * Inside the RDB file, module types are encoded as OBJ_MODULE followed
 * by a 64 bit module type ID, which has a 54 bits module-specific signature
 * in order to dispatch the loading to the right module, plus a 10 bits
 * encoding version. */
#define OBJ_MODULE 5    /* Module object. */
#define OBJ_STREAM 6    /* Stream object. */

/* Extract encver / signature from a module type ID. */
#define REDISMODULE_TYPE_ENCVER_BITS 10
#define REDISMODULE_TYPE_ENCVER_MASK ((1<<REDISMODULE_TYPE_ENCVER_BITS)-1)
#define REDISMODULE_TYPE_ENCVER(id) (id & REDISMODULE_TYPE_ENCVER_MASK)
#define REDISMODULE_TYPE_SIGN(id) ((id & ~((uint64_t)REDISMODULE_TYPE_ENCVER_MASK)) >>REDISMODULE_TYPE_ENCVER_BITS)

/* Bit flags for moduleTypeAuxSaveFunc */
#define REDISMODULE_AUX_BEFORE_RDB (1<<0)
#define REDISMODULE_AUX_AFTER_RDB (1<<1)

struct RedisModule;
struct RedisModuleIO;
struct RedisModuleDigest;
struct RedisModuleCtx;
struct redisObject;
struct RedisModuleDefragCtx;

/* Each module type implementation should export a set of methods in order
 * to serialize and deserialize the value in the RDB file, rewrite the AOF
 * log, create the digest for "DEBUG DIGEST", and free the value when a key
 * is deleted. */
typedef void *(*moduleTypeLoadFunc)(struct RedisModuleIO *io, int encver);
typedef void (*moduleTypeSaveFunc)(struct RedisModuleIO *io, void *value);
typedef int (*moduleTypeAuxLoadFunc)(struct RedisModuleIO *rdb, int encver, int when);
typedef void (*moduleTypeAuxSaveFunc)(struct RedisModuleIO *rdb, int when);
typedef void (*moduleTypeRewriteFunc)(struct RedisModuleIO *io, struct redisObject *key, void *value);
typedef void (*moduleTypeDigestFunc)(struct RedisModuleDigest *digest, void *value);
typedef size_t (*moduleTypeMemUsageFunc)(const void *value);
typedef void (*moduleTypeFreeFunc)(void *value);
typedef size_t (*moduleTypeFreeEffortFunc)(struct redisObject *key, const void *value);
typedef void (*moduleTypeUnlinkFunc)(struct redisObject *key, void *value);
typedef void *(*moduleTypeCopyFunc)(struct redisObject *fromkey, struct redisObject *tokey, const void *value);
typedef int (*moduleTypeDefragFunc)(struct RedisModuleDefragCtx *ctx, struct redisObject *key, void **value);

/* This callback type is called by moduleNotifyUserChanged() every time
 * a user authenticated via the module API is associated with a different
 * user or gets disconnected. This needs to be exposed since you can't cast
 * a function pointer to (void *). */
typedef void (*RedisModuleUserChangedFunc) (uint64_t client_id, void *privdata);


/* The module type, which is referenced in each value of a given type, defines
 * the methods and links to the module exporting the type. */
typedef struct RedisModuleType {
    uint64_t id; /* Higher 54 bits of type ID + 10 lower bits of encoding ver. */
    struct RedisModule *module;
    moduleTypeLoadFunc rdb_load;
    moduleTypeSaveFunc rdb_save;
    moduleTypeRewriteFunc aof_rewrite;
    moduleTypeMemUsageFunc mem_usage;
    moduleTypeDigestFunc digest;
    moduleTypeFreeFunc free;
    moduleTypeFreeEffortFunc free_effort;
    moduleTypeUnlinkFunc unlink;
    moduleTypeCopyFunc copy;
    moduleTypeDefragFunc defrag;
    moduleTypeAuxLoadFunc aux_load;
    moduleTypeAuxSaveFunc aux_save;
    int aux_save_triggers;
    char name[10]; /* 9 bytes name + null term. Charset: A-Z a-z 0-9 _- */
} moduleType;

/* In Redis objects 'robj' structures of type OBJ_MODULE, the value pointer
 * is set to the following structure, referencing the moduleType structure
 * in order to work with the value, and at the same time providing a raw
 * pointer to the value, as created by the module commands operating with
 * the module type.
 *
 * So for example in order to free such a value, it is possible to use
 * the following code:
 *
 *  if (robj->type == OBJ_MODULE) {
 *      moduleValue *mt = robj->ptr;
 *      mt->type->free(mt->value);
 *      zfree(mt); // We need to release this in-the-middle struct as well.
 *  }
 */
typedef struct moduleValue {
    moduleType *type;
    void *value;
} moduleValue;

/* This is a wrapper for the 'rio' streams used inside rdb.c in Redis, so that
 * the user does not have to take the total count of the written bytes nor
 * to care about error conditions. */
typedef struct RedisModuleIO {
    size_t bytes;       /* Bytes read / written so far. */
    rio *rio;           /* Rio stream. */
    moduleType *type;   /* Module type doing the operation. */
    int error;          /* True if error condition happened. */
    int ver;            /* Module serialization version: 1 (old),
                         * 2 (current version with opcodes annotation). */
    struct RedisModuleCtx *ctx; /* Optional context, see RM_GetContextFromIO()*/
    struct redisObject *key;    /* Optional name of key processed */
} RedisModuleIO;

/* Macro to initialize an IO context. Note that the 'ver' field is populated
 * inside rdb.c according to the version of the value to load. */
#define moduleInitIOContext(iovar,mtype,rioptr,keyptr) do { \
    iovar.rio = rioptr; \
    iovar.type = mtype; \
    iovar.bytes = 0; \
    iovar.error = 0; \
    iovar.ver = 0; \
    iovar.key = keyptr; \
    iovar.ctx = NULL; \
} while(0)

/* This is a structure used to export DEBUG DIGEST capabilities to Redis
 * modules. We want to capture both the ordered and unordered elements of
 * a data structure, so that a digest can be created in a way that correctly
 * reflects the values. See the DEBUG DIGEST command implementation for more
 * background. */
typedef struct RedisModuleDigest {
    unsigned char o[20];    /* Ordered elements. */
    unsigned char x[20];    /* Xored elements. */
} RedisModuleDigest;

/* Just start with a digest composed of all zero bytes. */
#define moduleInitDigestContext(mdvar) do { \
    memset(mdvar.o,0,sizeof(mdvar.o)); \
    memset(mdvar.x,0,sizeof(mdvar.x)); \
} while(0)

/* Objects encoding. Some kind of objects like Strings and Hashes can be
 * internally represented in multiple ways. The 'encoding' field of the object
 * is set to one of this fields for this object. */
#define OBJ_ENCODING_RAW 0     /* Raw representation */
#define OBJ_ENCODING_INT 1     /* Encoded as integer */
#define OBJ_ENCODING_HT 2      /* Encoded as hash table */
#define OBJ_ENCODING_ZIPMAP 3  /* Encoded as zipmap */
#define OBJ_ENCODING_LINKEDLIST 4 /* No longer used: old list encoding. */
#define OBJ_ENCODING_ZIPLIST 5 /* Encoded as ziplist */
#define OBJ_ENCODING_INTSET 6  /* Encoded as intset */
#define OBJ_ENCODING_SKIPLIST 7  /* Encoded as skiplist */
#define OBJ_ENCODING_EMBSTR 8  /* Embedded sds string encoding */
#define OBJ_ENCODING_QUICKLIST 9 /* Encoded as linked list of ziplists */
#define OBJ_ENCODING_STREAM 10 /* Encoded as a radix tree of listpacks */

#define LRU_BITS 24
#define LRU_CLOCK_MAX ((1<<LRU_BITS)-1) /* Max value of obj->lru */
#define LRU_CLOCK_RESOLUTION 1000 /* LRU clock resolution in ms */

#define OBJ_SHARED_REFCOUNT INT_MAX     /* Global object never destroyed. */
#define OBJ_STATIC_REFCOUNT (INT_MAX-1) /* Object allocated in the stack. */
#define OBJ_FIRST_SPECIAL_REFCOUNT OBJ_STATIC_REFCOUNT
typedef struct redisObject {
    unsigned type:4;
    unsigned encoding:4;
    unsigned lru:LRU_BITS; /* LRU time (relative to global lru_clock) or
                            * LFU data (least significant 8 bits frequency
                            * and most significant 16 bits access time). */
    int refcount;
    void *ptr;
} robj;

/* The a string name for an object's type as listed above
 * Native types are checked against the OBJ_STRING, OBJ_LIST, OBJ_* defines,
 * and Module types have their registered name returned. */
char *getObjectTypeName(robj*);

/* Macro used to initialize a Redis object allocated on the stack.
 * Note that this macro is taken near the structure definition to make sure
 * we'll update it when the structure is changed, to avoid bugs like
 * bug #85 introduced exactly in this way. */
#define initStaticStringObject(_var,_ptr) do { \
    _var.refcount = OBJ_STATIC_REFCOUNT; \
    _var.type = OBJ_STRING; \
    _var.encoding = OBJ_ENCODING_RAW; \
    _var.ptr = _ptr; \
} while(0)

struct evictionPoolEntry; /* Defined in evict.c */

/* This structure is used in order to represent the output buffer of a client,
 * which is actually a linked list of blocks like that, that is: client->reply. */
typedef struct clientReplyBlock {
    size_t size, used;
    char buf[];
} clientReplyBlock;

/* Redis database representation. There are multiple databases identified
 * by integers from 0 (the default database) up to the max configured
 * database. The database number is the 'id' field in the structure. */
typedef struct redisDb {
    dict *dict;                 /* The keyspace for this DB */
    dict *expires;              /* Timeout of keys with a timeout set */
    dict *blocking_keys;        /* Keys with clients waiting for data (BLPOP)*/
    dict *ready_keys;           /* Blocked keys that received a PUSH */
    dict *watched_keys;         /* WATCHED keys for MULTI/EXEC CAS */
    int id;                     /* Database ID */
    long long avg_ttl;          /* Average TTL, just for stats */
    unsigned long expires_cursor; /* Cursor of the active expire cycle. */
    list *defrag_later;         /* List of key names to attempt to defrag one by one, gradually. */
} redisDb;

/* Declare database backup that include redis main DBs and slots to keys map.
 * Definition is in db.c. We can't define it here since we define CLUSTER_SLOTS
 * in cluster.h. */
typedef struct dbBackup dbBackup;

/* Client MULTI/EXEC state */
typedef struct multiCmd {
    robj **argv;
    int argc;
    struct redisCommand *cmd;
} multiCmd;

typedef struct multiState {
    multiCmd *commands;     /* Array of MULTI commands */
    int count;              /* Total number of MULTI commands */
    int cmd_flags;          /* The accumulated command flags OR-ed together.
                               So if at least a command has a given flag, it
                               will be set in this field. */
    int cmd_inv_flags;      /* Same as cmd_flags, OR-ing the ~flags. so that it
                               is possible to know if all the commands have a
                               certain flag. */
    int minreplicas;        /* MINREPLICAS for synchronous replication */
    time_t minreplicas_timeout; /* MINREPLICAS timeout as unixtime. */
} multiState;

/* This structure holds the blocking operation state for a client.
 * The fields used depend on client->btype. */
typedef struct blockingState {
    /* Generic fields. */
    mstime_t timeout;       /* Blocking operation timeout. If UNIX current time
                             * is > timeout then the operation timed out. */

    /* BLOCKED_LIST, BLOCKED_ZSET and BLOCKED_STREAM */
    dict *keys;             /* The keys we are waiting to terminate a blocking
                             * operation such as BLPOP or XREAD. Or NULL. */
    robj *target;           /* The key that should receive the element,
                             * for BLMOVE. */
    struct listPos {
        int wherefrom;      /* Where to pop from */
        int whereto;        /* Where to push to */
    } listpos;              /* The positions in the src/dst lists
                             * where we want to pop/push an element
                             * for BLPOP, BRPOP and BLMOVE. */

    /* BLOCK_STREAM */
    size_t xread_count;     /* XREAD COUNT option. */
    robj *xread_group;      /* XREADGROUP group name. */
    robj *xread_consumer;   /* XREADGROUP consumer name. */
    mstime_t xread_retry_time, xread_retry_ttl;
    int xread_group_noack;

    /* BLOCKED_WAIT */
    int numreplicas;        /* Number of replicas we are waiting for ACK. */
    long long reploffset;   /* Replication offset to reach. */

    /* BLOCKED_MODULE */
    void *module_blocked_handle; /* RedisModuleBlockedClient structure.
                                    which is opaque for the Redis core, only
                                    handled in module.c. */
} blockingState;

/* The following structure represents a node in the server.ready_keys list,
 * where we accumulate all the keys that had clients blocked with a blocking
 * operation such as B[LR]POP, but received new data in the context of the
 * last executed command.
 *
 * After the execution of every command or script, we run this list to check
 * if as a result we should serve data to clients blocked, unblocking them.
 * Note that server.ready_keys will not have duplicates as there dictionary
 * also called ready_keys in every structure representing a Redis database,
 * where we make sure to remember if a given key was already added in the
 * server.ready_keys list. */
typedef struct readyList {
    redisDb *db;
    robj *key;
} readyList;

/* This structure represents a Redis user. This is useful for ACLs, the
 * user is associated to the connection after the connection is authenticated.
 * If there is no associated user, the connection uses the default user. */
#define USER_COMMAND_BITS_COUNT 1024    /* The total number of command bits
                                           in the user structure. The last valid
                                           command ID we can set in the user
                                           is USER_COMMAND_BITS_COUNT-1. */
#define USER_FLAG_ENABLED (1<<0)        /* The user is active. */
#define USER_FLAG_DISABLED (1<<1)       /* The user is disabled. */
#define USER_FLAG_ALLKEYS (1<<2)        /* The user can mention any key. */
#define USER_FLAG_ALLCOMMANDS (1<<3)    /* The user can run all commands. */
#define USER_FLAG_NOPASS      (1<<4)    /* The user requires no password, any
                                           provided password will work. For the
                                           default user, this also means that
                                           no AUTH is needed, and every
                                           connection is immediately
                                           authenticated. */
#define USER_FLAG_ALLCHANNELS (1<<5)    /* The user can mention any Pub/Sub
                                           channel. */
#define USER_FLAG_SANITIZE_PAYLOAD (1<<6)       /* The user require a deep RESTORE
                                                 * payload sanitization. */
#define USER_FLAG_SANITIZE_PAYLOAD_SKIP (1<<7)  /* The user should skip the
                                                 * deep sanitization of RESTORE
                                                 * payload. */

typedef struct {
    sds name;       /* The username as an SDS string. */
    uint64_t flags; /* See USER_FLAG_* */

    /* The bit in allowed_commands is set if this user has the right to
     * execute this command. In commands having subcommands, if this bit is
     * set, then all the subcommands are also available.
     *
     * If the bit for a given command is NOT set and the command has
     * subcommands, Redis will also check allowed_subcommands in order to
     * understand if the command can be executed. */
    uint64_t allowed_commands[USER_COMMAND_BITS_COUNT/64];

    /* This array points, for each command ID (corresponding to the command
     * bit set in allowed_commands), to an array of SDS strings, terminated by
     * a NULL pointer, with all the sub commands that can be executed for
     * this command. When no subcommands matching is used, the field is just
     * set to NULL to avoid allocating USER_COMMAND_BITS_COUNT pointers. */
    sds **allowed_subcommands;
    list *passwords; /* A list of SDS valid passwords for this user. */
    list *patterns;  /* A list of allowed key patterns. If this field is NULL
                        the user cannot mention any key in a command, unless
                        the flag ALLKEYS is set in the user. */
    list *channels;  /* A list of allowed Pub/Sub channel patterns. If this
                        field is NULL the user cannot mention any channel in a
                        `PUBLISH` or [P][UNSUSBSCRIBE] command, unless the flag
                        ALLCHANNELS is set in the user. */
} user;

/* With multiplexing we need to take per-client state.
 * Clients are taken in a linked list. */

#define CLIENT_ID_AOF (UINT64_MAX) /* Reserved ID for the AOF client. If you
                                      need more reserved IDs use UINT64_MAX-1,
                                      -2, ... and so forth. */

typedef struct client {
    uint64_t id;            /* Client incremental unique ID. */
    connection *conn;
    int resp;               /* RESP protocol version. Can be 2 or 3. */
    redisDb *db;            /* Pointer to currently SELECTed DB. */
    robj *name;             /* As set by CLIENT SETNAME. */
    sds querybuf;           /* Buffer we use to accumulate client queries. */
    size_t qb_pos;          /* The position we have read in querybuf. */
    sds pending_querybuf;   /* If this client is flagged as master, this buffer
                               represents the yet not applied portion of the
                               replication stream that we are receiving from
                               the master. */
    size_t querybuf_peak;   /* Recent (100ms or more) peak of querybuf size. */
    int argc;               /* Num of arguments of current command. */
    robj **argv;            /* Arguments of current command. */
    int original_argc;      /* Num of arguments of original command if arguments were rewritten. */
    robj **original_argv;   /* Arguments of original command if arguments were rewritten. */
    size_t argv_len_sum;    /* Sum of lengths of objects in argv list. */
    struct redisCommand *cmd, *lastcmd;  /* Last command executed. */
    user *user;             /* User associated with this connection. If the
                               user is set to NULL the connection can do
                               anything (admin). */
    int reqtype;            /* Request protocol type: PROTO_REQ_* */
    int multibulklen;       /* Number of multi bulk arguments left to read. */
    long bulklen;           /* Length of bulk argument in multi bulk request. */
    list *reply;            /* List of reply objects to send to the client. */
    unsigned long long reply_bytes; /* Tot bytes of objects in reply list. */
    size_t sentlen;         /* Amount of bytes already sent in the current
                               buffer or object being sent. */
    time_t ctime;           /* Client creation time. */
    time_t lastinteraction; /* Time of the last interaction, used for timeout */
    time_t obuf_soft_limit_reached_time;
    uint64_t flags;         /* Client flags: CLIENT_* macros. */
    int authenticated;      /* Needed when the default user requires auth. */
    int replstate;          /* Replication state if this is a slave. */
    int repl_put_online_on_ack; /* Install slave write handler on first ACK. */
    int repldbfd;           /* Replication DB file descriptor. */
    off_t repldboff;        /* Replication DB file offset. */
    off_t repldbsize;       /* Replication DB file size. */
    sds replpreamble;       /* Replication DB preamble. */
    long long read_reploff; /* Read replication offset if this is a master. */
    long long reploff;      /* Applied replication offset if this is a master. */
    long long repl_ack_off; /* Replication ack offset, if this is a slave. */
    long long repl_ack_time;/* Replication ack time, if this is a slave. */
    long long psync_initial_offset; /* FULLRESYNC reply offset other slaves
                                       copying this slave output buffer
                                       should use. */
    char replid[CONFIG_RUN_ID_SIZE+1]; /* Master replication ID (if master). */
    int slave_listening_port; /* As configured with: REPLCONF listening-port */
    char slave_ip[NET_IP_STR_LEN]; /* Optionally given by REPLCONF ip-address */
    int slave_capa;         /* Slave capabilities: SLAVE_CAPA_* bitwise OR. */
    multiState mstate;      /* MULTI/EXEC state */
    int btype;              /* Type of blocking op if CLIENT_BLOCKED. */
    blockingState bpop;     /* blocking state */
    long long woff;         /* Last write global replication offset. */
    list *watched_keys;     /* Keys WATCHED for MULTI/EXEC CAS */
    dict *pubsub_channels;  /* channels a client is interested in (SUBSCRIBE) */
    list *pubsub_patterns;  /* patterns a client is interested in (SUBSCRIBE) */
    sds peerid;             /* Cached peer ID. */
    sds sockname;           /* Cached connection target address. */
    listNode *client_list_node; /* list node in client list */
    listNode *paused_list_node; /* list node within the pause list */
    RedisModuleUserChangedFunc auth_callback; /* Module callback to execute
                                               * when the authenticated user
                                               * changes. */
    void *auth_callback_privdata; /* Private data that is passed when the auth
                                   * changed callback is executed. Opaque for
                                   * Redis Core. */
    void *auth_module;      /* The module that owns the callback, which is used
                             * to disconnect the client if the module is
                             * unloaded for cleanup. Opaque for Redis Core.*/

    /* If this client is in tracking mode and this field is non zero,
     * invalidation messages for keys fetched by this client will be send to
     * the specified client ID. */
    uint64_t client_tracking_redirection;
    rax *client_tracking_prefixes; /* A dictionary of prefixes we are already
                                      subscribed to in BCAST mode, in the
                                      context of client side caching. */
    /* In clientsCronTrackClientsMemUsage() we track the memory usage of
     * each client and add it to the sum of all the clients of a given type,
     * however we need to remember what was the old contribution of each
     * client, and in which categoty the client was, in order to remove it
     * before adding it the new value. */
    uint64_t client_cron_last_memory_usage;
    int      client_cron_last_memory_type;
    /* Response buffer */
    int bufpos;
    char buf[PROTO_REPLY_CHUNK_BYTES];
} client;

struct saveparam {
    time_t seconds;
    int changes;
};

struct moduleLoadQueueEntry {
    sds path;
    int argc;
    robj **argv;
};

struct sentinelLoadQueueEntry {
    int argc;
    sds *argv;
    int linenum;
    sds line;
};

struct sentinelConfig {
    list *pre_monitor_cfg;
    list *monitor_cfg;
    list *post_monitor_cfg;
};

struct sharedObjectsStruct {
    robj *crlf, *ok, *err, *emptybulk, *czero, *cone, *pong, *space,
    *colon, *queued, *null[4], *nullarray[4], *emptymap[4], *emptyset[4],
    *emptyarray, *wrongtypeerr, *nokeyerr, *syntaxerr, *sameobjecterr,
    *outofrangeerr, *noscripterr, *loadingerr, *slowscripterr, *bgsaveerr,
    *masterdownerr, *roslaveerr, *execaborterr, *noautherr, *noreplicaserr,
    *busykeyerr, *oomerr, *plus, *messagebulk, *pmessagebulk, *subscribebulk,
    *unsubscribebulk, *psubscribebulk, *punsubscribebulk, *del, *unlink,
    *rpop, *lpop, *lpush, *rpoplpush, *lmove, *blmove, *zpopmin, *zpopmax,
    *emptyscan, *multi, *exec, *left, *right, *persist, *set, *pexpireat,
    *pexpire, *pxat, *px,
    *select[PROTO_SHARED_SELECT_CMDS],
    *integers[OBJ_SHARED_INTEGERS],
    *mbulkhdr[OBJ_SHARED_BULKHDR_LEN], /* "*<value>\r\n" */
    *bulkhdr[OBJ_SHARED_BULKHDR_LEN];  /* "$<value>\r\n" */
    sds minstring, maxstring;
};

/* ZSETs use a specialized version of Skiplists */
typedef struct zskiplistNode {
    sds ele;
    double score;
    struct zskiplistNode *backward;
    struct zskiplistLevel {
        struct zskiplistNode *forward;
        unsigned long span;
    } level[];
} zskiplistNode;

typedef struct zskiplist {
    struct zskiplistNode *header, *tail;
    unsigned long length;
    int level;
} zskiplist;

typedef struct zset {
    dict *dict;
    zskiplist *zsl;
} zset;

typedef struct clientBufferLimitsConfig {
    unsigned long long hard_limit_bytes;
    unsigned long long soft_limit_bytes;
    time_t soft_limit_seconds;
} clientBufferLimitsConfig;

extern clientBufferLimitsConfig clientBufferLimitsDefaults[CLIENT_TYPE_OBUF_COUNT];

/* The redisOp structure defines a Redis Operation, that is an instance of
 * a command with an argument vector, database ID, propagation target
 * (PROPAGATE_*), and command pointer.
 *
 * Currently only used to additionally propagate more commands to AOF/Replication
 * after the propagation of the executed command. */
typedef struct redisOp {
    robj **argv;
    int argc, dbid, target;
    struct redisCommand *cmd;
} redisOp;

/* Defines an array of Redis operations. There is an API to add to this
 * structure in an easy way.
 *
 * redisOpArrayInit();
 * redisOpArrayAppend();
 * redisOpArrayFree();
 */
typedef struct redisOpArray {
    redisOp *ops;
    int numops;
} redisOpArray;

/* This structure is returned by the getMemoryOverheadData() function in
 * order to return memory overhead information. */
struct redisMemOverhead {
    size_t peak_allocated;
    size_t total_allocated;
    size_t startup_allocated;
    size_t repl_backlog;
    size_t clients_slaves;
    size_t clients_normal;
    size_t aof_buffer;
    size_t lua_caches;
    size_t overhead_total;
    size_t dataset;
    size_t total_keys;
    size_t bytes_per_key;
    float dataset_perc;
    float peak_perc;
    float total_frag;
    ssize_t total_frag_bytes;
    float allocator_frag;
    ssize_t allocator_frag_bytes;
    float allocator_rss;
    ssize_t allocator_rss_bytes;
    float rss_extra;
    size_t rss_extra_bytes;
    size_t num_dbs;
    struct {
        size_t dbid;
        size_t overhead_ht_main;
        size_t overhead_ht_expires;
    } *db;
};

/* This structure can be optionally passed to RDB save/load functions in
 * order to implement additional functionalities, by storing and loading
 * metadata to the RDB file.
 *
 * Currently the only use is to select a DB at load time, useful in
 * replication in order to make sure that chained slaves (slaves of slaves)
 * select the correct DB and are able to accept the stream coming from the
 * top-level master. */
typedef struct rdbSaveInfo {
    /* Used saving and loading. */
    int repl_stream_db;  /* DB to select in server.master client. */

    /* Used only loading. */
    int repl_id_is_set;  /* True if repl_id field is set. */
    char repl_id[CONFIG_RUN_ID_SIZE+1];     /* Replication ID. */
    long long repl_offset;                  /* Replication offset. */
} rdbSaveInfo;

#define RDB_SAVE_INFO_INIT {-1,0,"0000000000000000000000000000000000000000",-1}

struct malloc_stats {
    size_t zmalloc_used;
    size_t process_rss;
    size_t allocator_allocated;
    size_t allocator_active;
    size_t allocator_resident;
};

/*-----------------------------------------------------------------------------
 * TLS Context Configuration
 *----------------------------------------------------------------------------*/

typedef struct redisTLSContextConfig {
    char *cert_file;                /* Server side and optionally client side cert file name */
    char *key_file;                 /* Private key filename for cert_file */
    char *client_cert_file;         /* Certificate to use as a client; if none, use cert_file */
    char *client_key_file;          /* Private key filename for client_cert_file */
    char *dh_params_file;
    char *ca_cert_file;
    char *ca_cert_dir;
    char *protocols;
    char *ciphers;
    char *ciphersuites;
    int prefer_server_ciphers;
    int session_caching;
    int session_cache_size;
    int session_cache_timeout;
} redisTLSContextConfig;

/*-----------------------------------------------------------------------------
 * Global server state
 *----------------------------------------------------------------------------*/

struct clusterState;

/* AIX defines hz to __hz, we don't use this define and in order to allow
 * Redis build on AIX we need to undef it. */
#ifdef _AIX
#undef hz
#endif

#define CHILD_TYPE_NONE 0
#define CHILD_TYPE_RDB 1
#define CHILD_TYPE_AOF 2
#define CHILD_TYPE_LDB 3
#define CHILD_TYPE_MODULE 4

struct redisServer {
    /* General */
    pid_t pid;                  /* Main process pid. */
    pthread_t main_thread_id;         /* Main thread id */
    char *configfile;           /* Absolute config file path, or NULL */
    char *executable;           /* Absolute executable file path. */
    char **exec_argv;           /* Executable argv vector (copy). */
    int dynamic_hz;             /* Change hz value depending on # of clients. */
    int config_hz;              /* Configured HZ value. May be different than
                                   the actual 'hz' field value if dynamic-hz
                                   is enabled. */
    mode_t umask;               /* The umask value of the process on startup */
    int hz;                     /* serverCron() calls frequency in hertz */
    int in_fork_child;          /* indication that this is a fork child */
    redisDb *db;
    dict *commands;             /* Command table */
    dict *orig_commands;        /* Command table before command renaming. */
    aeEventLoop *el;
    rax *errors;                /* Errors table */
    redisAtomic unsigned int lruclock; /* Clock for LRU eviction */
    volatile sig_atomic_t shutdown_asap; /* SHUTDOWN needed ASAP */
    int activerehashing;        /* Incremental rehash in serverCron() */
    int active_defrag_running;  /* Active defragmentation running (holds current scan aggressiveness) */
    char *pidfile;              /* PID file path */
    int arch_bits;              /* 32 or 64 depending on sizeof(long) */
    int cronloops;              /* Number of times the cron function run */
    char runid[CONFIG_RUN_ID_SIZE+1];  /* ID always different at every exec. */
    int sentinel_mode;          /* True if this instance is a Sentinel. */
    size_t initial_memory_usage; /* Bytes used after initialization. */
    int always_show_logo;       /* Show logo even for non-stdout logging. */
    int in_eval;                /* Are we inside EVAL? */
    int in_exec;                /* Are we inside EXEC? */
    int propagate_in_transaction;  /* Make sure we don't propagate nested MULTI/EXEC */
    char *ignore_warnings;      /* Config: warnings that should be ignored. */
    int client_pause_in_transaction; /* Was a client pause executed during this Exec? */
    /* Modules */
    dict *moduleapi;            /* Exported core APIs dictionary for modules. */
    dict *sharedapi;            /* Like moduleapi but containing the APIs that
                                   modules share with each other. */
    list *loadmodule_queue;     /* List of modules to load at startup. */
    int module_blocked_pipe[2]; /* Pipe used to awake the event loop if a
                                   client blocked on a module command needs
                                   to be processed. */
    pid_t child_pid;            /* PID of current child */
    int child_type;             /* Type of current child */
    /* Networking */
    int port;                   /* TCP listening port */
    int tls_port;               /* TLS listening port */
    int tcp_backlog;            /* TCP listen() backlog */
    char *bindaddr[CONFIG_BINDADDR_MAX]; /* Addresses we should bind to */
    int bindaddr_count;         /* Number of addresses in server.bindaddr[] */
    char *unixsocket;           /* UNIX socket path */
    mode_t unixsocketperm;      /* UNIX socket permission */
    int ipfd[CONFIG_BINDADDR_MAX]; /* TCP socket file descriptors */
    int ipfd_count;             /* Used slots in ipfd[] */
    int tlsfd[CONFIG_BINDADDR_MAX]; /* TLS socket file descriptors */
    int tlsfd_count;            /* Used slots in tlsfd[] */
    int sofd;                   /* Unix socket file descriptor */
    int cfd[CONFIG_BINDADDR_MAX];/* Cluster bus listening socket */
    int cfd_count;              /* Used slots in cfd[] */
    list *clients;              /* List of active clients */
    list *clients_to_close;     /* Clients to close asynchronously */
    list *clients_pending_write; /* There is to write or install handler. */
    list *clients_pending_read;  /* Client has pending read socket buffers. */
    list *slaves, *monitors;    /* List of slaves and MONITORs */
    client *current_client;     /* Current client executing the command. */
    rax *clients_timeout_table; /* Radix tree for blocked clients timeouts. */
    long fixed_time_expire;     /* If > 0, expire keys against server.mstime. */
    rax *clients_index;         /* Active clients dictionary by client ID. */
    pause_type client_pause_type;      /* True if clients are currently paused */
    list *paused_clients;       /* List of pause clients */
    mstime_t client_pause_end_time;    /* Time when we undo clients_paused */
    char neterr[ANET_ERR_LEN];   /* Error buffer for anet.c */
    dict *migrate_cached_sockets;/* MIGRATE cached sockets */
    redisAtomic uint64_t next_client_id; /* Next client unique ID. Incremental. */
    int protected_mode;         /* Don't accept external connections. */
    int gopher_enabled;         /* If true the server will reply to gopher
                                   queries. Will still serve RESP2 queries. */
    int io_threads_num;         /* Number of IO threads to use. */
    int io_threads_do_reads;    /* Read and parse from IO threads? */
    int io_threads_active;      /* Is IO threads currently active? */
    long long events_processed_while_blocked; /* processEventsWhileBlocked() */

    /* RDB / AOF loading information */
    volatile sig_atomic_t loading; /* We are loading data from disk if true */
    off_t loading_total_bytes;
    off_t loading_rdb_used_mem;
    off_t loading_loaded_bytes;
    time_t loading_start_time;
    off_t loading_process_events_interval_bytes;
    /* Fast pointers to often looked up command */
    struct redisCommand *delCommand, *multiCommand, *lpushCommand,
                        *lpopCommand, *rpopCommand, *zpopminCommand,
                        *zpopmaxCommand, *sremCommand, *execCommand,
                        *expireCommand, *pexpireCommand, *xclaimCommand,
                        *xgroupCommand, *rpoplpushCommand, *lmoveCommand;
    /* Fields used only for stats */
    time_t stat_starttime;          /* Server start time */
    long long stat_numcommands;     /* Number of processed commands */
    long long stat_numconnections;  /* Number of connections received */
    long long stat_expiredkeys;     /* Number of expired keys */
    double stat_expired_stale_perc; /* Percentage of keys probably expired */
    long long stat_expired_time_cap_reached_count; /* Early expire cylce stops.*/
    long long stat_expire_cycle_time_used; /* Cumulative microseconds used. */
    long long stat_evictedkeys;     /* Number of evicted keys (maxmemory) */
    long long stat_keyspace_hits;   /* Number of successful lookups of keys */
    long long stat_keyspace_misses; /* Number of failed lookups of keys */
    long long stat_active_defrag_hits;      /* number of allocations moved */
    long long stat_active_defrag_misses;    /* number of allocations scanned but not moved */
    long long stat_active_defrag_key_hits;  /* number of keys with moved allocations */
    long long stat_active_defrag_key_misses;/* number of keys scanned and not moved */
    long long stat_active_defrag_scanned;   /* number of dictEntries scanned */
    size_t stat_peak_memory;        /* Max used memory record */
    long long stat_fork_time;       /* Time needed to perform latest fork() */
    double stat_fork_rate;          /* Fork rate in GB/sec. */
    long long stat_total_forks;     /* Total count of fork. */
    long long stat_rejected_conn;   /* Clients rejected because of maxclients */
    long long stat_sync_full;       /* Number of full resyncs with slaves. */
    long long stat_sync_partial_ok; /* Number of accepted PSYNC requests. */
    long long stat_sync_partial_err;/* Number of unaccepted PSYNC requests. */
    list *slowlog;                  /* SLOWLOG list of commands */
    long long slowlog_entry_id;     /* SLOWLOG current entry ID */
    long long slowlog_log_slower_than; /* SLOWLOG time limit (to get logged) */
    unsigned long slowlog_max_len;     /* SLOWLOG max number of items logged */
    struct malloc_stats cron_malloc_stats; /* sampled in serverCron(). */
    redisAtomic long long stat_net_input_bytes; /* Bytes read from network. */
    redisAtomic long long stat_net_output_bytes; /* Bytes written to network. */
    size_t stat_current_cow_bytes;  /* Copy on write bytes while child is active. */
    size_t stat_rdb_cow_bytes;      /* Copy on write bytes during RDB saving. */
    size_t stat_aof_cow_bytes;      /* Copy on write bytes during AOF rewrite. */
    size_t stat_module_cow_bytes;   /* Copy on write bytes during module fork. */
    uint64_t stat_clients_type_memory[CLIENT_TYPE_COUNT];/* Mem usage by type */
    long long stat_unexpected_error_replies; /* Number of unexpected (aof-loading, replica to master, etc.) error replies */
    long long stat_total_error_replies; /* Total number of issued error replies ( command + rejected errors ) */
    long long stat_dump_payload_sanitizations; /* Number deep dump payloads integrity validations. */
    long long stat_io_reads_processed; /* Number of read events processed by IO / Main threads */
    long long stat_io_writes_processed; /* Number of write events processed by IO / Main threads */
    redisAtomic long long stat_total_reads_processed; /* Total number of read events processed */
    redisAtomic long long stat_total_writes_processed; /* Total number of write events processed */
    /* The following two are used to track instantaneous metrics, like
     * number of operations per second, network traffic. */
    struct {
        long long last_sample_time; /* Timestamp of last sample in ms */
        long long last_sample_count;/* Count in last sample */
        long long samples[STATS_METRIC_SAMPLES];
        int idx;
    } inst_metric[STATS_METRIC_COUNT];
    /* Configuration */
    int verbosity;                  /* Loglevel in redis.conf */
    int maxidletime;                /* Client timeout in seconds */
    int tcpkeepalive;               /* Set SO_KEEPALIVE if non-zero. */
    int active_expire_enabled;      /* Can be disabled for testing purposes. */
    int active_expire_effort;       /* From 1 (default) to 10, active effort. */
    int active_defrag_enabled;
    int sanitize_dump_payload;      /* Enables deep sanitization for ziplist and listpack in RDB and RESTORE. */
    int skip_checksum_validation;   /* Disables checksum validateion for RDB and RESTORE payload. */
    int jemalloc_bg_thread;         /* Enable jemalloc background thread */
    size_t active_defrag_ignore_bytes; /* minimum amount of fragmentation waste to start active defrag */
    int active_defrag_threshold_lower; /* minimum percentage of fragmentation to start active defrag */
    int active_defrag_threshold_upper; /* maximum percentage of fragmentation at which we use maximum effort */
    int active_defrag_cycle_min;       /* minimal effort for defrag in CPU percentage */
    int active_defrag_cycle_max;       /* maximal effort for defrag in CPU percentage */
    unsigned long active_defrag_max_scan_fields; /* maximum number of fields of set/hash/zset/list to process from within the main dict scan */
    size_t client_max_querybuf_len; /* Limit for client query buffer length */
    int dbnum;                      /* Total number of configured DBs */
    int supervised;                 /* 1 if supervised, 0 otherwise. */
    int supervised_mode;            /* See SUPERVISED_* */
    int daemonize;                  /* True if running as a daemon */
<<<<<<< HEAD
    char *proc_title_template;      /* Process title template format */
=======
    int set_proc_title;             /* True if change proc title */
>>>>>>> 17b34c73
    clientBufferLimitsConfig client_obuf_limits[CLIENT_TYPE_OBUF_COUNT];
    /* AOF persistence */
    int aof_enabled;                /* AOF configuration */
    int aof_state;                  /* AOF_(ON|OFF|WAIT_REWRITE) */
    int aof_fsync;                  /* Kind of fsync() policy */
    char *aof_filename;             /* Name of the AOF file */
    int aof_no_fsync_on_rewrite;    /* Don't fsync if a rewrite is in prog. */
    int aof_rewrite_perc;           /* Rewrite AOF if % growth is > M and... */
    off_t aof_rewrite_min_size;     /* the AOF file is at least N bytes. */
    off_t aof_rewrite_base_size;    /* AOF size on latest startup or rewrite. */
    off_t aof_current_size;         /* AOF current size. */
    off_t aof_fsync_offset;         /* AOF offset which is already synced to disk. */
    int aof_flush_sleep;            /* Micros to sleep before flush. (used by tests) */
    int aof_rewrite_scheduled;      /* Rewrite once BGSAVE terminates. */
    list *aof_rewrite_buf_blocks;   /* Hold changes during an AOF rewrite. */
    sds aof_buf;      /* AOF buffer, written before entering the event loop */
    int aof_fd;       /* File descriptor of currently selected AOF file */
    int aof_selected_db; /* Currently selected DB in AOF */
    time_t aof_flush_postponed_start; /* UNIX time of postponed AOF flush */
    time_t aof_last_fsync;            /* UNIX time of last fsync() */
    time_t aof_rewrite_time_last;   /* Time used by last AOF rewrite run. */
    time_t aof_rewrite_time_start;  /* Current AOF rewrite start time. */
    int aof_lastbgrewrite_status;   /* C_OK or C_ERR */
    unsigned long aof_delayed_fsync;  /* delayed AOF fsync() counter */
    int aof_rewrite_incremental_fsync;/* fsync incrementally while aof rewriting? */
    int rdb_save_incremental_fsync;   /* fsync incrementally while rdb saving? */
    int aof_last_write_status;      /* C_OK or C_ERR */
    int aof_last_write_errno;       /* Valid if aof_last_write_status is ERR */
    int aof_load_truncated;         /* Don't stop on unexpected AOF EOF. */
    int aof_use_rdb_preamble;       /* Use RDB preamble on AOF rewrites. */
    /* AOF pipes used to communicate between parent and child during rewrite. */
    int aof_pipe_write_data_to_child;
    int aof_pipe_read_data_from_parent;
    int aof_pipe_write_ack_to_parent;
    int aof_pipe_read_ack_from_child;
    int aof_pipe_write_ack_to_child;
    int aof_pipe_read_ack_from_parent;
    int aof_stop_sending_diff;     /* If true stop sending accumulated diffs
                                      to child process. */
    sds aof_child_diff;             /* AOF diff accumulator child side. */
    /* RDB persistence */
    long long dirty;                /* Changes to DB from the last save */
    long long dirty_before_bgsave;  /* Used to restore dirty on failed BGSAVE */
    struct saveparam *saveparams;   /* Save points array for RDB */
    int saveparamslen;              /* Number of saving points */
    char *rdb_filename;             /* Name of RDB file */
    int rdb_compression;            /* Use compression in RDB? */
    int rdb_checksum;               /* Use RDB checksum? */
    int rdb_del_sync_files;         /* Remove RDB files used only for SYNC if
                                       the instance does not use persistence. */
    time_t lastsave;                /* Unix time of last successful save */
    time_t lastbgsave_try;          /* Unix time of last attempted bgsave */
    time_t rdb_save_time_last;      /* Time used by last RDB save run. */
    time_t rdb_save_time_start;     /* Current RDB save start time. */
    int rdb_bgsave_scheduled;       /* BGSAVE when possible if true. */
    int rdb_child_type;             /* Type of save by active child. */
    int lastbgsave_status;          /* C_OK or C_ERR */
    int stop_writes_on_bgsave_err;  /* Don't allow writes if can't BGSAVE */
    int rdb_pipe_read;              /* RDB pipe used to transfer the rdb data */
                                    /* to the parent process in diskless repl. */
    int rdb_child_exit_pipe;        /* Used by the diskless parent allow child exit. */
    connection **rdb_pipe_conns;    /* Connections which are currently the */
    int rdb_pipe_numconns;          /* target of diskless rdb fork child. */
    int rdb_pipe_numconns_writing;  /* Number of rdb conns with pending writes. */
    char *rdb_pipe_buff;            /* In diskless replication, this buffer holds data */
    int rdb_pipe_bufflen;           /* that was read from the the rdb pipe. */
    int rdb_key_save_delay;         /* Delay in microseconds between keys while
                                     * writing the RDB. (for testings). negative
                                     * value means fractions of microsecons (on average). */
    int key_load_delay;             /* Delay in microseconds between keys while
                                     * loading aof or rdb. (for testings). negative
                                     * value means fractions of microsecons (on average). */
    /* Pipe and data structures for child -> parent info sharing. */
    int child_info_pipe[2];         /* Pipe used to write the child_info_data. */
    int child_info_nread;           /* Num of bytes of the last read from pipe */
    /* Propagation of commands in AOF / replication */
    redisOpArray also_propagate;    /* Additional command to propagate. */
    /* Logging */
    char *logfile;                  /* Path of log file */
    int syslog_enabled;             /* Is syslog enabled? */
    char *syslog_ident;             /* Syslog ident */
    int syslog_facility;            /* Syslog facility */
    int crashlog_enabled;           /* Enable signal handler for crashlog.
                                     * disable for clean core dumps. */
    int memcheck_enabled;           /* Enable memory check on crash. */
    int use_exit_on_panic;          /* Use exit() on panic and assert rather than
                                     * abort(). useful for Valgrind. */
    /* Replication (master) */
    char replid[CONFIG_RUN_ID_SIZE+1];  /* My current replication ID. */
    char replid2[CONFIG_RUN_ID_SIZE+1]; /* replid inherited from master*/
    long long master_repl_offset;   /* My current replication offset */
    long long second_replid_offset; /* Accept offsets up to this for replid2. */
    int slaveseldb;                 /* Last SELECTed DB in replication output */
    int repl_ping_slave_period;     /* Master pings the slave every N seconds */
    char *repl_backlog;             /* Replication backlog for partial syncs */
    long long repl_backlog_size;    /* Backlog circular buffer size */
    long long repl_backlog_histlen; /* Backlog actual data length */
    long long repl_backlog_idx;     /* Backlog circular buffer current offset,
                                       that is the next byte will'll write to.*/
    long long repl_backlog_off;     /* Replication "master offset" of first
                                       byte in the replication backlog buffer.*/
    time_t repl_backlog_time_limit; /* Time without slaves after the backlog
                                       gets released. */
    time_t repl_no_slaves_since;    /* We have no slaves since that time.
                                       Only valid if server.slaves len is 0. */
    int repl_min_slaves_to_write;   /* Min number of slaves to write. */
    int repl_min_slaves_max_lag;    /* Max lag of <count> slaves to write. */
    int repl_good_slaves_count;     /* Number of slaves with lag <= max_lag. */
    int repl_diskless_sync;         /* Master send RDB to slaves sockets directly. */
    int repl_diskless_load;         /* Slave parse RDB directly from the socket.
                                     * see REPL_DISKLESS_LOAD_* enum */
    int repl_diskless_sync_delay;   /* Delay to start a diskless repl BGSAVE. */
    /* Replication (slave) */
    char *masteruser;               /* AUTH with this user and masterauth with master */
    sds masterauth;                 /* AUTH with this password with master */
    char *masterhost;               /* Hostname of master */
    int masterport;                 /* Port of master */
    int repl_timeout;               /* Timeout after N seconds of master idle */
    client *master;     /* Client that is master for this slave */
    client *cached_master; /* Cached master to be reused for PSYNC. */
    int repl_syncio_timeout; /* Timeout for synchronous I/O calls */
    int repl_state;          /* Replication status if the instance is a slave */
    off_t repl_transfer_size; /* Size of RDB to read from master during sync. */
    off_t repl_transfer_read; /* Amount of RDB read from master during sync. */
    off_t repl_transfer_last_fsync_off; /* Offset when we fsync-ed last time. */
    connection *repl_transfer_s;     /* Slave -> Master SYNC connection */
    int repl_transfer_fd;    /* Slave -> Master SYNC temp file descriptor */
    char *repl_transfer_tmpfile; /* Slave-> master SYNC temp file name */
    time_t repl_transfer_lastio; /* Unix time of the latest read, for timeout */
    int repl_serve_stale_data; /* Serve stale data when link is down? */
    int repl_slave_ro;          /* Slave is read only? */
    int repl_slave_ignore_maxmemory;    /* If true slaves do not evict. */
    time_t repl_down_since; /* Unix time at which link with master went down */
    int repl_disable_tcp_nodelay;   /* Disable TCP_NODELAY after SYNC? */
    int slave_priority;             /* Reported in INFO and used by Sentinel. */
    int slave_announce_port;        /* Give the master this listening port. */
    char *slave_announce_ip;        /* Give the master this ip address. */
    /* The following two fields is where we store master PSYNC replid/offset
     * while the PSYNC is in progress. At the end we'll copy the fields into
     * the server->master client structure. */
    char master_replid[CONFIG_RUN_ID_SIZE+1];  /* Master PSYNC runid. */
    long long master_initial_offset;           /* Master PSYNC offset. */
    int repl_slave_lazy_flush;          /* Lazy FLUSHALL before loading DB? */
    /* Replication script cache. */
    dict *repl_scriptcache_dict;        /* SHA1 all slaves are aware of. */
    list *repl_scriptcache_fifo;        /* First in, first out LRU eviction. */
    unsigned int repl_scriptcache_size; /* Max number of elements. */
    /* Synchronous replication. */
    list *clients_waiting_acks;         /* Clients waiting in WAIT command. */
    int get_ack_from_slaves;            /* If true we send REPLCONF GETACK. */
    /* Limits */
    unsigned int maxclients;            /* Max number of simultaneous clients */
    unsigned long long maxmemory;   /* Max number of memory bytes to use */
    int maxmemory_policy;           /* Policy for key eviction */
    int maxmemory_samples;          /* Precision of random sampling */
    int maxmemory_eviction_tenacity;/* Aggressiveness of eviction processing */
    int lfu_log_factor;             /* LFU logarithmic counter factor. */
    int lfu_decay_time;             /* LFU counter decay factor. */
    long long proto_max_bulk_len;   /* Protocol bulk length maximum size. */
    int oom_score_adj_base;         /* Base oom_score_adj value, as observed on startup */
    int oom_score_adj_values[CONFIG_OOM_COUNT];   /* Linux oom_score_adj configuration */
    int oom_score_adj;                            /* If true, oom_score_adj is managed */
    int disable_thp;                              /* If true, disable THP by syscall */
    /* Blocked clients */
    unsigned int blocked_clients;   /* # of clients executing a blocking cmd.*/
    unsigned int blocked_clients_by_type[BLOCKED_NUM];
    list *unblocked_clients; /* list of clients to unblock before next loop */
    list *ready_keys;        /* List of readyList structures for BLPOP & co */
    /* Client side caching. */
    unsigned int tracking_clients;  /* # of clients with tracking enabled.*/
    size_t tracking_table_max_keys; /* Max number of keys in tracking table. */
    /* Sort parameters - qsort_r() is only available under BSD so we
     * have to take this state global, in order to pass it to sortCompare() */
    int sort_desc;
    int sort_alpha;
    int sort_bypattern;
    int sort_store;
    /* Zip structure config, see redis.conf for more information  */
    size_t hash_max_ziplist_entries;
    size_t hash_max_ziplist_value;
    size_t set_max_intset_entries;
    size_t zset_max_ziplist_entries;
    size_t zset_max_ziplist_value;
    size_t hll_sparse_max_bytes;
    size_t stream_node_max_bytes;
    long long stream_node_max_entries;
    /* List parameters */
    int list_max_ziplist_size;
    int list_compress_depth;
    /* time cache */
    redisAtomic time_t unixtime; /* Unix time sampled every cron cycle. */
    time_t timezone;            /* Cached timezone. As set by tzset(). */
    int daylight_active;        /* Currently in daylight saving time. */
    mstime_t mstime;            /* 'unixtime' in milliseconds. */
    ustime_t ustime;            /* 'unixtime' in microseconds. */
    size_t blocking_op_nesting; /* Nesting level of blocking operation, used to reset blocked_last_cron. */
    long long blocked_last_cron; /* Indicate the mstime of the last time we did cron jobs from a blocking operation */
    /* Pubsub */
    dict *pubsub_channels;  /* Map channels to list of subscribed clients */
    list *pubsub_patterns;  /* A list of pubsub_patterns */
    dict *pubsub_patterns_dict;  /* A dict of pubsub_patterns */
    int notify_keyspace_events; /* Events to propagate via Pub/Sub. This is an
                                   xor of NOTIFY_... flags. */
    /* Cluster */
    int cluster_enabled;      /* Is cluster enabled? */
    mstime_t cluster_node_timeout; /* Cluster node timeout. */
    char *cluster_configfile; /* Cluster auto-generated config file name. */
    struct clusterState *cluster;  /* State of the cluster */
    int cluster_migration_barrier; /* Cluster replicas migration barrier. */
    int cluster_slave_validity_factor; /* Slave max data age for failover. */
    int cluster_require_full_coverage; /* If true, put the cluster down if
                                          there is at least an uncovered slot.*/
    int cluster_slave_no_failover;  /* Prevent slave from starting a failover
                                       if the master is in failure state. */
    char *cluster_announce_ip;  /* IP address to announce on cluster bus. */
    int cluster_announce_port;     /* base port to announce on cluster bus. */
    int cluster_announce_bus_port; /* bus port to announce on cluster bus. */
    int cluster_module_flags;      /* Set of flags that Redis modules are able
                                      to set in order to suppress certain
                                      native Redis Cluster features. Check the
                                      REDISMODULE_CLUSTER_FLAG_*. */
    int cluster_allow_reads_when_down; /* Are reads allowed when the cluster
                                        is down? */
    int cluster_config_file_lock_fd;   /* cluster config fd, will be flock */
    /* Scripting */
    lua_State *lua; /* The Lua interpreter. We use just one for all clients */
    client *lua_client;   /* The "fake client" to query Redis from Lua */
    client *lua_caller;   /* The client running EVAL right now, or NULL */
    char* lua_cur_script; /* SHA1 of the script currently running, or NULL */
    dict *lua_scripts;         /* A dictionary of SHA1 -> Lua scripts */
    unsigned long long lua_scripts_mem;  /* Cached scripts' memory + oh */
    mstime_t lua_time_limit;  /* Script timeout in milliseconds */
    mstime_t lua_time_start;  /* Start time of script, milliseconds time */
    int lua_write_dirty;  /* True if a write command was called during the
                             execution of the current script. */
    int lua_random_dirty; /* True if a random command was called during the
                             execution of the current script. */
    int lua_replicate_commands; /* True if we are doing single commands repl. */
    int lua_multi_emitted;/* True if we already propagated MULTI. */
    int lua_repl;         /* Script replication flags for redis.set_repl(). */
    int lua_timedout;     /* True if we reached the time limit for script
                             execution. */
    int lua_kill;         /* Kill the script if true. */
    int lua_always_replicate_commands; /* Default replication type. */
    int lua_oom;          /* OOM detected when script start? */
    /* Lazy free */
    int lazyfree_lazy_eviction;
    int lazyfree_lazy_expire;
    int lazyfree_lazy_server_del;
    int lazyfree_lazy_user_del;
    int lazyfree_lazy_user_flush;
    /* Latency monitor */
    long long latency_monitor_threshold;
    dict *latency_events;
    /* ACLs */
    char *acl_filename;           /* ACL Users file. NULL if not configured. */
    unsigned long acllog_max_len; /* Maximum length of the ACL LOG list. */
    sds requirepass;              /* Remember the cleartext password set with
                                     the old "requirepass" directive for
                                     backward compatibility with Redis <= 5. */
    int acl_pubusub_default;      /* Default ACL pub/sub channels flag */
    /* Assert & bug reporting */
    int watchdog_period;  /* Software watchdog period in ms. 0 = off */
    /* System hardware info */
    size_t system_memory_size;  /* Total memory in system as reported by OS */
    /* TLS Configuration */
    int tls_cluster;
    int tls_replication;
    int tls_auth_clients;
    redisTLSContextConfig tls_ctx_config;
    /* cpu affinity */
    char *server_cpulist; /* cpu affinity list of redis server main/io thread. */
    char *bio_cpulist; /* cpu affinity list of bio thread. */
    char *aof_rewrite_cpulist; /* cpu affinity list of aof rewrite process. */
    char *bgsave_cpulist; /* cpu affinity list of bgsave process. */
    /* Sentinel config */
    struct sentinelConfig *sentinel_config; /* sentinel config to load at startup time. */
};

typedef struct pubsubPattern {
    client *client;
    robj *pattern;
} pubsubPattern;

#define MAX_KEYS_BUFFER 256

/* A result structure for the various getkeys function calls. It lists the
 * keys as indices to the provided argv.
 */
typedef struct {
    int keysbuf[MAX_KEYS_BUFFER];       /* Pre-allocated buffer, to save heap allocations */
    int *keys;                          /* Key indices array, points to keysbuf or heap */
    int numkeys;                        /* Number of key indices return */
    int size;                           /* Available array size */
} getKeysResult;
#define GETKEYS_RESULT_INIT { {0}, NULL, 0, MAX_KEYS_BUFFER }

typedef void redisCommandProc(client *c);
typedef int redisGetKeysProc(struct redisCommand *cmd, robj **argv, int argc, getKeysResult *result);
struct redisCommand {
    char *name;
    redisCommandProc *proc;
    int arity;
    char *sflags;   /* Flags as string representation, one char per flag. */
    uint64_t flags; /* The actual flags, obtained from the 'sflags' field. */
    /* Use a function to determine keys arguments in a command line.
     * Used for Redis Cluster redirect. */
    redisGetKeysProc *getkeys_proc;
    /* What keys should be loaded in background when calling this command? */
    int firstkey; /* The first argument that's a key (0 = no keys) */
    int lastkey;  /* The last argument that's a key */
    int keystep;  /* The step between first and last key */
    long long microseconds, calls, rejected_calls, failed_calls;
    int id;     /* Command ID. This is a progressive ID starting from 0 that
                   is assigned at runtime, and is used in order to check
                   ACLs. A connection is able to execute a given command if
                   the user associated to the connection has this command
                   bit set in the bitmap of allowed commands. */
};

struct redisError {
    long long count;
};

struct redisFunctionSym {
    char *name;
    unsigned long pointer;
};

typedef struct _redisSortObject {
    robj *obj;
    union {
        double score;
        robj *cmpobj;
    } u;
} redisSortObject;

typedef struct _redisSortOperation {
    int type;
    robj *pattern;
} redisSortOperation;

/* Structure to hold list iteration abstraction. */
typedef struct {
    robj *subject;
    unsigned char encoding;
    unsigned char direction; /* Iteration direction */
    quicklistIter *iter;
} listTypeIterator;

/* Structure for an entry while iterating over a list. */
typedef struct {
    listTypeIterator *li;
    quicklistEntry entry; /* Entry in quicklist */
} listTypeEntry;

/* Structure to hold set iteration abstraction. */
typedef struct {
    robj *subject;
    int encoding;
    int ii; /* intset iterator */
    dictIterator *di;
} setTypeIterator;

/* Structure to hold hash iteration abstraction. Note that iteration over
 * hashes involves both fields and values. Because it is possible that
 * not both are required, store pointers in the iterator to avoid
 * unnecessary memory allocation for fields/values. */
typedef struct {
    robj *subject;
    int encoding;

    unsigned char *fptr, *vptr;

    dictIterator *di;
    dictEntry *de;
} hashTypeIterator;

#include "stream.h"  /* Stream data type header file. */

#define OBJ_HASH_KEY 1
#define OBJ_HASH_VALUE 2

/*-----------------------------------------------------------------------------
 * Extern declarations
 *----------------------------------------------------------------------------*/

extern struct redisServer server;
extern struct sharedObjectsStruct shared;
extern dictType objectKeyPointerValueDictType;
extern dictType objectKeyHeapPointerValueDictType;
extern dictType setDictType;
extern dictType zsetDictType;
extern dictType clusterNodesDictType;
extern dictType clusterNodesBlackListDictType;
extern dictType dbDictType;
extern dictType shaScriptObjectDictType;
extern double R_Zero, R_PosInf, R_NegInf, R_Nan;
extern dictType hashDictType;
extern dictType replScriptCacheDictType;
extern dictType dbExpiresDictType;
extern dictType modulesDictType;

/*-----------------------------------------------------------------------------
 * Functions prototypes
 *----------------------------------------------------------------------------*/

/* Modules */
void moduleInitModulesSystem(void);
void moduleInitModulesSystemLast(void);
int moduleLoad(const char *path, void **argv, int argc);
void moduleLoadFromQueue(void);
int moduleGetCommandKeysViaAPI(struct redisCommand *cmd, robj **argv, int argc, getKeysResult *result);
moduleType *moduleTypeLookupModuleByID(uint64_t id);
void moduleTypeNameByID(char *name, uint64_t moduleid);
void moduleFreeContext(struct RedisModuleCtx *ctx);
void unblockClientFromModule(client *c);
void moduleHandleBlockedClients(void);
void moduleBlockedClientTimedOut(client *c);
void moduleBlockedClientPipeReadable(aeEventLoop *el, int fd, void *privdata, int mask);
size_t moduleCount(void);
void moduleAcquireGIL(void);
int moduleTryAcquireGIL(void);
void moduleReleaseGIL(void);
void moduleNotifyKeyspaceEvent(int type, const char *event, robj *key, int dbid);
void moduleCallCommandFilters(client *c);
void ModuleForkDoneHandler(int exitcode, int bysignal);
int TerminateModuleForkChild(int child_pid, int wait);
ssize_t rdbSaveModulesAux(rio *rdb, int when);
int moduleAllDatatypesHandleErrors();
sds modulesCollectInfo(sds info, const char *section, int for_crash_report, int sections);
void moduleFireServerEvent(uint64_t eid, int subid, void *data);
void processModuleLoadingProgressEvent(int is_aof);
int moduleTryServeClientBlockedOnKey(client *c, robj *key);
void moduleUnblockClient(client *c);
int moduleClientIsBlockedOnKeys(client *c);
void moduleNotifyUserChanged(client *c);
void moduleNotifyKeyUnlink(robj *key, robj *val);
robj *moduleTypeDupOrReply(client *c, robj *fromkey, robj *tokey, robj *value);
int moduleDefragValue(robj *key, robj *obj, long *defragged);
int moduleLateDefrag(robj *key, robj *value, unsigned long *cursor, long long endtime, long long *defragged);
long moduleDefragGlobals(void);

/* Utils */
long long ustime(void);
long long mstime(void);
void getRandomHexChars(char *p, size_t len);
void getRandomBytes(unsigned char *p, size_t len);
uint64_t crc64(uint64_t crc, const unsigned char *s, uint64_t l);
void exitFromChild(int retcode);
size_t redisPopcount(void *s, long count);
int redisSetProcTitle(char *title);
int validateProcTitleTemplate(const char *template);
int redisCommunicateSystemd(const char *sd_notify_msg);
void redisSetCpuAffinity(const char *cpulist);

/* networking.c -- Networking and Client related operations */
client *createClient(connection *conn);
void closeTimedoutClients(void);
void freeClient(client *c);
void freeClientAsync(client *c);
void resetClient(client *c);
void freeClientOriginalArgv(client *c);
void sendReplyToClient(connection *conn);
void *addReplyDeferredLen(client *c);
void setDeferredArrayLen(client *c, void *node, long length);
void setDeferredMapLen(client *c, void *node, long length);
void setDeferredSetLen(client *c, void *node, long length);
void setDeferredAttributeLen(client *c, void *node, long length);
void setDeferredPushLen(client *c, void *node, long length);
void processInputBuffer(client *c);
void processGopherRequest(client *c);
void acceptHandler(aeEventLoop *el, int fd, void *privdata, int mask);
void acceptTcpHandler(aeEventLoop *el, int fd, void *privdata, int mask);
void acceptTLSHandler(aeEventLoop *el, int fd, void *privdata, int mask);
void acceptUnixHandler(aeEventLoop *el, int fd, void *privdata, int mask);
void readQueryFromClient(connection *conn);
void addReplyNull(client *c);
void addReplyNullArray(client *c);
void addReplyBool(client *c, int b);
void addReplyVerbatim(client *c, const char *s, size_t len, const char *ext);
void addReplyProto(client *c, const char *s, size_t len);
void AddReplyFromClient(client *c, client *src);
void addReplyBulk(client *c, robj *obj);
void addReplyBulkCString(client *c, const char *s);
void addReplyBulkCBuffer(client *c, const void *p, size_t len);
void addReplyBulkLongLong(client *c, long long ll);
void addReply(client *c, robj *obj);
void addReplySds(client *c, sds s);
void addReplyBulkSds(client *c, sds s);
void setDeferredReplyBulkSds(client *c, void *node, sds s);
void addReplyErrorObject(client *c, robj *err);
void addReplyErrorSds(client *c, sds err);
void addReplyError(client *c, const char *err);
void addReplyStatus(client *c, const char *status);
void addReplyDouble(client *c, double d);
void addReplyHumanLongDouble(client *c, long double d);
void addReplyLongLong(client *c, long long ll);
void addReplyArrayLen(client *c, long length);
void addReplyMapLen(client *c, long length);
void addReplySetLen(client *c, long length);
void addReplyAttributeLen(client *c, long length);
void addReplyPushLen(client *c, long length);
void addReplyHelp(client *c, const char **help);
void addReplySubcommandSyntaxError(client *c);
void addReplyLoadedModules(client *c);
void copyClientOutputBuffer(client *dst, client *src);
size_t sdsZmallocSize(sds s);
size_t getStringObjectSdsUsedMemory(robj *o);
void freeClientReplyValue(void *o);
void *dupClientReplyValue(void *o);
void getClientsMaxBuffers(unsigned long *longest_output_list,
                          unsigned long *biggest_input_buffer);
char *getClientPeerId(client *client);
char *getClientSockName(client *client);
sds catClientInfoString(sds s, client *client);
sds getAllClientsInfoString(int type);
void rewriteClientCommandVector(client *c, int argc, ...);
void rewriteClientCommandArgument(client *c, int i, robj *newval);
void replaceClientCommandVector(client *c, int argc, robj **argv);
unsigned long getClientOutputBufferMemoryUsage(client *c);
int freeClientsInAsyncFreeQueue(void);
void asyncCloseClientOnOutputBufferLimitReached(client *c);
int getClientType(client *c);
int getClientTypeByName(char *name);
char *getClientTypeName(int class);
void flushSlavesOutputBuffers(void);
void disconnectSlaves(void);
int listenToPort(int port, int *fds, int *count);
void pauseClients(mstime_t duration, pause_type type);
void unpauseClients(void);
int areClientsPaused(void);
int checkClientPauseTimeoutAndReturnIfPaused(void);
void processEventsWhileBlocked(void);
void loadingCron(void);
void whileBlockedCron();
void blockingOperationStarts();
void blockingOperationEnds();
int handleClientsWithPendingWrites(void);
int handleClientsWithPendingWritesUsingThreads(void);
int handleClientsWithPendingReadsUsingThreads(void);
int stopThreadedIOIfNeeded(void);
int clientHasPendingReplies(client *c);
void unlinkClient(client *c);
int writeToClient(client *c, int handler_installed);
void linkClient(client *c);
void protectClient(client *c);
void unprotectClient(client *c);
void initThreadedIO(void);
client *lookupClientByID(uint64_t id);

#ifdef __GNUC__
void addReplyErrorFormat(client *c, const char *fmt, ...)
    __attribute__((format(printf, 2, 3)));
void addReplyStatusFormat(client *c, const char *fmt, ...)
    __attribute__((format(printf, 2, 3)));
#else
void addReplyErrorFormat(client *c, const char *fmt, ...);
void addReplyStatusFormat(client *c, const char *fmt, ...);
#endif

/* Client side caching (tracking mode) */
void enableTracking(client *c, uint64_t redirect_to, uint64_t options, robj **prefix, size_t numprefix);
void disableTracking(client *c);
void trackingRememberKeys(client *c);
void trackingInvalidateKey(client *c, robj *keyobj);
void trackingInvalidateKeysOnFlush(int async);
void freeTrackingRadixTreeAsync(rax *rt);
void trackingLimitUsedSlots(void);
uint64_t trackingGetTotalItems(void);
uint64_t trackingGetTotalKeys(void);
uint64_t trackingGetTotalPrefixes(void);
void trackingBroadcastInvalidationMessages(void);
int checkPrefixCollisionsOrReply(client *c, robj **prefix, size_t numprefix);

/* List data type */
void listTypeTryConversion(robj *subject, robj *value);
void listTypePush(robj *subject, robj *value, int where);
robj *listTypePop(robj *subject, int where);
unsigned long listTypeLength(const robj *subject);
listTypeIterator *listTypeInitIterator(robj *subject, long index, unsigned char direction);
void listTypeReleaseIterator(listTypeIterator *li);
int listTypeNext(listTypeIterator *li, listTypeEntry *entry);
robj *listTypeGet(listTypeEntry *entry);
void listTypeInsert(listTypeEntry *entry, robj *value, int where);
int listTypeEqual(listTypeEntry *entry, robj *o);
void listTypeDelete(listTypeIterator *iter, listTypeEntry *entry);
void listTypeConvert(robj *subject, int enc);
robj *listTypeDup(robj *o);
void unblockClientWaitingData(client *c);
void popGenericCommand(client *c, int where);
void listElementsRemoved(client *c, robj *key, int where, robj *o, long count);

/* MULTI/EXEC/WATCH... */
void unwatchAllKeys(client *c);
void initClientMultiState(client *c);
void freeClientMultiState(client *c);
void queueMultiCommand(client *c);
void touchWatchedKey(redisDb *db, robj *key);
void touchAllWatchedKeysInDb(redisDb *emptied, redisDb *replaced_with);
void discardTransaction(client *c);
void flagTransaction(client *c);
void execCommandAbort(client *c, sds error);
void execCommandPropagateMulti(int dbid);
void execCommandPropagateExec(int dbid);
void beforePropagateMultiOrExec(int multi);

/* Redis object implementation */
void decrRefCount(robj *o);
void decrRefCountVoid(void *o);
void incrRefCount(robj *o);
robj *makeObjectShared(robj *o);
robj *resetRefCount(robj *obj);
void freeStringObject(robj *o);
void freeListObject(robj *o);
void freeSetObject(robj *o);
void freeZsetObject(robj *o);
void freeHashObject(robj *o);
robj *createObject(int type, void *ptr);
robj *createStringObject(const char *ptr, size_t len);
robj *createRawStringObject(const char *ptr, size_t len);
robj *createEmbeddedStringObject(const char *ptr, size_t len);
robj *dupStringObject(const robj *o);
int isSdsRepresentableAsLongLong(sds s, long long *llval);
int isObjectRepresentableAsLongLong(robj *o, long long *llongval);
robj *tryObjectEncoding(robj *o);
robj *getDecodedObject(robj *o);
size_t stringObjectLen(robj *o);
robj *createStringObjectFromLongLong(long long value);
robj *createStringObjectFromLongLongForValue(long long value);
robj *createStringObjectFromLongDouble(long double value, int humanfriendly);
robj *createQuicklistObject(void);
robj *createZiplistObject(void);
robj *createSetObject(void);
robj *createIntsetObject(void);
robj *createHashObject(void);
robj *createZsetObject(void);
robj *createZsetZiplistObject(void);
robj *createStreamObject(void);
robj *createModuleObject(moduleType *mt, void *value);
int getLongFromObjectOrReply(client *c, robj *o, long *target, const char *msg);
int getPositiveLongFromObjectOrReply(client *c, robj *o, long *target, const char *msg);
int getRangeLongFromObjectOrReply(client *c, robj *o, long min, long max, long *target, const char *msg);
int checkType(client *c, robj *o, int type);
int getLongLongFromObjectOrReply(client *c, robj *o, long long *target, const char *msg);
int getDoubleFromObjectOrReply(client *c, robj *o, double *target, const char *msg);
int getDoubleFromObject(const robj *o, double *target);
int getLongLongFromObject(robj *o, long long *target);
int getLongDoubleFromObject(robj *o, long double *target);
int getLongDoubleFromObjectOrReply(client *c, robj *o, long double *target, const char *msg);
int getIntFromObjectOrReply(client *c, robj *o, int *target, const char *msg);
char *strEncoding(int encoding);
int compareStringObjects(robj *a, robj *b);
int collateStringObjects(robj *a, robj *b);
int equalStringObjects(robj *a, robj *b);
unsigned long long estimateObjectIdleTime(robj *o);
void trimStringObjectIfNeeded(robj *o);
#define sdsEncodedObject(objptr) (objptr->encoding == OBJ_ENCODING_RAW || objptr->encoding == OBJ_ENCODING_EMBSTR)

/* Synchronous I/O with timeout */
ssize_t syncWrite(int fd, char *ptr, ssize_t size, long long timeout);
ssize_t syncRead(int fd, char *ptr, ssize_t size, long long timeout);
ssize_t syncReadLine(int fd, char *ptr, ssize_t size, long long timeout);

/* Replication */
void replicationFeedSlaves(list *slaves, int dictid, robj **argv, int argc);
void replicationFeedSlavesFromMasterStream(list *slaves, char *buf, size_t buflen);
void replicationFeedMonitors(client *c, list *monitors, int dictid, robj **argv, int argc);
void updateSlavesWaitingBgsave(int bgsaveerr, int type);
void replicationCron(void);
void replicationStartPendingFork(void);
void replicationHandleMasterDisconnection(void);
void replicationCacheMaster(client *c);
void resizeReplicationBacklog(long long newsize);
void replicationSetMaster(char *ip, int port);
void replicationUnsetMaster(void);
void refreshGoodSlavesCount(void);
void replicationScriptCacheInit(void);
void replicationScriptCacheFlush(void);
void replicationScriptCacheAdd(sds sha1);
int replicationScriptCacheExists(sds sha1);
void processClientsWaitingReplicas(void);
void unblockClientWaitingReplicas(client *c);
int replicationCountAcksByOffset(long long offset);
void replicationSendNewlineToMaster(void);
long long replicationGetSlaveOffset(void);
char *replicationGetSlaveName(client *c);
long long getPsyncInitialOffset(void);
int replicationSetupSlaveForFullResync(client *slave, long long offset);
void changeReplicationId(void);
void clearReplicationId2(void);
void chopReplicationBacklog(void);
void replicationCacheMasterUsingMyself(void);
void feedReplicationBacklog(void *ptr, size_t len);
void showLatestBacklog(void);
void rdbPipeReadHandler(struct aeEventLoop *eventLoop, int fd, void *clientData, int mask);
void rdbPipeWriteHandlerConnRemoved(struct connection *conn);

/* Generic persistence functions */
void startLoadingFile(FILE* fp, char* filename, int rdbflags);
void startLoading(size_t size, int rdbflags);
void loadingProgress(off_t pos);
void stopLoading(int success);
void startSaving(int rdbflags);
void stopSaving(int success);
int allPersistenceDisabled(void);

#define DISK_ERROR_TYPE_AOF 1       /* Don't accept writes: AOF errors. */
#define DISK_ERROR_TYPE_RDB 2       /* Don't accept writes: RDB errors. */
#define DISK_ERROR_TYPE_NONE 0      /* No problems, we can accept writes. */
int writeCommandsDeniedByDiskError(void);

/* RDB persistence */
#include "rdb.h"
void killRDBChild(void);
int bg_unlink(const char *filename);

/* AOF persistence */
void flushAppendOnlyFile(int force);
void feedAppendOnlyFile(struct redisCommand *cmd, int dictid, robj **argv, int argc);
void aofRemoveTempFile(pid_t childpid);
int rewriteAppendOnlyFileBackground(void);
int loadAppendOnlyFile(char *filename);
void stopAppendOnly(void);
int startAppendOnly(void);
void backgroundRewriteDoneHandler(int exitcode, int bysignal);
void aofRewriteBufferReset(void);
unsigned long aofRewriteBufferSize(void);
ssize_t aofReadDiffFromParent(void);
void killAppendOnlyChild(void);
void restartAOFAfterSYNC();

/* Child info */
void openChildInfoPipe(void);
void closeChildInfoPipe(void);
void sendChildInfo(int process_type, int on_exit, size_t cow_size);
void receiveChildInfo(void);

/* Fork helpers */
int redisFork(int type);
int hasActiveChildProcess();
void resetChildState();
int isMutuallyExclusiveChildType(int type);
void sendChildCOWInfo(int ptype, int on_exit, char *pname);

/* acl.c -- Authentication related prototypes. */
extern rax *Users;
extern user *DefaultUser;
void ACLInit(void);
/* Return values for ACLCheckCommandPerm() and ACLCheckPubsubPerm(). */
#define ACL_OK 0
#define ACL_DENIED_CMD 1
#define ACL_DENIED_KEY 2
#define ACL_DENIED_AUTH 3 /* Only used for ACL LOG entries. */
#define ACL_DENIED_CHANNEL 4 /* Only used for pub/sub commands */
int ACLCheckUserCredentials(robj *username, robj *password);
int ACLAuthenticateUser(client *c, robj *username, robj *password);
unsigned long ACLGetCommandID(const char *cmdname);
void ACLClearCommandID(void);
user *ACLGetUserByName(const char *name, size_t namelen);
int ACLCheckCommandPerm(client *c, int *keyidxptr);
int ACLCheckPubsubPerm(client *c, int idx, int count, int literal, int *idxptr);
int ACLSetUser(user *u, const char *op, ssize_t oplen);
sds ACLDefaultUserFirstPassword(void);
uint64_t ACLGetCommandCategoryFlagByName(const char *name);
int ACLAppendUserForLoading(sds *argv, int argc, int *argc_err);
const char *ACLSetUserStringError(void);
int ACLLoadConfiguredUsers(void);
sds ACLDescribeUser(user *u);
void ACLLoadUsersAtStartup(void);
void addReplyCommandCategories(client *c, struct redisCommand *cmd);
user *ACLCreateUnlinkedUser();
void ACLFreeUserAndKillClients(user *u);
void addACLLogEntry(client *c, int reason, int keypos, sds username);

/* Sorted sets data type */

/* Input flags. */
#define ZADD_NONE 0
#define ZADD_INCR (1<<0)    /* Increment the score instead of setting it. */
#define ZADD_NX (1<<1)      /* Don't touch elements not already existing. */
#define ZADD_XX (1<<2)      /* Only touch elements already existing. */
#define ZADD_GT (1<<7)      /* Only update existing when new scores are higher. */
#define ZADD_LT (1<<8)      /* Only update existing when new scores are lower. */

/* Output flags. */
#define ZADD_NOP (1<<3)     /* Operation not performed because of conditionals.*/
#define ZADD_NAN (1<<4)     /* Only touch elements already existing. */
#define ZADD_ADDED (1<<5)   /* The element was new and was added. */
#define ZADD_UPDATED (1<<6) /* The element already existed, score updated. */

/* Flags only used by the ZADD command but not by zsetAdd() API: */
#define ZADD_CH (1<<16)      /* Return num of elements added or updated. */

/* Struct to hold an inclusive/exclusive range spec by score comparison. */
typedef struct {
    double min, max;
    int minex, maxex; /* are min or max exclusive? */
} zrangespec;

/* Struct to hold an inclusive/exclusive range spec by lexicographic comparison. */
typedef struct {
    sds min, max;     /* May be set to shared.(minstring|maxstring) */
    int minex, maxex; /* are min or max exclusive? */
} zlexrangespec;

zskiplist *zslCreate(void);
void zslFree(zskiplist *zsl);
zskiplistNode *zslInsert(zskiplist *zsl, double score, sds ele);
unsigned char *zzlInsert(unsigned char *zl, sds ele, double score);
int zslDelete(zskiplist *zsl, double score, sds ele, zskiplistNode **node);
zskiplistNode *zslFirstInRange(zskiplist *zsl, zrangespec *range);
zskiplistNode *zslLastInRange(zskiplist *zsl, zrangespec *range);
double zzlGetScore(unsigned char *sptr);
void zzlNext(unsigned char *zl, unsigned char **eptr, unsigned char **sptr);
void zzlPrev(unsigned char *zl, unsigned char **eptr, unsigned char **sptr);
unsigned char *zzlFirstInRange(unsigned char *zl, zrangespec *range);
unsigned char *zzlLastInRange(unsigned char *zl, zrangespec *range);
unsigned long zsetLength(const robj *zobj);
void zsetConvert(robj *zobj, int encoding);
void zsetConvertToZiplistIfNeeded(robj *zobj, size_t maxelelen);
int zsetScore(robj *zobj, sds member, double *score);
unsigned long zslGetRank(zskiplist *zsl, double score, sds o);
int zsetAdd(robj *zobj, double score, sds ele, int *flags, double *newscore);
long zsetRank(robj *zobj, sds ele, int reverse);
int zsetDel(robj *zobj, sds ele);
robj *zsetDup(robj *o);
int zsetZiplistValidateIntegrity(unsigned char *zl, size_t size, int deep);
void genericZpopCommand(client *c, robj **keyv, int keyc, int where, int emitkey, robj *countarg);
sds ziplistGetObject(unsigned char *sptr);
int zslValueGteMin(double value, zrangespec *spec);
int zslValueLteMax(double value, zrangespec *spec);
void zslFreeLexRange(zlexrangespec *spec);
int zslParseLexRange(robj *min, robj *max, zlexrangespec *spec);
unsigned char *zzlFirstInLexRange(unsigned char *zl, zlexrangespec *range);
unsigned char *zzlLastInLexRange(unsigned char *zl, zlexrangespec *range);
zskiplistNode *zslFirstInLexRange(zskiplist *zsl, zlexrangespec *range);
zskiplistNode *zslLastInLexRange(zskiplist *zsl, zlexrangespec *range);
int zzlLexValueGteMin(unsigned char *p, zlexrangespec *spec);
int zzlLexValueLteMax(unsigned char *p, zlexrangespec *spec);
int zslLexValueGteMin(sds value, zlexrangespec *spec);
int zslLexValueLteMax(sds value, zlexrangespec *spec);

/* Core functions */
int getMaxmemoryState(size_t *total, size_t *logical, size_t *tofree, float *level);
size_t freeMemoryGetNotCountedMemory();
int overMaxmemoryAfterAlloc(size_t moremem);
int processCommand(client *c);
int processPendingCommandsAndResetClient(client *c);
void setupSignalHandlers(void);
void removeSignalHandlers(void);
struct redisCommand *lookupCommand(sds name);
struct redisCommand *lookupCommandByCString(const char *s);
struct redisCommand *lookupCommandOrOriginal(sds name);
void call(client *c, int flags);
void propagate(struct redisCommand *cmd, int dbid, robj **argv, int argc, int flags);
void alsoPropagate(struct redisCommand *cmd, int dbid, robj **argv, int argc, int target);
void redisOpArrayInit(redisOpArray *oa);
void redisOpArrayFree(redisOpArray *oa);
void forceCommandPropagation(client *c, int flags);
void preventCommandPropagation(client *c);
void preventCommandAOF(client *c);
void preventCommandReplication(client *c);
int prepareForShutdown(int flags);
#ifdef __GNUC__
void serverLog(int level, const char *fmt, ...)
    __attribute__((format(printf, 2, 3)));
#else
void serverLog(int level, const char *fmt, ...);
#endif
void serverLogRaw(int level, const char *msg);
void serverLogFromHandler(int level, const char *msg);
void usage(void);
void updateDictResizePolicy(void);
int htNeedsResize(dict *dict);
void populateCommandTable(void);
void resetCommandTableStats(void);
void resetErrorTableStats(void);
void adjustOpenFilesLimit(void);
void incrementErrorCount(const char *fullerr, size_t namelen);
void closeListeningSockets(int unlink_unix_socket);
void updateCachedTime(int update_daylight_info);
void resetServerStats(void);
void activeDefragCycle(void);
unsigned int getLRUClock(void);
unsigned int LRU_CLOCK(void);
const char *evictPolicyToString(void);
struct redisMemOverhead *getMemoryOverheadData(void);
void freeMemoryOverheadData(struct redisMemOverhead *mh);
void checkChildrenDone(void);
int setOOMScoreAdj(int process_class);
void rejectCommandFormat(client *c, const char *fmt, ...);
void *activeDefragAlloc(void *ptr);
robj *activeDefragStringOb(robj* ob, long *defragged);

#define RESTART_SERVER_NONE 0
#define RESTART_SERVER_GRACEFULLY (1<<0)     /* Do proper shutdown. */
#define RESTART_SERVER_CONFIG_REWRITE (1<<1) /* CONFIG REWRITE before restart.*/
int restartServer(int flags, mstime_t delay);

/* Set data type */
robj *setTypeCreate(sds value);
int setTypeAdd(robj *subject, sds value);
int setTypeRemove(robj *subject, sds value);
int setTypeIsMember(robj *subject, sds value);
setTypeIterator *setTypeInitIterator(robj *subject);
void setTypeReleaseIterator(setTypeIterator *si);
int setTypeNext(setTypeIterator *si, sds *sdsele, int64_t *llele);
sds setTypeNextObject(setTypeIterator *si);
int setTypeRandomElement(robj *setobj, sds *sdsele, int64_t *llele);
unsigned long setTypeRandomElements(robj *set, unsigned long count, robj *aux_set);
unsigned long setTypeSize(const robj *subject);
void setTypeConvert(robj *subject, int enc);
robj *setTypeDup(robj *o);

/* Hash data type */
#define HASH_SET_TAKE_FIELD (1<<0)
#define HASH_SET_TAKE_VALUE (1<<1)
#define HASH_SET_COPY 0

void hashTypeConvert(robj *o, int enc);
void hashTypeTryConversion(robj *subject, robj **argv, int start, int end);
int hashTypeExists(robj *o, sds key);
int hashTypeDelete(robj *o, sds key);
unsigned long hashTypeLength(const robj *o);
hashTypeIterator *hashTypeInitIterator(robj *subject);
void hashTypeReleaseIterator(hashTypeIterator *hi);
int hashTypeNext(hashTypeIterator *hi);
void hashTypeCurrentFromZiplist(hashTypeIterator *hi, int what,
                                unsigned char **vstr,
                                unsigned int *vlen,
                                long long *vll);
sds hashTypeCurrentFromHashTable(hashTypeIterator *hi, int what);
void hashTypeCurrentObject(hashTypeIterator *hi, int what, unsigned char **vstr, unsigned int *vlen, long long *vll);
sds hashTypeCurrentObjectNewSds(hashTypeIterator *hi, int what);
robj *hashTypeLookupWriteOrCreate(client *c, robj *key);
robj *hashTypeGetValueObject(robj *o, sds field);
int hashTypeSet(robj *o, sds field, sds value, int flags);
robj *hashTypeDup(robj *o);
int hashZiplistValidateIntegrity(unsigned char *zl, size_t size, int deep);

/* Pub / Sub */
int pubsubUnsubscribeAllChannels(client *c, int notify);
int pubsubUnsubscribeAllPatterns(client *c, int notify);
void freePubsubPattern(void *p);
int listMatchPubsubPattern(void *a, void *b);
int pubsubPublishMessage(robj *channel, robj *message);
void addReplyPubsubMessage(client *c, robj *channel, robj *msg);

/* Keyspace events notification */
void notifyKeyspaceEvent(int type, char *event, robj *key, int dbid);
int keyspaceEventsStringToFlags(char *classes);
sds keyspaceEventsFlagsToString(int flags);

/* Configuration */
void loadServerConfig(char *filename, char config_from_stdin, char *options);
void appendServerSaveParams(time_t seconds, int changes);
void resetServerSaveParams(void);
struct rewriteConfigState; /* Forward declaration to export API. */
void rewriteConfigRewriteLine(struct rewriteConfigState *state, const char *option, sds line, int force);
void rewriteConfigMarkAsProcessed(struct rewriteConfigState *state, const char *option);
int rewriteConfig(char *path, int force_all);
void initConfigValues();

/* db.c -- Keyspace access API */
int removeExpire(redisDb *db, robj *key);
void propagateExpire(redisDb *db, robj *key, int lazy);
int expireIfNeeded(redisDb *db, robj *key);
long long getExpire(redisDb *db, robj *key);
void setExpire(client *c, redisDb *db, robj *key, long long when);
int checkAlreadyExpired(long long when);
robj *lookupKey(redisDb *db, robj *key, int flags);
robj *lookupKeyRead(redisDb *db, robj *key);
robj *lookupKeyWrite(redisDb *db, robj *key);
robj *lookupKeyReadOrReply(client *c, robj *key, robj *reply);
robj *lookupKeyWriteOrReply(client *c, robj *key, robj *reply);
robj *lookupKeyReadWithFlags(redisDb *db, robj *key, int flags);
robj *lookupKeyWriteWithFlags(redisDb *db, robj *key, int flags);
robj *objectCommandLookup(client *c, robj *key);
robj *objectCommandLookupOrReply(client *c, robj *key, robj *reply);
int objectSetLRUOrLFU(robj *val, long long lfu_freq, long long lru_idle,
                       long long lru_clock, int lru_multiplier);
#define LOOKUP_NONE 0
#define LOOKUP_NOTOUCH (1<<0)
#define LOOKUP_NONOTIFY (1<<1)
void dbAdd(redisDb *db, robj *key, robj *val);
int dbAddRDBLoad(redisDb *db, sds key, robj *val);
void dbOverwrite(redisDb *db, robj *key, robj *val);
void genericSetKey(client *c, redisDb *db, robj *key, robj *val, int keepttl, int signal);
void setKey(client *c, redisDb *db, robj *key, robj *val);
robj *dbRandomKey(redisDb *db);
int dbSyncDelete(redisDb *db, robj *key);
int dbDelete(redisDb *db, robj *key);
robj *dbUnshareStringValue(redisDb *db, robj *key, robj *o);

#define EMPTYDB_NO_FLAGS 0      /* No flags. */
#define EMPTYDB_ASYNC (1<<0)    /* Reclaim memory in another thread. */
long long emptyDb(int dbnum, int flags, void(callback)(void*));
long long emptyDbStructure(redisDb *dbarray, int dbnum, int async, void(callback)(void*));
void flushAllDataAndResetRDB(int flags);
long long dbTotalServerKeyCount();
dbBackup *backupDb(void);
void restoreDbBackup(dbBackup *buckup);
void discardDbBackup(dbBackup *buckup, int flags, void(callback)(void*));


int selectDb(client *c, int id);
void signalModifiedKey(client *c, redisDb *db, robj *key);
void signalFlushedDb(int dbid, int async);
unsigned int getKeysInSlot(unsigned int hashslot, robj **keys, unsigned int count);
unsigned int countKeysInSlot(unsigned int hashslot);
unsigned int delKeysInSlot(unsigned int hashslot);
int verifyClusterConfigWithData(void);
void scanGenericCommand(client *c, robj *o, unsigned long cursor);
int parseScanCursorOrReply(client *c, robj *o, unsigned long *cursor);
void slotToKeyAdd(sds key);
void slotToKeyDel(sds key);
int dbAsyncDelete(redisDb *db, robj *key);
void emptyDbAsync(redisDb *db);
void slotToKeyFlush(int async);
size_t lazyfreeGetPendingObjectsCount(void);
size_t lazyfreeGetFreedObjectsCount(void);
void freeObjAsync(robj *key, robj *obj);
void freeSlotsToKeysMapAsync(rax *rt);
void freeSlotsToKeysMap(rax *rt, int async);


/* API to get key arguments from commands */
int *getKeysPrepareResult(getKeysResult *result, int numkeys);
int getKeysFromCommand(struct redisCommand *cmd, robj **argv, int argc, getKeysResult *result);
void getKeysFreeResult(getKeysResult *result);
int zunionInterDiffGetKeys(struct redisCommand *cmd,robj **argv, int argc, getKeysResult *result);
int zunionInterDiffStoreGetKeys(struct redisCommand *cmd,robj **argv, int argc, getKeysResult *result);
int evalGetKeys(struct redisCommand *cmd, robj **argv, int argc, getKeysResult *result);
int sortGetKeys(struct redisCommand *cmd, robj **argv, int argc, getKeysResult *result);
int migrateGetKeys(struct redisCommand *cmd, robj **argv, int argc, getKeysResult *result);
int georadiusGetKeys(struct redisCommand *cmd, robj **argv, int argc, getKeysResult *result);
int xreadGetKeys(struct redisCommand *cmd, robj **argv, int argc, getKeysResult *result);
int memoryGetKeys(struct redisCommand *cmd, robj **argv, int argc, getKeysResult *result);
int lcsGetKeys(struct redisCommand *cmd, robj **argv, int argc, getKeysResult *result);

/* Cluster */
void clusterInit(void);
unsigned short crc16(const char *buf, int len);
unsigned int keyHashSlot(char *key, int keylen);
void clusterCron(void);
void clusterPropagatePublish(robj *channel, robj *message);
void migrateCloseTimedoutSockets(void);
void clusterBeforeSleep(void);
int clusterSendModuleMessageToTarget(const char *target, uint64_t module_id, uint8_t type, unsigned char *payload, uint32_t len);

/* Sentinel */
void initSentinelConfig(void);
void initSentinel(void);
void sentinelTimer(void);
const char *sentinelHandleConfiguration(char **argv, int argc);
void queueSentinelConfig(sds *argv, int argc, int linenum, sds line);
void loadSentinelConfigFromQueue(void);
void sentinelIsRunning(void);

/* redis-check-rdb & aof */
int redis_check_rdb(char *rdbfilename, FILE *fp);
int redis_check_rdb_main(int argc, char **argv, FILE *fp);
int redis_check_aof_main(int argc, char **argv);

/* Scripting */
void scriptingInit(int setup);
int ldbRemoveChild(pid_t pid);
void ldbKillForkedSessions(void);
int ldbPendingChildren(void);
sds luaCreateFunction(client *c, lua_State *lua, robj *body);
void freeLuaScriptsAsync(dict *lua_scripts);

/* Blocked clients */
void processUnblockedClients(void);
void blockClient(client *c, int btype);
void unblockClient(client *c);
void queueClientForReprocessing(client *c);
void replyToBlockedClientTimedOut(client *c);
int getTimeoutFromObjectOrReply(client *c, robj *object, mstime_t *timeout, int unit);
void disconnectAllBlockedClients(void);
void handleClientsBlockedOnKeys(void);
void signalKeyAsReady(redisDb *db, robj *key, int type);
void blockForKeys(client *c, int btype, robj **keys, int numkeys, mstime_t timeout, robj *target, struct listPos *listpos, streamID *ids);

/* timeout.c -- Blocked clients timeout and connections timeout. */
void addClientToTimeoutTable(client *c);
void removeClientFromTimeoutTable(client *c);
void handleBlockedClientsTimeout(void);
int clientsCronHandleTimeout(client *c, mstime_t now_ms);

/* expire.c -- Handling of expired keys */
void activeExpireCycle(int type);
void expireSlaveKeys(void);
void rememberSlaveKeyWithExpire(redisDb *db, robj *key);
void flushSlaveKeysWithExpireList(void);
size_t getSlaveKeyWithExpireCount(void);

/* evict.c -- maxmemory handling and LRU eviction. */
void evictionPoolAlloc(void);
#define LFU_INIT_VAL 5
unsigned long LFUGetTimeInMinutes(void);
uint8_t LFULogIncr(uint8_t value);
unsigned long LFUDecrAndReturn(robj *o);
#define EVICT_OK 0
#define EVICT_RUNNING 1
#define EVICT_FAIL 2
int performEvictions(void);


/* Keys hashing / comparison functions for dict.c hash tables. */
uint64_t dictSdsHash(const void *key);
int dictSdsKeyCompare(void *privdata, const void *key1, const void *key2);
void dictSdsDestructor(void *privdata, void *val);

/* Git SHA1 */
char *redisGitSHA1(void);
char *redisGitDirty(void);
uint64_t redisBuildId(void);
char *redisBuildIdString(void);

/* Commands prototypes */
void authCommand(client *c);
void pingCommand(client *c);
void echoCommand(client *c);
void commandCommand(client *c);
void setCommand(client *c);
void setnxCommand(client *c);
void setexCommand(client *c);
void psetexCommand(client *c);
void getCommand(client *c);
void getexCommand(client *c);
void getdelCommand(client *c);
void delCommand(client *c);
void unlinkCommand(client *c);
void existsCommand(client *c);
void setbitCommand(client *c);
void getbitCommand(client *c);
void bitfieldCommand(client *c);
void bitfieldroCommand(client *c);
void setrangeCommand(client *c);
void getrangeCommand(client *c);
void incrCommand(client *c);
void decrCommand(client *c);
void incrbyCommand(client *c);
void decrbyCommand(client *c);
void incrbyfloatCommand(client *c);
void selectCommand(client *c);
void swapdbCommand(client *c);
void randomkeyCommand(client *c);
void keysCommand(client *c);
void scanCommand(client *c);
void dbsizeCommand(client *c);
void lastsaveCommand(client *c);
void saveCommand(client *c);
void bgsaveCommand(client *c);
void bgrewriteaofCommand(client *c);
void shutdownCommand(client *c);
void moveCommand(client *c);
void copyCommand(client *c);
void renameCommand(client *c);
void renamenxCommand(client *c);
void lpushCommand(client *c);
void rpushCommand(client *c);
void lpushxCommand(client *c);
void rpushxCommand(client *c);
void linsertCommand(client *c);
void lpopCommand(client *c);
void rpopCommand(client *c);
void llenCommand(client *c);
void lindexCommand(client *c);
void lrangeCommand(client *c);
void ltrimCommand(client *c);
void typeCommand(client *c);
void lsetCommand(client *c);
void saddCommand(client *c);
void sremCommand(client *c);
void smoveCommand(client *c);
void sismemberCommand(client *c);
void smismemberCommand(client *c);
void scardCommand(client *c);
void spopCommand(client *c);
void srandmemberCommand(client *c);
void sinterCommand(client *c);
void sinterstoreCommand(client *c);
void sunionCommand(client *c);
void sunionstoreCommand(client *c);
void sdiffCommand(client *c);
void sdiffstoreCommand(client *c);
void sscanCommand(client *c);
void syncCommand(client *c);
void flushdbCommand(client *c);
void flushallCommand(client *c);
void sortCommand(client *c);
void lremCommand(client *c);
void lposCommand(client *c);
void rpoplpushCommand(client *c);
void lmoveCommand(client *c);
void infoCommand(client *c);
void mgetCommand(client *c);
void monitorCommand(client *c);
void expireCommand(client *c);
void expireatCommand(client *c);
void pexpireCommand(client *c);
void pexpireatCommand(client *c);
void getsetCommand(client *c);
void ttlCommand(client *c);
void touchCommand(client *c);
void pttlCommand(client *c);
void persistCommand(client *c);
void replicaofCommand(client *c);
void roleCommand(client *c);
void debugCommand(client *c);
void msetCommand(client *c);
void msetnxCommand(client *c);
void zaddCommand(client *c);
void zincrbyCommand(client *c);
void zrangeCommand(client *c);
void zrangebyscoreCommand(client *c);
void zrevrangebyscoreCommand(client *c);
void zrangebylexCommand(client *c);
void zrevrangebylexCommand(client *c);
void zcountCommand(client *c);
void zlexcountCommand(client *c);
void zrevrangeCommand(client *c);
void zcardCommand(client *c);
void zremCommand(client *c);
void zscoreCommand(client *c);
void zmscoreCommand(client *c);
void zremrangebyscoreCommand(client *c);
void zremrangebylexCommand(client *c);
void zpopminCommand(client *c);
void zpopmaxCommand(client *c);
void bzpopminCommand(client *c);
void bzpopmaxCommand(client *c);
void multiCommand(client *c);
void execCommand(client *c);
void discardCommand(client *c);
void blpopCommand(client *c);
void brpopCommand(client *c);
void brpoplpushCommand(client *c);
void blmoveCommand(client *c);
void appendCommand(client *c);
void strlenCommand(client *c);
void zrankCommand(client *c);
void zrevrankCommand(client *c);
void hsetCommand(client *c);
void hsetnxCommand(client *c);
void hgetCommand(client *c);
void hmsetCommand(client *c);
void hmgetCommand(client *c);
void hdelCommand(client *c);
void hlenCommand(client *c);
void hstrlenCommand(client *c);
void zremrangebyrankCommand(client *c);
void zunionstoreCommand(client *c);
void zinterstoreCommand(client *c);
void zdiffstoreCommand(client *c);
void zunionCommand(client *c);
void zinterCommand(client *c);
void zrangestoreCommand(client *c);
void zdiffCommand(client *c);
void zscanCommand(client *c);
void hkeysCommand(client *c);
void hvalsCommand(client *c);
void hgetallCommand(client *c);
void hexistsCommand(client *c);
void hscanCommand(client *c);
void configCommand(client *c);
void hincrbyCommand(client *c);
void hincrbyfloatCommand(client *c);
void subscribeCommand(client *c);
void unsubscribeCommand(client *c);
void psubscribeCommand(client *c);
void punsubscribeCommand(client *c);
void publishCommand(client *c);
void pubsubCommand(client *c);
void watchCommand(client *c);
void unwatchCommand(client *c);
void clusterCommand(client *c);
void restoreCommand(client *c);
void migrateCommand(client *c);
void askingCommand(client *c);
void readonlyCommand(client *c);
void readwriteCommand(client *c);
void dumpCommand(client *c);
void objectCommand(client *c);
void memoryCommand(client *c);
void clientCommand(client *c);
void helloCommand(client *c);
void evalCommand(client *c);
void evalShaCommand(client *c);
void scriptCommand(client *c);
void timeCommand(client *c);
void bitopCommand(client *c);
void bitcountCommand(client *c);
void bitposCommand(client *c);
void replconfCommand(client *c);
void waitCommand(client *c);
void geoencodeCommand(client *c);
void geodecodeCommand(client *c);
void georadiusbymemberCommand(client *c);
void georadiusbymemberroCommand(client *c);
void georadiusCommand(client *c);
void georadiusroCommand(client *c);
void geoaddCommand(client *c);
void geohashCommand(client *c);
void geoposCommand(client *c);
void geodistCommand(client *c);
void geosearchCommand(client *c);
void geosearchstoreCommand(client *c);
void pfselftestCommand(client *c);
void pfaddCommand(client *c);
void pfcountCommand(client *c);
void pfmergeCommand(client *c);
void pfdebugCommand(client *c);
void latencyCommand(client *c);
void moduleCommand(client *c);
void securityWarningCommand(client *c);
void xaddCommand(client *c);
void xrangeCommand(client *c);
void xrevrangeCommand(client *c);
void xlenCommand(client *c);
void xreadCommand(client *c);
void xgroupCommand(client *c);
void xsetidCommand(client *c);
void xackCommand(client *c);
void xpendingCommand(client *c);
void xclaimCommand(client *c);
void xautoclaimCommand(client *c);
void xinfoCommand(client *c);
void xdelCommand(client *c);
void xtrimCommand(client *c);
void lolwutCommand(client *c);
void aclCommand(client *c);
void stralgoCommand(client *c);
void resetCommand(client *c);

#if defined(__GNUC__)
void *calloc(size_t count, size_t size) __attribute__ ((deprecated));
void free(void *ptr) __attribute__ ((deprecated));
void *malloc(size_t size) __attribute__ ((deprecated));
void *realloc(void *ptr, size_t size) __attribute__ ((deprecated));
#endif

/* Debugging stuff */
void _serverAssertWithInfo(const client *c, const robj *o, const char *estr, const char *file, int line);
void _serverAssert(const char *estr, const char *file, int line);
#ifdef __GNUC__
void _serverPanic(const char *file, int line, const char *msg, ...)
    __attribute__ ((format (printf, 3, 4)));
#else
void _serverPanic(const char *file, int line, const char *msg, ...);
#endif
void serverLogObjectDebugInfo(const robj *o);
void sigsegvHandler(int sig, siginfo_t *info, void *secret);
sds genRedisInfoString(const char *section);
sds genModulesInfoString(sds info);
void enableWatchdog(int period);
void disableWatchdog(void);
void watchdogScheduleSignal(int period);
void serverLogHexDump(int level, char *descr, void *value, size_t len);
int memtest_preserving_test(unsigned long *m, size_t bytes, int passes);
void mixDigest(unsigned char *digest, void *ptr, size_t len);
void xorDigest(unsigned char *digest, void *ptr, size_t len);
int populateCommandTableParseFlags(struct redisCommand *c, char *strflags);
void debugDelay(int usec);
void killIOThreads(void);
void killThreads(void);
void makeThreadKillable(void);

/* TLS stuff */
void tlsInit(void);
int tlsConfigure(redisTLSContextConfig *ctx_config);

#define redisDebug(fmt, ...) \
    printf("DEBUG %s:%d > " fmt "\n", __FILE__, __LINE__, __VA_ARGS__)
#define redisDebugMark() \
    printf("-- MARK %s:%d --\n", __FILE__, __LINE__)

int iAmMaster(void);

#endif<|MERGE_RESOLUTION|>--- conflicted
+++ resolved
@@ -1298,11 +1298,8 @@
     int supervised;                 /* 1 if supervised, 0 otherwise. */
     int supervised_mode;            /* See SUPERVISED_* */
     int daemonize;                  /* True if running as a daemon */
-<<<<<<< HEAD
+    int set_proc_title;             /* True if change proc title */
     char *proc_title_template;      /* Process title template format */
-=======
-    int set_proc_title;             /* True if change proc title */
->>>>>>> 17b34c73
     clientBufferLimitsConfig client_obuf_limits[CLIENT_TYPE_OBUF_COUNT];
     /* AOF persistence */
     int aof_enabled;                /* AOF configuration */
