--- conflicted
+++ resolved
@@ -3393,15 +3393,9 @@
 void watchdogScheduleSignal(int period);
 void serverLogHexDump(int level, char *descr, void *value, size_t len);
 int memtest_preserving_test(unsigned long *m, size_t bytes, int passes);
-<<<<<<< HEAD
-void mixDigest(unsigned char *digest, void *ptr, size_t len);
-void xorDigest(unsigned char *digest, void *ptr, size_t len);
-sds catSubCommandFullname(const char *parent_name, const char *sub_name);
-=======
 void mixDigest(unsigned char *digest, const void *ptr, size_t len);
 void xorDigest(unsigned char *digest, const void *ptr, size_t len);
-int populateSingleCommand(struct redisCommand *c, char *strflags);
->>>>>>> eef9c6b0
+sds catSubCommandFullname(const char *parent_name, const char *sub_name);
 void commandAddSubcommand(struct redisCommand *parent, struct redisCommand *subcommand);
 void populateCommandMovableKeys(struct redisCommand *cmd);
 void debugDelay(int usec);
