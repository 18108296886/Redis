--- conflicted
+++ resolved
@@ -2472,13 +2472,7 @@
 size_t lazyfreeGetFreedObjectsCount(void);
 void lazyfreeResetStats(void);
 void freeObjAsync(robj *key, robj *obj, int dbid);
-<<<<<<< HEAD
-void freeSlotsToKeysMapAsync(rax *rt);
-void freeSlotsToKeysMap(rax *rt, int async);
 void freeReplicationBacklogRefMemAsync(list *blocks, rax *index);
-=======
->>>>>>> 547c3405
-
 
 /* API to get key arguments from commands */
 int *getKeysPrepareResult(getKeysResult *result, int numkeys);
