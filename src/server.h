/*
 * Copyright (c) 2009-2012, Salvatore Sanfilippo <antirez at gmail dot com>
 * All rights reserved.
 *
 * Redistribution and use in source and binary forms, with or without
 * modification, are permitted provided that the following conditions are met:
 *
 *   * Redistributions of source code must retain the above copyright notice,
 *     this list of conditions and the following disclaimer.
 *   * Redistributions in binary form must reproduce the above copyright
 *     notice, this list of conditions and the following disclaimer in the
 *     documentation and/or other materials provided with the distribution.
 *   * Neither the name of Redis nor the names of its contributors may be used
 *     to endorse or promote products derived from this software without
 *     specific prior written permission.
 *
 * THIS SOFTWARE IS PROVIDED BY THE COPYRIGHT HOLDERS AND CONTRIBUTORS "AS IS"
 * AND ANY EXPRESS OR IMPLIED WARRANTIES, INCLUDING, BUT NOT LIMITED TO, THE
 * IMPLIED WARRANTIES OF MERCHANTABILITY AND FITNESS FOR A PARTICULAR PURPOSE
 * ARE DISCLAIMED. IN NO EVENT SHALL THE COPYRIGHT OWNER OR CONTRIBUTORS BE
 * LIABLE FOR ANY DIRECT, INDIRECT, INCIDENTAL, SPECIAL, EXEMPLARY, OR
 * CONSEQUENTIAL DAMAGES (INCLUDING, BUT NOT LIMITED TO, PROCUREMENT OF
 * SUBSTITUTE GOODS OR SERVICES; LOSS OF USE, DATA, OR PROFITS; OR BUSINESS
 * INTERRUPTION) HOWEVER CAUSED AND ON ANY THEORY OF LIABILITY, WHETHER IN
 * CONTRACT, STRICT LIABILITY, OR TORT (INCLUDING NEGLIGENCE OR OTHERWISE)
 * ARISING IN ANY WAY OUT OF THE USE OF THIS SOFTWARE, EVEN IF ADVISED OF THE
 * POSSIBILITY OF SUCH DAMAGE.
 */

#ifndef __REDIS_H
#define __REDIS_H

#include "fmacros.h"
#include "config.h"
#include "solarisfixes.h"
#include "rio.h"
#include "atomicvar.h"

#include <assert.h>
#include <stdio.h>
#include <stdlib.h>
#include <string.h>
#include <time.h>
#include <limits.h>
#include <unistd.h>
#include <errno.h>
#include <inttypes.h>
#include <pthread.h>
#include <syslog.h>
#include <netinet/in.h>
#include <sys/socket.h>
#include <lua.h>
#include <signal.h>
#include "hdr_histogram.h"

#ifdef HAVE_LIBSYSTEMD
#include <systemd/sd-daemon.h>
#endif

#ifndef static_assert
#define static_assert(expr, lit) extern char __static_assert_failure[(expr) ? 1:-1]
#endif

typedef long long mstime_t; /* millisecond time type. */
typedef long long ustime_t; /* microsecond time type. */

#include "ae.h"      /* Event driven programming library */
#include "sds.h"     /* Dynamic safe strings */
#include "dict.h"    /* Hash tables */
#include "adlist.h"  /* Linked lists */
#include "zmalloc.h" /* total memory usage aware version of malloc/free */
#include "anet.h"    /* Networking the easy way */
#include "intset.h"  /* Compact integer set structure */
#include "version.h" /* Version macro */
#include "util.h"    /* Misc functions useful in many places */
#include "latency.h" /* Latency monitor API */
#include "sparkline.h" /* ASCII graphs API */
#include "quicklist.h"  /* Lists are encoded as linked lists of
                           N-elements flat arrays */
#include "rax.h"     /* Radix tree */
#include "connection.h" /* Connection abstraction */

#define REDISMODULE_CORE 1
typedef struct redisObject robj;
#include "redismodule.h"    /* Redis modules API defines. */

/* Following includes allow test functions to be called from Redis main() */
#include "zipmap.h"
#include "ziplist.h" /* Compact list data structure */
#include "sha1.h"
#include "endianconv.h"
#include "crc64.h"

/* min/max */
#undef min
#undef max
#define min(a, b) ((a) < (b) ? (a) : (b))
#define max(a, b) ((a) > (b) ? (a) : (b))

/* Error codes */
#define C_OK                    0
#define C_ERR                   -1

/* Static server configuration */
#define CONFIG_DEFAULT_HZ        10             /* Time interrupt calls/sec. */
#define CONFIG_MIN_HZ            1
#define CONFIG_MAX_HZ            500
#define MAX_CLIENTS_PER_CLOCK_TICK 200          /* HZ is adapted based on that. */
#define CRON_DBS_PER_CALL 16
#define NET_MAX_WRITES_PER_EVENT (1024*64)
#define PROTO_SHARED_SELECT_CMDS 10
#define OBJ_SHARED_INTEGERS 10000
#define OBJ_SHARED_BULKHDR_LEN 32
#define OBJ_SHARED_HDR_STRLEN(_len_) (((_len_) < 10) ? 4 : 5) /* see shared.mbulkhdr etc. */
#define LOG_MAX_LEN    1024 /* Default maximum length of syslog messages.*/
#define AOF_REWRITE_ITEMS_PER_CMD 64
#define AOF_ANNOTATION_LINE_MAX_LEN 1024
#define CONFIG_RUN_ID_SIZE 40
#define RDB_EOF_MARK_SIZE 40
#define CONFIG_REPL_BACKLOG_MIN_SIZE (1024*16)          /* 16k */
#define CONFIG_BGSAVE_RETRY_DELAY 5 /* Wait a few secs before trying again. */
#define CONFIG_DEFAULT_PID_FILE "/var/run/redis.pid"
#define CONFIG_DEFAULT_BINDADDR_COUNT 2
#define CONFIG_DEFAULT_BINDADDR { "*", "-::*" }
#define NET_HOST_STR_LEN 256 /* Longest valid hostname */
#define NET_IP_STR_LEN 46 /* INET6_ADDRSTRLEN is 46, but we need to be sure */
#define NET_ADDR_STR_LEN (NET_IP_STR_LEN+32) /* Must be enough for ip:port */
#define NET_HOST_PORT_STR_LEN (NET_HOST_STR_LEN+32) /* Must be enough for hostname:port */
#define CONFIG_BINDADDR_MAX 16
#define CONFIG_MIN_RESERVED_FDS 32
#define CONFIG_DEFAULT_PROC_TITLE_TEMPLATE "{title} {listen-addr} {server-mode}"

/* Bucket sizes for client eviction pools. Each bucket stores clients with
 * memory usage of up to twice the size of the bucket below it. */
#define CLIENT_MEM_USAGE_BUCKET_MIN_LOG 15 /* Bucket sizes start at up to 32KB (2^15) */
#define CLIENT_MEM_USAGE_BUCKET_MAX_LOG 33 /* Bucket for largest clients: sizes above 4GB (2^32) */
#define CLIENT_MEM_USAGE_BUCKETS (1+CLIENT_MEM_USAGE_BUCKET_MAX_LOG-CLIENT_MEM_USAGE_BUCKET_MIN_LOG)

#define ACTIVE_EXPIRE_CYCLE_SLOW 0
#define ACTIVE_EXPIRE_CYCLE_FAST 1

/* Children process will exit with this status code to signal that the
 * process terminated without an error: this is useful in order to kill
 * a saving child (RDB or AOF one), without triggering in the parent the
 * write protection that is normally turned on on write errors.
 * Usually children that are terminated with SIGUSR1 will exit with this
 * special code. */
#define SERVER_CHILD_NOERROR_RETVAL    255

/* Reading copy-on-write info is sometimes expensive and may slow down child
 * processes that report it continuously. We measure the cost of obtaining it
 * and hold back additional reading based on this factor. */
#define CHILD_COW_DUTY_CYCLE           100

/* Instantaneous metrics tracking. */
#define STATS_METRIC_SAMPLES 16     /* Number of samples per metric. */
#define STATS_METRIC_COMMAND 0      /* Number of commands executed. */
#define STATS_METRIC_NET_INPUT 1    /* Bytes read to network. */
#define STATS_METRIC_NET_OUTPUT 2   /* Bytes written to network. */
#define STATS_METRIC_NET_INPUT_REPLICATION 3   /* Bytes read to network during replication. */
#define STATS_METRIC_NET_OUTPUT_REPLICATION 4   /* Bytes written to network during replication. */
#define STATS_METRIC_COUNT 5

/* Protocol and I/O related defines */
#define PROTO_IOBUF_LEN         (1024*16)  /* Generic I/O buffer size */
#define PROTO_REPLY_CHUNK_BYTES (16*1024) /* 16k output buffer */
#define PROTO_INLINE_MAX_SIZE   (1024*64) /* Max size of inline reads */
#define PROTO_MBULK_BIG_ARG     (1024*32)
#define PROTO_RESIZE_THRESHOLD  (1024*32) /* Threshold for determining whether to resize query buffer */
#define PROTO_REPLY_MIN_BYTES   (1024) /* the lower limit on reply buffer size */
#define REDIS_AUTOSYNC_BYTES (1024*1024*4) /* Sync file every 4MB. */

#define REPLY_BUFFER_DEFAULT_PEAK_RESET_TIME 5000 /* 5 seconds */

/* When configuring the server eventloop, we setup it so that the total number
 * of file descriptors we can handle are server.maxclients + RESERVED_FDS +
 * a few more to stay safe. Since RESERVED_FDS defaults to 32, we add 96
 * in order to make sure of not over provisioning more than 128 fds. */
#define CONFIG_FDSET_INCR (CONFIG_MIN_RESERVED_FDS+96)

/* OOM Score Adjustment classes. */
#define CONFIG_OOM_MASTER 0
#define CONFIG_OOM_REPLICA 1
#define CONFIG_OOM_BGCHILD 2
#define CONFIG_OOM_COUNT 3

extern int configOOMScoreAdjValuesDefaults[CONFIG_OOM_COUNT];

/* Hash table parameters */
#define HASHTABLE_MIN_FILL        10      /* Minimal hash table fill 10% */
#define HASHTABLE_MAX_LOAD_FACTOR 1.618   /* Maximum hash table load factor. */

/* Command flags. Please check the definition of struct redisCommand in this file
 * for more information about the meaning of every flag. */
#define CMD_WRITE (1ULL<<0)
#define CMD_READONLY (1ULL<<1)
#define CMD_DENYOOM (1ULL<<2)
#define CMD_MODULE (1ULL<<3)           /* Command exported by module. */
#define CMD_ADMIN (1ULL<<4)
#define CMD_PUBSUB (1ULL<<5)
#define CMD_NOSCRIPT (1ULL<<6)
#define CMD_BLOCKING (1ULL<<8)       /* Has potential to block. */
#define CMD_LOADING (1ULL<<9)
#define CMD_STALE (1ULL<<10)
#define CMD_SKIP_MONITOR (1ULL<<11)
#define CMD_SKIP_SLOWLOG (1ULL<<12)
#define CMD_ASKING (1ULL<<13)
#define CMD_FAST (1ULL<<14)
#define CMD_NO_AUTH (1ULL<<15)
#define CMD_MAY_REPLICATE (1ULL<<16)
#define CMD_SENTINEL (1ULL<<17)
#define CMD_ONLY_SENTINEL (1ULL<<18)
#define CMD_NO_MANDATORY_KEYS (1ULL<<19)
#define CMD_PROTECTED (1ULL<<20)
#define CMD_MODULE_GETKEYS (1ULL<<21)  /* Use the modules getkeys interface. */
#define CMD_MODULE_NO_CLUSTER (1ULL<<22) /* Deny on Redis Cluster. */
#define CMD_NO_ASYNC_LOADING (1ULL<<23)
#define CMD_NO_MULTI (1ULL<<24)
#define CMD_MOVABLE_KEYS (1ULL<<25) /* The legacy range spec doesn't cover all keys.
                                     * Populated by populateCommandLegacyRangeSpec. */
#define CMD_ALLOW_BUSY ((1ULL<<26))
#define CMD_MODULE_GETCHANNELS (1ULL<<27)  /* Use the modules getchannels interface. */

/* Command flags that describe ACLs categories. */
#define ACL_CATEGORY_KEYSPACE (1ULL<<0)
#define ACL_CATEGORY_READ (1ULL<<1)
#define ACL_CATEGORY_WRITE (1ULL<<2)
#define ACL_CATEGORY_SET (1ULL<<3)
#define ACL_CATEGORY_SORTEDSET (1ULL<<4)
#define ACL_CATEGORY_LIST (1ULL<<5)
#define ACL_CATEGORY_HASH (1ULL<<6)
#define ACL_CATEGORY_STRING (1ULL<<7)
#define ACL_CATEGORY_BITMAP (1ULL<<8)
#define ACL_CATEGORY_HYPERLOGLOG (1ULL<<9)
#define ACL_CATEGORY_GEO (1ULL<<10)
#define ACL_CATEGORY_STREAM (1ULL<<11)
#define ACL_CATEGORY_PUBSUB (1ULL<<12)
#define ACL_CATEGORY_ADMIN (1ULL<<13)
#define ACL_CATEGORY_FAST (1ULL<<14)
#define ACL_CATEGORY_SLOW (1ULL<<15)
#define ACL_CATEGORY_BLOCKING (1ULL<<16)
#define ACL_CATEGORY_DANGEROUS (1ULL<<17)
#define ACL_CATEGORY_CONNECTION (1ULL<<18)
#define ACL_CATEGORY_TRANSACTION (1ULL<<19)
#define ACL_CATEGORY_SCRIPTING (1ULL<<20)

/* Key-spec flags *
 * -------------- */
/* The following refer what the command actually does with the value or metadata
 * of the key, and not necessarily the user data or how it affects it.
 * Each key-spec may must have exactly one of these. Any operation that's not
 * distinctly deletion, overwrite or read-only would be marked as RW. */
#define CMD_KEY_RO (1ULL<<0)     /* Read-Only - Reads the value of the key, but
                                  * doesn't necessarily returns it. */
#define CMD_KEY_RW (1ULL<<1)     /* Read-Write - Modifies the data stored in the
                                  * value of the key or its metadata. */
#define CMD_KEY_OW (1ULL<<2)     /* Overwrite - Overwrites the data stored in
                                  * the value of the key. */
#define CMD_KEY_RM (1ULL<<3)     /* Deletes the key. */
/* The following refer to user data inside the value of the key, not the metadata
 * like LRU, type, cardinality. It refers to the logical operation on the user's
 * data (actual input strings / TTL), being used / returned / copied / changed,
 * It doesn't refer to modification or returning of metadata (like type, count,
 * presence of data). Any write that's not INSERT or DELETE, would be an UPDATE.
 * Each key-spec may have one of the writes with or without access, or none: */
#define CMD_KEY_ACCESS (1ULL<<4) /* Returns, copies or uses the user data from
                                  * the value of the key. */
#define CMD_KEY_UPDATE (1ULL<<5) /* Updates data to the value, new value may
                                  * depend on the old value. */
#define CMD_KEY_INSERT (1ULL<<6) /* Adds data to the value with no chance of
                                  * modification or deletion of existing data. */
#define CMD_KEY_DELETE (1ULL<<7) /* Explicitly deletes some content
                                  * from the value of the key. */
/* Other flags: */
#define CMD_KEY_NOT_KEY (1ULL<<8)     /* A 'fake' key that should be routed
                                       * like a key in cluster mode but is
                                       * excluded from other key checks. */
#define CMD_KEY_INCOMPLETE (1ULL<<9)  /* Means that the keyspec might not point
                                       * out to all keys it should cover */
#define CMD_KEY_VARIABLE_FLAGS (1ULL<<10)  /* Means that some keys might have
                                            * different flags depending on arguments */

/* Key flags for when access type is unknown */
#define CMD_KEY_FULL_ACCESS (CMD_KEY_RW | CMD_KEY_ACCESS | CMD_KEY_UPDATE)

/* Channel flags share the same flag space as the key flags */
#define CMD_CHANNEL_PATTERN (1ULL<<11)     /* The argument is a channel pattern */
#define CMD_CHANNEL_SUBSCRIBE (1ULL<<12)   /* The command subscribes to channels */
#define CMD_CHANNEL_UNSUBSCRIBE (1ULL<<13) /* The command unsubscribes to channels */
#define CMD_CHANNEL_PUBLISH (1ULL<<14)     /* The command publishes to channels. */

/* AOF states */
#define AOF_OFF 0             /* AOF is off */
#define AOF_ON 1              /* AOF is on */
#define AOF_WAIT_REWRITE 2    /* AOF waits rewrite to start appending */

/* AOF return values for loadAppendOnlyFiles() and loadSingleAppendOnlyFile() */
#define AOF_OK 0
#define AOF_NOT_EXIST 1
#define AOF_EMPTY 2
#define AOF_OPEN_ERR 3
#define AOF_FAILED 4
#define AOF_TRUNCATED 5

/* RDB return values for rdbLoad. */
#define RDB_OK 0
#define RDB_NOT_EXIST 1 /* RDB file doesn't exist. */
#define RDB_FAILED 2 /* Failed to load the RDB file. */

/* Command doc flags */
#define CMD_DOC_NONE 0
#define CMD_DOC_DEPRECATED (1<<0) /* Command is deprecated */
#define CMD_DOC_SYSCMD (1<<1) /* System (internal) command */

/* Client flags */
#define CLIENT_SLAVE (1<<0)   /* This client is a replica */
#define CLIENT_MASTER (1<<1)  /* This client is a master */
#define CLIENT_MONITOR (1<<2) /* This client is a slave monitor, see MONITOR */
#define CLIENT_MULTI (1<<3)   /* This client is in a MULTI context */
#define CLIENT_BLOCKED (1<<4) /* The client is waiting in a blocking operation */
#define CLIENT_DIRTY_CAS (1<<5) /* Watched keys modified. EXEC will fail. */
#define CLIENT_CLOSE_AFTER_REPLY (1<<6) /* Close after writing entire reply. */
#define CLIENT_UNBLOCKED (1<<7) /* This client was unblocked and is stored in
                                  server.unblocked_clients */
#define CLIENT_SCRIPT (1<<8) /* This is a non connected client used by Lua */
#define CLIENT_ASKING (1<<9)     /* Client issued the ASKING command */
#define CLIENT_CLOSE_ASAP (1<<10)/* Close this client ASAP */
#define CLIENT_UNIX_SOCKET (1<<11) /* Client connected via Unix domain socket */
#define CLIENT_DIRTY_EXEC (1<<12)  /* EXEC will fail for errors while queueing */
#define CLIENT_MASTER_FORCE_REPLY (1<<13)  /* Queue replies even if is master */
#define CLIENT_FORCE_AOF (1<<14)   /* Force AOF propagation of current cmd. */
#define CLIENT_FORCE_REPL (1<<15)  /* Force replication of current cmd. */
#define CLIENT_PRE_PSYNC (1<<16)   /* Instance don't understand PSYNC. */
#define CLIENT_READONLY (1<<17)    /* Cluster client is in read-only state. */
#define CLIENT_PUBSUB (1<<18)      /* Client is in Pub/Sub mode. */
#define CLIENT_PREVENT_AOF_PROP (1<<19)  /* Don't propagate to AOF. */
#define CLIENT_PREVENT_REPL_PROP (1<<20)  /* Don't propagate to slaves. */
#define CLIENT_PREVENT_PROP (CLIENT_PREVENT_AOF_PROP|CLIENT_PREVENT_REPL_PROP)
#define CLIENT_PENDING_WRITE (1<<21) /* Client has output to send but a write
                                        handler is yet not installed. */
#define CLIENT_REPLY_OFF (1<<22)   /* Don't send replies to client. */
#define CLIENT_REPLY_SKIP_NEXT (1<<23)  /* Set CLIENT_REPLY_SKIP for next cmd */
#define CLIENT_REPLY_SKIP (1<<24)  /* Don't send just this reply. */
#define CLIENT_LUA_DEBUG (1<<25)  /* Run EVAL in debug mode. */
#define CLIENT_LUA_DEBUG_SYNC (1<<26)  /* EVAL debugging without fork() */
#define CLIENT_MODULE (1<<27) /* Non connected client used by some module. */
#define CLIENT_PROTECTED (1<<28) /* Client should not be freed for now. */
/* #define CLIENT_... (1<<29) currently unused, feel free to use in the future */
#define CLIENT_PENDING_COMMAND (1<<30) /* Indicates the client has a fully
                                        * parsed command ready for execution. */
#define CLIENT_TRACKING (1ULL<<31) /* Client enabled keys tracking in order to
                                   perform client side caching. */
#define CLIENT_TRACKING_BROKEN_REDIR (1ULL<<32) /* Target client is invalid. */
#define CLIENT_TRACKING_BCAST (1ULL<<33) /* Tracking in BCAST mode. */
#define CLIENT_TRACKING_OPTIN (1ULL<<34)  /* Tracking in opt-in mode. */
#define CLIENT_TRACKING_OPTOUT (1ULL<<35) /* Tracking in opt-out mode. */
#define CLIENT_TRACKING_CACHING (1ULL<<36) /* CACHING yes/no was given,
                                              depending on optin/optout mode. */
#define CLIENT_TRACKING_NOLOOP (1ULL<<37) /* Don't send invalidation messages
                                             about writes performed by myself.*/
#define CLIENT_IN_TO_TABLE (1ULL<<38) /* This client is in the timeout table. */
#define CLIENT_PROTOCOL_ERROR (1ULL<<39) /* Protocol error chatting with it. */
#define CLIENT_CLOSE_AFTER_COMMAND (1ULL<<40) /* Close after executing commands
                                               * and writing entire reply. */
#define CLIENT_DENY_BLOCKING (1ULL<<41) /* Indicate that the client should not be blocked.
                                           currently, turned on inside MULTI, Lua, RM_Call,
                                           and AOF client */
#define CLIENT_REPL_RDBONLY (1ULL<<42) /* This client is a replica that only wants
                                          RDB without replication buffer. */
#define CLIENT_NO_EVICT (1ULL<<43) /* This client is protected against client
                                      memory eviction. */

/* Client block type (btype field in client structure)
 * if CLIENT_BLOCKED flag is set. */
#define BLOCKED_NONE 0    /* Not blocked, no CLIENT_BLOCKED flag set. */
#define BLOCKED_LIST 1    /* BLPOP & co. */
#define BLOCKED_WAIT 2    /* WAIT for synchronous replication. */
#define BLOCKED_MODULE 3  /* Blocked by a loadable module. */
#define BLOCKED_STREAM 4  /* XREAD. */
#define BLOCKED_ZSET 5    /* BZPOP et al. */
#define BLOCKED_POSTPONE 6 /* Blocked by processCommand, re-try processing later. */
#define BLOCKED_SHUTDOWN 7 /* SHUTDOWN. */
#define BLOCKED_NUM 8      /* Number of blocked states. */

/* Client request types */
#define PROTO_REQ_INLINE 1
#define PROTO_REQ_MULTIBULK 2

/* Client classes for client limits, currently used only for
 * the max-client-output-buffer limit implementation. */
#define CLIENT_TYPE_NORMAL 0 /* Normal req-reply clients + MONITORs */
#define CLIENT_TYPE_SLAVE 1  /* Slaves. */
#define CLIENT_TYPE_PUBSUB 2 /* Clients subscribed to PubSub channels. */
#define CLIENT_TYPE_MASTER 3 /* Master. */
#define CLIENT_TYPE_COUNT 4  /* Total number of client types. */
#define CLIENT_TYPE_OBUF_COUNT 3 /* Number of clients to expose to output
                                    buffer configuration. Just the first
                                    three: normal, slave, pubsub. */

/* Slave replication state. Used in server.repl_state for slaves to remember
 * what to do next. */
typedef enum {
    REPL_STATE_NONE = 0,            /* No active replication */
    REPL_STATE_CONNECT,             /* Must connect to master */
    REPL_STATE_CONNECTING,          /* Connecting to master */
    /* --- Handshake states, must be ordered --- */
    REPL_STATE_RECEIVE_PING_REPLY,  /* Wait for PING reply */
    REPL_STATE_SEND_HANDSHAKE,      /* Send handshake sequence to master */
    REPL_STATE_RECEIVE_AUTH_REPLY,  /* Wait for AUTH reply */
    REPL_STATE_RECEIVE_PORT_REPLY,  /* Wait for REPLCONF reply */
    REPL_STATE_RECEIVE_IP_REPLY,    /* Wait for REPLCONF reply */
    REPL_STATE_RECEIVE_CAPA_REPLY,  /* Wait for REPLCONF reply */
    REPL_STATE_SEND_PSYNC,          /* Send PSYNC */
    REPL_STATE_RECEIVE_PSYNC_REPLY, /* Wait for PSYNC reply */
    /* --- End of handshake states --- */
    REPL_STATE_TRANSFER,        /* Receiving .rdb/.aof from master */
    REPL_STATE_CONNECTED,       /* Connected to master */
} repl_state;

/* The state of an in progress coordinated failover */
typedef enum {
    NO_FAILOVER = 0,        /* No failover in progress */
    FAILOVER_WAIT_FOR_SYNC, /* Waiting for target replica to catch up */
    FAILOVER_IN_PROGRESS    /* Waiting for target replica to accept
                             * PSYNC FAILOVER request. */
} failover_state;

/* State of slaves from the POV of the master. Used in client->replstate.
 * In SEND_BULK and ONLINE state the slave receives new updates
 * in its output queue. In the WAIT_BGSAVE states instead the server is waiting
 * to start the next background saving in order to send updates to it. */
/* RDB replication states */
#define SLAVE_STATE_WAIT_BGSAVE_START 6 /* We need to produce a new RDB file. */
#define SLAVE_STATE_WAIT_BGSAVE_END 7 /* Waiting RDB file creation to finish. */
#define SLAVE_STATE_SEND_BULK 8 /* Sending RDB file to slave. */
/* AOF replication states */
#define SLAVE_STATE_WAIT_REWRITE 10 /* Currently rewriting, waiting for completion*/
#define SLAVE_STATE_SEND_AOF_BASE 11 /* Sending base file of AOF manifest to slave. */
#define SLAVE_STATE_SEND_AOF_INCR 12 /* Sending incremental files of AOF manifest to slave. */
/* Replication finished, online */
#define SLAVE_STATE_ONLINE 9 /* RDB/AOF file(s) transmitted, sending just updates. */

/* Slave capabilities. */
#define SLAVE_CAPA_NONE 0
#define SLAVE_CAPA_EOF (1<<0)    /* Can parse the RDB EOF streaming format. */
#define SLAVE_CAPA_PSYNC2 (1<<1) /* Supports PSYNC2 protocol. */

/* Slave requirements */
#define SLAVE_REQ_NONE 0
#define SLAVE_REQ_RDB_EXCLUDE_DATA (1 << 0)      /* Exclude data from RDB */
#define SLAVE_REQ_RDB_EXCLUDE_FUNCTIONS (1 << 1) /* Exclude functions from RDB */
/* Mask of all bits in the slave requirements bitfield that represent non-standard (filtered) RDB requirements */
#define SLAVE_REQ_RDB_MASK (SLAVE_REQ_RDB_EXCLUDE_DATA | SLAVE_REQ_RDB_EXCLUDE_FUNCTIONS)

/* Synchronous read timeout - slave side */
#define CONFIG_REPL_SYNCIO_TIMEOUT 5

/* The default number of replication backlog blocks to trim per call. */
#define REPL_BACKLOG_TRIM_BLOCKS_PER_CALL 64

/* In order to quickly find the requested offset for PSYNC requests,
 * we index some nodes in the replication buffer linked list into a rax. */
#define REPL_BACKLOG_INDEX_PER_BLOCKS 64

/* List related stuff */
#define LIST_HEAD 0
#define LIST_TAIL 1
#define ZSET_MIN 0
#define ZSET_MAX 1

/* Sort operations */
#define SORT_OP_GET 0

/* Log levels */
#define LL_DEBUG 0
#define LL_VERBOSE 1
#define LL_NOTICE 2
#define LL_WARNING 3
#define LL_RAW (1<<10) /* Modifier to log without timestamp */

/* Supervision options */
#define SUPERVISED_NONE 0
#define SUPERVISED_AUTODETECT 1
#define SUPERVISED_SYSTEMD 2
#define SUPERVISED_UPSTART 3

/* Anti-warning macro... */
#define UNUSED(V) ((void) V)

#define ZSKIPLIST_MAXLEVEL 32 /* Should be enough for 2^64 elements */
#define ZSKIPLIST_P 0.25      /* Skiplist P = 1/4 */

/* Append only defines */
#define AOF_FSYNC_NO 0
#define AOF_FSYNC_ALWAYS 1
#define AOF_FSYNC_EVERYSEC 2

/* Replication diskless load defines */
#define REPL_DISKLESS_LOAD_DISABLED 0
#define REPL_DISKLESS_LOAD_WHEN_DB_EMPTY 1
#define REPL_DISKLESS_LOAD_SWAPDB 2

/* TLS Client Authentication */
#define TLS_CLIENT_AUTH_NO 0
#define TLS_CLIENT_AUTH_YES 1
#define TLS_CLIENT_AUTH_OPTIONAL 2

/* Sanitize dump payload */
#define SANITIZE_DUMP_NO 0
#define SANITIZE_DUMP_YES 1
#define SANITIZE_DUMP_CLIENTS 2

/* Enable protected config/command */
#define PROTECTED_ACTION_ALLOWED_NO 0
#define PROTECTED_ACTION_ALLOWED_YES 1
#define PROTECTED_ACTION_ALLOWED_LOCAL 2

/* Sets operations codes */
#define SET_OP_UNION 0
#define SET_OP_DIFF 1
#define SET_OP_INTER 2

/* oom-score-adj defines */
#define OOM_SCORE_ADJ_NO 0
#define OOM_SCORE_RELATIVE 1
#define OOM_SCORE_ADJ_ABSOLUTE 2

/* Redis maxmemory strategies. Instead of using just incremental number
 * for this defines, we use a set of flags so that testing for certain
 * properties common to multiple policies is faster. */
#define MAXMEMORY_FLAG_LRU (1<<0)
#define MAXMEMORY_FLAG_LFU (1<<1)
#define MAXMEMORY_FLAG_ALLKEYS (1<<2)
#define MAXMEMORY_FLAG_NO_SHARED_INTEGERS \
    (MAXMEMORY_FLAG_LRU|MAXMEMORY_FLAG_LFU)

#define MAXMEMORY_VOLATILE_LRU ((0<<8)|MAXMEMORY_FLAG_LRU)
#define MAXMEMORY_VOLATILE_LFU ((1<<8)|MAXMEMORY_FLAG_LFU)
#define MAXMEMORY_VOLATILE_TTL (2<<8)
#define MAXMEMORY_VOLATILE_RANDOM (3<<8)
#define MAXMEMORY_ALLKEYS_LRU ((4<<8)|MAXMEMORY_FLAG_LRU|MAXMEMORY_FLAG_ALLKEYS)
#define MAXMEMORY_ALLKEYS_LFU ((5<<8)|MAXMEMORY_FLAG_LFU|MAXMEMORY_FLAG_ALLKEYS)
#define MAXMEMORY_ALLKEYS_RANDOM ((6<<8)|MAXMEMORY_FLAG_ALLKEYS)
#define MAXMEMORY_NO_EVICTION (7<<8)

/* Units */
#define UNIT_SECONDS 0
#define UNIT_MILLISECONDS 1

/* SHUTDOWN flags */
#define SHUTDOWN_NOFLAGS 0      /* No flags. */
#define SHUTDOWN_SAVE 1         /* Force SAVE on SHUTDOWN even if no save
                                   points are configured. */
#define SHUTDOWN_NOSAVE 2       /* Don't SAVE on SHUTDOWN. */
#define SHUTDOWN_NOW 4          /* Don't wait for replicas to catch up. */
#define SHUTDOWN_FORCE 8        /* Don't let errors prevent shutdown. */

/* Command call flags, see call() function */
#define CMD_CALL_NONE 0
#define CMD_CALL_SLOWLOG (1<<0)
#define CMD_CALL_STATS (1<<1)
#define CMD_CALL_PROPAGATE_AOF (1<<2)
#define CMD_CALL_PROPAGATE_REPL (1<<3)
#define CMD_CALL_PROPAGATE (CMD_CALL_PROPAGATE_AOF|CMD_CALL_PROPAGATE_REPL)
#define CMD_CALL_FULL (CMD_CALL_SLOWLOG | CMD_CALL_STATS | CMD_CALL_PROPAGATE)
#define CMD_CALL_FROM_MODULE (1<<4)  /* From RM_Call */

/* Command propagation flags, see propagateNow() function */
#define PROPAGATE_NONE 0
#define PROPAGATE_AOF 1
#define PROPAGATE_REPL 2

/* Client pause types, larger types are more restrictive
 * pause types than smaller pause types. */
typedef enum {
    CLIENT_PAUSE_OFF = 0, /* Pause no commands */
    CLIENT_PAUSE_WRITE,   /* Pause write commands */
    CLIENT_PAUSE_ALL      /* Pause all commands */
} pause_type;

/* Client pause purposes. Each purpose has its own end time and pause type. */
typedef enum {
    PAUSE_BY_CLIENT_COMMAND = 0,
    PAUSE_DURING_SHUTDOWN,
    PAUSE_DURING_FAILOVER,
    NUM_PAUSE_PURPOSES /* This value is the number of purposes above. */
} pause_purpose;

typedef struct {
    pause_type type;
    mstime_t end;
} pause_event;

/* Ways that a clusters endpoint can be described */
typedef enum {
    CLUSTER_ENDPOINT_TYPE_IP = 0,          /* Show IP address */
    CLUSTER_ENDPOINT_TYPE_HOSTNAME,        /* Show hostname */
    CLUSTER_ENDPOINT_TYPE_UNKNOWN_ENDPOINT /* Show NULL or empty */
} cluster_endpoint_type;

/* RDB active child save type. */
#define RDB_CHILD_TYPE_NONE 0
#define RDB_CHILD_TYPE_DISK 1     /* RDB is written to disk. */
#define RDB_CHILD_TYPE_SOCKET 2   /* RDB is written to slave socket. */

/* Keyspace changes notification classes. Every class is associated with a
 * character for configuration purposes. */
#define NOTIFY_KEYSPACE (1<<0)    /* K */
#define NOTIFY_KEYEVENT (1<<1)    /* E */
#define NOTIFY_GENERIC (1<<2)     /* g */
#define NOTIFY_STRING (1<<3)      /* $ */
#define NOTIFY_LIST (1<<4)        /* l */
#define NOTIFY_SET (1<<5)         /* s */
#define NOTIFY_HASH (1<<6)        /* h */
#define NOTIFY_ZSET (1<<7)        /* z */
#define NOTIFY_EXPIRED (1<<8)     /* x */
#define NOTIFY_EVICTED (1<<9)     /* e */
#define NOTIFY_STREAM (1<<10)     /* t */
#define NOTIFY_KEY_MISS (1<<11)   /* m (Note: This one is excluded from NOTIFY_ALL on purpose) */
#define NOTIFY_LOADED (1<<12)     /* module only key space notification, indicate a key loaded from rdb */
#define NOTIFY_MODULE (1<<13)     /* d, module key space notification */
#define NOTIFY_NEW (1<<14)        /* n, new key notification */
#define NOTIFY_ALL (NOTIFY_GENERIC | NOTIFY_STRING | NOTIFY_LIST | NOTIFY_SET | NOTIFY_HASH | NOTIFY_ZSET | NOTIFY_EXPIRED | NOTIFY_EVICTED | NOTIFY_STREAM | NOTIFY_MODULE) /* A flag */

/* Using the following macro you can run code inside serverCron() with the
 * specified period, specified in milliseconds.
 * The actual resolution depends on server.hz. */
#define run_with_period(_ms_) if (((_ms_) <= 1000/server.hz) || !(server.cronloops%((_ms_)/(1000/server.hz))))

/* We can print the stacktrace, so our assert is defined this way: */
#define serverAssertWithInfo(_c,_o,_e) ((_e)?(void)0 : (_serverAssertWithInfo(_c,_o,#_e,__FILE__,__LINE__),redis_unreachable()))
#define serverAssert(_e) ((_e)?(void)0 : (_serverAssert(#_e,__FILE__,__LINE__),redis_unreachable()))
#define serverPanic(...) _serverPanic(__FILE__,__LINE__,__VA_ARGS__),redis_unreachable()

/* latency histogram per command init settings */
#define LATENCY_HISTOGRAM_MIN_VALUE 1L        /* >= 1 nanosec */
#define LATENCY_HISTOGRAM_MAX_VALUE 1000000000L  /* <= 1 secs */
#define LATENCY_HISTOGRAM_PRECISION 2  /* Maintain a value precision of 2 significant digits across LATENCY_HISTOGRAM_MIN_VALUE and LATENCY_HISTOGRAM_MAX_VALUE range.
                                        * Value quantization within the range will thus be no larger than 1/100th (or 1%) of any value.
                                        * The total size per histogram should sit around 40 KiB Bytes. */

/* Busy module flags, see busy_module_yield_flags */
#define BUSY_MODULE_YIELD_NONE (0)
#define BUSY_MODULE_YIELD_EVENTS (1<<0)
#define BUSY_MODULE_YIELD_CLIENTS (1<<1)

/*-----------------------------------------------------------------------------
 * Data types
 *----------------------------------------------------------------------------*/

/* A redis object, that is a type able to hold a string / list / set */

/* The actual Redis Object */
#define OBJ_STRING 0    /* String object. */
#define OBJ_LIST 1      /* List object. */
#define OBJ_SET 2       /* Set object. */
#define OBJ_ZSET 3      /* Sorted set object. */
#define OBJ_HASH 4      /* Hash object. */

/* The "module" object type is a special one that signals that the object
 * is one directly managed by a Redis module. In this case the value points
 * to a moduleValue struct, which contains the object value (which is only
 * handled by the module itself) and the RedisModuleType struct which lists
 * function pointers in order to serialize, deserialize, AOF-rewrite and
 * free the object.
 *
 * Inside the RDB file, module types are encoded as OBJ_MODULE followed
 * by a 64 bit module type ID, which has a 54 bits module-specific signature
 * in order to dispatch the loading to the right module, plus a 10 bits
 * encoding version. */
#define OBJ_MODULE 5    /* Module object. */
#define OBJ_STREAM 6    /* Stream object. */

/* Extract encver / signature from a module type ID. */
#define REDISMODULE_TYPE_ENCVER_BITS 10
#define REDISMODULE_TYPE_ENCVER_MASK ((1<<REDISMODULE_TYPE_ENCVER_BITS)-1)
#define REDISMODULE_TYPE_ENCVER(id) ((id) & REDISMODULE_TYPE_ENCVER_MASK)
#define REDISMODULE_TYPE_SIGN(id) (((id) & ~((uint64_t)REDISMODULE_TYPE_ENCVER_MASK)) >>REDISMODULE_TYPE_ENCVER_BITS)

/* Bit flags for moduleTypeAuxSaveFunc */
#define REDISMODULE_AUX_BEFORE_RDB (1<<0)
#define REDISMODULE_AUX_AFTER_RDB (1<<1)

struct RedisModule;
struct RedisModuleIO;
struct RedisModuleDigest;
struct RedisModuleCtx;
struct moduleLoadQueueEntry;
struct RedisModuleKeyOptCtx;
struct RedisModuleCommand;
typedef struct aofManifest aofManifest;

/* Each module type implementation should export a set of methods in order
 * to serialize and deserialize the value in the RDB file, rewrite the AOF
 * log, create the digest for "DEBUG DIGEST", and free the value when a key
 * is deleted. */
typedef void *(*moduleTypeLoadFunc)(struct RedisModuleIO *io, int encver);
typedef void (*moduleTypeSaveFunc)(struct RedisModuleIO *io, void *value);
typedef int (*moduleTypeAuxLoadFunc)(struct RedisModuleIO *rdb, int encver, int when);
typedef void (*moduleTypeAuxSaveFunc)(struct RedisModuleIO *rdb, int when);
typedef void (*moduleTypeRewriteFunc)(struct RedisModuleIO *io, struct redisObject *key, void *value);
typedef void (*moduleTypeDigestFunc)(struct RedisModuleDigest *digest, void *value);
typedef size_t (*moduleTypeMemUsageFunc)(const void *value);
typedef void (*moduleTypeFreeFunc)(void *value);
typedef size_t (*moduleTypeFreeEffortFunc)(struct redisObject *key, const void *value);
typedef void (*moduleTypeUnlinkFunc)(struct redisObject *key, void *value);
typedef void *(*moduleTypeCopyFunc)(struct redisObject *fromkey, struct redisObject *tokey, const void *value);
typedef int (*moduleTypeDefragFunc)(struct RedisModuleDefragCtx *ctx, struct redisObject *key, void **value);
typedef size_t (*moduleTypeMemUsageFunc2)(struct RedisModuleKeyOptCtx *ctx, const void *value, size_t sample_size);
typedef void (*moduleTypeFreeFunc2)(struct RedisModuleKeyOptCtx *ctx, void *value);
typedef size_t (*moduleTypeFreeEffortFunc2)(struct RedisModuleKeyOptCtx *ctx, const void *value);
typedef void (*moduleTypeUnlinkFunc2)(struct RedisModuleKeyOptCtx *ctx, void *value);
typedef void *(*moduleTypeCopyFunc2)(struct RedisModuleKeyOptCtx *ctx, const void *value);


/* The module type, which is referenced in each value of a given type, defines
 * the methods and links to the module exporting the type. */
typedef struct RedisModuleType {
    uint64_t id; /* Higher 54 bits of type ID + 10 lower bits of encoding ver. */
    struct RedisModule *module;
    moduleTypeLoadFunc rdb_load;
    moduleTypeSaveFunc rdb_save;
    moduleTypeRewriteFunc aof_rewrite;
    moduleTypeMemUsageFunc mem_usage;
    moduleTypeDigestFunc digest;
    moduleTypeFreeFunc free;
    moduleTypeFreeEffortFunc free_effort;
    moduleTypeUnlinkFunc unlink;
    moduleTypeCopyFunc copy;
    moduleTypeDefragFunc defrag;
    moduleTypeAuxLoadFunc aux_load;
    moduleTypeAuxSaveFunc aux_save;
    moduleTypeMemUsageFunc2 mem_usage2;
    moduleTypeFreeEffortFunc2 free_effort2;
    moduleTypeUnlinkFunc2 unlink2;
    moduleTypeCopyFunc2 copy2;
    int aux_save_triggers;
    char name[10]; /* 9 bytes name + null term. Charset: A-Z a-z 0-9 _- */
} moduleType;

/* In Redis objects 'robj' structures of type OBJ_MODULE, the value pointer
 * is set to the following structure, referencing the moduleType structure
 * in order to work with the value, and at the same time providing a raw
 * pointer to the value, as created by the module commands operating with
 * the module type.
 *
 * So for example in order to free such a value, it is possible to use
 * the following code:
 *
 *  if (robj->type == OBJ_MODULE) {
 *      moduleValue *mt = robj->ptr;
 *      mt->type->free(mt->value);
 *      zfree(mt); // We need to release this in-the-middle struct as well.
 *  }
 */
typedef struct moduleValue {
    moduleType *type;
    void *value;
} moduleValue;

/* This structure represents a module inside the system. */
struct RedisModule {
    void *handle;   /* Module dlopen() handle. */
    char *name;     /* Module name. */
    int ver;        /* Module version. We use just progressive integers. */
    int apiver;     /* Module API version as requested during initialization.*/
    list *types;    /* Module data types. */
    list *usedby;   /* List of modules using APIs from this one. */
    list *using;    /* List of modules we use some APIs of. */
    list *filters;  /* List of filters the module has registered. */
    list *module_configs; /* List of configurations the module has registered */
    int configs_initialized; /* Have the module configurations been initialized? */
    int in_call;    /* RM_Call() nesting level */
    int in_hook;    /* Hooks callback nesting level for this module (0 or 1). */
    int options;    /* Module options and capabilities. */
    int blocked_clients;         /* Count of RedisModuleBlockedClient in this module. */
    RedisModuleInfoFunc info_cb; /* Callback for module to add INFO fields. */
    RedisModuleDefragFunc defrag_cb;    /* Callback for global data defrag. */
    struct moduleLoadQueueEntry *loadmod; /* Module load arguments for config rewrite. */
};
typedef struct RedisModule RedisModule;

/* This is a wrapper for the 'rio' streams used inside rdb.c in Redis, so that
 * the user does not have to take the total count of the written bytes nor
 * to care about error conditions. */
struct RedisModuleIO {
    size_t bytes;       /* Bytes read / written so far. */
    rio *rio;           /* Rio stream. */
    moduleType *type;   /* Module type doing the operation. */
    int error;          /* True if error condition happened. */
    struct RedisModuleCtx *ctx; /* Optional context, see RM_GetContextFromIO()*/
    struct redisObject *key;    /* Optional name of key processed */
    int dbid;            /* The dbid of the key being processed, -1 when unknown. */
<<<<<<< HEAD
} RedisModuleIO;
=======
};
>>>>>>> 5389fa62

/* Macro to initialize an IO context. Note that the 'ver' field is populated
 * inside rdb.c according to the version of the value to load. */
#define moduleInitIOContext(iovar,mtype,rioptr,keyptr,db) do { \
    iovar.rio = rioptr; \
    iovar.type = mtype; \
    iovar.bytes = 0; \
    iovar.error = 0; \
    iovar.key = keyptr; \
    iovar.dbid = db; \
    iovar.ctx = NULL; \
} while(0)

/* This is a structure used to export DEBUG DIGEST capabilities to Redis
 * modules. We want to capture both the ordered and unordered elements of
 * a data structure, so that a digest can be created in a way that correctly
 * reflects the values. See the DEBUG DIGEST command implementation for more
 * background. */
struct RedisModuleDigest {
    unsigned char o[20];    /* Ordered elements. */
    unsigned char x[20];    /* Xored elements. */
    struct redisObject *key; /* Optional name of key processed */
    int dbid;                /* The dbid of the key being processed */
};

/* Just start with a digest composed of all zero bytes. */
#define moduleInitDigestContext(mdvar) do { \
    memset(mdvar.o,0,sizeof(mdvar.o)); \
    memset(mdvar.x,0,sizeof(mdvar.x)); \
} while(0)

/* Objects encoding. Some kind of objects like Strings and Hashes can be
 * internally represented in multiple ways. The 'encoding' field of the object
 * is set to one of this fields for this object. */
#define OBJ_ENCODING_RAW 0     /* Raw representation */
#define OBJ_ENCODING_INT 1     /* Encoded as integer */
#define OBJ_ENCODING_HT 2      /* Encoded as hash table */
#define OBJ_ENCODING_ZIPMAP 3  /* No longer used: old hash encoding. */
#define OBJ_ENCODING_LINKEDLIST 4 /* No longer used: old list encoding. */
#define OBJ_ENCODING_ZIPLIST 5 /* No longer used: old list/hash/zset encoding. */
#define OBJ_ENCODING_INTSET 6  /* Encoded as intset */
#define OBJ_ENCODING_SKIPLIST 7  /* Encoded as skiplist */
#define OBJ_ENCODING_EMBSTR 8  /* Embedded sds string encoding */
#define OBJ_ENCODING_QUICKLIST 9 /* Encoded as linked list of listpacks */
#define OBJ_ENCODING_STREAM 10 /* Encoded as a radix tree of listpacks */
#define OBJ_ENCODING_LISTPACK 11 /* Encoded as a listpack */

#define LRU_BITS 24
#define LRU_CLOCK_MAX ((1<<LRU_BITS)-1) /* Max value of obj->lru */
#define LRU_CLOCK_RESOLUTION 1000 /* LRU clock resolution in ms */

#define OBJ_SHARED_REFCOUNT INT_MAX     /* Global object never destroyed. */
#define OBJ_STATIC_REFCOUNT (INT_MAX-1) /* Object allocated in the stack. */
#define OBJ_FIRST_SPECIAL_REFCOUNT OBJ_STATIC_REFCOUNT
struct redisObject {
    unsigned type:4;
    unsigned encoding:4;
    unsigned lru:LRU_BITS; /* LRU time (relative to global lru_clock) or
                            * LFU data (least significant 8 bits frequency
                            * and most significant 16 bits access time). */
    int refcount;
    void *ptr;
};

/* The a string name for an object's type as listed above
 * Native types are checked against the OBJ_STRING, OBJ_LIST, OBJ_* defines,
 * and Module types have their registered name returned. */
char *getObjectTypeName(robj*);

/* Macro used to initialize a Redis object allocated on the stack.
 * Note that this macro is taken near the structure definition to make sure
 * we'll update it when the structure is changed, to avoid bugs like
 * bug #85 introduced exactly in this way. */
#define initStaticStringObject(_var,_ptr) do { \
    _var.refcount = OBJ_STATIC_REFCOUNT; \
    _var.type = OBJ_STRING; \
    _var.encoding = OBJ_ENCODING_RAW; \
    _var.ptr = _ptr; \
} while(0)

struct evictionPoolEntry; /* Defined in evict.c */

/* This structure is used in order to represent the output buffer of a client,
 * which is actually a linked list of blocks like that, that is: client->reply. */
typedef struct clientReplyBlock {
    size_t size, used;
    char buf[];
} clientReplyBlock;

/* Replication buffer blocks is the list of replBufBlock.
 *
 * +--------------+       +--------------+       +--------------+
 * | refcount = 1 |  ...  | refcount = 0 |  ...  | refcount = 2 |
 * +--------------+       +--------------+       +--------------+
 *      |                                            /       \
 *      |                                           /         \
 *      |                                          /           \
 *  Repl Backlog                               Replia_A      Replia_B
 *
 * Each replica or replication backlog increments only the refcount of the
 * 'ref_repl_buf_node' which it points to. So when replica walks to the next
 * node, it should first increase the next node's refcount, and when we trim
 * the replication buffer nodes, we remove node always from the head node which
 * refcount is 0. If the refcount of the head node is not 0, we must stop
 * trimming and never iterate the next node. */

/* Similar with 'clientReplyBlock', it is used for shared buffers between
 * all replica clients and replication backlog. */
typedef struct replBufBlock {
    int refcount;           /* Number of replicas or repl backlog using. */
    long long id;           /* The unique incremental number. */
    long long repl_offset;  /* Start replication offset of the block. */
    size_t size, used;
    char buf[];
} replBufBlock;

/* Opaque type for the Slot to Key API. */
typedef struct clusterSlotToKeyMapping clusterSlotToKeyMapping;

/* Redis database representation. There are multiple databases identified
 * by integers from 0 (the default database) up to the max configured
 * database. The database number is the 'id' field in the structure. */
typedef struct redisDb {
    dict *dict;                 /* The keyspace for this DB */
    dict *expires;              /* Timeout of keys with a timeout set */
    dict *blocking_keys;        /* Keys with clients waiting for data (BLPOP)*/
    dict *ready_keys;           /* Blocked keys that received a PUSH */
    dict *watched_keys;         /* WATCHED keys for MULTI/EXEC CAS */
    int id;                     /* Database ID */
    long long avg_ttl;          /* Average TTL, just for stats */
    unsigned long expires_cursor; /* Cursor of the active expire cycle. */
    list *defrag_later;         /* List of key names to attempt to defrag one by one, gradually. */
    clusterSlotToKeyMapping *slots_to_keys; /* Array of slots to keys. Only used in cluster mode (db 0). */
} redisDb;

/* forward declaration for functions ctx */
typedef struct functionsLibCtx functionsLibCtx;

/* Holding object that need to be populated during
 * rdb loading. On loading end it is possible to decide
 * whether not to set those objects on their rightful place.
 * For example: dbarray need to be set as main database on
 *              successful loading and dropped on failure. */
typedef struct rdbLoadingCtx {
    redisDb* dbarray;
    functionsLibCtx* functions_lib_ctx;
}rdbLoadingCtx;

/* Client MULTI/EXEC state */
typedef struct multiCmd {
    robj **argv;
    int argv_len;
    int argc;
    struct redisCommand *cmd;
} multiCmd;

typedef struct multiState {
    multiCmd *commands;     /* Array of MULTI commands */
    int count;              /* Total number of MULTI commands */
    int cmd_flags;          /* The accumulated command flags OR-ed together.
                               So if at least a command has a given flag, it
                               will be set in this field. */
    int cmd_inv_flags;      /* Same as cmd_flags, OR-ing the ~flags. so that it
                               is possible to know if all the commands have a
                               certain flag. */
    size_t argv_len_sums;    /* mem used by all commands arguments */
    int alloc_count;         /* total number of multiCmd struct memory reserved. */
} multiState;

/* This structure holds the blocking operation state for a client.
 * The fields used depend on client->btype. */
typedef struct blockingState {
    /* Generic fields. */
    long count;             /* Elements to pop if count was specified (BLMPOP/BZMPOP), -1 otherwise. */
    mstime_t timeout;       /* Blocking operation timeout. If UNIX current time
                             * is > timeout then the operation timed out. */

    /* BLOCKED_LIST, BLOCKED_ZSET and BLOCKED_STREAM */
    dict *keys;             /* The keys we are waiting to terminate a blocking
                             * operation such as BLPOP or XREAD. Or NULL. */
    robj *target;           /* The key that should receive the element,
                             * for BLMOVE. */
    struct blockPos {
        int wherefrom;      /* Where to pop from */
        int whereto;        /* Where to push to */
    } blockpos;              /* The positions in the src/dst lists/zsets
                             * where we want to pop/push an element
                             * for BLPOP, BRPOP, BLMOVE and BZMPOP. */

    /* BLOCK_STREAM */
    size_t xread_count;     /* XREAD COUNT option. */
    robj *xread_group;      /* XREADGROUP group name. */
    robj *xread_consumer;   /* XREADGROUP consumer name. */
    int xread_group_noack;

    /* BLOCKED_WAIT */
    int numreplicas;        /* Number of replicas we are waiting for ACK. */
    long long reploffset;   /* Replication offset to reach. */

    /* BLOCKED_MODULE */
    void *module_blocked_handle; /* RedisModuleBlockedClient structure.
                                    which is opaque for the Redis core, only
                                    handled in module.c. */
} blockingState;

/* The following structure represents a node in the server.ready_keys list,
 * where we accumulate all the keys that had clients blocked with a blocking
 * operation such as B[LR]POP, but received new data in the context of the
 * last executed command.
 *
 * After the execution of every command or script, we run this list to check
 * if as a result we should serve data to clients blocked, unblocking them.
 * Note that server.ready_keys will not have duplicates as there dictionary
 * also called ready_keys in every structure representing a Redis database,
 * where we make sure to remember if a given key was already added in the
 * server.ready_keys list. */
typedef struct readyList {
    redisDb *db;
    robj *key;
} readyList;

/* This structure represents a Redis user. This is useful for ACLs, the
 * user is associated to the connection after the connection is authenticated.
 * If there is no associated user, the connection uses the default user. */
#define USER_COMMAND_BITS_COUNT 1024    /* The total number of command bits
                                           in the user structure. The last valid
                                           command ID we can set in the user
                                           is USER_COMMAND_BITS_COUNT-1. */
#define USER_FLAG_ENABLED (1<<0)        /* The user is active. */
#define USER_FLAG_DISABLED (1<<1)       /* The user is disabled. */
#define USER_FLAG_NOPASS (1<<2)         /* The user requires no password, any
                                           provided password will work. For the
                                           default user, this also means that
                                           no AUTH is needed, and every
                                           connection is immediately
                                           authenticated. */
#define USER_FLAG_SANITIZE_PAYLOAD (1<<3)       /* The user require a deep RESTORE
                                                 * payload sanitization. */
#define USER_FLAG_SANITIZE_PAYLOAD_SKIP (1<<4)  /* The user should skip the
                                                 * deep sanitization of RESTORE
                                                 * payload. */

#define SELECTOR_FLAG_ROOT (1<<0)           /* This is the root user permission
                                             * selector. */
#define SELECTOR_FLAG_ALLKEYS (1<<1)        /* The user can mention any key. */
#define SELECTOR_FLAG_ALLCOMMANDS (1<<2)    /* The user can run all commands. */
#define SELECTOR_FLAG_ALLCHANNELS (1<<3)    /* The user can mention any Pub/Sub
                                               channel. */

typedef struct {
    sds name;       /* The username as an SDS string. */
    uint32_t flags; /* See USER_FLAG_* */
    list *passwords; /* A list of SDS valid passwords for this user. */
    list *selectors; /* A list of selectors this user validates commands
                        against. This list will always contain at least
                        one selector for backwards compatibility. */
} user;

/* With multiplexing we need to take per-client state.
 * Clients are taken in a linked list. */

#define CLIENT_ID_AOF (UINT64_MAX) /* Reserved ID for the AOF client. If you
                                      need more reserved IDs use UINT64_MAX-1,
                                      -2, ... and so forth. */

/* Replication backlog is not separate memory, it just is one consumer of
 * the global replication buffer. This structure records the reference of
 * replication buffers. Since the replication buffer block list may be very long,
 * it would cost much time to search replication offset on partial resync, so
 * we use one rax tree to index some blocks every REPL_BACKLOG_INDEX_PER_BLOCKS
 * to make searching offset from replication buffer blocks list faster. */
typedef struct replBacklog {
    listNode *ref_repl_buf_node; /* Referenced node of replication buffer blocks,
                                  * see the definition of replBufBlock. */
    size_t unindexed_count;      /* The count from last creating index block. */
    rax *blocks_index;           /* The index of recorded blocks of replication
                                  * buffer for quickly searching replication
                                  * offset on partial resynchronization. */
    long long histlen;           /* Backlog actual data length */
    long long offset;            /* Replication "master offset" of first
                                  * byte in the replication backlog buffer.*/
} replBacklog;

typedef struct {
    list *clients;
    size_t mem_usage_sum;
} clientMemUsageBucket;

typedef struct client {
    uint64_t id;            /* Client incremental unique ID. */
    uint64_t flags;         /* Client flags: CLIENT_* macros. */
    connection *conn;
    int resp;               /* RESP protocol version. Can be 2 or 3. */
    redisDb *db;            /* Pointer to currently SELECTed DB. */
    robj *name;             /* As set by CLIENT SETNAME. */
    sds querybuf;           /* Buffer we use to accumulate client queries. */
    size_t qb_pos;          /* The position we have read in querybuf. */
    size_t querybuf_peak;   /* Recent (100ms or more) peak of querybuf size. */
    int argc;               /* Num of arguments of current command. */
    robj **argv;            /* Arguments of current command. */
    int argv_len;           /* Size of argv array (may be more than argc) */
    int original_argc;      /* Num of arguments of original command if arguments were rewritten. */
    robj **original_argv;   /* Arguments of original command if arguments were rewritten. */
    size_t argv_len_sum;    /* Sum of lengths of objects in argv list. */
    struct redisCommand *cmd, *lastcmd;  /* Last command executed. */
    struct redisCommand *realcmd; /* The original command that was executed by the client,
                                     Used to update error stats in case the c->cmd was modified
                                     during the command invocation (like on GEOADD for example). */
    user *user;             /* User associated with this connection. If the
                               user is set to NULL the connection can do
                               anything (admin). */
    int reqtype;            /* Request protocol type: PROTO_REQ_* */
    int multibulklen;       /* Number of multi bulk arguments left to read. */
    long bulklen;           /* Length of bulk argument in multi bulk request. */
    list *reply;            /* List of reply objects to send to the client. */
    unsigned long long reply_bytes; /* Tot bytes of objects in reply list. */
    list *deferred_reply_errors;    /* Used for module thread safe contexts. */
    size_t sentlen;         /* Amount of bytes already sent in the current
                               buffer or object being sent. */
    time_t ctime;           /* Client creation time. */
    long duration;          /* Current command duration. Used for measuring latency of blocking/non-blocking cmds */
    int slot;               /* The slot the client is executing against. Set to -1 if no slot is being used */
    time_t lastinteraction; /* Time of the last interaction, used for timeout */
    time_t obuf_soft_limit_reached_time;
    int authenticated;      /* Needed when the default user requires auth. */
    int replstate;          /* Replication state if this is a slave. */
    int repl_start_cmd_stream_on_ack; /* Install slave write handler on first ACK. */
    int repldbfd;           /* Replication DB file descriptor. */
    off_t repldboff;        /* Replication DB file offset. */
    off_t repldbsize;       /* Replication DB file size. */
    sds replpreamble;       /* Replication DB preamble. */
    int repl_aof_incr_idx;  /* Index of incr item in aof manifest to send (using aof replaction) */
    long long read_reploff; /* Read replication offset if this is a master. */
    long long reploff;      /* Applied replication offset if this is a master. */
    long long repl_applied; /* Applied replication data count in querybuf, if this is a replica. */
    long long repl_ack_off; /* Replication ack offset, if this is a slave. */
    long long repl_ack_time;/* Replication ack time, if this is a slave. */
    long long repl_last_partial_write; /* The last time the server did a partial write from the RDB child pipe to this replica  */
    long long psync_initial_offset; /* FULLRESYNC reply offset other slaves
                                       copying this slave output buffer
                                       should use. */
    char replid[CONFIG_RUN_ID_SIZE+1]; /* Master replication ID (if master). */
    int slave_listening_port; /* As configured with: REPLCONF listening-port */
    char *slave_addr;       /* Optionally given by REPLCONF ip-address */
    int slave_capa;         /* Slave capabilities: SLAVE_CAPA_* bitwise OR. */
    int slave_req;          /* Slave requirements: SLAVE_REQ_* */
    multiState mstate;      /* MULTI/EXEC state */
    int btype;              /* Type of blocking op if CLIENT_BLOCKED. */
    blockingState bpop;     /* blocking state */
    long long woff;         /* Last write global replication offset. */
    list *watched_keys;     /* Keys WATCHED for MULTI/EXEC CAS */
    dict *pubsub_channels;  /* channels a client is interested in (SUBSCRIBE) */
    list *pubsub_patterns;  /* patterns a client is interested in (SUBSCRIBE) */
    dict *pubsubshard_channels;  /* shard level channels a client is interested in (SSUBSCRIBE) */
    sds peerid;             /* Cached peer ID. */
    sds sockname;           /* Cached connection target address. */
    listNode *client_list_node; /* list node in client list */
    listNode *postponed_list_node; /* list node within the postponed list */
    listNode *pending_read_list_node; /* list node in clients pending read list */
    RedisModuleUserChangedFunc auth_callback; /* Module callback to execute
                                               * when the authenticated user
                                               * changes. */
    void *auth_callback_privdata; /* Private data that is passed when the auth
                                   * changed callback is executed. Opaque for
                                   * Redis Core. */
    void *auth_module;      /* The module that owns the callback, which is used
                             * to disconnect the client if the module is
                             * unloaded for cleanup. Opaque for Redis Core.*/

    /* If this client is in tracking mode and this field is non zero,
     * invalidation messages for keys fetched by this client will be send to
     * the specified client ID. */
    uint64_t client_tracking_redirection;
    rax *client_tracking_prefixes; /* A dictionary of prefixes we are already
                                      subscribed to in BCAST mode, in the
                                      context of client side caching. */
    /* In updateClientMemUsage() we track the memory usage of
     * each client and add it to the sum of all the clients of a given type,
     * however we need to remember what was the old contribution of each
     * client, and in which category the client was, in order to remove it
     * before adding it the new value. */
    size_t last_memory_usage;
    int last_memory_type;

    listNode *mem_usage_bucket_node;
    clientMemUsageBucket *mem_usage_bucket;

    listNode *ref_repl_buf_node; /* Referenced node of replication buffer blocks,
                                  * see the definition of replBufBlock. */
    size_t ref_block_pos;        /* Access position of referenced buffer block,
                                  * i.e. the next offset to send. */

    /* Response buffer */
    size_t buf_peak; /* Peak used size of buffer in last 5 sec interval. */
    mstime_t buf_peak_last_reset_time; /* keeps the last time the buffer peak value was reset */
    int bufpos;
    size_t buf_usable_size; /* Usable size of buffer. */
    char *buf;
} client;

struct saveparam {
    time_t seconds;
    int changes;
};

struct moduleLoadQueueEntry {
    sds path;
    int argc;
    robj **argv;
};

struct sentinelLoadQueueEntry {
    int argc;
    sds *argv;
    int linenum;
    sds line;
};

struct sentinelConfig {
    list *pre_monitor_cfg;
    list *monitor_cfg;
    list *post_monitor_cfg;
};

struct sharedObjectsStruct {
    robj *ok, *err, *emptybulk, *czero, *cone, *pong, *space,
    *queued, *null[4], *nullarray[4], *emptymap[4], *emptyset[4],
    *emptyarray, *wrongtypeerr, *nokeyerr, *syntaxerr, *sameobjecterr,
    *outofrangeerr, *noscripterr, *loadingerr,
    *slowevalerr, *slowscripterr, *slowmoduleerr, *bgsaveerr,
    *masterdownerr, *roslaveerr, *execaborterr, *noautherr, *noreplicaserr,
    *busykeyerr, *oomerr, *plus, *messagebulk, *pmessagebulk, *subscribebulk,
    *unsubscribebulk, *psubscribebulk, *punsubscribebulk, *del, *unlink,
    *rpop, *lpop, *lpush, *rpoplpush, *lmove, *blmove, *zpopmin, *zpopmax,
    *emptyscan, *multi, *exec, *left, *right, *hset, *srem, *xgroup, *xclaim,
    *script, *replconf, *eval, *persist, *set, *pexpireat, *pexpire,
    *time, *pxat, *absttl, *retrycount, *force, *justid, *entriesread,
    *lastid, *ping, *setid, *keepttl, *load, *createconsumer,
    *getack, *special_asterick, *special_equals, *default_username, *redacted,
    *ssubscribebulk,*sunsubscribebulk, *smessagebulk,
    *select[PROTO_SHARED_SELECT_CMDS],
    *integers[OBJ_SHARED_INTEGERS],
    *mbulkhdr[OBJ_SHARED_BULKHDR_LEN], /* "*<value>\r\n" */
    *bulkhdr[OBJ_SHARED_BULKHDR_LEN],  /* "$<value>\r\n" */
    *maphdr[OBJ_SHARED_BULKHDR_LEN],   /* "%<value>\r\n" */
    *sethdr[OBJ_SHARED_BULKHDR_LEN];   /* "~<value>\r\n" */
    sds minstring, maxstring;
};

/* ZSETs use a specialized version of Skiplists */
typedef struct zskiplistNode {
    sds ele;
    double score;
    struct zskiplistNode *backward;
    struct zskiplistLevel {
        struct zskiplistNode *forward;
        unsigned long span;
    } level[];
} zskiplistNode;

typedef struct zskiplist {
    struct zskiplistNode *header, *tail;
    unsigned long length;
    int level;
} zskiplist;

typedef struct zset {
    dict *dict;
    zskiplist *zsl;
} zset;

typedef struct clientBufferLimitsConfig {
    unsigned long long hard_limit_bytes;
    unsigned long long soft_limit_bytes;
    time_t soft_limit_seconds;
} clientBufferLimitsConfig;

extern clientBufferLimitsConfig clientBufferLimitsDefaults[CLIENT_TYPE_OBUF_COUNT];

/* The redisOp structure defines a Redis Operation, that is an instance of
 * a command with an argument vector, database ID, propagation target
 * (PROPAGATE_*), and command pointer.
 *
 * Currently only used to additionally propagate more commands to AOF/Replication
 * after the propagation of the executed command. */
typedef struct redisOp {
    robj **argv;
    int argc, dbid, target;
} redisOp;

/* Defines an array of Redis operations. There is an API to add to this
 * structure in an easy way.
 *
 * redisOpArrayInit();
 * redisOpArrayAppend();
 * redisOpArrayFree();
 */
typedef struct redisOpArray {
    redisOp *ops;
    int numops;
    int capacity;
} redisOpArray;

/* This structure is returned by the getMemoryOverheadData() function in
 * order to return memory overhead information. */
struct redisMemOverhead {
    size_t peak_allocated;
    size_t total_allocated;
    size_t startup_allocated;
    size_t repl_backlog;
    size_t clients_slaves;
    size_t clients_normal;
    size_t cluster_links;
    size_t aof_buffer;
    size_t lua_caches;
    size_t functions_caches;
    size_t overhead_total;
    size_t dataset;
    size_t total_keys;
    size_t bytes_per_key;
    float dataset_perc;
    float peak_perc;
    float total_frag;
    ssize_t total_frag_bytes;
    float allocator_frag;
    ssize_t allocator_frag_bytes;
    float allocator_rss;
    ssize_t allocator_rss_bytes;
    float rss_extra;
    size_t rss_extra_bytes;
    size_t num_dbs;
    struct {
        size_t dbid;
        size_t overhead_ht_main;
        size_t overhead_ht_expires;
        size_t overhead_ht_slot_to_keys;
    } *db;
};

/* Replication error behavior determines the replica behavior
 * when it receives an error over the replication stream. In
 * either case the error is logged. */
typedef enum {
    PROPAGATION_ERR_BEHAVIOR_IGNORE = 0,
    PROPAGATION_ERR_BEHAVIOR_PANIC,
    PROPAGATION_ERR_BEHAVIOR_PANIC_ON_REPLICAS
} replicationErrorBehavior;

/* This structure can be optionally passed to RDB save/load functions in
 * order to implement additional functionalities, by storing and loading
 * metadata to the RDB file.
 *
 * For example, to use select a DB at load time, useful in
 * replication in order to make sure that chained slaves (slaves of slaves)
 * select the correct DB and are able to accept the stream coming from the
 * top-level master. */
typedef struct rdbSaveInfo {
    /* Used saving and loading. */
    int repl_stream_db;  /* DB to select in server.master client. */

    /* Used only loading. */
    int repl_id_is_set;  /* True if repl_id field is set. */
    char repl_id[CONFIG_RUN_ID_SIZE+1];     /* Replication ID. */
    long long repl_offset;                  /* Replication offset. */
} rdbSaveInfo;

#define RDB_SAVE_INFO_INIT {-1,0,"0000000000000000000000000000000000000000",-1}

struct malloc_stats {
    size_t zmalloc_used;
    size_t process_rss;
    size_t allocator_allocated;
    size_t allocator_active;
    size_t allocator_resident;
};

/*-----------------------------------------------------------------------------
 * TLS Context Configuration
 *----------------------------------------------------------------------------*/

typedef struct redisTLSContextConfig {
    char *cert_file;                /* Server side and optionally client side cert file name */
    char *key_file;                 /* Private key filename for cert_file */
    char *key_file_pass;            /* Optional password for key_file */
    char *client_cert_file;         /* Certificate to use as a client; if none, use cert_file */
    char *client_key_file;          /* Private key filename for client_cert_file */
    char *client_key_file_pass;     /* Optional password for client_key_file */
    char *dh_params_file;
    char *ca_cert_file;
    char *ca_cert_dir;
    char *protocols;
    char *ciphers;
    char *ciphersuites;
    int prefer_server_ciphers;
    int session_caching;
    int session_cache_size;
    int session_cache_timeout;
} redisTLSContextConfig;

/*-----------------------------------------------------------------------------
 * AOF manifest definition
 *----------------------------------------------------------------------------*/
typedef enum {
    AOF_FILE_TYPE_BASE  = 'b', /* BASE file */
    AOF_FILE_TYPE_HIST  = 'h', /* HISTORY file */
    AOF_FILE_TYPE_INCR  = 'i', /* INCR file */
} aof_file_type;

typedef struct {
    sds           file_name;  /* file name */
    long long     file_seq;   /* file sequence */
    aof_file_type file_type;  /* file type */
} aofInfo;

struct aofManifest {
    aofInfo     *base_aof_info;       /* BASE file information. NULL if there is no BASE file. */
    list        *incr_aof_list;       /* INCR AOFs list. We may have multiple INCR AOF when rewrite fails. */
    list        *history_aof_list;    /* HISTORY AOF list. When the AOFRW success, The aofInfo contained in
                                         `base_aof_info` and `incr_aof_list` will be moved to this list. We
                                         will delete these AOF files when AOFRW finish. */
    long long   curr_base_file_seq;   /* The sequence number used by the current BASE file. */
    long long   curr_incr_file_seq;   /* The sequence number used by the current INCR file. */
    int         dirty;                /* 1 Indicates that the aofManifest in the memory is inconsistent with
                                         disk, we need to persist it immediately. */
};

/*-----------------------------------------------------------------------------
 * Global server state
 *----------------------------------------------------------------------------*/

/* AIX defines hz to __hz, we don't use this define and in order to allow
 * Redis build on AIX we need to undef it. */
#ifdef _AIX
#undef hz
#endif

#define CHILD_TYPE_NONE 0
#define CHILD_TYPE_RDB 1
#define CHILD_TYPE_AOF 2
#define CHILD_TYPE_LDB 3
#define CHILD_TYPE_MODULE 4

typedef enum childInfoType {
    CHILD_INFO_TYPE_CURRENT_INFO,
    CHILD_INFO_TYPE_AOF_COW_SIZE,
    CHILD_INFO_TYPE_RDB_COW_SIZE,
    CHILD_INFO_TYPE_MODULE_COW_SIZE
} childInfoType;

struct redisServer {
    /* General */
    pid_t pid;                  /* Main process pid. */
    pthread_t main_thread_id;         /* Main thread id */
    char *configfile;           /* Absolute config file path, or NULL */
    char *executable;           /* Absolute executable file path. */
    char **exec_argv;           /* Executable argv vector (copy). */
    int dynamic_hz;             /* Change hz value depending on # of clients. */
    int config_hz;              /* Configured HZ value. May be different than
                                   the actual 'hz' field value if dynamic-hz
                                   is enabled. */
    mode_t umask;               /* The umask value of the process on startup */
    int hz;                     /* serverCron() calls frequency in hertz */
    int in_fork_child;          /* indication that this is a fork child */
    redisDb *db;
    dict *commands;             /* Command table */
    dict *orig_commands;        /* Command table before command renaming. */
    aeEventLoop *el;
    rax *errors;                /* Errors table */
    redisAtomic unsigned int lruclock; /* Clock for LRU eviction */
    volatile sig_atomic_t shutdown_asap; /* Shutdown ordered by signal handler. */
    mstime_t shutdown_mstime;   /* Timestamp to limit graceful shutdown. */
    int last_sig_received;      /* Indicates the last SIGNAL received, if any (e.g., SIGINT or SIGTERM). */
    int shutdown_flags;         /* Flags passed to prepareForShutdown(). */
    int activerehashing;        /* Incremental rehash in serverCron() */
    int active_defrag_running;  /* Active defragmentation running (holds current scan aggressiveness) */
    char *pidfile;              /* PID file path */
    int arch_bits;              /* 32 or 64 depending on sizeof(long) */
    int cronloops;              /* Number of times the cron function run */
    char runid[CONFIG_RUN_ID_SIZE+1];  /* ID always different at every exec. */
    int sentinel_mode;          /* True if this instance is a Sentinel. */
    size_t initial_memory_usage; /* Bytes used after initialization. */
    int always_show_logo;       /* Show logo even for non-stdout logging. */
    int in_exec;                /* Are we inside EXEC? */
    int busy_module_yield_flags;         /* Are we inside a busy module? (triggered by RM_Yield). see BUSY_MODULE_YIELD_ flags. */
    const char *busy_module_yield_reply; /* When non-null, we are inside RM_Yield. */
    int core_propagates;        /* Is the core (in oppose to the module subsystem) is in charge of calling propagatePendingCommands? */
    int module_ctx_nesting;     /* moduleCreateContext() nesting level */
    char *ignore_warnings;      /* Config: warnings that should be ignored. */
    int client_pause_in_transaction; /* Was a client pause executed during this Exec? */
    int thp_enabled;                 /* If true, THP is enabled. */
    size_t page_size;                /* The page size of OS. */
    /* Modules */
    dict *moduleapi;            /* Exported core APIs dictionary for modules. */
    dict *sharedapi;            /* Like moduleapi but containing the APIs that
                                   modules share with each other. */
    dict *module_configs_queue; /* Dict that stores module configurations from .conf file until after modules are loaded during startup or arguments to loadex. */
    list *loadmodule_queue;     /* List of modules to load at startup. */
    int module_pipe[2];         /* Pipe used to awake the event loop by module threads. */
    pid_t child_pid;            /* PID of current child */
    int child_type;             /* Type of current child */
    /* Networking */
    int port;                   /* TCP listening port */
    int tls_port;               /* TLS listening port */
    int tcp_backlog;            /* TCP listen() backlog */
    char *bindaddr[CONFIG_BINDADDR_MAX]; /* Addresses we should bind to */
    int bindaddr_count;         /* Number of addresses in server.bindaddr[] */
    char *bind_source_addr;     /* Source address to bind on for outgoing connections */
    char *unixsocket;           /* UNIX socket path */
    unsigned int unixsocketperm; /* UNIX socket permission (see mode_t) */
    connListener listeners[CONN_TYPE_MAX]; /* TCP/Unix/TLS even more types */
    uint32_t socket_mark_id;    /* ID for listen socket marking */
    connListener clistener;     /* Cluster bus listener */
    list *clients;              /* List of active clients */
    list *clients_to_close;     /* Clients to close asynchronously */
    list *clients_pending_write; /* There is to write or install handler. */
    list *clients_pending_read;  /* Client has pending read socket buffers. */
    list *slaves, *monitors;    /* List of slaves and MONITORs */
    client *current_client;     /* Current client executing the command. */

    /* Stuff for client mem eviction */
    clientMemUsageBucket client_mem_usage_buckets[CLIENT_MEM_USAGE_BUCKETS];

    rax *clients_timeout_table; /* Radix tree for blocked clients timeouts. */
    long fixed_time_expire;     /* If > 0, expire keys against server.mstime. */
    int in_nested_call;         /* If > 0, in a nested call of a call */
    rax *clients_index;         /* Active clients dictionary by client ID. */
    pause_type client_pause_type;      /* True if clients are currently paused */
    list *postponed_clients;       /* List of postponed clients */
    mstime_t client_pause_end_time;    /* Time when we undo clients_paused */
    pause_event *client_pause_per_purpose[NUM_PAUSE_PURPOSES];
    char neterr[ANET_ERR_LEN];   /* Error buffer for anet.c */
    dict *migrate_cached_sockets;/* MIGRATE cached sockets */
    redisAtomic uint64_t next_client_id; /* Next client unique ID. Incremental. */
    int protected_mode;         /* Don't accept external connections. */
    int io_threads_num;         /* Number of IO threads to use. */
    int io_threads_do_reads;    /* Read and parse from IO threads? */
    int io_threads_active;      /* Is IO threads currently active? */
    long long events_processed_while_blocked; /* processEventsWhileBlocked() */
    int enable_protected_configs;    /* Enable the modification of protected configs, see PROTECTED_ACTION_ALLOWED_* */
    int enable_debug_cmd;            /* Enable DEBUG commands, see PROTECTED_ACTION_ALLOWED_* */
    int enable_module_cmd;           /* Enable MODULE commands, see PROTECTED_ACTION_ALLOWED_* */

    /* RDB / AOF loading information */
    volatile sig_atomic_t loading; /* We are loading data from disk if true */
    volatile sig_atomic_t async_loading; /* We are loading data without blocking the db being served */
    off_t loading_total_bytes;
    off_t loading_rdb_used_mem;
    off_t loading_loaded_bytes;
    time_t loading_start_time;
    off_t loading_process_events_interval_bytes;
    /* Fields used only for stats */
    time_t stat_starttime;          /* Server start time */
    long long stat_numcommands;     /* Number of processed commands */
    long long stat_numconnections;  /* Number of connections received */
    long long stat_expiredkeys;     /* Number of expired keys */
    double stat_expired_stale_perc; /* Percentage of keys probably expired */
    long long stat_expired_time_cap_reached_count; /* Early expire cycle stops.*/
    long long stat_expire_cycle_time_used; /* Cumulative microseconds used. */
    long long stat_evictedkeys;     /* Number of evicted keys (maxmemory) */
    long long stat_evictedclients;  /* Number of evicted clients */
    long long stat_total_eviction_exceeded_time;  /* Total time over the memory limit, unit us */
    monotime stat_last_eviction_exceeded_time;  /* Timestamp of current eviction start, unit us */
    long long stat_keyspace_hits;   /* Number of successful lookups of keys */
    long long stat_keyspace_misses; /* Number of failed lookups of keys */
    long long stat_active_defrag_hits;      /* number of allocations moved */
    long long stat_active_defrag_misses;    /* number of allocations scanned but not moved */
    long long stat_active_defrag_key_hits;  /* number of keys with moved allocations */
    long long stat_active_defrag_key_misses;/* number of keys scanned and not moved */
    long long stat_active_defrag_scanned;   /* number of dictEntries scanned */
    long long stat_total_active_defrag_time; /* Total time memory fragmentation over the limit, unit us */
    monotime stat_last_active_defrag_time; /* Timestamp of current active defrag start */
    size_t stat_peak_memory;        /* Max used memory record */
    long long stat_aof_rewrites;    /* number of aof file rewrites performed */
    long long stat_aofrw_consecutive_failures; /* The number of consecutive failures of aofrw */
    long long stat_rdb_saves;       /* number of rdb saves performed */
    long long stat_fork_time;       /* Time needed to perform latest fork() */
    double stat_fork_rate;          /* Fork rate in GB/sec. */
    long long stat_total_forks;     /* Total count of fork. */
    long long stat_rejected_conn;   /* Clients rejected because of maxclients */
    long long stat_sync_full;       /* Number of full resyncs with slaves. */
    long long stat_sync_partial_ok; /* Number of accepted PSYNC requests. */
    long long stat_sync_partial_err;/* Number of unaccepted PSYNC requests. */
    list *slowlog;                  /* SLOWLOG list of commands */
    long long slowlog_entry_id;     /* SLOWLOG current entry ID */
    long long slowlog_log_slower_than; /* SLOWLOG time limit (to get logged) */
    unsigned long slowlog_max_len;     /* SLOWLOG max number of items logged */
    struct malloc_stats cron_malloc_stats; /* sampled in serverCron(). */
    redisAtomic long long stat_net_input_bytes; /* Bytes read from network. */
    redisAtomic long long stat_net_output_bytes; /* Bytes written to network. */
    redisAtomic long long stat_net_repl_input_bytes; /* Bytes read during replication, added to stat_net_input_bytes in 'info'. */
    redisAtomic long long stat_net_repl_output_bytes; /* Bytes written during replication, added to stat_net_output_bytes in 'info'. */
    size_t stat_current_cow_peak;   /* Peak size of copy on write bytes. */
    size_t stat_current_cow_bytes;  /* Copy on write bytes while child is active. */
    monotime stat_current_cow_updated;  /* Last update time of stat_current_cow_bytes */
    size_t stat_current_save_keys_processed;  /* Processed keys while child is active. */
    size_t stat_current_save_keys_total;  /* Number of keys when child started. */
    size_t stat_rdb_cow_bytes;      /* Copy on write bytes during RDB saving. */
    size_t stat_aof_cow_bytes;      /* Copy on write bytes during AOF rewrite. */
    size_t stat_module_cow_bytes;   /* Copy on write bytes during module fork. */
    double stat_module_progress;   /* Module save progress. */
    size_t stat_clients_type_memory[CLIENT_TYPE_COUNT];/* Mem usage by type */
    size_t stat_cluster_links_memory; /* Mem usage by cluster links */
    long long stat_unexpected_error_replies; /* Number of unexpected (aof-loading, replica to master, etc.) error replies */
    long long stat_total_error_replies; /* Total number of issued error replies ( command + rejected errors ) */
    long long stat_dump_payload_sanitizations; /* Number deep dump payloads integrity validations. */
    long long stat_io_reads_processed; /* Number of read events processed by IO / Main threads */
    long long stat_io_writes_processed; /* Number of write events processed by IO / Main threads */
    redisAtomic long long stat_total_reads_processed; /* Total number of read events processed */
    redisAtomic long long stat_total_writes_processed; /* Total number of write events processed */
    /* The following two are used to track instantaneous metrics, like
     * number of operations per second, network traffic. */
    struct {
        long long last_sample_time; /* Timestamp of last sample in ms */
        long long last_sample_count;/* Count in last sample */
        long long samples[STATS_METRIC_SAMPLES];
        int idx;
    } inst_metric[STATS_METRIC_COUNT];
    long long stat_reply_buffer_shrinks; /* Total number of output buffer shrinks */
    long long stat_reply_buffer_expands; /* Total number of output buffer expands */

    /* Configuration */
    int verbosity;                  /* Loglevel in redis.conf */
    int maxidletime;                /* Client timeout in seconds */
    int tcpkeepalive;               /* Set SO_KEEPALIVE if non-zero. */
    int active_expire_enabled;      /* Can be disabled for testing purposes. */
    int active_expire_effort;       /* From 1 (default) to 10, active effort. */
    int active_defrag_enabled;
    int sanitize_dump_payload;      /* Enables deep sanitization for ziplist and listpack in RDB and RESTORE. */
    int skip_checksum_validation;   /* Disable checksum validation for RDB and RESTORE payload. */
    int jemalloc_bg_thread;         /* Enable jemalloc background thread */
    size_t active_defrag_ignore_bytes; /* minimum amount of fragmentation waste to start active defrag */
    int active_defrag_threshold_lower; /* minimum percentage of fragmentation to start active defrag */
    int active_defrag_threshold_upper; /* maximum percentage of fragmentation at which we use maximum effort */
    int active_defrag_cycle_min;       /* minimal effort for defrag in CPU percentage */
    int active_defrag_cycle_max;       /* maximal effort for defrag in CPU percentage */
    unsigned long active_defrag_max_scan_fields; /* maximum number of fields of set/hash/zset/list to process from within the main dict scan */
    size_t client_max_querybuf_len; /* Limit for client query buffer length */
    int dbnum;                      /* Total number of configured DBs */
    int supervised;                 /* 1 if supervised, 0 otherwise. */
    int supervised_mode;            /* See SUPERVISED_* */
    int daemonize;                  /* True if running as a daemon */
    int set_proc_title;             /* True if change proc title */
    char *proc_title_template;      /* Process title template format */
    clientBufferLimitsConfig client_obuf_limits[CLIENT_TYPE_OBUF_COUNT];
    int pause_cron;                 /* Don't run cron tasks (debug) */
    int latency_tracking_enabled;   /* 1 if extended latency tracking is enabled, 0 otherwise. */
    double *latency_tracking_info_percentiles; /* Extended latency tracking info output percentile list configuration. */
    int latency_tracking_info_percentiles_len;
    /* AOF persistence */
    int aof_enabled;                /* AOF configuration */
    int aof_state;                  /* AOF_(ON|OFF|WAIT_REWRITE) */
    int aof_fsync;                  /* Kind of fsync() policy */
    char *aof_filename;             /* Basename of the AOF file and manifest file */
    char *aof_dirname;              /* Name of the AOF directory */
    int aof_no_fsync_on_rewrite;    /* Don't fsync if a rewrite is in prog. */
    int aof_rewrite_perc;           /* Rewrite AOF if % growth is > M and... */
    off_t aof_rewrite_min_size;     /* the AOF file is at least N bytes. */
    off_t aof_rewrite_base_size;    /* AOF size on latest startup or rewrite. */
    off_t aof_current_size;         /* AOF current size (Including BASE + INCRs). */
    off_t aof_last_incr_size;       /* The size of the latest incr AOF. */
    off_t aof_fsync_offset;         /* AOF offset which is already synced to disk. */
    int aof_flush_sleep;            /* Micros to sleep before flush. (used by tests) */
    int aof_rewrite_scheduled;      /* Rewrite once BGSAVE terminates. */
    sds aof_buf;      /* AOF buffer, written before entering the event loop */
    int aof_fd;       /* File descriptor of currently selected AOF file */
    int aof_selected_db; /* Currently selected DB in AOF */
    time_t aof_flush_postponed_start; /* UNIX time of postponed AOF flush */
    time_t aof_last_fsync;            /* UNIX time of last fsync() */
    time_t aof_rewrite_time_last;   /* Time used by last AOF rewrite run. */
    time_t aof_rewrite_time_start;  /* Current AOF rewrite start time. */
    time_t aof_cur_timestamp;       /* Current record timestamp in AOF */
    int aof_timestamp_enabled;      /* Enable record timestamp in AOF */
    int aof_lastbgrewrite_status;   /* C_OK or C_ERR */
    unsigned long aof_delayed_fsync;  /* delayed AOF fsync() counter */
    int aof_rewrite_incremental_fsync;/* fsync incrementally while aof rewriting? */
    int rdb_save_incremental_fsync;   /* fsync incrementally while rdb saving? */
    int aof_last_write_status;      /* C_OK or C_ERR */
    int aof_last_write_errno;       /* Valid if aof write/fsync status is ERR */
    int aof_load_truncated;         /* Don't stop on unexpected AOF EOF. */
    int aof_use_rdb_preamble;       /* Specify base AOF to use RDB encoding on AOF rewrites. */
    redisAtomic int aof_bio_fsync_status; /* Status of AOF fsync in bio job. */
    redisAtomic int aof_bio_fsync_errno;  /* Errno of AOF fsync in bio job. */
    aofManifest *aof_manifest;       /* Used to track AOFs. */
    int aof_disable_auto_gc;         /* If disable automatically deleting HISTORY type AOFs?
                                        default no. (for testings). */

    /* RDB persistence */
    long long dirty;                /* Changes to DB from the last save */
    long long dirty_before_bgsave;  /* Used to restore dirty on failed BGSAVE */
    long long rdb_last_load_keys_expired;  /* number of expired keys when loading RDB */
    long long rdb_last_load_keys_loaded;   /* number of loaded keys when loading RDB */
    struct saveparam *saveparams;   /* Save points array for RDB */
    int saveparamslen;              /* Number of saving points */
    char *rdb_filename;             /* Name of RDB file */
    int rdb_compression;            /* Use compression in RDB? */
    int rdb_checksum;               /* Use RDB checksum? */
    int rdb_del_sync_files;         /* Remove RDB files used only for SYNC if
                                       the instance does not use persistence. */
    time_t lastsave;                /* Unix time of last successful save */
    time_t lastbgsave_try;          /* Unix time of last attempted bgsave */
    time_t rdb_save_time_last;      /* Time used by last RDB save run. */
    time_t rdb_save_time_start;     /* Current RDB save start time. */
    int rdb_bgsave_scheduled;       /* BGSAVE when possible if true. */
    int rdb_child_type;             /* Type of save by active child. */
    int lastbgsave_status;          /* C_OK or C_ERR */
    int stop_writes_on_bgsave_err;  /* Don't allow writes if can't BGSAVE */
    int rdb_pipe_read;              /* RDB pipe used to transfer the rdb data */
                                    /* to the parent process in diskless repl. */
    int rdb_child_exit_pipe;        /* Used by the diskless parent allow child exit. */
    connection **rdb_pipe_conns;    /* Connections which are currently the */
    int rdb_pipe_numconns;          /* target of diskless rdb fork child. */
    int rdb_pipe_numconns_writing;  /* Number of rdb conns with pending writes. */
    char *rdb_pipe_buff;            /* In diskless replication, this buffer holds data */
    int rdb_pipe_bufflen;           /* that was read from the rdb pipe. */
    int rdb_key_save_delay;         /* Delay in microseconds between keys while
                                     * writing the RDB. (for testings). negative
                                     * value means fractions of microseconds (on average). */
    int key_load_delay;             /* Delay in microseconds between keys while
                                     * loading aof or rdb. (for testings). negative
                                     * value means fractions of microseconds (on average). */
    /* Pipe and data structures for child -> parent info sharing. */
    int child_info_pipe[2];         /* Pipe used to write the child_info_data. */
    int child_info_nread;           /* Num of bytes of the last read from pipe */
    /* Propagation of commands in AOF / replication */
    redisOpArray also_propagate;    /* Additional command to propagate. */
    int replication_allowed;        /* Are we allowed to replicate? */
    /* Logging */
    char *logfile;                  /* Path of log file */
    int syslog_enabled;             /* Is syslog enabled? */
    char *syslog_ident;             /* Syslog ident */
    int syslog_facility;            /* Syslog facility */
    int crashlog_enabled;           /* Enable signal handler for crashlog.
                                     * disable for clean core dumps. */
    int memcheck_enabled;           /* Enable memory check on crash. */
    int use_exit_on_panic;          /* Use exit() on panic and assert rather than
                                     * abort(). useful for Valgrind. */
    /* Shutdown */
    int shutdown_timeout;           /* Graceful shutdown time limit in seconds. */
    int shutdown_on_sigint;         /* Shutdown flags configured for SIGINT. */
    int shutdown_on_sigterm;        /* Shutdown flags configured for SIGTERM. */

    /* Replication (master) */
    char replid[CONFIG_RUN_ID_SIZE+1];  /* My current replication ID. */
    char replid2[CONFIG_RUN_ID_SIZE+1]; /* replid inherited from master*/
    long long master_repl_offset;   /* My current replication offset */
    long long second_replid_offset; /* Accept offsets up to this for replid2. */
    int slaveseldb;                 /* Last SELECTed DB in replication output */
    int repl_ping_slave_period;     /* Master pings the slave every N seconds */
    replBacklog *repl_backlog;      /* Replication backlog for partial syncs */
    long long repl_backlog_size;    /* Backlog circular buffer size */
    time_t repl_backlog_time_limit; /* Time without slaves after the backlog
                                       gets released. */
    time_t repl_no_slaves_since;    /* We have no slaves since that time.
                                       Only valid if server.slaves len is 0. */
    int repl_min_slaves_to_write;   /* Min number of slaves to write. */
    int repl_min_slaves_max_lag;    /* Max lag of <count> slaves to write. */
    int repl_good_slaves_count;     /* Number of slaves with lag <= max_lag. */
    int repl_diskless_sync;         /* Master send RDB to slaves sockets directly. */
    int repl_diskless_load;         /* Slave parse RDB directly from the socket.
                                     * see REPL_DISKLESS_LOAD_* enum */
    int repl_diskless_sync_delay;   /* Delay to start a diskless repl BGSAVE. */
    int repl_diskless_sync_max_replicas;/* Max replicas for diskless repl BGSAVE
                                         * delay (start sooner if they all connect). */
    size_t repl_buffer_mem;         /* The memory of replication buffer. */
    list *repl_buffer_blocks;       /* Replication buffers blocks list
                                     * (serving replica clients and repl backlog) */
    /* Replication (slave) */
    char *masteruser;               /* AUTH with this user and masterauth with master */
    sds masterauth;                 /* AUTH with this password with master */
    char *masterhost;               /* Hostname of master */
    int masterport;                 /* Port of master */
    int repl_timeout;               /* Timeout after N seconds of master idle */
    client *master;     /* Client that is master for this slave */
    client *cached_master; /* Cached master to be reused for PSYNC. */
    int repl_syncio_timeout; /* Timeout for synchronous I/O calls */
    int repl_state;          /* Replication status if the instance is a slave */
    off_t repl_transfer_size; /* Size of RDB to read from master during sync. */
    off_t repl_transfer_read; /* Amount of RDB read from master during sync. */
    off_t repl_transfer_last_fsync_off; /* Offset when we fsync-ed last time. */
    connection *repl_transfer_s;     /* Slave -> Master SYNC connection */
    int repl_transfer_fd;    /* Slave -> Master SYNC temp file descriptor */
    char *repl_transfer_tmpfile; /* Slave-> master SYNC temp file name */

    time_t repl_transfer_lastio; /* Unix time of the latest read, for timeout */
    int repl_serve_stale_data; /* Serve stale data when link is down? */
    int repl_slave_ro;          /* Slave is read only? */
    int repl_slave_ignore_maxmemory;    /* If true slaves do not evict. */
    time_t repl_down_since; /* Unix time at which link with master went down */
    int repl_disable_tcp_nodelay;   /* Disable TCP_NODELAY after SYNC? */
    int slave_priority;             /* Reported in INFO and used by Sentinel. */
    int replica_announced;          /* If true, replica is announced by Sentinel */
    int slave_announce_port;        /* Give the master this listening port. */
    char *slave_announce_ip;        /* Give the master this ip address. */
    int propagation_error_behavior; /* Configures the behavior of the replica
                                     * when it receives an error on the replication stream */
    int repl_ignore_disk_write_error;   /* Configures whether replicas panic when unable to
                                         * persist writes to AOF. */
    int repl_full_sync_type; /* Slave used. Full sync type (aof/rdb). default is 0 means rdb, 1 is aof */
    int repl_transfer_aof_nums; /* Number of AOF to be transmitted */
    int repl_transfer_base_aof_type; /* Type of base AOF 0 is rdb,1 is aof */

    aofManifest *repl_aof_manifest; /* In master, it is the aofManifest will be sent to slaves;
                                     * In slave, it is the aofManifest will be persisted */
    int repl_aof_sending_slave_num; /* The number of slaves using aof replication.
                                     * When it down to 0, the repl_aof_manifest will be freed.
                                     * Could be unstandand as the ref-count of repl_aof_manifest */
    int repl_transfer_current_read_aof_index; /* Current read aof index */
    int repl_transfer_wait_read_aof; /* Whether to read aof  */
    /* The following two fields is where we store master PSYNC replid/offset
     * while the PSYNC is in progress. At the end we'll copy the fields into
     * the server->master client structure. */
    char master_replid[CONFIG_RUN_ID_SIZE+1];  /* Master PSYNC runid. */
    long long master_initial_offset;           /* Master PSYNC offset. */
    int repl_slave_lazy_flush;          /* Lazy FLUSHALL before loading DB? */
    /* Synchronous replication. */
    list *clients_waiting_acks;         /* Clients waiting in WAIT command. */
    int get_ack_from_slaves;            /* If true we send REPLCONF GETACK. */
    /* Limits */
    unsigned int maxclients;            /* Max number of simultaneous clients */
    unsigned long long maxmemory;   /* Max number of memory bytes to use */
    ssize_t maxmemory_clients;       /* Memory limit for total client buffers */
    int maxmemory_policy;           /* Policy for key eviction */
    int maxmemory_samples;          /* Precision of random sampling */
    int maxmemory_eviction_tenacity;/* Aggressiveness of eviction processing */
    int lfu_log_factor;             /* LFU logarithmic counter factor. */
    int lfu_decay_time;             /* LFU counter decay factor. */
    long long proto_max_bulk_len;   /* Protocol bulk length maximum size. */
    int oom_score_adj_values[CONFIG_OOM_COUNT];   /* Linux oom_score_adj configuration */
    int oom_score_adj;                            /* If true, oom_score_adj is managed */
    int disable_thp;                              /* If true, disable THP by syscall */
    /* Blocked clients */
    unsigned int blocked_clients;   /* # of clients executing a blocking cmd.*/
    unsigned int blocked_clients_by_type[BLOCKED_NUM];
    list *unblocked_clients; /* list of clients to unblock before next loop */
    list *ready_keys;        /* List of readyList structures for BLPOP & co */
    /* Client side caching. */
    unsigned int tracking_clients;  /* # of clients with tracking enabled.*/
    size_t tracking_table_max_keys; /* Max number of keys in tracking table. */
    list *tracking_pending_keys; /* tracking invalidation keys pending to flush */
    /* Sort parameters - qsort_r() is only available under BSD so we
     * have to take this state global, in order to pass it to sortCompare() */
    int sort_desc;
    int sort_alpha;
    int sort_bypattern;
    int sort_store;
    /* Zip structure config, see redis.conf for more information  */
    size_t hash_max_listpack_entries;
    size_t hash_max_listpack_value;
    size_t set_max_intset_entries;
    size_t zset_max_listpack_entries;
    size_t zset_max_listpack_value;
    size_t hll_sparse_max_bytes;
    size_t stream_node_max_bytes;
    long long stream_node_max_entries;
    /* List parameters */
    int list_max_listpack_size;
    int list_compress_depth;
    /* time cache */
    redisAtomic time_t unixtime; /* Unix time sampled every cron cycle. */
    time_t timezone;            /* Cached timezone. As set by tzset(). */
    int daylight_active;        /* Currently in daylight saving time. */
    mstime_t mstime;            /* 'unixtime' in milliseconds. */
    ustime_t ustime;            /* 'unixtime' in microseconds. */
    size_t blocking_op_nesting; /* Nesting level of blocking operation, used to reset blocked_last_cron. */
    long long blocked_last_cron; /* Indicate the mstime of the last time we did cron jobs from a blocking operation */
    /* Pubsub */
    dict *pubsub_channels;  /* Map channels to list of subscribed clients */
    dict *pubsub_patterns;  /* A dict of pubsub_patterns */
    int notify_keyspace_events; /* Events to propagate via Pub/Sub. This is an
                                   xor of NOTIFY_... flags. */
    dict *pubsubshard_channels;  /* Map shard channels to list of subscribed clients */
    /* Cluster */
    int cluster_enabled;      /* Is cluster enabled? */
    int cluster_port;         /* Set the cluster port for a node. */
    mstime_t cluster_node_timeout; /* Cluster node timeout. */
    char *cluster_configfile; /* Cluster auto-generated config file name. */
    struct clusterState *cluster;  /* State of the cluster */
    int cluster_migration_barrier; /* Cluster replicas migration barrier. */
    int cluster_allow_replica_migration; /* Automatic replica migrations to orphaned masters and from empty masters */
    int cluster_slave_validity_factor; /* Slave max data age for failover. */
    int cluster_require_full_coverage; /* If true, put the cluster down if
                                          there is at least an uncovered slot.*/
    int cluster_slave_no_failover;  /* Prevent slave from starting a failover
                                       if the master is in failure state. */
    char *cluster_announce_ip;  /* IP address to announce on cluster bus. */
    char *cluster_announce_hostname;  /* hostname to announce on cluster bus. */
    int cluster_preferred_endpoint_type; /* Use the announced hostname when available. */
    int cluster_announce_port;     /* base port to announce on cluster bus. */
    int cluster_announce_tls_port; /* TLS port to announce on cluster bus. */
    int cluster_announce_bus_port; /* bus port to announce on cluster bus. */
    int cluster_module_flags;      /* Set of flags that Redis modules are able
                                      to set in order to suppress certain
                                      native Redis Cluster features. Check the
                                      REDISMODULE_CLUSTER_FLAG_*. */
    int cluster_allow_reads_when_down; /* Are reads allowed when the cluster
                                        is down? */
    int cluster_config_file_lock_fd;   /* cluster config fd, will be flock */
    unsigned long long cluster_link_sendbuf_limit_bytes;  /* Memory usage limit on individual link send buffers*/
    int cluster_drop_packet_filter; /* Debug config that allows tactically
                                   * dropping packets of a specific type */
    /* Scripting */
    client *script_caller;       /* The client running script right now, or NULL */
    mstime_t busy_reply_threshold;  /* Script / module timeout in milliseconds */
    int pre_command_oom_state;         /* OOM before command (script?) was started */
    int script_disable_deny_script;    /* Allow running commands marked "no-script" inside a script. */
    /* Lazy free */
    int lazyfree_lazy_eviction;
    int lazyfree_lazy_expire;
    int lazyfree_lazy_server_del;
    int lazyfree_lazy_user_del;
    int lazyfree_lazy_user_flush;
    /* Latency monitor */
    long long latency_monitor_threshold;
    dict *latency_events;
    /* ACLs */
    char *acl_filename;           /* ACL Users file. NULL if not configured. */
    unsigned long acllog_max_len; /* Maximum length of the ACL LOG list. */
    sds requirepass;              /* Remember the cleartext password set with
                                     the old "requirepass" directive for
                                     backward compatibility with Redis <= 5. */
    int acl_pubsub_default;      /* Default ACL pub/sub channels flag */
    /* Assert & bug reporting */
    int watchdog_period;  /* Software watchdog period in ms. 0 = off */
    /* System hardware info */
    size_t system_memory_size;  /* Total memory in system as reported by OS */
    /* TLS Configuration */
    int tls_cluster;
    int tls_replication;
    int tls_auth_clients;
    redisTLSContextConfig tls_ctx_config;
    /* cpu affinity */
    char *server_cpulist; /* cpu affinity list of redis server main/io thread. */
    char *bio_cpulist; /* cpu affinity list of bio thread. */
    char *aof_rewrite_cpulist; /* cpu affinity list of aof rewrite process. */
    char *bgsave_cpulist; /* cpu affinity list of bgsave process. */
    /* Sentinel config */
    struct sentinelConfig *sentinel_config; /* sentinel config to load at startup time. */
    /* Coordinate failover info */
    mstime_t failover_end_time; /* Deadline for failover command. */
    int force_failover; /* If true then failover will be forced at the
                         * deadline, otherwise failover is aborted. */
    char *target_replica_host; /* Failover target host. If null during a
                                * failover then any replica can be used. */
    int target_replica_port; /* Failover target port */
    int failover_state; /* Failover state */
    int cluster_allow_pubsubshard_when_down; /* Is pubsubshard allowed when the cluster
                                                is down, doesn't affect pubsub global. */
    long reply_buffer_peak_reset_time; /* The amount of time (in milliseconds) to wait between reply buffer peak resets */
    int reply_buffer_resizing_enabled; /* Is reply buffer resizing enabled (1 by default) */
    /* Local environment */
    char *locale_collate;
};

#define MAX_KEYS_BUFFER 256

typedef struct {
    int pos; /* The position of the key within the client array */
    int flags; /* The flags associated with the key access, see
                  CMD_KEY_* for more information */
} keyReference;

/* A result structure for the various getkeys function calls. It lists the
 * keys as indices to the provided argv. This functionality is also re-used
 * for returning channel information.
 */
typedef struct {
    keyReference keysbuf[MAX_KEYS_BUFFER];       /* Pre-allocated buffer, to save heap allocations */
    keyReference *keys;                          /* Key indices array, points to keysbuf or heap */
    int numkeys;                        /* Number of key indices return */
    int size;                           /* Available array size */
} getKeysResult;
#define GETKEYS_RESULT_INIT { {{0}}, NULL, 0, MAX_KEYS_BUFFER }

/* Key specs definitions.
 *
 * Brief: This is a scheme that tries to describe the location
 * of key arguments better than the old [first,last,step] scheme
 * which is limited and doesn't fit many commands.
 *
 * There are two steps:
 * 1. begin_search (BS): in which index should we start searching for keys?
 * 2. find_keys (FK): relative to the output of BS, how can we will which args are keys?
 *
 * There are two types of BS:
 * 1. index: key args start at a constant index
 * 2. keyword: key args start just after a specific keyword
 *
 * There are two kinds of FK:
 * 1. range: keys end at a specific index (or relative to the last argument)
 * 2. keynum: there's an arg that contains the number of key args somewhere before the keys themselves
 */

/* WARNING! Must be synced with generate-command-code.py and RedisModuleKeySpecBeginSearchType */
typedef enum {
    KSPEC_BS_INVALID = 0, /* Must be 0 */
    KSPEC_BS_UNKNOWN,
    KSPEC_BS_INDEX,
    KSPEC_BS_KEYWORD
} kspec_bs_type;

/* WARNING! Must be synced with generate-command-code.py and RedisModuleKeySpecFindKeysType */
typedef enum {
    KSPEC_FK_INVALID = 0, /* Must be 0 */
    KSPEC_FK_UNKNOWN,
    KSPEC_FK_RANGE,
    KSPEC_FK_KEYNUM
} kspec_fk_type;

/* WARNING! This struct must match RedisModuleCommandKeySpec */
typedef struct {
    /* Declarative data */
    const char *notes;
    uint64_t flags;
    kspec_bs_type begin_search_type;
    union {
        struct {
            /* The index from which we start the search for keys */
            int pos;
        } index;
        struct {
            /* The keyword that indicates the beginning of key args */
            const char *keyword;
            /* An index in argv from which to start searching.
             * Can be negative, which means start search from the end, in reverse
             * (Example: -2 means to start in reverse from the penultimate arg) */
            int startfrom;
        } keyword;
    } bs;
    kspec_fk_type find_keys_type;
    union {
        /* NOTE: Indices in this struct are relative to the result of the begin_search step!
         * These are: range.lastkey, keynum.keynumidx, keynum.firstkey */
        struct {
            /* Index of the last key.
             * Can be negative, in which case it's not relative. -1 indicating till the last argument,
             * -2 one before the last and so on. */
            int lastkey;
            /* How many args should we skip after finding a key, in order to find the next one. */
            int keystep;
            /* If lastkey is -1, we use limit to stop the search by a factor. 0 and 1 mean no limit.
             * 2 means 1/2 of the remaining args, 3 means 1/3, and so on. */
            int limit;
        } range;
        struct {
            /* Index of the argument containing the number of keys to come */
            int keynumidx;
            /* Index of the fist key (Usually it's just after keynumidx, in
             * which case it should be set to keynumidx+1). */
            int firstkey;
            /* How many args should we skip after finding a key, in order to find the next one. */
            int keystep;
        } keynum;
    } fk;
} keySpec;

/* Number of static key specs */
#define STATIC_KEY_SPECS_NUM 4

/* Must be synced with ARG_TYPE_STR and generate-command-code.py */
typedef enum {
    ARG_TYPE_STRING,
    ARG_TYPE_INTEGER,
    ARG_TYPE_DOUBLE,
    ARG_TYPE_KEY, /* A string, but represents a keyname */
    ARG_TYPE_PATTERN,
    ARG_TYPE_UNIX_TIME,
    ARG_TYPE_PURE_TOKEN,
    ARG_TYPE_ONEOF, /* Has subargs */
    ARG_TYPE_BLOCK /* Has subargs */
} redisCommandArgType;

#define CMD_ARG_NONE            (0)
#define CMD_ARG_OPTIONAL        (1<<0)
#define CMD_ARG_MULTIPLE        (1<<1)
#define CMD_ARG_MULTIPLE_TOKEN  (1<<2)

/* WARNING! This struct must match RedisModuleCommandArg */
typedef struct redisCommandArg {
    const char *name;
    redisCommandArgType type;
    int key_spec_index;
    const char *token;
    const char *summary;
    const char *since;
    int flags;
    const char *deprecated_since;
    struct redisCommandArg *subargs;
    const char *display_text;
    /* runtime populated data */
    int num_args;
} redisCommandArg;

/* Must be synced with RESP2_TYPE_STR and generate-command-code.py */
typedef enum {
    RESP2_SIMPLE_STRING,
    RESP2_ERROR,
    RESP2_INTEGER,
    RESP2_BULK_STRING,
    RESP2_NULL_BULK_STRING,
    RESP2_ARRAY,
    RESP2_NULL_ARRAY,
} redisCommandRESP2Type;

/* Must be synced with RESP3_TYPE_STR and generate-command-code.py */
typedef enum {
    RESP3_SIMPLE_STRING,
    RESP3_ERROR,
    RESP3_INTEGER,
    RESP3_DOUBLE,
    RESP3_BULK_STRING,
    RESP3_ARRAY,
    RESP3_MAP,
    RESP3_SET,
    RESP3_BOOL,
    RESP3_NULL,
} redisCommandRESP3Type;

/* WARNING! This struct must match RedisModuleCommandHistoryEntry */
typedef struct {
    const char *since;
    const char *changes;
} commandHistory;

/* Must be synced with COMMAND_GROUP_STR and generate-command-code.py */
typedef enum {
    COMMAND_GROUP_GENERIC,
    COMMAND_GROUP_STRING,
    COMMAND_GROUP_LIST,
    COMMAND_GROUP_SET,
    COMMAND_GROUP_SORTED_SET,
    COMMAND_GROUP_HASH,
    COMMAND_GROUP_PUBSUB,
    COMMAND_GROUP_TRANSACTIONS,
    COMMAND_GROUP_CONNECTION,
    COMMAND_GROUP_SERVER,
    COMMAND_GROUP_SCRIPTING,
    COMMAND_GROUP_HYPERLOGLOG,
    COMMAND_GROUP_CLUSTER,
    COMMAND_GROUP_SENTINEL,
    COMMAND_GROUP_GEO,
    COMMAND_GROUP_STREAM,
    COMMAND_GROUP_BITMAP,
    COMMAND_GROUP_MODULE,
} redisCommandGroup;

typedef void redisCommandProc(client *c);
typedef int redisGetKeysProc(struct redisCommand *cmd, robj **argv, int argc, getKeysResult *result);

/* Redis command structure.
 *
 * Note that the command table is in commands.c and it is auto-generated.
 *
 * This is the meaning of the flags:
 *
 * CMD_WRITE:       Write command (may modify the key space).
 *
 * CMD_READONLY:    Commands just reading from keys without changing the content.
 *                  Note that commands that don't read from the keyspace such as
 *                  TIME, SELECT, INFO, administrative commands, and connection
 *                  or transaction related commands (multi, exec, discard, ...)
 *                  are not flagged as read-only commands, since they affect the
 *                  server or the connection in other ways.
 *
 * CMD_DENYOOM:     May increase memory usage once called. Don't allow if out
 *                  of memory.
 *
 * CMD_ADMIN:       Administrative command, like SAVE or SHUTDOWN.
 *
 * CMD_PUBSUB:      Pub/Sub related command.
 *
 * CMD_NOSCRIPT:    Command not allowed in scripts.
 *
 * CMD_BLOCKING:    The command has the potential to block the client.
 *
 * CMD_LOADING:     Allow the command while loading the database.
 *
 * CMD_NO_ASYNC_LOADING: Deny during async loading (when a replica uses diskless
 *                       sync swapdb, and allows access to the old dataset)
 *
 * CMD_STALE:       Allow the command while a slave has stale data but is not
 *                  allowed to serve this data. Normally no command is accepted
 *                  in this condition but just a few.
 *
 * CMD_SKIP_MONITOR:  Do not automatically propagate the command on MONITOR.
 *
 * CMD_SKIP_SLOWLOG:  Do not automatically propagate the command to the slowlog.
 *
 * CMD_ASKING:      Perform an implicit ASKING for this command, so the
 *                  command will be accepted in cluster mode if the slot is marked
 *                  as 'importing'.
 *
 * CMD_FAST:        Fast command: O(1) or O(log(N)) command that should never
 *                  delay its execution as long as the kernel scheduler is giving
 *                  us time. Note that commands that may trigger a DEL as a side
 *                  effect (like SET) are not fast commands.
 *
 * CMD_NO_AUTH:     Command doesn't require authentication
 *
 * CMD_MAY_REPLICATE:   Command may produce replication traffic, but should be
 *                      allowed under circumstances where write commands are disallowed.
 *                      Examples include PUBLISH, which replicates pubsub messages,and
 *                      EVAL, which may execute write commands, which are replicated,
 *                      or may just execute read commands. A command can not be marked
 *                      both CMD_WRITE and CMD_MAY_REPLICATE
 *
 * CMD_SENTINEL:    This command is present in sentinel mode.
 *
 * CMD_ONLY_SENTINEL: This command is present only when in sentinel mode.
 *                    And should be removed from redis.
 *
 * CMD_NO_MANDATORY_KEYS: This key arguments for this command are optional.
 *
 * CMD_NO_MULTI: The command is not allowed inside a transaction
 *
 * The following additional flags are only used in order to put commands
 * in a specific ACL category. Commands can have multiple ACL categories.
 * See redis.conf for the exact meaning of each.
 *
 * @keyspace, @read, @write, @set, @sortedset, @list, @hash, @string, @bitmap,
 * @hyperloglog, @stream, @admin, @fast, @slow, @pubsub, @blocking, @dangerous,
 * @connection, @transaction, @scripting, @geo.
 *
 * Note that:
 *
 * 1) The read-only flag implies the @read ACL category.
 * 2) The write flag implies the @write ACL category.
 * 3) The fast flag implies the @fast ACL category.
 * 4) The admin flag implies the @admin and @dangerous ACL category.
 * 5) The pub-sub flag implies the @pubsub ACL category.
 * 6) The lack of fast flag implies the @slow ACL category.
 * 7) The non obvious "keyspace" category includes the commands
 *    that interact with keys without having anything to do with
 *    specific data structures, such as: DEL, RENAME, MOVE, SELECT,
 *    TYPE, EXPIRE*, PEXPIRE*, TTL, PTTL, ...
 */
struct redisCommand {
    /* Declarative data */
    const char *declared_name; /* A string representing the command declared_name.
                                * It is a const char * for native commands and SDS for module commands. */
    const char *summary; /* Summary of the command (optional). */
    const char *complexity; /* Complexity description (optional). */
    const char *since; /* Debut version of the command (optional). */
    int doc_flags; /* Flags for documentation (see CMD_DOC_*). */
    const char *replaced_by; /* In case the command is deprecated, this is the successor command. */
    const char *deprecated_since; /* In case the command is deprecated, when did it happen? */
    redisCommandGroup group; /* Command group */
    commandHistory *history; /* History of the command */
    const char **tips; /* An array of strings that are meant to be tips for clients/proxies regarding this command */
    redisCommandProc *proc; /* Command implementation */
    int arity; /* Number of arguments, it is possible to use -N to say >= N */
    uint64_t flags; /* Command flags, see CMD_*. */
    uint64_t acl_categories; /* ACl categories, see ACL_CATEGORY_*. */
    keySpec key_specs_static[STATIC_KEY_SPECS_NUM]; /* Key specs. See keySpec */
    /* Use a function to determine keys arguments in a command line.
     * Used for Redis Cluster redirect (may be NULL) */
    redisGetKeysProc *getkeys_proc;
    /* Array of subcommands (may be NULL) */
    struct redisCommand *subcommands;
    /* Array of arguments (may be NULL) */
    struct redisCommandArg *args;

    /* Runtime populated data */
    long long microseconds, calls, rejected_calls, failed_calls;
    int id;     /* Command ID. This is a progressive ID starting from 0 that
                   is assigned at runtime, and is used in order to check
                   ACLs. A connection is able to execute a given command if
                   the user associated to the connection has this command
                   bit set in the bitmap of allowed commands. */
    sds fullname; /* A SDS string representing the command fullname. */
    struct hdr_histogram* latency_histogram; /*points to the command latency command histogram (unit of time nanosecond) */
    keySpec *key_specs;
    keySpec legacy_range_key_spec; /* The legacy (first,last,step) key spec is
                                     * still maintained (if applicable) so that
                                     * we can still support the reply format of
                                     * COMMAND INFO and COMMAND GETKEYS */
    int num_args;
    int num_history;
    int num_tips;
    int key_specs_num;
    int key_specs_max;
    dict *subcommands_dict; /* A dictionary that holds the subcommands, the key is the subcommand sds name
                             * (not the fullname), and the value is the redisCommand structure pointer. */
    struct redisCommand *parent;
    struct RedisModuleCommand *module_cmd; /* A pointer to the module command data (NULL if native command) */
};

struct redisError {
    long long count;
};

struct redisFunctionSym {
    char *name;
    unsigned long pointer;
};

typedef struct _redisSortObject {
    robj *obj;
    union {
        double score;
        robj *cmpobj;
    } u;
} redisSortObject;

typedef struct _redisSortOperation {
    int type;
    robj *pattern;
} redisSortOperation;

/* Structure to hold list iteration abstraction. */
typedef struct {
    robj *subject;
    unsigned char encoding;
    unsigned char direction; /* Iteration direction */
    quicklistIter *iter;
} listTypeIterator;

/* Structure for an entry while iterating over a list. */
typedef struct {
    listTypeIterator *li;
    quicklistEntry entry; /* Entry in quicklist */
} listTypeEntry;

/* Structure to hold set iteration abstraction. */
typedef struct {
    robj *subject;
    int encoding;
    int ii; /* intset iterator */
    dictIterator *di;
} setTypeIterator;

/* Structure to hold hash iteration abstraction. Note that iteration over
 * hashes involves both fields and values. Because it is possible that
 * not both are required, store pointers in the iterator to avoid
 * unnecessary memory allocation for fields/values. */
typedef struct {
    robj *subject;
    int encoding;

    unsigned char *fptr, *vptr;

    dictIterator *di;
    dictEntry *de;
} hashTypeIterator;

#include "stream.h"  /* Stream data type header file. */

#define OBJ_HASH_KEY 1
#define OBJ_HASH_VALUE 2

#define IO_THREADS_OP_IDLE 0
#define IO_THREADS_OP_READ 1
#define IO_THREADS_OP_WRITE 2
extern int io_threads_op;

/*-----------------------------------------------------------------------------
 * Extern declarations
 *----------------------------------------------------------------------------*/

extern struct redisServer server;
extern struct sharedObjectsStruct shared;
extern dictType objectKeyPointerValueDictType;
extern dictType objectKeyHeapPointerValueDictType;
extern dictType setDictType;
extern dictType BenchmarkDictType;
extern dictType zsetDictType;
extern dictType dbDictType;
extern double R_Zero, R_PosInf, R_NegInf, R_Nan;
extern dictType hashDictType;
extern dictType stringSetDictType;
extern dictType externalStringType;
extern dictType sdsHashDictType;
extern dictType dbExpiresDictType;
extern dictType modulesDictType;
extern dictType sdsReplyDictType;
extern dict *modules;

/*-----------------------------------------------------------------------------
 * Functions prototypes
 *----------------------------------------------------------------------------*/

/* Command metadata */
void populateCommandLegacyRangeSpec(struct redisCommand *c);
int populateArgsStructure(struct redisCommandArg *args);

/* Modules */
void moduleInitModulesSystem(void);
void moduleInitModulesSystemLast(void);
void modulesCron(void);
int moduleLoad(const char *path, void **argv, int argc, int is_loadex);
int moduleUnload(sds name);
void moduleLoadFromQueue(void);
int moduleGetCommandKeysViaAPI(struct redisCommand *cmd, robj **argv, int argc, getKeysResult *result);
int moduleGetCommandChannelsViaAPI(struct redisCommand *cmd, robj **argv, int argc, getKeysResult *result);
moduleType *moduleTypeLookupModuleByID(uint64_t id);
void moduleTypeNameByID(char *name, uint64_t moduleid);
const char *moduleTypeModuleName(moduleType *mt);
const char *moduleNameFromCommand(struct redisCommand *cmd);
void moduleFreeContext(struct RedisModuleCtx *ctx);
void unblockClientFromModule(client *c);
void moduleHandleBlockedClients(void);
void moduleBlockedClientTimedOut(client *c);
void modulePipeReadable(aeEventLoop *el, int fd, void *privdata, int mask);
size_t moduleCount(void);
void moduleAcquireGIL(void);
int moduleTryAcquireGIL(void);
void moduleReleaseGIL(void);
void moduleNotifyKeyspaceEvent(int type, const char *event, robj *key, int dbid);
void moduleCallCommandFilters(client *c);
void ModuleForkDoneHandler(int exitcode, int bysignal);
int TerminateModuleForkChild(int child_pid, int wait);
ssize_t rdbSaveModulesAux(rio *rdb, int when);
int moduleAllDatatypesHandleErrors();
int moduleAllModulesHandleReplAsyncLoad();
sds modulesCollectInfo(sds info, dict *sections_dict, int for_crash_report, int sections);
void moduleFireServerEvent(uint64_t eid, int subid, void *data);
void processModuleLoadingProgressEvent(int is_aof);
int moduleTryServeClientBlockedOnKey(client *c, robj *key);
void moduleUnblockClient(client *c);
int moduleBlockedClientMayTimeout(client *c);
int moduleClientIsBlockedOnKeys(client *c);
void moduleNotifyUserChanged(client *c);
void moduleNotifyKeyUnlink(robj *key, robj *val, int dbid);
size_t moduleGetFreeEffort(robj *key, robj *val, int dbid);
size_t moduleGetMemUsage(robj *key, robj *val, size_t sample_size, int dbid);
robj *moduleTypeDupOrReply(client *c, robj *fromkey, robj *tokey, int todb, robj *value);
int moduleDefragValue(robj *key, robj *obj, long *defragged, int dbid);
int moduleLateDefrag(robj *key, robj *value, unsigned long *cursor, long long endtime, long long *defragged, int dbid);
long moduleDefragGlobals(void);
void *moduleGetHandleByName(char *modulename);
int moduleIsModuleCommand(void *module_handle, struct redisCommand *cmd);

/* Utils */
long long ustime(void);
long long mstime(void);
void getRandomHexChars(char *p, size_t len);
void getRandomBytes(unsigned char *p, size_t len);
uint64_t crc64(uint64_t crc, const unsigned char *s, uint64_t l);
void exitFromChild(int retcode);
long long redisPopcount(void *s, long count);
int redisSetProcTitle(char *title);
int validateProcTitleTemplate(const char *template);
int redisCommunicateSystemd(const char *sd_notify_msg);
void redisSetCpuAffinity(const char *cpulist);

/* afterErrorReply flags */
#define ERR_REPLY_FLAG_NO_STATS_UPDATE (1ULL<<0) /* Indicating that we should not update
                                                    error stats after sending error reply */
/* networking.c -- Networking and Client related operations */
client *createClient(connection *conn);
void freeClient(client *c);
void freeClientAsync(client *c);
void logInvalidUseAndFreeClientAsync(client *c, const char *fmt, ...);
int beforeNextClient(client *c);
void clearClientConnectionState(client *c);
void resetClient(client *c);
void freeClientOriginalArgv(client *c);
void freeClientArgv(client *c);
void sendReplyToClient(connection *conn);
void *addReplyDeferredLen(client *c);
void setDeferredArrayLen(client *c, void *node, long length);
void setDeferredMapLen(client *c, void *node, long length);
void setDeferredSetLen(client *c, void *node, long length);
void setDeferredAttributeLen(client *c, void *node, long length);
void setDeferredPushLen(client *c, void *node, long length);
int processInputBuffer(client *c);
void acceptCommonHandler(connection *conn, int flags, char *ip);
void readQueryFromClient(connection *conn);
int prepareClientToWrite(client *c);
void addReplyNull(client *c);
void addReplyNullArray(client *c);
void addReplyBool(client *c, int b);
void addReplyVerbatim(client *c, const char *s, size_t len, const char *ext);
void addReplyProto(client *c, const char *s, size_t len);
void AddReplyFromClient(client *c, client *src);
void addReplyBulk(client *c, robj *obj);
void addReplyBulkCString(client *c, const char *s);
void addReplyBulkCBuffer(client *c, const void *p, size_t len);
void addReplyBulkLongLong(client *c, long long ll);
void addReply(client *c, robj *obj);
void addReplySds(client *c, sds s);
void addReplyBulkSds(client *c, sds s);
void setDeferredReplyBulkSds(client *c, void *node, sds s);
void addReplyErrorObject(client *c, robj *err);
void addReplyOrErrorObject(client *c, robj *reply);
void afterErrorReply(client *c, const char *s, size_t len, int flags);
void addReplyErrorSdsEx(client *c, sds err, int flags);
void addReplyErrorSds(client *c, sds err);
void addReplyError(client *c, const char *err);
void addReplyErrorArity(client *c);
void addReplyErrorExpireTime(client *c);
void addReplyStatus(client *c, const char *status);
void addReplyDouble(client *c, double d);
void addReplyLongLongWithPrefix(client *c, long long ll, char prefix);
void addReplyBigNum(client *c, const char* num, size_t len);
void addReplyHumanLongDouble(client *c, long double d);
void addReplyLongLong(client *c, long long ll);
void addReplyArrayLen(client *c, long length);
void addReplyMapLen(client *c, long length);
void addReplySetLen(client *c, long length);
void addReplyAttributeLen(client *c, long length);
void addReplyPushLen(client *c, long length);
void addReplyHelp(client *c, const char **help);
void addReplySubcommandSyntaxError(client *c);
void addReplyLoadedModules(client *c);
void copyReplicaOutputBuffer(client *dst, client *src);
void addListRangeReply(client *c, robj *o, long start, long end, int reverse);
void deferredAfterErrorReply(client *c, list *errors);
size_t sdsZmallocSize(sds s);
size_t getStringObjectSdsUsedMemory(robj *o);
void freeClientReplyValue(void *o);
void *dupClientReplyValue(void *o);
char *getClientPeerId(client *client);
char *getClientSockName(client *client);
sds catClientInfoString(sds s, client *client);
sds getAllClientsInfoString(int type);
int clientSetName(client *c, robj *name);
void rewriteClientCommandVector(client *c, int argc, ...);
void rewriteClientCommandArgument(client *c, int i, robj *newval);
void replaceClientCommandVector(client *c, int argc, robj **argv);
void redactClientCommandArgument(client *c, int argc);
size_t getClientOutputBufferMemoryUsage(client *c);
size_t getClientMemoryUsage(client *c, size_t *output_buffer_mem_usage);
int freeClientsInAsyncFreeQueue(void);
int closeClientOnOutputBufferLimitReached(client *c, int async);
int getClientType(client *c);
int getClientTypeByName(char *name);
char *getClientTypeName(int class);
void flushSlavesOutputBuffers(void);
void disconnectSlaves(void);
void evictClients(void);
int listenToPort(connListener *fds);
void pauseClients(pause_purpose purpose, mstime_t end, pause_type type);
void unpauseClients(pause_purpose purpose);
int areClientsPaused(void);
int checkClientPauseTimeoutAndReturnIfPaused(void);
void unblockPostponedClients();
void processEventsWhileBlocked(void);
void whileBlockedCron();
void blockingOperationStarts();
void blockingOperationEnds();
int handleClientsWithPendingWrites(void);
int handleClientsWithPendingWritesUsingThreads(void);
int handleClientsWithPendingReadsUsingThreads(void);
int stopThreadedIOIfNeeded(void);
int clientHasPendingReplies(client *c);
int islocalClient(client *c);
int updateClientMemUsage(client *c);
void updateClientMemUsageBucket(client *c);
void unlinkClient(client *c);
int writeToClient(client *c, int handler_installed);
void linkClient(client *c);
void protectClient(client *c);
void unprotectClient(client *c);
void initThreadedIO(void);
client *lookupClientByID(uint64_t id);
int authRequired(client *c);
void putClientInPendingWriteQueue(client *c);

#ifdef __GNUC__
void addReplyErrorFormatEx(client *c, int flags, const char *fmt, ...)
    __attribute__((format(printf, 3, 4)));
void addReplyErrorFormat(client *c, const char *fmt, ...)
    __attribute__((format(printf, 2, 3)));
void addReplyStatusFormat(client *c, const char *fmt, ...)
    __attribute__((format(printf, 2, 3)));
#else
void addReplyErrorFormatEx(client *c, int flags, const char *fmt, ...);
void addReplyErrorFormat(client *c, const char *fmt, ...);
void addReplyStatusFormat(client *c, const char *fmt, ...);
#endif

/* Client side caching (tracking mode) */
void enableTracking(client *c, uint64_t redirect_to, uint64_t options, robj **prefix, size_t numprefix);
void disableTracking(client *c);
void trackingRememberKeys(client *c);
void trackingInvalidateKey(client *c, robj *keyobj, int bcast);
void trackingScheduleKeyInvalidation(uint64_t client_id, robj *keyobj);
void trackingHandlePendingKeyInvalidations(void);
void trackingInvalidateKeysOnFlush(int async);
void freeTrackingRadixTree(rax *rt);
void freeTrackingRadixTreeAsync(rax *rt);
void trackingLimitUsedSlots(void);
uint64_t trackingGetTotalItems(void);
uint64_t trackingGetTotalKeys(void);
uint64_t trackingGetTotalPrefixes(void);
void trackingBroadcastInvalidationMessages(void);
int checkPrefixCollisionsOrReply(client *c, robj **prefix, size_t numprefix);

/* List data type */
void listTypePush(robj *subject, robj *value, int where);
robj *listTypePop(robj *subject, int where);
unsigned long listTypeLength(const robj *subject);
listTypeIterator *listTypeInitIterator(robj *subject, long index, unsigned char direction);
void listTypeReleaseIterator(listTypeIterator *li);
void listTypeSetIteratorDirection(listTypeIterator *li, unsigned char direction);
int listTypeNext(listTypeIterator *li, listTypeEntry *entry);
robj *listTypeGet(listTypeEntry *entry);
void listTypeInsert(listTypeEntry *entry, robj *value, int where);
void listTypeReplace(listTypeEntry *entry, robj *value);
int listTypeEqual(listTypeEntry *entry, robj *o);
void listTypeDelete(listTypeIterator *iter, listTypeEntry *entry);
robj *listTypeDup(robj *o);
int listTypeDelRange(robj *o, long start, long stop);
void unblockClientWaitingData(client *c);
void popGenericCommand(client *c, int where);
void listElementsRemoved(client *c, robj *key, int where, robj *o, long count, int *deleted);

/* MULTI/EXEC/WATCH... */
void unwatchAllKeys(client *c);
void initClientMultiState(client *c);
void freeClientMultiState(client *c);
void queueMultiCommand(client *c, uint64_t cmd_flags);
size_t multiStateMemOverhead(client *c);
void touchWatchedKey(redisDb *db, robj *key);
int isWatchedKeyExpired(client *c);
void touchAllWatchedKeysInDb(redisDb *emptied, redisDb *replaced_with);
void discardTransaction(client *c);
void flagTransaction(client *c);
void execCommandAbort(client *c, sds error);

/* Redis object implementation */
void decrRefCount(robj *o);
void decrRefCountVoid(void *o);
void incrRefCount(robj *o);
robj *makeObjectShared(robj *o);
void freeStringObject(robj *o);
void freeListObject(robj *o);
void freeSetObject(robj *o);
void freeZsetObject(robj *o);
void freeHashObject(robj *o);
void dismissObject(robj *o, size_t dump_size);
robj *createObject(int type, void *ptr);
robj *createStringObject(const char *ptr, size_t len);
robj *createRawStringObject(const char *ptr, size_t len);
robj *createEmbeddedStringObject(const char *ptr, size_t len);
robj *tryCreateRawStringObject(const char *ptr, size_t len);
robj *tryCreateStringObject(const char *ptr, size_t len);
robj *dupStringObject(const robj *o);
int isSdsRepresentableAsLongLong(sds s, long long *llval);
int isObjectRepresentableAsLongLong(robj *o, long long *llongval);
robj *tryObjectEncoding(robj *o);
robj *getDecodedObject(robj *o);
size_t stringObjectLen(robj *o);
robj *createStringObjectFromLongLong(long long value);
robj *createStringObjectFromLongLongForValue(long long value);
robj *createStringObjectFromLongDouble(long double value, int humanfriendly);
robj *createQuicklistObject(void);
robj *createSetObject(void);
robj *createIntsetObject(void);
robj *createHashObject(void);
robj *createZsetObject(void);
robj *createZsetListpackObject(void);
robj *createStreamObject(void);
robj *createModuleObject(moduleType *mt, void *value);
int getLongFromObjectOrReply(client *c, robj *o, long *target, const char *msg);
int getPositiveLongFromObjectOrReply(client *c, robj *o, long *target, const char *msg);
int getRangeLongFromObjectOrReply(client *c, robj *o, long min, long max, long *target, const char *msg);
int checkType(client *c, robj *o, int type);
int getLongLongFromObjectOrReply(client *c, robj *o, long long *target, const char *msg);
int getDoubleFromObjectOrReply(client *c, robj *o, double *target, const char *msg);
int getDoubleFromObject(const robj *o, double *target);
int getLongLongFromObject(robj *o, long long *target);
int getLongDoubleFromObject(robj *o, long double *target);
int getLongDoubleFromObjectOrReply(client *c, robj *o, long double *target, const char *msg);
int getIntFromObjectOrReply(client *c, robj *o, int *target, const char *msg);
char *strEncoding(int encoding);
int compareStringObjects(const robj *a, const robj *b);
int collateStringObjects(const robj *a, const robj *b);
int equalStringObjects(robj *a, robj *b);
unsigned long long estimateObjectIdleTime(robj *o);
void trimStringObjectIfNeeded(robj *o);
#define sdsEncodedObject(objptr) (objptr->encoding == OBJ_ENCODING_RAW || objptr->encoding == OBJ_ENCODING_EMBSTR)

/* Synchronous I/O with timeout */
ssize_t syncWrite(int fd, char *ptr, ssize_t size, long long timeout);
ssize_t syncRead(int fd, char *ptr, ssize_t size, long long timeout);
ssize_t syncReadLine(int fd, char *ptr, ssize_t size, long long timeout);

/* Replication */
void replicationFeedSlaves(list *slaves, int dictid, robj **argv, int argc);
void replicationFeedStreamFromMasterStream(char *buf, size_t buflen);
void resetReplicationBuffer(void);
void feedReplicationBuffer(char *buf, size_t len);
void freeReplicaReferencedReplBuffer(client *replica);
void replicationFeedMonitors(client *c, list *monitors, int dictid, robj **argv, int argc);
void updateSlavesWaitingBgsave(int bgsaveerr, int type);
void replicationCron(void);
void replicationStartPendingFork(void);
void replicationHandleMasterDisconnection(void);
void replicationCacheMaster(client *c);
void resizeReplicationBacklog();
void replicationSetMaster(char *ip, int port);
void replicationUnsetMaster(void);
void refreshGoodSlavesCount(void);
int checkGoodReplicasStatus(void);
void processClientsWaitingReplicas(void);
void unblockClientWaitingReplicas(client *c);
int replicationCountAcksByOffset(long long offset);
void replicationSendNewlineToMaster(void);
long long replicationGetSlaveOffset(void);
char *replicationGetSlaveName(client *c);
long long getPsyncInitialOffset(void);
int replicationSetupSlaveForFullResync(client *slave, long long offset, int aofSync);
void changeReplicationId(void);
void clearReplicationId2(void);
void createReplicationBacklog(void);
void freeReplicationBacklog(void);
void replicationCacheMasterUsingMyself(void);
void feedReplicationBacklog(void *ptr, size_t len);
void incrementalTrimReplicationBacklog(size_t blocks);
int canFeedReplicaReplBuffer(client *replica);
void rebaseReplicationBuffer(long long base_repl_offset);
void showLatestBacklog(void);
void rdbPipeReadHandler(struct aeEventLoop *eventLoop, int fd, void *clientData, int mask);
void rdbPipeWriteHandlerConnRemoved(struct connection *conn);
void clearFailoverState(void);
void updateFailoverStatus(void);
void abortFailover(const char *err);
const char *getFailoverStateString();

/* Generic persistence functions */
void startLoadingFile(size_t size, char* filename, int rdbflags);
void startLoading(size_t size, int rdbflags, int async);
void loadingAbsProgress(off_t pos);
void loadingIncrProgress(off_t size);
void stopLoading(int success);
void updateLoadingFileName(char* filename);
void startSaving(int rdbflags);
void stopSaving(int success);
int allPersistenceDisabled(void);

#define DISK_ERROR_TYPE_AOF 1       /* Don't accept writes: AOF errors. */
#define DISK_ERROR_TYPE_RDB 2       /* Don't accept writes: RDB errors. */
#define DISK_ERROR_TYPE_NONE 0      /* No problems, we can accept writes. */
int writeCommandsDeniedByDiskError(void);
sds writeCommandsGetDiskErrorMessage(int);

/* RDB persistence */
#include "rdb.h"
void killRDBChild(void);
int bg_unlink(const char *filename);

/* AOF persistence */
void flushAppendOnlyFile(int force);
void feedAppendOnlyFile(int dictid, robj **argv, int argc);
void aofRemoveTempFile(pid_t childpid);
int rewriteAppendOnlyFileBackground(void);
int loadAppendOnlyFiles(aofManifest *am);
void stopAppendOnly(void);
int startAppendOnly(void);
void backgroundRewriteDoneHandler(int exitcode, int bysignal);
ssize_t aofReadDiffFromParent(void);
void killAppendOnlyChild(void);
void restartAOFAfterSYNC();
void aofLoadManifestFromDisk(void);
void aofOpenIfNeededOnServerStart(void);
void aofManifestFree(aofManifest *am);
int aofDelHistoryFiles(void);
int aofRewriteLimited(void);

/* Child info */
void openChildInfoPipe(void);
void closeChildInfoPipe(void);
void sendChildInfoGeneric(childInfoType info_type, size_t keys, double progress, char *pname);
void sendChildCowInfo(childInfoType info_type, char *pname);
void sendChildInfo(childInfoType info_type, size_t keys, char *pname);
void receiveChildInfo(void);

/* Fork helpers */
int redisFork(int purpose);
int hasActiveChildProcess();
void resetChildState();
int isMutuallyExclusiveChildType(int type);

/* acl.c -- Authentication related prototypes. */
extern rax *Users;
extern user *DefaultUser;
void ACLInit(void);
/* Return values for ACLCheckAllPerm(). */
#define ACL_OK 0
#define ACL_DENIED_CMD 1
#define ACL_DENIED_KEY 2
#define ACL_DENIED_AUTH 3 /* Only used for ACL LOG entries. */
#define ACL_DENIED_CHANNEL 4 /* Only used for pub/sub commands */

/* Context values for addACLLogEntry(). */
#define ACL_LOG_CTX_TOPLEVEL 0
#define ACL_LOG_CTX_LUA 1
#define ACL_LOG_CTX_MULTI 2
#define ACL_LOG_CTX_MODULE 3

/* ACL key permission types */
#define ACL_READ_PERMISSION (1<<0)
#define ACL_WRITE_PERMISSION (1<<1)
#define ACL_ALL_PERMISSION (ACL_READ_PERMISSION|ACL_WRITE_PERMISSION)

int ACLCheckUserCredentials(robj *username, robj *password);
int ACLAuthenticateUser(client *c, robj *username, robj *password);
unsigned long ACLGetCommandID(sds cmdname);
void ACLClearCommandID(void);
user *ACLGetUserByName(const char *name, size_t namelen);
int ACLUserCheckKeyPerm(user *u, const char *key, int keylen, int flags);
int ACLUserCheckChannelPerm(user *u, sds channel, int literal);
int ACLCheckAllUserCommandPerm(user *u, struct redisCommand *cmd, robj **argv, int argc, int *idxptr);
int ACLUserCheckCmdWithUnrestrictedKeyAccess(user *u, struct redisCommand *cmd, robj **argv, int argc, int flags);
int ACLCheckAllPerm(client *c, int *idxptr);
int ACLSetUser(user *u, const char *op, ssize_t oplen);
uint64_t ACLGetCommandCategoryFlagByName(const char *name);
int ACLAppendUserForLoading(sds *argv, int argc, int *argc_err);
const char *ACLSetUserStringError(void);
int ACLLoadConfiguredUsers(void);
sds ACLDescribeUser(user *u);
void ACLLoadUsersAtStartup(void);
void addReplyCommandCategories(client *c, struct redisCommand *cmd);
user *ACLCreateUnlinkedUser();
void ACLFreeUserAndKillClients(user *u);
void addACLLogEntry(client *c, int reason, int context, int argpos, sds username, sds object);
const char* getAclErrorMessage(int acl_res);
void ACLUpdateDefaultUserPassword(sds password);

/* Sorted sets data type */

/* Input flags. */
#define ZADD_IN_NONE 0
#define ZADD_IN_INCR (1<<0)    /* Increment the score instead of setting it. */
#define ZADD_IN_NX (1<<1)      /* Don't touch elements not already existing. */
#define ZADD_IN_XX (1<<2)      /* Only touch elements already existing. */
#define ZADD_IN_GT (1<<3)      /* Only update existing when new scores are higher. */
#define ZADD_IN_LT (1<<4)      /* Only update existing when new scores are lower. */

/* Output flags. */
#define ZADD_OUT_NOP (1<<0)     /* Operation not performed because of conditionals.*/
#define ZADD_OUT_NAN (1<<1)     /* Only touch elements already existing. */
#define ZADD_OUT_ADDED (1<<2)   /* The element was new and was added. */
#define ZADD_OUT_UPDATED (1<<3) /* The element already existed, score updated. */

/* Struct to hold an inclusive/exclusive range spec by score comparison. */
typedef struct {
    double min, max;
    int minex, maxex; /* are min or max exclusive? */
} zrangespec;

/* Struct to hold an inclusive/exclusive range spec by lexicographic comparison. */
typedef struct {
    sds min, max;     /* May be set to shared.(minstring|maxstring) */
    int minex, maxex; /* are min or max exclusive? */
} zlexrangespec;

/* flags for incrCommandFailedCalls */
#define ERROR_COMMAND_REJECTED (1<<0) /* Indicate to update the command rejected stats */
#define ERROR_COMMAND_FAILED (1<<1) /* Indicate to update the command failed stats */

zskiplist *zslCreate(void);
void zslFree(zskiplist *zsl);
zskiplistNode *zslInsert(zskiplist *zsl, double score, sds ele);
unsigned char *zzlInsert(unsigned char *zl, sds ele, double score);
int zslDelete(zskiplist *zsl, double score, sds ele, zskiplistNode **node);
zskiplistNode *zslFirstInRange(zskiplist *zsl, zrangespec *range);
zskiplistNode *zslLastInRange(zskiplist *zsl, zrangespec *range);
double zzlGetScore(unsigned char *sptr);
void zzlNext(unsigned char *zl, unsigned char **eptr, unsigned char **sptr);
void zzlPrev(unsigned char *zl, unsigned char **eptr, unsigned char **sptr);
unsigned char *zzlFirstInRange(unsigned char *zl, zrangespec *range);
unsigned char *zzlLastInRange(unsigned char *zl, zrangespec *range);
unsigned long zsetLength(const robj *zobj);
void zsetConvert(robj *zobj, int encoding);
void zsetConvertToListpackIfNeeded(robj *zobj, size_t maxelelen, size_t totelelen);
int zsetScore(robj *zobj, sds member, double *score);
unsigned long zslGetRank(zskiplist *zsl, double score, sds o);
int zsetAdd(robj *zobj, double score, sds ele, int in_flags, int *out_flags, double *newscore);
long zsetRank(robj *zobj, sds ele, int reverse);
int zsetDel(robj *zobj, sds ele);
robj *zsetDup(robj *o);
void genericZpopCommand(client *c, robj **keyv, int keyc, int where, int emitkey, long count, int use_nested_array, int reply_nil_when_empty, int *deleted);
sds lpGetObject(unsigned char *sptr);
int zslValueGteMin(double value, zrangespec *spec);
int zslValueLteMax(double value, zrangespec *spec);
void zslFreeLexRange(zlexrangespec *spec);
int zslParseLexRange(robj *min, robj *max, zlexrangespec *spec);
unsigned char *zzlFirstInLexRange(unsigned char *zl, zlexrangespec *range);
unsigned char *zzlLastInLexRange(unsigned char *zl, zlexrangespec *range);
zskiplistNode *zslFirstInLexRange(zskiplist *zsl, zlexrangespec *range);
zskiplistNode *zslLastInLexRange(zskiplist *zsl, zlexrangespec *range);
int zzlLexValueGteMin(unsigned char *p, zlexrangespec *spec);
int zzlLexValueLteMax(unsigned char *p, zlexrangespec *spec);
int zslLexValueGteMin(sds value, zlexrangespec *spec);
int zslLexValueLteMax(sds value, zlexrangespec *spec);

/* Core functions */
int getMaxmemoryState(size_t *total, size_t *logical, size_t *tofree, float *level);
size_t freeMemoryGetNotCountedMemory();
int overMaxmemoryAfterAlloc(size_t moremem);
uint64_t getCommandFlags(client *c);
int processCommand(client *c);
int processPendingCommandAndInputBuffer(client *c);
void setupSignalHandlers(void);
void removeSignalHandlers(void);
int createSocketAcceptHandler(connListener *sfd, aeFileProc *accept_handler);
connListener *listenerByType(const char *typename);
int changeListener(connListener *listener);
void closeListener(connListener *listener);
struct redisCommand *lookupSubcommand(struct redisCommand *container, sds sub_name);
struct redisCommand *lookupCommand(robj **argv, int argc);
struct redisCommand *lookupCommandBySdsLogic(dict *commands, sds s);
struct redisCommand *lookupCommandBySds(sds s);
struct redisCommand *lookupCommandByCStringLogic(dict *commands, const char *s);
struct redisCommand *lookupCommandByCString(const char *s);
struct redisCommand *lookupCommandOrOriginal(robj **argv, int argc);
int commandCheckExistence(client *c, sds *err);
int commandCheckArity(client *c, sds *err);
void startCommandExecution();
int incrCommandStatsOnError(struct redisCommand *cmd, int flags);
void call(client *c, int flags);
void alsoPropagate(int dbid, robj **argv, int argc, int target);
void propagatePendingCommands();
void redisOpArrayFree(redisOpArray *oa);
void forceCommandPropagation(client *c, int flags);
void preventCommandPropagation(client *c);
void preventCommandAOF(client *c);
void preventCommandReplication(client *c);
void slowlogPushCurrentCommand(client *c, struct redisCommand *cmd, ustime_t duration);
void updateCommandLatencyHistogram(struct hdr_histogram** latency_histogram, int64_t duration_hist);
int prepareForShutdown(int flags);
void replyToClientsBlockedOnShutdown(void);
int abortShutdown(void);
void afterCommand(client *c);
int mustObeyClient(client *c);
#ifdef __GNUC__
void _serverLog(int level, const char *fmt, ...)
    __attribute__((format(printf, 2, 3)));
#else
void _serverLog(int level, const char *fmt, ...);
#endif
void serverLogRaw(int level, const char *msg);
void serverLogFromHandler(int level, const char *msg);
void usage(void);
void updateDictResizePolicy(void);
int htNeedsResize(dict *dict);
void populateCommandTable(void);
void resetCommandTableStats(dict* commands);
void resetErrorTableStats(void);
void adjustOpenFilesLimit(void);
void incrementErrorCount(const char *fullerr, size_t namelen);
void closeListeningSockets(int unlink_unix_socket);
void updateCachedTime(int update_daylight_info);
void resetServerStats(void);
void activeDefragCycle(void);
unsigned int getLRUClock(void);
unsigned int LRU_CLOCK(void);
const char *evictPolicyToString(void);
struct redisMemOverhead *getMemoryOverheadData(void);
void freeMemoryOverheadData(struct redisMemOverhead *mh);
void checkChildrenDone(void);
int setOOMScoreAdj(int process_class);
void rejectCommandFormat(client *c, const char *fmt, ...);
void *activeDefragAlloc(void *ptr);
robj *activeDefragStringOb(robj* ob, long *defragged);
void dismissSds(sds s);
void dismissMemory(void* ptr, size_t size_hint);
void dismissMemoryInChild(void);

#define RESTART_SERVER_NONE 0
#define RESTART_SERVER_GRACEFULLY (1<<0)     /* Do proper shutdown. */
#define RESTART_SERVER_CONFIG_REWRITE (1<<1) /* CONFIG REWRITE before restart.*/
int restartServer(int flags, mstime_t delay);

/* Set data type */
robj *setTypeCreate(sds value);
int setTypeAdd(robj *subject, sds value);
int setTypeRemove(robj *subject, sds value);
int setTypeIsMember(robj *subject, sds value);
setTypeIterator *setTypeInitIterator(robj *subject);
void setTypeReleaseIterator(setTypeIterator *si);
int setTypeNext(setTypeIterator *si, sds *sdsele, int64_t *llele);
sds setTypeNextObject(setTypeIterator *si);
int setTypeRandomElement(robj *setobj, sds *sdsele, int64_t *llele);
unsigned long setTypeRandomElements(robj *set, unsigned long count, robj *aux_set);
unsigned long setTypeSize(const robj *subject);
void setTypeConvert(robj *subject, int enc);
robj *setTypeDup(robj *o);

/* Hash data type */
#define HASH_SET_TAKE_FIELD (1<<0)
#define HASH_SET_TAKE_VALUE (1<<1)
#define HASH_SET_COPY 0

void hashTypeConvert(robj *o, int enc);
void hashTypeTryConversion(robj *subject, robj **argv, int start, int end);
int hashTypeExists(robj *o, sds key);
int hashTypeDelete(robj *o, sds key);
unsigned long hashTypeLength(const robj *o);
hashTypeIterator *hashTypeInitIterator(robj *subject);
void hashTypeReleaseIterator(hashTypeIterator *hi);
int hashTypeNext(hashTypeIterator *hi);
void hashTypeCurrentFromListpack(hashTypeIterator *hi, int what,
                                 unsigned char **vstr,
                                 unsigned int *vlen,
                                 long long *vll);
sds hashTypeCurrentFromHashTable(hashTypeIterator *hi, int what);
void hashTypeCurrentObject(hashTypeIterator *hi, int what, unsigned char **vstr, unsigned int *vlen, long long *vll);
sds hashTypeCurrentObjectNewSds(hashTypeIterator *hi, int what);
robj *hashTypeLookupWriteOrCreate(client *c, robj *key);
robj *hashTypeGetValueObject(robj *o, sds field);
int hashTypeSet(robj *o, sds field, sds value, int flags);
robj *hashTypeDup(robj *o);

/* Pub / Sub */
int pubsubUnsubscribeAllChannels(client *c, int notify);
int pubsubUnsubscribeShardAllChannels(client *c, int notify);
void pubsubUnsubscribeShardChannels(robj **channels, unsigned int count);
int pubsubUnsubscribeAllPatterns(client *c, int notify);
int pubsubPublishMessage(robj *channel, robj *message, int sharded);
int pubsubPublishMessageAndPropagateToCluster(robj *channel, robj *message, int sharded);
void addReplyPubsubMessage(client *c, robj *channel, robj *msg, robj *message_bulk);
int serverPubsubSubscriptionCount();
int serverPubsubShardSubscriptionCount();
size_t pubsubMemOverhead(client *c);

/* Keyspace events notification */
void notifyKeyspaceEvent(int type, char *event, robj *key, int dbid);
int keyspaceEventsStringToFlags(char *classes);
sds keyspaceEventsFlagsToString(int flags);

/* Configuration */
/* Configuration Flags */
#define MODIFIABLE_CONFIG 0 /* This is the implied default for a standard
                             * config, which is mutable. */
#define IMMUTABLE_CONFIG (1ULL<<0) /* Can this value only be set at startup? */
#define SENSITIVE_CONFIG (1ULL<<1) /* Does this value contain sensitive information */
#define DEBUG_CONFIG (1ULL<<2) /* Values that are useful for debugging. */
#define MULTI_ARG_CONFIG (1ULL<<3) /* This config receives multiple arguments. */
#define HIDDEN_CONFIG (1ULL<<4) /* This config is hidden in `config get <pattern>` (used for tests/debugging) */
#define PROTECTED_CONFIG (1ULL<<5) /* Becomes immutable if enable-protected-configs is enabled. */
#define DENY_LOADING_CONFIG (1ULL<<6) /* This config is forbidden during loading. */
#define ALIAS_CONFIG (1ULL<<7) /* For configs with multiple names, this flag is set on the alias. */
#define MODULE_CONFIG (1ULL<<8) /* This config is a module config */
#define VOLATILE_CONFIG (1ULL<<9) /* The config is a reference to the config data and not the config data itself (ex.
                                   * a file name containing more configuration like a tls key). In this case we want
                                   * to apply the configuration change even if the new config value is the same as
                                   * the old. */

#define INTEGER_CONFIG 0 /* No flags means a simple integer configuration */
#define MEMORY_CONFIG (1<<0) /* Indicates if this value can be loaded as a memory value */
#define PERCENT_CONFIG (1<<1) /* Indicates if this value can be loaded as a percent (and stored as a negative int) */
#define OCTAL_CONFIG (1<<2) /* This value uses octal representation */

/* Enum Configs contain an array of configEnum objects that match a string with an integer. */
typedef struct configEnum {
    char *name;
    int val;
} configEnum;

/* Type of configuration. */
typedef enum {
    BOOL_CONFIG,
    NUMERIC_CONFIG,
    STRING_CONFIG,
    SDS_CONFIG,
    ENUM_CONFIG,
    SPECIAL_CONFIG,
} configType;

void loadServerConfig(char *filename, char config_from_stdin, char *options);
void appendServerSaveParams(time_t seconds, int changes);
void resetServerSaveParams(void);
struct rewriteConfigState; /* Forward declaration to export API. */
void rewriteConfigRewriteLine(struct rewriteConfigState *state, const char *option, sds line, int force);
void rewriteConfigMarkAsProcessed(struct rewriteConfigState *state, const char *option);
int rewriteConfig(char *path, int force_write);
void initConfigValues();
void removeConfig(sds name);
sds getConfigDebugInfo();
int allowProtectedAction(int config, client *c);

/* Module Configuration */
typedef struct ModuleConfig ModuleConfig;
int performModuleConfigSetFromName(sds name, sds value, const char **err);
int performModuleConfigSetDefaultFromName(sds name, const char **err);
void addModuleBoolConfig(const char *module_name, const char *name, int flags, void *privdata, int default_val);
void addModuleStringConfig(const char *module_name, const char *name, int flags, void *privdata, sds default_val);
void addModuleEnumConfig(const char *module_name, const char *name, int flags, void *privdata, int default_val, configEnum *enum_vals);
void addModuleNumericConfig(const char *module_name, const char *name, int flags, void *privdata, long long default_val, int conf_flags, long long lower, long long upper);
void addModuleConfigApply(list *module_configs, ModuleConfig *module_config);
int moduleConfigApplyConfig(list *module_configs, const char **err, const char **err_arg_name);
int getModuleBoolConfig(ModuleConfig *module_config);
int setModuleBoolConfig(ModuleConfig *config, int val, const char **err);
sds getModuleStringConfig(ModuleConfig *module_config);
int setModuleStringConfig(ModuleConfig *config, sds strval, const char **err);
int getModuleEnumConfig(ModuleConfig *module_config);
int setModuleEnumConfig(ModuleConfig *config, int val, const char **err);
long long getModuleNumericConfig(ModuleConfig *module_config);
int setModuleNumericConfig(ModuleConfig *config, long long val, const char **err);

/* db.c -- Keyspace access API */
int removeExpire(redisDb *db, robj *key);
void deleteExpiredKeyAndPropagate(redisDb *db, robj *keyobj);
void propagateDeletion(redisDb *db, robj *key, int lazy);
int keyIsExpired(redisDb *db, robj *key);
long long getExpire(redisDb *db, robj *key);
void setExpire(client *c, redisDb *db, robj *key, long long when);
int checkAlreadyExpired(long long when);
robj *lookupKeyRead(redisDb *db, robj *key);
robj *lookupKeyWrite(redisDb *db, robj *key);
robj *lookupKeyReadOrReply(client *c, robj *key, robj *reply);
robj *lookupKeyWriteOrReply(client *c, robj *key, robj *reply);
robj *lookupKeyReadWithFlags(redisDb *db, robj *key, int flags);
robj *lookupKeyWriteWithFlags(redisDb *db, robj *key, int flags);
robj *objectCommandLookup(client *c, robj *key);
robj *objectCommandLookupOrReply(client *c, robj *key, robj *reply);
int objectSetLRUOrLFU(robj *val, long long lfu_freq, long long lru_idle,
                       long long lru_clock, int lru_multiplier);
#define LOOKUP_NONE 0
#define LOOKUP_NOTOUCH (1<<0)  /* Don't update LRU. */
#define LOOKUP_NONOTIFY (1<<1) /* Don't trigger keyspace event on key misses. */
#define LOOKUP_NOSTATS (1<<2)  /* Don't update keyspace hits/misses counters. */
#define LOOKUP_WRITE (1<<3)    /* Delete expired keys even in replicas. */
#define LOOKUP_NOEXPIRE (1<<4) /* Avoid deleting lazy expired keys. */

void dbAdd(redisDb *db, robj *key, robj *val);
int dbAddRDBLoad(redisDb *db, sds key, robj *val);
void dbOverwrite(redisDb *db, robj *key, robj *val);

#define SETKEY_KEEPTTL 1
#define SETKEY_NO_SIGNAL 2
#define SETKEY_ALREADY_EXIST 4
#define SETKEY_DOESNT_EXIST 8
void setKey(client *c, redisDb *db, robj *key, robj *val, int flags);
robj *dbRandomKey(redisDb *db);
int dbSyncDelete(redisDb *db, robj *key);
int dbDelete(redisDb *db, robj *key);
robj *dbUnshareStringValue(redisDb *db, robj *key, robj *o);

#define EMPTYDB_NO_FLAGS 0      /* No flags. */
#define EMPTYDB_ASYNC (1<<0)    /* Reclaim memory in another thread. */
#define EMPTYDB_NOFUNCTIONS (1<<1) /* Indicate not to flush the functions. */
long long emptyData(int dbnum, int flags, void(callback)(dict*));
long long emptyDbStructure(redisDb *dbarray, int dbnum, int async, void(callback)(dict*));
void flushAllDataAndResetRDB(int flags);
long long dbTotalServerKeyCount();
redisDb *initTempDb(void);
void discardTempDb(redisDb *tempDb, void(callback)(dict*));


int selectDb(client *c, int id);
void signalModifiedKey(client *c, redisDb *db, robj *key);
void signalFlushedDb(int dbid, int async);
void scanGenericCommand(client *c, robj *o, unsigned long cursor);
int parseScanCursorOrReply(client *c, robj *o, unsigned long *cursor);
int dbAsyncDelete(redisDb *db, robj *key);
void emptyDbAsync(redisDb *db);
size_t lazyfreeGetPendingObjectsCount(void);
size_t lazyfreeGetFreedObjectsCount(void);
void lazyfreeResetStats(void);
void freeObjAsync(robj *key, robj *obj, int dbid);
void freeReplicationBacklogRefMemAsync(list *blocks, rax *index);

/* API to get key arguments from commands */
#define GET_KEYSPEC_DEFAULT 0
#define GET_KEYSPEC_INCLUDE_NOT_KEYS (1<<0) /* Consider 'fake' keys as keys */
#define GET_KEYSPEC_RETURN_PARTIAL (1<<1) /* Return all keys that can be found */

int getKeysFromCommandWithSpecs(struct redisCommand *cmd, robj **argv, int argc, int search_flags, getKeysResult *result);
keyReference *getKeysPrepareResult(getKeysResult *result, int numkeys);
int getKeysFromCommand(struct redisCommand *cmd, robj **argv, int argc, getKeysResult *result);
int doesCommandHaveKeys(struct redisCommand *cmd);
int getChannelsFromCommand(struct redisCommand *cmd, robj **argv, int argc, getKeysResult *result);
int doesCommandHaveChannelsWithFlags(struct redisCommand *cmd, int flags);
void getKeysFreeResult(getKeysResult *result);
int sintercardGetKeys(struct redisCommand *cmd,robj **argv, int argc, getKeysResult *result);
int zunionInterDiffGetKeys(struct redisCommand *cmd,robj **argv, int argc, getKeysResult *result);
int zunionInterDiffStoreGetKeys(struct redisCommand *cmd,robj **argv, int argc, getKeysResult *result);
int evalGetKeys(struct redisCommand *cmd, robj **argv, int argc, getKeysResult *result);
int functionGetKeys(struct redisCommand *cmd, robj **argv, int argc, getKeysResult *result);
int sortGetKeys(struct redisCommand *cmd, robj **argv, int argc, getKeysResult *result);
int sortROGetKeys(struct redisCommand *cmd, robj **argv, int argc, getKeysResult *result);
int migrateGetKeys(struct redisCommand *cmd, robj **argv, int argc, getKeysResult *result);
int georadiusGetKeys(struct redisCommand *cmd, robj **argv, int argc, getKeysResult *result);
int xreadGetKeys(struct redisCommand *cmd, robj **argv, int argc, getKeysResult *result);
int lmpopGetKeys(struct redisCommand *cmd, robj **argv, int argc, getKeysResult *result);
int blmpopGetKeys(struct redisCommand *cmd, robj **argv, int argc, getKeysResult *result);
int zmpopGetKeys(struct redisCommand *cmd, robj **argv, int argc, getKeysResult *result);
int bzmpopGetKeys(struct redisCommand *cmd, robj **argv, int argc, getKeysResult *result);
int setGetKeys(struct redisCommand *cmd, robj **argv, int argc, getKeysResult *result);
int bitfieldGetKeys(struct redisCommand *cmd, robj **argv, int argc, getKeysResult *result);

unsigned short crc16(const char *buf, int len);

/* Sentinel */
void initSentinelConfig(void);
void initSentinel(void);
void sentinelTimer(void);
const char *sentinelHandleConfiguration(char **argv, int argc);
void queueSentinelConfig(sds *argv, int argc, int linenum, sds line);
void loadSentinelConfigFromQueue(void);
void sentinelIsRunning(void);
void sentinelCheckConfigFile(void);
void sentinelCommand(client *c);
void sentinelInfoCommand(client *c);
void sentinelPublishCommand(client *c);
void sentinelRoleCommand(client *c);

/* redis-check-rdb & aof */
int redis_check_rdb(char *rdbfilename, FILE *fp);
int redis_check_rdb_main(int argc, char **argv, FILE *fp);
int redis_check_aof_main(int argc, char **argv);

/* Scripting */
void scriptingInit(int setup);
int ldbRemoveChild(pid_t pid);
void ldbKillForkedSessions(void);
int ldbPendingChildren(void);
sds luaCreateFunction(client *c, robj *body);
void luaLdbLineHook(lua_State *lua, lua_Debug *ar);
void freeLuaScriptsAsync(dict *lua_scripts);
void freeFunctionsAsync(functionsLibCtx *lib_ctx);
int ldbIsEnabled();
void ldbLog(sds entry);
void ldbLogRedisReply(char *reply);
void sha1hex(char *digest, char *script, size_t len);
unsigned long evalMemory();
dict* evalScriptsDict();
unsigned long evalScriptsMemory();
uint64_t evalGetCommandFlags(client *c, uint64_t orig_flags);
uint64_t fcallGetCommandFlags(client *c, uint64_t orig_flags);
int isInsideYieldingLongCommand();

typedef struct luaScript {
    uint64_t flags;
    robj *body;
} luaScript;

/* Blocked clients */
void processUnblockedClients(void);
void blockClient(client *c, int btype);
void unblockClient(client *c);
void queueClientForReprocessing(client *c);
void replyToBlockedClientTimedOut(client *c);
int getTimeoutFromObjectOrReply(client *c, robj *object, mstime_t *timeout, int unit);
void disconnectAllBlockedClients(void);
void handleClientsBlockedOnKeys(void);
void signalKeyAsReady(redisDb *db, robj *key, int type);
void blockForKeys(client *c, int btype, robj **keys, int numkeys, long count, mstime_t timeout, robj *target, struct blockPos *blockpos, streamID *ids);
void updateStatsOnUnblock(client *c, long blocked_us, long reply_us, int had_errors);
void scanDatabaseForDeletedStreams(redisDb *emptied, redisDb *replaced_with);

/* timeout.c -- Blocked clients timeout and connections timeout. */
void addClientToTimeoutTable(client *c);
void removeClientFromTimeoutTable(client *c);
void handleBlockedClientsTimeout(void);
int clientsCronHandleTimeout(client *c, mstime_t now_ms);

/* expire.c -- Handling of expired keys */
void activeExpireCycle(int type);
void expireSlaveKeys(void);
void rememberSlaveKeyWithExpire(redisDb *db, robj *key);
void flushSlaveKeysWithExpireList(void);
size_t getSlaveKeyWithExpireCount(void);

/* evict.c -- maxmemory handling and LRU eviction. */
void evictionPoolAlloc(void);
#define LFU_INIT_VAL 5
unsigned long LFUGetTimeInMinutes(void);
uint8_t LFULogIncr(uint8_t value);
unsigned long LFUDecrAndReturn(robj *o);
#define EVICT_OK 0
#define EVICT_RUNNING 1
#define EVICT_FAIL 2
int performEvictions(void);
void startEvictionTimeProc(void);

/* Keys hashing / comparison functions for dict.c hash tables. */
uint64_t dictSdsHash(const void *key);
uint64_t dictSdsCaseHash(const void *key);
int dictSdsKeyCompare(dict *d, const void *key1, const void *key2);
int dictSdsKeyCaseCompare(dict *d, const void *key1, const void *key2);
void dictSdsDestructor(dict *d, void *val);
void *dictSdsDup(dict *d, const void *key);

/* Git SHA1 */
char *redisGitSHA1(void);
char *redisGitDirty(void);
uint64_t redisBuildId(void);
const char *redisBuildIdRaw(void);
char *redisBuildIdString(void);

/* Commands prototypes */
void authCommand(client *c);
void pingCommand(client *c);
void echoCommand(client *c);
void commandCommand(client *c);
void commandCountCommand(client *c);
void commandListCommand(client *c);
void commandInfoCommand(client *c);
void commandGetKeysCommand(client *c);
void commandGetKeysAndFlagsCommand(client *c);
void commandHelpCommand(client *c);
void commandDocsCommand(client *c);
void setCommand(client *c);
void setnxCommand(client *c);
void setexCommand(client *c);
void psetexCommand(client *c);
void getCommand(client *c);
void getexCommand(client *c);
void getdelCommand(client *c);
void delCommand(client *c);
void unlinkCommand(client *c);
void existsCommand(client *c);
void setbitCommand(client *c);
void getbitCommand(client *c);
void bitfieldCommand(client *c);
void bitfieldroCommand(client *c);
void setrangeCommand(client *c);
void getrangeCommand(client *c);
void incrCommand(client *c);
void decrCommand(client *c);
void incrbyCommand(client *c);
void decrbyCommand(client *c);
void incrbyfloatCommand(client *c);
void selectCommand(client *c);
void swapdbCommand(client *c);
void randomkeyCommand(client *c);
void keysCommand(client *c);
void scanCommand(client *c);
void dbsizeCommand(client *c);
void lastsaveCommand(client *c);
void saveCommand(client *c);
void bgsaveCommand(client *c);
void bgrewriteaofCommand(client *c);
void shutdownCommand(client *c);
void slowlogCommand(client *c);
void moveCommand(client *c);
void copyCommand(client *c);
void renameCommand(client *c);
void renamenxCommand(client *c);
void lpushCommand(client *c);
void rpushCommand(client *c);
void lpushxCommand(client *c);
void rpushxCommand(client *c);
void linsertCommand(client *c);
void lpopCommand(client *c);
void rpopCommand(client *c);
void lmpopCommand(client *c);
void llenCommand(client *c);
void lindexCommand(client *c);
void lrangeCommand(client *c);
void ltrimCommand(client *c);
void typeCommand(client *c);
void lsetCommand(client *c);
void saddCommand(client *c);
void sremCommand(client *c);
void smoveCommand(client *c);
void sismemberCommand(client *c);
void smismemberCommand(client *c);
void scardCommand(client *c);
void spopCommand(client *c);
void srandmemberCommand(client *c);
void sinterCommand(client *c);
void sinterCardCommand(client *c);
void sinterstoreCommand(client *c);
void sunionCommand(client *c);
void sunionstoreCommand(client *c);
void sdiffCommand(client *c);
void sdiffstoreCommand(client *c);
void sscanCommand(client *c);
void syncCommand(client *c);
void flushdbCommand(client *c);
void flushallCommand(client *c);
void sortCommand(client *c);
void sortroCommand(client *c);
void lremCommand(client *c);
void lposCommand(client *c);
void rpoplpushCommand(client *c);
void lmoveCommand(client *c);
void infoCommand(client *c);
void mgetCommand(client *c);
void monitorCommand(client *c);
void expireCommand(client *c);
void expireatCommand(client *c);
void pexpireCommand(client *c);
void pexpireatCommand(client *c);
void getsetCommand(client *c);
void ttlCommand(client *c);
void touchCommand(client *c);
void pttlCommand(client *c);
void expiretimeCommand(client *c);
void pexpiretimeCommand(client *c);
void persistCommand(client *c);
void replicaofCommand(client *c);
void roleCommand(client *c);
void debugCommand(client *c);
void msetCommand(client *c);
void msetnxCommand(client *c);
void zaddCommand(client *c);
void zincrbyCommand(client *c);
void zrangeCommand(client *c);
void zrangebyscoreCommand(client *c);
void zrevrangebyscoreCommand(client *c);
void zrangebylexCommand(client *c);
void zrevrangebylexCommand(client *c);
void zcountCommand(client *c);
void zlexcountCommand(client *c);
void zrevrangeCommand(client *c);
void zcardCommand(client *c);
void zremCommand(client *c);
void zscoreCommand(client *c);
void zmscoreCommand(client *c);
void zremrangebyscoreCommand(client *c);
void zremrangebylexCommand(client *c);
void zpopminCommand(client *c);
void zpopmaxCommand(client *c);
void zmpopCommand(client *c);
void bzpopminCommand(client *c);
void bzpopmaxCommand(client *c);
void bzmpopCommand(client *c);
void zrandmemberCommand(client *c);
void multiCommand(client *c);
void execCommand(client *c);
void discardCommand(client *c);
void blpopCommand(client *c);
void brpopCommand(client *c);
void blmpopCommand(client *c);
void brpoplpushCommand(client *c);
void blmoveCommand(client *c);
void appendCommand(client *c);
void strlenCommand(client *c);
void zrankCommand(client *c);
void zrevrankCommand(client *c);
void hsetCommand(client *c);
void hsetnxCommand(client *c);
void hgetCommand(client *c);
void hmgetCommand(client *c);
void hdelCommand(client *c);
void hlenCommand(client *c);
void hstrlenCommand(client *c);
void zremrangebyrankCommand(client *c);
void zunionstoreCommand(client *c);
void zinterstoreCommand(client *c);
void zdiffstoreCommand(client *c);
void zunionCommand(client *c);
void zinterCommand(client *c);
void zinterCardCommand(client *c);
void zrangestoreCommand(client *c);
void zdiffCommand(client *c);
void zscanCommand(client *c);
void hkeysCommand(client *c);
void hvalsCommand(client *c);
void hgetallCommand(client *c);
void hexistsCommand(client *c);
void hscanCommand(client *c);
void hrandfieldCommand(client *c);
void configSetCommand(client *c);
void configGetCommand(client *c);
void configResetStatCommand(client *c);
void configRewriteCommand(client *c);
void configHelpCommand(client *c);
void hincrbyCommand(client *c);
void hincrbyfloatCommand(client *c);
void subscribeCommand(client *c);
void unsubscribeCommand(client *c);
void psubscribeCommand(client *c);
void punsubscribeCommand(client *c);
void publishCommand(client *c);
void pubsubCommand(client *c);
void spublishCommand(client *c);
void ssubscribeCommand(client *c);
void sunsubscribeCommand(client *c);
void watchCommand(client *c);
void unwatchCommand(client *c);
void clusterCommand(client *c);
void restoreCommand(client *c);
void migrateCommand(client *c);
void askingCommand(client *c);
void readonlyCommand(client *c);
void readwriteCommand(client *c);
int verifyDumpPayload(unsigned char *p, size_t len, uint16_t *rdbver_ptr);
void dumpCommand(client *c);
void objectCommand(client *c);
void memoryCommand(client *c);
void clientCommand(client *c);
void helloCommand(client *c);
void evalCommand(client *c);
void evalRoCommand(client *c);
void evalShaCommand(client *c);
void evalShaRoCommand(client *c);
void scriptCommand(client *c);
void fcallCommand(client *c);
void fcallroCommand(client *c);
void functionLoadCommand(client *c);
void functionDeleteCommand(client *c);
void functionKillCommand(client *c);
void functionStatsCommand(client *c);
void functionListCommand(client *c);
void functionHelpCommand(client *c);
void functionFlushCommand(client *c);
void functionRestoreCommand(client *c);
void functionDumpCommand(client *c);
void timeCommand(client *c);
void bitopCommand(client *c);
void bitcountCommand(client *c);
void bitposCommand(client *c);
void replconfCommand(client *c);
void waitCommand(client *c);
void georadiusbymemberCommand(client *c);
void georadiusbymemberroCommand(client *c);
void georadiusCommand(client *c);
void georadiusroCommand(client *c);
void geoaddCommand(client *c);
void geohashCommand(client *c);
void geoposCommand(client *c);
void geodistCommand(client *c);
void geosearchCommand(client *c);
void geosearchstoreCommand(client *c);
void pfselftestCommand(client *c);
void pfaddCommand(client *c);
void pfcountCommand(client *c);
void pfmergeCommand(client *c);
void pfdebugCommand(client *c);
void latencyCommand(client *c);
void moduleCommand(client *c);
void securityWarningCommand(client *c);
void xaddCommand(client *c);
void xrangeCommand(client *c);
void xrevrangeCommand(client *c);
void xlenCommand(client *c);
void xreadCommand(client *c);
void xgroupCommand(client *c);
void xsetidCommand(client *c);
void xackCommand(client *c);
void xpendingCommand(client *c);
void xclaimCommand(client *c);
void xautoclaimCommand(client *c);
void xinfoCommand(client *c);
void xdelCommand(client *c);
void xtrimCommand(client *c);
void lolwutCommand(client *c);
void aclCommand(client *c);
void lcsCommand(client *c);
void quitCommand(client *c);
void resetCommand(client *c);
void failoverCommand(client *c);

#if defined(__GNUC__)
void *calloc(size_t count, size_t size) __attribute__ ((deprecated));
void free(void *ptr) __attribute__ ((deprecated));
void *malloc(size_t size) __attribute__ ((deprecated));
void *realloc(void *ptr, size_t size) __attribute__ ((deprecated));
#endif

/* Debugging stuff */
void _serverAssertWithInfo(const client *c, const robj *o, const char *estr, const char *file, int line);
void _serverAssert(const char *estr, const char *file, int line);
#ifdef __GNUC__
void _serverPanic(const char *file, int line, const char *msg, ...)
    __attribute__ ((format (printf, 3, 4)));
#else
void _serverPanic(const char *file, int line, const char *msg, ...);
#endif
void serverLogObjectDebugInfo(const robj *o);
void sigsegvHandler(int sig, siginfo_t *info, void *secret);
const char *getSafeInfoString(const char *s, size_t len, char **tmp);
dict *genInfoSectionDict(robj **argv, int argc, char **defaults, int *out_all, int *out_everything);
void releaseInfoSectionDict(dict *sec);
sds genRedisInfoString(dict *section_dict, int all_sections, int everything);
sds genModulesInfoString(sds info);
void applyWatchdogPeriod();
void watchdogScheduleSignal(int period);
void serverLogHexDump(int level, char *descr, void *value, size_t len);
int memtest_preserving_test(unsigned long *m, size_t bytes, int passes);
void mixDigest(unsigned char *digest, const void *ptr, size_t len);
void xorDigest(unsigned char *digest, const void *ptr, size_t len);
sds catSubCommandFullname(const char *parent_name, const char *sub_name);
void commandAddSubcommand(struct redisCommand *parent, struct redisCommand *subcommand, const char *declared_name);
void debugDelay(int usec);
void killIOThreads(void);
void killThreads(void);
void makeThreadKillable(void);
void swapMainDbWithTempDb(redisDb *tempDb);

/* Use macro for checking log level to avoid evaluating arguments in cases log
 * should be ignored due to low level. */
#define serverLog(level, ...) do {\
        if (((level)&0xff) < server.verbosity) break;\
        _serverLog(level, __VA_ARGS__);\
    } while(0)

#define redisDebug(fmt, ...) \
    printf("DEBUG %s:%d > " fmt "\n", __FILE__, __LINE__, __VA_ARGS__)
#define redisDebugMark() \
    printf("-- MARK %s:%d --\n", __FILE__, __LINE__)

int iAmMaster(void);

#define STRINGIFY_(x) #x
#define STRINGIFY(x) STRINGIFY_(x)

#endif<|MERGE_RESOLUTION|>--- conflicted
+++ resolved
@@ -791,11 +791,7 @@
     struct RedisModuleCtx *ctx; /* Optional context, see RM_GetContextFromIO()*/
     struct redisObject *key;    /* Optional name of key processed */
     int dbid;            /* The dbid of the key being processed, -1 when unknown. */
-<<<<<<< HEAD
-} RedisModuleIO;
-=======
 };
->>>>>>> 5389fa62
 
 /* Macro to initialize an IO context. Note that the 'ver' field is populated
  * inside rdb.c according to the version of the value to load. */
