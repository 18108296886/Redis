/* adlist.h - A generic doubly linked list implementation
 *
 * Copyright (c) 2006-2012, Salvatore Sanfilippo <antirez at gmail dot com>
 * All rights reserved.
 *
 * Redistribution and use in source and binary forms, with or without
 * modification, are permitted provided that the following conditions are met:
 *
 *   * Redistributions of source code must retain the above copyright notice,
 *     this list of conditions and the following disclaimer.
 *   * Redistributions in binary form must reproduce the above copyright
 *     notice, this list of conditions and the following disclaimer in the
 *     documentation and/or other materials provided with the distribution.
 *   * Neither the name of Redis nor the names of its contributors may be used
 *     to endorse or promote products derived from this software without
 *     specific prior written permission.
 *
 * THIS SOFTWARE IS PROVIDED BY THE COPYRIGHT HOLDERS AND CONTRIBUTORS "AS IS"
 * AND ANY EXPRESS OR IMPLIED WARRANTIES, INCLUDING, BUT NOT LIMITED TO, THE
 * IMPLIED WARRANTIES OF MERCHANTABILITY AND FITNESS FOR A PARTICULAR PURPOSE
 * ARE DISCLAIMED. IN NO EVENT SHALL THE COPYRIGHT OWNER OR CONTRIBUTORS BE
 * LIABLE FOR ANY DIRECT, INDIRECT, INCIDENTAL, SPECIAL, EXEMPLARY, OR
 * CONSEQUENTIAL DAMAGES (INCLUDING, BUT NOT LIMITED TO, PROCUREMENT OF
 * SUBSTITUTE GOODS OR SERVICES; LOSS OF USE, DATA, OR PROFITS; OR BUSINESS
 * INTERRUPTION) HOWEVER CAUSED AND ON ANY THEORY OF LIABILITY, WHETHER IN
 * CONTRACT, STRICT LIABILITY, OR TORT (INCLUDING NEGLIGENCE OR OTHERWISE)
 * ARISING IN ANY WAY OUT OF THE USE OF THIS SOFTWARE, EVEN IF ADVISED OF THE
 * POSSIBILITY OF SUCH DAMAGE.
 */

#ifndef __ADLIST_H__
#define __ADLIST_H__

/* Node, List, and Iterator are the only data structures used currently. */

typedef struct listNode {
    struct listNode *prev;
    struct listNode *next;
    void *value;
} listNode;

typedef struct listIter {
    listNode *next;
    int direction;
} listIter;

typedef struct list {
    listNode *head;
    listNode *tail;
    void *(*dup)(void *ptr);
    void (*free)(void *ptr);
    int (*match)(void *ptr, void *key);
    unsigned long len;
} list;

/* Functions implemented as macros */
#define listLength(l) ((l)->len)
#define listFirst(l) ((l)->head)
#define listLast(l) ((l)->tail)
#define listPrevNode(n) ((n)->prev)
#define listNextNode(n) ((n)->next)
#define listNodeValue(n) ((n)->value)

#define listSetDupMethod(l,m) ((l)->dup = (m))
#define listSetFreeMethod(l,m) ((l)->free = (m))
#define listSetMatchMethod(l,m) ((l)->match = (m))

#define listGetDupMethod(l) ((l)->dup)
#define listGetFreeMethod(l) ((l)->free)
#define listGetMatchMethod(l) ((l)->match)

/* Prototypes */
list *listCreate(void);
void listRelease(list *list);
void listEmpty(list *list);
list *listAddNodeHead(list *list, void *value);
list *listAddNodeTail(list *list, void *value);
list *listInsertNode(list *list, listNode *old_node, void *value, int after);
void listDelNode(list *list, listNode *node);
listIter *listGetIterator(list *list, int direction);
listNode *listNext(listIter *iter);
void listReleaseIterator(listIter *iter);
list *listDup(list *orig);
listNode *listSearchKey(list *list, void *key);
listNode *listIndex(list *list, long index);
void listRewind(list *list, listIter *li);
void listRewindTail(list *list, listIter *li);
<<<<<<< HEAD
void listRotate(list *list);
=======
void listRotateTailToHead(list *list);
void listRotateHeadToTail(list *list);
>>>>>>> 7bf665f1
void listJoin(list *l, list *o);

/* Directions for iterators */
#define AL_START_HEAD 0
#define AL_START_TAIL 1

#endif /* __ADLIST_H__ */<|MERGE_RESOLUTION|>--- conflicted
+++ resolved
@@ -85,12 +85,8 @@
 listNode *listIndex(list *list, long index);
 void listRewind(list *list, listIter *li);
 void listRewindTail(list *list, listIter *li);
-<<<<<<< HEAD
-void listRotate(list *list);
-=======
 void listRotateTailToHead(list *list);
 void listRotateHeadToTail(list *list);
->>>>>>> 7bf665f1
 void listJoin(list *l, list *o);
 
 /* Directions for iterators */
