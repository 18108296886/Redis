--- conflicted
+++ resolved
@@ -5898,35 +5898,6 @@
                 slave_read_repl_offset = server.cached_master->read_reploff;
             }
 
-<<<<<<< HEAD
-            info = sdscatprintf(info,
-                "master_host:%s\r\n"
-                "master_port:%d\r\n"
-                "master_link_status:%s\r\n"
-                "master_last_io_seconds_ago:%d\r\n"
-                "master_sync_in_progress:%d\r\n"
-                "slave_read_repl_offset:%lld\r\n"
-                "slave_repl_offset:%lld\r\n"
-                "slave_priority:%d\r\n"
-                "slave_read_only:%d\r\n"
-                "replica_announced:%d\r\n"
-                "replicas_repl_buffer_size:%zu\r\n"
-                "replicas_repl_buffer_peak:%zu\r\n"
-                ,server.masterhost,
-                server.masterport,
-                (server.repl_state == REPL_STATE_CONNECTED) ?
-                    "up" : "down",
-                server.master ?
-                ((int)(server.unixtime-server.master->lastinteraction)) : -1,
-                server.repl_state == REPL_STATE_TRANSFER,
-                slave_read_repl_offset,
-                slave_repl_offset,
-                server.slave_priority,
-                server.repl_slave_ro,
-                server.replica_announced,
-                server.pending_repl_data.len,
-                server.pending_repl_data.peak);
-=======
             info = sdscatprintf(info, FMTARGS(
                 "master_host:%s\r\n", server.masterhost,
                 "master_port:%d\r\n", server.masterport,
@@ -5934,8 +5905,9 @@
                 "master_last_io_seconds_ago:%d\r\n", server.master ? ((int)(server.unixtime-server.master->lastinteraction)) : -1,
                 "master_sync_in_progress:%d\r\n", server.repl_state == REPL_STATE_TRANSFER,
                 "slave_read_repl_offset:%lld\r\n", slave_read_repl_offset,
-                "slave_repl_offset:%lld\r\n", slave_repl_offset));
->>>>>>> 98a6e55d
+                "slave_repl_offset:%lld\r\n", slave_repl_offset,
+                "replicas_repl_buffer_size:%zu\r\n", server.pending_repl_data.len,
+                "replicas_repl_buffer_peak:%zu\r\n", server.pending_repl_data.peak));
 
             if (server.repl_state == REPL_STATE_TRANSFER) {
                 double perc = 0;
@@ -5956,13 +5928,10 @@
                     server.repl_down_since ?
                     (intmax_t)(server.unixtime-server.repl_down_since) : -1);
             }
-<<<<<<< HEAD
-=======
             info = sdscatprintf(info, FMTARGS(
                 "slave_priority:%d\r\n", server.slave_priority,
                 "slave_read_only:%d\r\n", server.repl_slave_ro,
                 "replica_announced:%d\r\n", server.replica_announced));
->>>>>>> 98a6e55d
         }
 
         info = sdscatprintf(info,
@@ -6010,29 +5979,6 @@
                 slaveid++;
             }
         }
-<<<<<<< HEAD
-        info = sdscatprintf(info,
-            "slaves_waiting_psync:%lu\r\n"
-            "master_failover_state:%s\r\n"
-            "master_replid:%s\r\n"
-            "master_replid2:%s\r\n"
-            "master_repl_offset:%lld\r\n"
-            "second_repl_offset:%lld\r\n"
-            "repl_backlog_active:%d\r\n"
-            "repl_backlog_size:%lld\r\n"
-            "repl_backlog_first_byte_offset:%lld\r\n"
-            "repl_backlog_histlen:%lld\r\n",
-            raxSize(server.slaves_waiting_psync),
-            getFailoverStateString(),
-            server.replid,
-            server.replid2,
-            server.master_repl_offset,
-            server.second_replid_offset,
-            server.repl_backlog != NULL,
-            server.repl_backlog_size,
-            server.repl_backlog ? server.repl_backlog->offset : 0,
-            server.repl_backlog ? server.repl_backlog->histlen : 0);
-=======
         info = sdscatprintf(info, FMTARGS(
             "master_failover_state:%s\r\n", getFailoverStateString(),
             "master_replid:%s\r\n", server.replid,
@@ -6042,8 +5988,8 @@
             "repl_backlog_active:%d\r\n", server.repl_backlog != NULL,
             "repl_backlog_size:%lld\r\n", server.repl_backlog_size,
             "repl_backlog_first_byte_offset:%lld\r\n", server.repl_backlog ? server.repl_backlog->offset : 0,
-            "repl_backlog_histlen:%lld\r\n", server.repl_backlog ? server.repl_backlog->histlen : 0));
->>>>>>> 98a6e55d
+            "repl_backlog_histlen:%lld\r\n", server.repl_backlog ? server.repl_backlog->histlen : 0,
+            "slaves_waiting_psync:%lu\r\n", raxSize(server.slaves_waiting_psync)));
     }
 
     /* CPU */
