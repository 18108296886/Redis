/*
 * Copyright (c) 2009-2016, Salvatore Sanfilippo <antirez at gmail dot com>
 * All rights reserved.
 *
 * Redistribution and use in source and binary forms, with or without
 * modification, are permitted provided that the following conditions are met:
 *
 *   * Redistributions of source code must retain the above copyright notice,
 *     this list of conditions and the following disclaimer.
 *   * Redistributions in binary form must reproduce the above copyright
 *     notice, this list of conditions and the following disclaimer in the
 *     documentation and/or other materials provided with the distribution.
 *   * Neither the name of Redis nor the names of its contributors may be used
 *     to endorse or promote products derived from this software without
 *     specific prior written permission.
 *
 * THIS SOFTWARE IS PROVIDED BY THE COPYRIGHT HOLDERS AND CONTRIBUTORS "AS IS"
 * AND ANY EXPRESS OR IMPLIED WARRANTIES, INCLUDING, BUT NOT LIMITED TO, THE
 * IMPLIED WARRANTIES OF MERCHANTABILITY AND FITNESS FOR A PARTICULAR PURPOSE
 * ARE DISCLAIMED. IN NO EVENT SHALL THE COPYRIGHT OWNER OR CONTRIBUTORS BE
 * LIABLE FOR ANY DIRECT, INDIRECT, INCIDENTAL, SPECIAL, EXEMPLARY, OR
 * CONSEQUENTIAL DAMAGES (INCLUDING, BUT NOT LIMITED TO, PROCUREMENT OF
 * SUBSTITUTE GOODS OR SERVICES; LOSS OF USE, DATA, OR PROFITS; OR BUSINESS
 * INTERRUPTION) HOWEVER CAUSED AND ON ANY THEORY OF LIABILITY, WHETHER IN
 * CONTRACT, STRICT LIABILITY, OR TORT (INCLUDING NEGLIGENCE OR OTHERWISE)
 * ARISING IN ANY WAY OUT OF THE USE OF THIS SOFTWARE, EVEN IF ADVISED OF THE
 * POSSIBILITY OF SUCH DAMAGE.
 */

#include "server.h"
#include "monotonic.h"
#include "cluster.h"
#include "slowlog.h"
#include "bio.h"
#include "latency.h"
#include "atomicvar.h"
#include "mt19937-64.h"

#include <time.h>
#include <signal.h>
#include <sys/wait.h>
#include <errno.h>
#include <assert.h>
#include <ctype.h>
#include <stdarg.h>
#include <arpa/inet.h>
#include <sys/stat.h>
#include <fcntl.h>
#include <sys/time.h>
#include <sys/resource.h>
#include <sys/uio.h>
#include <sys/un.h>
#include <limits.h>
#include <float.h>
#include <math.h>
#include <sys/resource.h>
#include <sys/utsname.h>
#include <locale.h>
#include <sys/socket.h>
#include <sys/resource.h>

#ifdef __linux__
#include <sys/mman.h>
#endif

/* Our shared "common" objects */

struct sharedObjectsStruct shared;

/* Global vars that are actually used as constants. The following double
 * values are used for double on-disk serialization, and are initialized
 * at runtime to avoid strange compiler optimizations. */

double R_Zero, R_PosInf, R_NegInf, R_Nan;

/*================================= Globals ================================= */

/* Global vars */
struct redisServer server; /* Server global state */

/* Our command table.
 *
 * Every entry is composed of the following fields:
 *
 * name:        A string representing the command name.
 *
 * function:    Pointer to the C function implementing the command.
 *
 * arity:       Number of arguments, it is possible to use -N to say >= N
 *
 * sflags:      Command flags as string. See below for a table of flags.
 *
 * flags:       Flags as bitmask. Computed by Redis using the 'sflags' field.
 *
 * get_keys_proc: An optional function to get key arguments from a command.
 *                This is only used when the following three fields are not
 *                enough to specify what arguments are keys.
 *
 * first_key_index: First argument that is a key
 *
 * last_key_index: Last argument that is a key
 *
 * key_step:    Step to get all the keys from first to last argument.
 *              For instance in MSET the step is two since arguments
 *              are key,val,key,val,...
 *
 * microseconds: Microseconds of total execution time for this command.
 *
 * calls:       Total number of calls of this command.
 *
 * id:          Command bit identifier for ACLs or other goals.
 *
 * The flags, microseconds and calls fields are computed by Redis and should
 * always be set to zero.
 *
 * Command flags are expressed using space separated strings, that are turned
 * into actual flags by the populateCommandTable() function.
 *
 * This is the meaning of the flags:
 *
 * write:       Write command (may modify the key space).
 *
 * read-only:   Commands just reading from keys without changing the content.
 *              Note that commands that don't read from the keyspace such as
 *              TIME, SELECT, INFO, administrative commands, and connection
 *              or transaction related commands (multi, exec, discard, ...)
 *              are not flagged as read-only commands, since they affect the
 *              server or the connection in other ways.
 *
 * use-memory:  May increase memory usage once called. Don't allow if out
 *              of memory.
 *
 * admin:       Administrative command, like SAVE or SHUTDOWN.
 *
 * pub-sub:     Pub/Sub related command.
 *
 * no-script:   Command not allowed in scripts.
 *
 * random:      Random command. Command is not deterministic, that is, the same
 *              command with the same arguments, with the same key space, may
 *              have different results. For instance SPOP and RANDOMKEY are
 *              two random commands.
 *
 * to-sort:     Sort command output array if called from script, so that the
 *              output is deterministic. When this flag is used (not always
 *              possible), then the "random" flag is not needed.
 *
 * ok-loading:  Allow the command while loading the database.
 *
 * ok-stale:    Allow the command while a slave has stale data but is not
 *              allowed to serve this data. Normally no command is accepted
 *              in this condition but just a few.
 *
 * no-monitor:  Do not automatically propagate the command on MONITOR.
 *
 * no-slowlog:  Do not automatically propagate the command to the slowlog.
 *
 * cluster-asking: Perform an implicit ASKING for this command, so the
 *              command will be accepted in cluster mode if the slot is marked
 *              as 'importing'.
 *
 * fast:        Fast command: O(1) or O(log(N)) command that should never
 *              delay its execution as long as the kernel scheduler is giving
 *              us time. Note that commands that may trigger a DEL as a side
 *              effect (like SET) are not fast commands.
 * 
 * may-replicate: Command may produce replication traffic, but should be 
 *                allowed under circumstances where write commands are disallowed. 
 *                Examples include PUBLISH, which replicates pubsub messages,and 
 *                EVAL, which may execute write commands, which are replicated, 
 *                or may just execute read commands. A command can not be marked 
 *                both "write" and "may-replicate"
 *
 * sentinel: This command is present in sentinel mode too.
 *
 * sentinel-only: This command is present only when in sentinel mode.
 *
 * no-mandatory-keys: This key arguments for this command are optional.
 *
 * The following additional flags are only used in order to put commands
 * in a specific ACL category. Commands can have multiple ACL categories.
 * See redis.conf for the exact meaning of each.
 *
 * @keyspace, @read, @write, @set, @sortedset, @list, @hash, @string, @bitmap,
 * @hyperloglog, @stream, @admin, @fast, @slow, @pubsub, @blocking, @dangerous,
 * @connection, @transaction, @scripting, @geo.
 *
 * Note that:
 *
 * 1) The read-only flag implies the @read ACL category.
 * 2) The write flag implies the @write ACL category.
 * 3) The fast flag implies the @fast ACL category.
 * 4) The admin flag implies the @admin and @dangerous ACL category.
 * 5) The pub-sub flag implies the @pubsub ACL category.
 * 6) The lack of fast flag implies the @slow ACL category.
 * 7) The non obvious "keyspace" category includes the commands
 *    that interact with keys without having anything to do with
 *    specific data structures, such as: DEL, RENAME, MOVE, SELECT,
 *    TYPE, EXPIRE*, PEXPIRE*, TTL, PTTL, ...
 */

struct redisCommand configSubcommands[] = {
    {"set",configSetCommand,4,
     "admin ok-stale no-script"},

    {"get",configGetCommand,3,
     "admin ok-loading ok-stale no-script"},

    {"resetstat",configResetStatCommand,2,
     "admin ok-stale no-script"},

    {"rewrite",configRewriteCommand,2,
     "admin ok-stale no-script"},

    {"help",configHelpCommand,2,
     "ok-stale ok-loading"},

    {NULL},
};

struct redisCommand xinfoSubcommands[] = {
    {"consumers",xinfoCommand,4,
     "read-only random @stream",
     {{"read",
       KSPEC_BS_INDEX,.bs.index={2},
       KSPEC_FK_RANGE,.fk.range={0,1,0}}}},

    {"groups",xinfoCommand,3,
     "read-only @stream",
     {{"read",
       KSPEC_BS_INDEX,.bs.index={2},
       KSPEC_FK_RANGE,.fk.range={0,1,0}}}},

    {"stream",xinfoCommand,-3,
     "read-only @stream",
     {{"read",
       KSPEC_BS_INDEX,.bs.index={2},
       KSPEC_FK_RANGE,.fk.range={0,1,0}}}},

    {"help",xinfoCommand,2,
     "ok-stale ok-loading @stream"},

    {NULL},
};

struct redisCommand xgroupSubcommands[] = {
    {"create",xgroupCommand,-5,
     "write use-memory @stream",
     {{"write",
       KSPEC_BS_INDEX,.bs.index={2},
       KSPEC_FK_RANGE,.fk.range={0,1,0}}}},

    {"setid",xgroupCommand,5,
     "write @stream",
     {{"write",
       KSPEC_BS_INDEX,.bs.index={2},
       KSPEC_FK_RANGE,.fk.range={0,1,0}}}},

    {"destroy",xgroupCommand,4,
     "write @stream",
     {{"write",
       KSPEC_BS_INDEX,.bs.index={2},
       KSPEC_FK_RANGE,.fk.range={0,1,0}}}},

    {"createconsumer",xgroupCommand,5,
     "write use-memory @stream",
     {{"write",
       KSPEC_BS_INDEX,.bs.index={2},
       KSPEC_FK_RANGE,.fk.range={0,1,0}}}},

    {"delconsumer",xgroupCommand,5,
     "write @stream",
     {{"write",
       KSPEC_BS_INDEX,.bs.index={2},
       KSPEC_FK_RANGE,.fk.range={0,1,0}}}},

    {"help",xgroupCommand,2,
     "ok-stale ok-loading @stream"},

    {NULL},
};

struct redisCommand commandSubcommands[] = {
    {"count",commandCountCommand,2,
     "ok-loading ok-stale @connection"},

    {"list",commandListCommand,-2,
     "ok-loading ok-stale @connection"},

    {"info",commandInfoCommand,-3,
     "ok-loading ok-stale @connection"},

    {"getkeys",commandGetKeysCommand,-4,
     "ok-loading ok-stale @connection"},

    {"help",commandHelpCommand,2,
     "ok-loading ok-stale @connection"},

    {NULL},
};

struct redisCommand memorySubcommands[] = {
    {"doctor",memoryCommand,2,
     "random"},

    {"stats",memoryCommand,2,
     "random"},

    {"malloc-stats",memoryCommand,2,
     "random"},

    {"purge",memoryCommand,2,
     ""},

    {"usage",memoryCommand,-3,
     "read-only",
     {{"read",
       KSPEC_BS_INDEX,.bs.index={2},
       KSPEC_FK_RANGE,.fk.range={0,1,0}}}},

    {"help",memoryCommand,2,
     "ok-stale ok-loading"},

    {NULL},
};

struct redisCommand aclSubcommands[] = {
    {"cat",aclCommand,-2,
     "no-script ok-loading ok-stale sentinel"},

    {"deluser",aclCommand,-3,
     "admin no-script ok-loading ok-stale sentinel"},

    {"genpass",aclCommand,-2,
     "no-script ok-loading ok-stale sentinel"},

    {"getuser",aclCommand,3,
     "admin no-script ok-loading ok-stale sentinel"},

    {"list",aclCommand,2,
     "admin no-script ok-loading ok-stale sentinel"},

    {"load",aclCommand,2,
     "admin no-script ok-loading ok-stale sentinel"},

    {"log",aclCommand,-2,
     "admin no-script ok-loading ok-stale sentinel"},

    {"save",aclCommand,2,
     "admin no-script ok-loading ok-stale sentinel"},

    {"setuser",aclCommand,-3,
     "admin no-script ok-loading ok-stale sentinel"},

    {"users",aclCommand,2,
     "admin no-script ok-loading ok-stale sentinel"},

    {"whoami",aclCommand,2,
     "no-script ok-loading ok-stale sentinel"},

    {"help",aclCommand,2,
     "ok-stale ok-loading sentinel"},

    {NULL},
};

struct redisCommand latencySubcommands[] = {
    {"doctor",latencyCommand,2,
     "admin no-script ok-loading ok-stale"},

    {"graph",latencyCommand,3,
     "admin no-script ok-loading ok-stale"},

    {"history",latencyCommand,3,
     "admin no-script ok-loading ok-stale"},

    {"latest",latencyCommand,2,
     "admin no-script ok-loading ok-stale"},

    {"reset",latencyCommand,-2,
     "admin no-script ok-loading ok-stale"},

    {"help",latencyCommand,2,
     "ok-stale ok-loading"},

    {NULL},
};

struct redisCommand moduleSubcommands[] = {
    {"list",moduleCommand,2,
     "admin no-script"},

    {"load",moduleCommand,-3,
     "admin no-script"},

    {"unload",moduleCommand,3,
     "admin no-script"},

    {"help",moduleCommand,2,
     "ok-stale ok-loading"},

    {NULL},
};

struct redisCommand slowlogSubcommands[] = {
    {"get",slowlogCommand,-2,
     "admin random ok-loading ok-stale"},

    {"len",slowlogCommand,2,
     "admin random ok-loading ok-stale"},

    {"reset",slowlogCommand,2,
     "admin ok-loading ok-stale"},

    {"help",slowlogCommand,2,
     "ok-stale ok-loading"},

    {NULL},
};

struct redisCommand objectSubcommands[] = {
    {"encoding",objectCommand,3,
     "read-only @keyspace",
     {{"read",
       KSPEC_BS_INDEX,.bs.index={2},
       KSPEC_FK_RANGE,.fk.range={0,1,0}}}},

    {"freq",objectCommand,3,
     "read-only random @keyspace",
     {{"read",
       KSPEC_BS_INDEX,.bs.index={2},
       KSPEC_FK_RANGE,.fk.range={0,1,0}}}},

    {"idletime",objectCommand,3,
     "read-only random @keyspace",
     {{"read",
       KSPEC_BS_INDEX,.bs.index={2},
       KSPEC_FK_RANGE,.fk.range={0,1,0}}}},

    {"refcount",objectCommand,3,
     "read-only @keyspace",
     {{"read",
       KSPEC_BS_INDEX,.bs.index={2},
       KSPEC_FK_RANGE,.fk.range={0,1,0}}}},

    {"help",objectCommand,2,
     "ok-stale ok-loading @keyspace"},

    {NULL},
};

struct redisCommand scriptSubcommands[] = {
    {"debug",scriptCommand,3,
     "no-script @scripting"},

    {"exists",scriptCommand,-3,
     "no-script @scripting"},

    {"flush",scriptCommand,-2,
     "may-replicate no-script @scripting"},

    {"kill",scriptCommand,2,
     "no-script @scripting"},

    {"load",scriptCommand,3,
     "may-replicate no-script @scripting"},

    {"help",scriptCommand,2,
     "ok-loading ok-stale @scripting"},

    {NULL},
};

struct redisCommand clientSubcommands[] = {
    {"caching",clientCommand,3,
     "no-script ok-loading ok-stale @connection"},

    {"getredir",clientCommand,2,
     "no-script ok-loading ok-stale @connection"},

    {"id",clientCommand,2,
     "no-script ok-loading ok-stale @connection"},

    {"info",clientCommand,2,
     "no-script random ok-loading ok-stale @connection"},

    {"kill",clientCommand,-3,
     "admin no-script ok-loading ok-stale @connection"},

    {"list",clientCommand,-2,
     "admin no-script random ok-loading ok-stale @connection"},

    {"unpause",clientCommand,2,
     "admin no-script ok-loading ok-stale @connection"},

    {"pause",clientCommand,-3,
     "admin no-script ok-loading ok-stale @connection"},

    {"reply",clientCommand,3,
     "no-script ok-loading ok-stale @connection"},

    {"setname",clientCommand,3,
     "no-script ok-loading ok-stale @connection"},

    {"getname",clientCommand,2,
     "no-script ok-loading ok-stale @connection"},

    {"unblock",clientCommand,-3,
     "admin no-script ok-loading ok-stale @connection"},

    {"tracking",clientCommand,-3,
     "no-script ok-loading ok-stale @connection"},

    {"trackinginfo",clientCommand,2,
     "no-script ok-loading ok-stale @connection"},

    {"no-evict",clientCommand,3,
     "admin no-script ok-loading ok-stale @connection"},

    {"help",clientCommand,2,
     "ok-loading ok-stale @connection"},

    {NULL},
};

struct redisCommand stralgoSubcommands[] = {
    {"lcs",stralgoCommand,-5,
     "read-only @string",
      {{"read incomplete", /* We can't use "keyword" here because we may give false information. */
        KSPEC_BS_UNKNOWN,{{0}},
        KSPEC_FK_UNKNOWN,{{0}}}},
     lcsGetKeys},

    {"help",stralgoCommand,2,
     "ok-loading ok-stale @string"},

    {NULL},
};

struct redisCommand pubsubSubcommands[] = {
    {"channels",pubsubCommand,-2,
     "pub-sub ok-loading ok-stale"},

    {"numpat",pubsubCommand,2,
     "pub-sub ok-loading ok-stale"},

    {"numsub",pubsubCommand,-2,
     "pub-sub ok-loading ok-stale"},

    {"help",pubsubCommand,2,
     "ok-loading ok-stale"},

    {NULL},
};

struct redisCommand clusterSubcommands[] = {
    {"addslots",clusterCommand,-3,
     "admin ok-stale random"},

    {"addslotsrange",clusterCommand,-4,
     "admin ok-stale random"},

    {"bumpepoch",clusterCommand,2,
     "admin ok-stale random"},

    {"count-failure-reports",clusterCommand,3,
     "admin ok-stale random"},

    {"countkeysinslot",clusterCommand,3,
     "ok-stale random"},

    {"delslots",clusterCommand,-3,
     "admin ok-stale random"},

    {"delslotsrange",clusterCommand,-4,
     "admin ok-stale random"},

    {"failover",clusterCommand,-2,
     "admin ok-stale random"},

    {"forget",clusterCommand,3,
     "admin ok-stale random"},

    {"getkeysinslot",clusterCommand,4,
     "ok-stale random"},

    {"flushslots",clusterCommand,2,
     "admin ok-stale random"},

    {"info",clusterCommand,2,
     "ok-stale random"},

    {"keyslot",clusterCommand,3,
     "ok-stale random"},

    {"meet",clusterCommand,-4,
     "admin ok-stale random"},

    {"myid",clusterCommand,2,
     "ok-stale random"},

    {"nodes",clusterCommand,2,
     "ok-stale random"},

    {"replicate",clusterCommand,3,
     "admin ok-stale random"},

    {"reset",clusterCommand,3,
     "admin ok-stale random"},

    {"set-config-epoch",clusterCommand,3,
     "admin ok-stale random"},

    {"setslot",clusterCommand,-4,
     "admin ok-stale random"},

    {"replicas",clusterCommand,3,
     "admin ok-stale random"},

    {"saveconfig",clusterCommand,2,
     "admin ok-stale random"},

    {"slots",clusterCommand,2,
     "ok-stale random"},

    {"help",clusterCommand,2,
     "ok-loading ok-stale"},

    {NULL},
};

struct redisCommand sentinelSubcommands[] = {
    {"ckquorum",sentinelCommand,3,
     "admin only-sentinel"},

    {"config",sentinelCommand,-3,
     "admin only-sentinel"},

    {"debug",sentinelCommand,-2,
     "admin only-sentinel"},

    {"get-master-addr-by-name",sentinelCommand,3,
     "admin only-sentinel"},

    {"failover",sentinelCommand,3,
     "admin only-sentinel"},

    {"flushconfig",sentinelCommand,2,
     "admin only-sentinel"},

    {"info-cache",sentinelCommand,3,
     "admin only-sentinel"},

    {"is-master-down-by-addr",sentinelCommand,6,
     "admin only-sentinel"},

    {"master",sentinelCommand,3,
     "admin only-sentinel"},

    {"masters",sentinelCommand,2,
     "admin only-sentinel"},

    {"monitor",sentinelCommand,6,
     "admin only-sentinel"},

    {"myid",sentinelCommand,2,
     "admin only-sentinel"},

    {"pending-scripts",sentinelCommand,2,
     "admin only-sentinel"},

    {"remove",sentinelCommand,3,
     "admin only-sentinel"},

    {"replicas",sentinelCommand,3,
     "admin only-sentinel"},

    {"reset",sentinelCommand,3,
     "admin only-sentinel"},

    {"sentinels",sentinelCommand,3,
     "admin only-sentinel"},

    {"set",sentinelCommand,-3,
     "admin only-sentinel"},

    {"simulate-failure",sentinelCommand,3,
     "admin only-sentinel"},

    {"help",sentinelCommand,2,
     "ok-loading ok-stale only-sentinel"},

    {NULL},
};

struct redisCommand redisCommandTable[] = {
    {"module",NULL,-2,
     "",
     .subcommands=moduleSubcommands},

    {"get",getCommand,2,
     "read-only fast @string",
     {{"read",
       KSPEC_BS_INDEX,.bs.index={1},
       KSPEC_FK_RANGE,.fk.range={0,1,0}}}},

    {"getex",getexCommand,-2,
     "write fast @string",
     {{"write",
       KSPEC_BS_INDEX,.bs.index={1},
       KSPEC_FK_RANGE,.fk.range={0,1,0}}}},

    {"getdel",getdelCommand,2,
     "write fast @string",
     {{"write",
       KSPEC_BS_INDEX,.bs.index={1},
       KSPEC_FK_RANGE,.fk.range={0,1,0}}}},

    /* Note that we can't flag set as fast, since it may perform an
     * implicit DEL of a large key. */
    {"set",setCommand,-3,
     "write use-memory @string",
     {{"read write", /* "read" because of the GET token */
       KSPEC_BS_INDEX,.bs.index={1},
       KSPEC_FK_RANGE,.fk.range={0,1,0}}}},

    {"setnx",setnxCommand,3,
     "write use-memory fast @string",
     {{"write",
       KSPEC_BS_INDEX,.bs.index={1},
       KSPEC_FK_RANGE,.fk.range={0,1,0}}}},

    {"setex",setexCommand,4,
     "write use-memory @string",
     {{"write",
       KSPEC_BS_INDEX,.bs.index={1},
       KSPEC_FK_RANGE,.fk.range={0,1,0}}}},

    {"psetex",psetexCommand,4,
     "write use-memory @string",
     {{"write",
       KSPEC_BS_INDEX,.bs.index={1},
       KSPEC_FK_RANGE,.fk.range={0,1,0}}}},

    {"append",appendCommand,3,
     "write use-memory fast @string",
     {{"write",
       KSPEC_BS_INDEX,.bs.index={1},
       KSPEC_FK_RANGE,.fk.range={0,1,0}}}},

    {"strlen",strlenCommand,2,
     "read-only fast @string",
    {{"write",
       KSPEC_BS_INDEX,.bs.index={1},
       KSPEC_FK_RANGE,.fk.range={0,1,0}}}},

    {"del",delCommand,-2,
     "write @keyspace",
     {{"write",
       KSPEC_BS_INDEX,.bs.index={1},
       KSPEC_FK_RANGE,.fk.range={-1,1,0}}}},

    {"unlink",unlinkCommand,-2,
     "write fast @keyspace",
     {{"write",
       KSPEC_BS_INDEX,.bs.index={1},
       KSPEC_FK_RANGE,.fk.range={-1,1,0}}}},

    {"exists",existsCommand,-2,
     "read-only fast @keyspace",
     {{"read",
       KSPEC_BS_INDEX,.bs.index={1},
       KSPEC_FK_RANGE,.fk.range={-1,1,0}}}},

    {"setbit",setbitCommand,4,
     "write use-memory @bitmap",
     {{"write",
       KSPEC_BS_INDEX,.bs.index={1},
       KSPEC_FK_RANGE,.fk.range={0,1,0}}}},

    {"getbit",getbitCommand,3,
     "read-only fast @bitmap",
     {{"read",
       KSPEC_BS_INDEX,.bs.index={1},
       KSPEC_FK_RANGE,.fk.range={0,1,0}}}},

    {"bitfield",bitfieldCommand,-2,
     "write use-memory @bitmap",
     {{"write",
       KSPEC_BS_INDEX,.bs.index={1},
       KSPEC_FK_RANGE,.fk.range={0,1,0}}}},

    {"bitfield_ro",bitfieldroCommand,-2,
     "read-only fast @bitmap",
     {{"read",
       KSPEC_BS_INDEX,.bs.index={1},
       KSPEC_FK_RANGE,.fk.range={0,1,0}}}},

    {"setrange",setrangeCommand,4,
     "write use-memory @string",
     {{"write",
       KSPEC_BS_INDEX,.bs.index={1},
       KSPEC_FK_RANGE,.fk.range={0,1,0}}}},

    {"getrange",getrangeCommand,4,
     "read-only @string",
     {{"read",
       KSPEC_BS_INDEX,.bs.index={1},
       KSPEC_FK_RANGE,.fk.range={0,1,0}}}},

    {"substr",getrangeCommand,4,
     "read-only @string",
     {{"read",
       KSPEC_BS_INDEX,.bs.index={1},
       KSPEC_FK_RANGE,.fk.range={0,1,0}}}},

    {"incr",incrCommand,2,
     "write use-memory fast @string",
     {{"write",
       KSPEC_BS_INDEX,.bs.index={1},
       KSPEC_FK_RANGE,.fk.range={0,1,0}}}},

    {"decr",decrCommand,2,
     "write use-memory fast @string",
     {{"write",
       KSPEC_BS_INDEX,.bs.index={1},
       KSPEC_FK_RANGE,.fk.range={0,1,0}}}},

    {"mget",mgetCommand,-2,
     "read-only fast @string",
     {{"read",
       KSPEC_BS_INDEX,.bs.index={1},
       KSPEC_FK_RANGE,.fk.range={-1,1,0}}}},

    {"rpush",rpushCommand,-3,
     "write use-memory fast @list",
     {{"write",
       KSPEC_BS_INDEX,.bs.index={1},
       KSPEC_FK_RANGE,.fk.range={0,1,0}}}},

    {"lpush",lpushCommand,-3,
     "write use-memory fast @list",
     {{"write",
       KSPEC_BS_INDEX,.bs.index={1},
       KSPEC_FK_RANGE,.fk.range={0,1,0}}}},

    {"rpushx",rpushxCommand,-3,
     "write use-memory fast @list",
     {{"write",
       KSPEC_BS_INDEX,.bs.index={1},
       KSPEC_FK_RANGE,.fk.range={0,1,0}}}},

    {"lpushx",lpushxCommand,-3,
     "write use-memory fast @list",
     {{"write",
       KSPEC_BS_INDEX,.bs.index={1},
       KSPEC_FK_RANGE,.fk.range={0,1,0}}}},

    {"linsert",linsertCommand,5,
     "write use-memory @list",
     {{"write",
       KSPEC_BS_INDEX,.bs.index={1},
       KSPEC_FK_RANGE,.fk.range={0,1,0}}}},

    {"rpop",rpopCommand,-2,
     "write fast @list",
     {{"write",
       KSPEC_BS_INDEX,.bs.index={1},
       KSPEC_FK_RANGE,.fk.range={0,1,0}}}},

    {"lpop",lpopCommand,-2,
     "write fast @list",
     {{"write",
       KSPEC_BS_INDEX,.bs.index={1},
       KSPEC_FK_RANGE,.fk.range={0,1,0}}}},

    {"lmpop",lmpopCommand,-4,
     "write @list",
     {{"write",
       KSPEC_BS_INDEX,.bs.index={1},
       KSPEC_FK_KEYNUM,.fk.keynum={0,1,1}}},
     lmpopGetKeys},

    {"brpop",brpopCommand,-3,
     "write no-script @list @blocking",
     {{"write",
       KSPEC_BS_INDEX,.bs.index={1},
       KSPEC_FK_RANGE,.fk.range={-2,1,0}}}},

    {"brpoplpush",brpoplpushCommand,4,
     "write use-memory no-script @list @blocking",
     {{"read write",
       KSPEC_BS_INDEX,.bs.index={1},
       KSPEC_FK_RANGE,.fk.range={0,1,0}},
      {"write",
       KSPEC_BS_INDEX,.bs.index={2},
       KSPEC_FK_RANGE,.fk.range={0,1,0}}}},

    {"blmove",blmoveCommand,6,
     "write use-memory no-script @list @blocking",
     {{"read write",
       KSPEC_BS_INDEX,.bs.index={1},
       KSPEC_FK_RANGE,.fk.range={0,1,0}},
      {"write",
       KSPEC_BS_INDEX,.bs.index={2},
       KSPEC_FK_RANGE,.fk.range={0,1,0}}}},

    {"blpop",blpopCommand,-3,
     "write no-script @list @blocking",
     {{"write",
       KSPEC_BS_INDEX,.bs.index={1},
       KSPEC_FK_RANGE,.fk.range={-2,1,0}}}},

    {"blmpop",blmpopCommand,-5,
     "write @list @blocking",
     {{"write",
       KSPEC_BS_INDEX,.bs.index={2},
       KSPEC_FK_KEYNUM,.fk.keynum={0,1,1}}},
     blmpopGetKeys},

    {"llen",llenCommand,2,
     "read-only fast @list",
     {{"read",
       KSPEC_BS_INDEX,.bs.index={1},
       KSPEC_FK_RANGE,.fk.range={0,1,0}}}},

    {"lindex",lindexCommand,3,
     "read-only @list",
     {{"read",
       KSPEC_BS_INDEX,.bs.index={1},
       KSPEC_FK_RANGE,.fk.range={0,1,0}}}},

    {"lset",lsetCommand,4,
     "write use-memory @list",
     {{"write",
       KSPEC_BS_INDEX,.bs.index={1},
       KSPEC_FK_RANGE,.fk.range={0,1,0}}}},

    {"lrange",lrangeCommand,4,
     "read-only @list",
     {{"read",
       KSPEC_BS_INDEX,.bs.index={1},
       KSPEC_FK_RANGE,.fk.range={0,1,0}}}},

    {"ltrim",ltrimCommand,4,
     "write @list",
     {{"write",
       KSPEC_BS_INDEX,.bs.index={1},
       KSPEC_FK_RANGE,.fk.range={0,1,0}}}},

    {"lpos",lposCommand,-3,
     "read-only @list",
     {{"read",
       KSPEC_BS_INDEX,.bs.index={1},
       KSPEC_FK_RANGE,.fk.range={0,1,0}}}},

    {"lrem",lremCommand,4,
     "write @list",
     {{"write",
       KSPEC_BS_INDEX,.bs.index={1},
       KSPEC_FK_RANGE,.fk.range={0,1,0}}}},

    {"rpoplpush",rpoplpushCommand,3,
     "write use-memory @list",
     {{"read write",
       KSPEC_BS_INDEX,.bs.index={1},
       KSPEC_FK_RANGE,.fk.range={0,1,0}},
      {"write",
       KSPEC_BS_INDEX,.bs.index={2},
       KSPEC_FK_RANGE,.fk.range={0,1,0}}}},

    {"lmove",lmoveCommand,5,
     "write use-memory @list",
     {{"read write",
       KSPEC_BS_INDEX,.bs.index={1},
       KSPEC_FK_RANGE,.fk.range={0,1,0}},
      {"write",
       KSPEC_BS_INDEX,.bs.index={2},
       KSPEC_FK_RANGE,.fk.range={0,1,0}}}},

    {"sadd",saddCommand,-3,
     "write use-memory fast @set",
     {{"write",
       KSPEC_BS_INDEX,.bs.index={1},
       KSPEC_FK_RANGE,.fk.range={0,1,0}}}},

    {"srem",sremCommand,-3,
     "write fast @set",
     {{"write",
       KSPEC_BS_INDEX,.bs.index={1},
       KSPEC_FK_RANGE,.fk.range={0,1,0}}}},

    {"smove",smoveCommand,4,
     "write fast @set",
     {{"read write",
       KSPEC_BS_INDEX,.bs.index={1},
       KSPEC_FK_RANGE,.fk.range={0,1,0}},
      {"write",
       KSPEC_BS_INDEX,.bs.index={2},
       KSPEC_FK_RANGE,.fk.range={0,1,0}}}},

    {"sismember",sismemberCommand,3,
     "read-only fast @set",
     {{"read",
       KSPEC_BS_INDEX,.bs.index={1},
       KSPEC_FK_RANGE,.fk.range={0,1,0}}}},

    {"smismember",smismemberCommand,-3,
     "read-only fast @set",
     {{"read",
       KSPEC_BS_INDEX,.bs.index={1},
       KSPEC_FK_RANGE,.fk.range={0,1,0}}}},

    {"scard",scardCommand,2,
     "read-only fast @set",
     {{"read",
       KSPEC_BS_INDEX,.bs.index={1},
       KSPEC_FK_RANGE,.fk.range={0,1,0}}}},

    {"spop",spopCommand,-2,
     "write random fast @set",
     {{"write",
       KSPEC_BS_INDEX,.bs.index={1},
       KSPEC_FK_RANGE,.fk.range={0,1,0}}}},

    {"srandmember",srandmemberCommand,-2,
     "read-only random @set",
     {{"read",
       KSPEC_BS_INDEX,.bs.index={1},
       KSPEC_FK_RANGE,.fk.range={0,1,0}}}},

    {"sinter",sinterCommand,-2,
     "read-only to-sort @set",
     {{"read",
       KSPEC_BS_INDEX,.bs.index={1},
       KSPEC_FK_RANGE,.fk.range={-1,1,0}}}},

    {"sintercard",sinterCardCommand,-3,
     "read-only @set",
     {{"read",
       KSPEC_BS_INDEX,.bs.index={1},
       KSPEC_FK_KEYNUM,.fk.range={0,1,1}}},
     sintercardGetKeys},

    {"sinterstore",sinterstoreCommand,-3,
     "write use-memory @set",
     {{"write",
       KSPEC_BS_INDEX,.bs.index={1},
       KSPEC_FK_RANGE,.fk.range={0,1,0}},
      {"read",
       KSPEC_BS_INDEX,.bs.index={2},
       KSPEC_FK_RANGE,.fk.range={-1,1,0}}}},

    {"sunion",sunionCommand,-2,
     "read-only to-sort @set",
     {{"read",
       KSPEC_BS_INDEX,.bs.index={1},
       KSPEC_FK_RANGE,.fk.range={-1,1,0}}}},

    {"sunionstore",sunionstoreCommand,-3,
     "write use-memory @set",
     {{"write",
       KSPEC_BS_INDEX,.bs.index={1},
       KSPEC_FK_RANGE,.fk.range={0,1,0}},
      {"read",
       KSPEC_BS_INDEX,.bs.index={2},
       KSPEC_FK_RANGE,.fk.range={-1,1,0}}}},

    {"sdiff",sdiffCommand,-2,
     "read-only to-sort @set",
     {{"read",
       KSPEC_BS_INDEX,.bs.index={1},
       KSPEC_FK_RANGE,.fk.range={-1,1,0}}}},

    {"sdiffstore",sdiffstoreCommand,-3,
     "write use-memory @set",
     {{"write",
       KSPEC_BS_INDEX,.bs.index={1},
       KSPEC_FK_RANGE,.fk.range={0,1,0}},
      {"read",
       KSPEC_BS_INDEX,.bs.index={2},
       KSPEC_FK_RANGE,.fk.range={-1,1,0}}}},

    {"smembers",sinterCommand,2,
     "read-only to-sort @set",
     {{"read",
       KSPEC_BS_INDEX,.bs.index={1},
       KSPEC_FK_RANGE,.fk.range={0,1,0}}}},

    {"sscan",sscanCommand,-3,
     "read-only random @set",
     {{"read",
       KSPEC_BS_INDEX,.bs.index={1},
       KSPEC_FK_RANGE,.fk.range={0,1,0}}}},

    {"zadd",zaddCommand,-4,
     "write use-memory fast @sortedset",
     {{"write",
       KSPEC_BS_INDEX,.bs.index={1},
       KSPEC_FK_RANGE,.fk.range={0,1,0}}}},

    {"zincrby",zincrbyCommand,4,
     "write use-memory fast @sortedset",
     {{"write",
       KSPEC_BS_INDEX,.bs.index={1},
       KSPEC_FK_RANGE,.fk.range={0,1,0}}}},

    {"zrem",zremCommand,-3,
     "write fast @sortedset",
     {{"write",
       KSPEC_BS_INDEX,.bs.index={1},
       KSPEC_FK_RANGE,.fk.range={0,1,0}}}},

    {"zremrangebyscore",zremrangebyscoreCommand,4,
     "write @sortedset",
     {{"write",
       KSPEC_BS_INDEX,.bs.index={1},
       KSPEC_FK_RANGE,.fk.range={0,1,0}}}},

    {"zremrangebyrank",zremrangebyrankCommand,4,
     "write @sortedset",
     {{"write",
       KSPEC_BS_INDEX,.bs.index={1},
       KSPEC_FK_RANGE,.fk.range={0,1,0}}}},

    {"zremrangebylex",zremrangebylexCommand,4,
     "write @sortedset",
     {{"write",
       KSPEC_BS_INDEX,.bs.index={1},
       KSPEC_FK_RANGE,.fk.range={0,1,0}}}},

    {"zunionstore",zunionstoreCommand,-4,
     "write use-memory @sortedset",
     {{"write",
       KSPEC_BS_INDEX,.bs.index={1},
       KSPEC_FK_RANGE,.fk.range={0,1,0}},
      {"read",
       KSPEC_BS_INDEX,.bs.index={2},
       KSPEC_FK_KEYNUM,.fk.keynum={0,1,1}}},
     zunionInterDiffStoreGetKeys},

    {"zinterstore",zinterstoreCommand,-4,
     "write use-memory @sortedset",
     {{"write",
       KSPEC_BS_INDEX,.bs.index={1},
       KSPEC_FK_RANGE,.fk.range={0,1,0}},
      {"read",
       KSPEC_BS_INDEX,.bs.index={2},
       KSPEC_FK_KEYNUM,.fk.keynum={0,1,1}}},
     zunionInterDiffStoreGetKeys},

    {"zdiffstore",zdiffstoreCommand,-4,
     "write use-memory @sortedset",
     {{"write",
       KSPEC_BS_INDEX,.bs.index={1},
       KSPEC_FK_RANGE,.fk.range={0,1,0}},
      {"read",
       KSPEC_BS_INDEX,.bs.index={2},
       KSPEC_FK_KEYNUM,.fk.keynum={0,1,1}}},
     zunionInterDiffStoreGetKeys},

    {"zunion",zunionCommand,-3,
     "read-only @sortedset",
     {{"read",
       KSPEC_BS_INDEX,.bs.index={1},
       KSPEC_FK_KEYNUM,.fk.keynum={0,1,1}}},
     zunionInterDiffGetKeys},

    {"zinter",zinterCommand,-3,
     "read-only @sortedset",
     {{"read",
       KSPEC_BS_INDEX,.bs.index={1},
       KSPEC_FK_KEYNUM,.fk.keynum={0,1,1}}},
     zunionInterDiffGetKeys},

    {"zintercard",zinterCardCommand,-3,
     "read-only @sortedset",
     {{"read",
       KSPEC_BS_INDEX,.bs.index={1},
       KSPEC_FK_KEYNUM,.fk.keynum={0,1,1}}},
     zunionInterDiffGetKeys},

    {"zdiff",zdiffCommand,-3,
     "read-only @sortedset",
     {{"read",
       KSPEC_BS_INDEX,.bs.index={1},
       KSPEC_FK_KEYNUM,.fk.keynum={0,1,1}}},
     zunionInterDiffGetKeys},

    {"zrange",zrangeCommand,-4,
     "read-only @sortedset",
     {{"read",
       KSPEC_BS_INDEX,.bs.index={1},
       KSPEC_FK_RANGE,.fk.range={0,1,0}}}},

    {"zrangestore",zrangestoreCommand,-5,
     "write use-memory @sortedset",
     {{"write",
       KSPEC_BS_INDEX,.bs.index={1},
       KSPEC_FK_RANGE,.fk.range={0,1,0}},
      {"read",
       KSPEC_BS_INDEX,.bs.index={2},
       KSPEC_FK_RANGE,.fk.range={0,1,0}}}},

    {"zrangebyscore",zrangebyscoreCommand,-4,
     "read-only @sortedset",
     {{"read",
       KSPEC_BS_INDEX,.bs.index={1},
       KSPEC_FK_RANGE,.fk.range={0,1,0}}}},

    {"zrevrangebyscore",zrevrangebyscoreCommand,-4,
     "read-only @sortedset",
     {{"read",
       KSPEC_BS_INDEX,.bs.index={1},
       KSPEC_FK_RANGE,.fk.range={0,1,0}}}},

    {"zrangebylex",zrangebylexCommand,-4,
     "read-only @sortedset",
     {{"read",
       KSPEC_BS_INDEX,.bs.index={1},
       KSPEC_FK_RANGE,.fk.range={0,1,0}}}},

    {"zrevrangebylex",zrevrangebylexCommand,-4,
     "read-only @sortedset",
     {{"read",
       KSPEC_BS_INDEX,.bs.index={1},
       KSPEC_FK_RANGE,.fk.range={0,1,0}}}},

    {"zcount",zcountCommand,4,
     "read-only fast @sortedset",
     {{"read",
       KSPEC_BS_INDEX,.bs.index={1},
       KSPEC_FK_RANGE,.fk.range={0,1,0}}}},

    {"zlexcount",zlexcountCommand,4,
     "read-only fast @sortedset",
     {{"read",
       KSPEC_BS_INDEX,.bs.index={1},
       KSPEC_FK_RANGE,.fk.range={0,1,0}}}},

    {"zrevrange",zrevrangeCommand,-4,
     "read-only @sortedset",
     {{"read",
       KSPEC_BS_INDEX,.bs.index={1},
       KSPEC_FK_RANGE,.fk.range={0,1,0}}}},

    {"zcard",zcardCommand,2,
     "read-only fast @sortedset",
     {{"read",
       KSPEC_BS_INDEX,.bs.index={1},
       KSPEC_FK_RANGE,.fk.range={0,1,0}}}},

    {"zscore",zscoreCommand,3,
     "read-only fast @sortedset",
     {{"read",
       KSPEC_BS_INDEX,.bs.index={1},
       KSPEC_FK_RANGE,.fk.range={0,1,0}}}},

    {"zmscore",zmscoreCommand,-3,
     "read-only fast @sortedset",
     {{"read",
       KSPEC_BS_INDEX,.bs.index={1},
       KSPEC_FK_RANGE,.fk.range={0,1,0}}}},

    {"zrank",zrankCommand,3,
     "read-only fast @sortedset",
     {{"read",
       KSPEC_BS_INDEX,.bs.index={1},
       KSPEC_FK_RANGE,.fk.range={0,1,0}}}},

    {"zrevrank",zrevrankCommand,3,
     "read-only fast @sortedset",
     {{"read",
       KSPEC_BS_INDEX,.bs.index={1},
       KSPEC_FK_RANGE,.fk.range={0,1,0}}}},

    {"zscan",zscanCommand,-3,
     "read-only random @sortedset",
     {{"read",
       KSPEC_BS_INDEX,.bs.index={1},
       KSPEC_FK_RANGE,.fk.range={0,1,0}}}},

    {"zpopmin",zpopminCommand,-2,
     "write fast @sortedset",
     {{"write",
       KSPEC_BS_INDEX,.bs.index={1},
       KSPEC_FK_RANGE,.fk.range={0,1,0}}}},

    {"zpopmax",zpopmaxCommand,-2,
     "write fast @sortedset",
     {{"write",
       KSPEC_BS_INDEX,.bs.index={1},
       KSPEC_FK_RANGE,.fk.range={0,1,0}}}},

    {"zmpop", zmpopCommand,-4,
     "write @sortedset",
     {{"write",
       KSPEC_BS_INDEX,.bs.index={1},
       KSPEC_FK_KEYNUM,.fk.keynum={0,1,1}}},
     zmpopGetKeys},

    {"bzpopmin",bzpopminCommand,-3,
     "write no-script fast @sortedset @blocking",
     {{"write",
       KSPEC_BS_INDEX,.bs.index={1},
       KSPEC_FK_RANGE,.fk.range={-2,1,0}}}},

    {"bzpopmax",bzpopmaxCommand,-3,
     "write no-script fast @sortedset @blocking",
     {{"write",
       KSPEC_BS_INDEX,.bs.index={1},
       KSPEC_FK_RANGE,.fk.range={-2,1,0}}}},

    {"bzmpop",bzmpopCommand,-5,
     "write @sortedset @blocking",
     {{"write",
       KSPEC_BS_INDEX,.bs.index={2},
       KSPEC_FK_KEYNUM,.fk.keynum={0,1,1}}},
     blmpopGetKeys},

    {"zrandmember",zrandmemberCommand,-2,
     "read-only random @sortedset",
     {{"read",
       KSPEC_BS_INDEX,.bs.index={1},
       KSPEC_FK_RANGE,.fk.range={0,1,0}}}},

    {"hset",hsetCommand,-4,
     "write use-memory fast @hash",
     {{"write",
       KSPEC_BS_INDEX,.bs.index={1},
       KSPEC_FK_RANGE,.fk.range={0,1,0}}}},

    {"hsetnx",hsetnxCommand,4,
     "write use-memory fast @hash",
     {{"write",
       KSPEC_BS_INDEX,.bs.index={1},
       KSPEC_FK_RANGE,.fk.range={0,1,0}}}},

    {"hget",hgetCommand,3,
     "read-only fast @hash",
     {{"read",
       KSPEC_BS_INDEX,.bs.index={1},
       KSPEC_FK_RANGE,.fk.range={0,1,0}}}},

    {"hmset",hsetCommand,-4,
     "write use-memory fast @hash",
     {{"write",
       KSPEC_BS_INDEX,.bs.index={1},
       KSPEC_FK_RANGE,.fk.range={0,1,0}}}},

    {"hmget",hmgetCommand,-3,
     "read-only fast @hash",
     {{"read",
       KSPEC_BS_INDEX,.bs.index={1},
       KSPEC_FK_RANGE,.fk.range={0,1,0}}}},

    {"hincrby",hincrbyCommand,4,
     "write use-memory fast @hash",
     {{"write",
       KSPEC_BS_INDEX,.bs.index={1},
       KSPEC_FK_RANGE,.fk.range={0,1,0}}}},

    {"hincrbyfloat",hincrbyfloatCommand,4,
     "write use-memory fast @hash",
     {{"write",
       KSPEC_BS_INDEX,.bs.index={1},
       KSPEC_FK_RANGE,.fk.range={0,1,0}}}},

    {"hdel",hdelCommand,-3,
     "write fast @hash",
     {{"write",
       KSPEC_BS_INDEX,.bs.index={1},
       KSPEC_FK_RANGE,.fk.range={0,1,0}}}},

    {"hlen",hlenCommand,2,
     "read-only fast @hash",
     {{"read",
       KSPEC_BS_INDEX,.bs.index={1},
       KSPEC_FK_RANGE,.fk.range={0,1,0}}}},

    {"hstrlen",hstrlenCommand,3,
     "read-only fast @hash",
     {{"read",
       KSPEC_BS_INDEX,.bs.index={1},
       KSPEC_FK_RANGE,.fk.range={0,1,0}}}},

    {"hkeys",hkeysCommand,2,
     "read-only to-sort @hash",
     {{"read",
       KSPEC_BS_INDEX,.bs.index={1},
       KSPEC_FK_RANGE,.fk.range={0,1,0}}}},

    {"hvals",hvalsCommand,2,
     "read-only to-sort @hash",
     {{"read",
       KSPEC_BS_INDEX,.bs.index={1},
       KSPEC_FK_RANGE,.fk.range={0,1,0}}}},

    {"hgetall",hgetallCommand,2,
     "read-only random @hash",
     {{"read",
       KSPEC_BS_INDEX,.bs.index={1},
       KSPEC_FK_RANGE,.fk.range={0,1,0}}}},

    {"hexists",hexistsCommand,3,
     "read-only fast @hash",
     {{"read",
       KSPEC_BS_INDEX,.bs.index={1},
       KSPEC_FK_RANGE,.fk.range={0,1,0}}}},

    {"hrandfield",hrandfieldCommand,-2,
     "read-only random @hash",
     {{"read",
       KSPEC_BS_INDEX,.bs.index={1},
       KSPEC_FK_RANGE,.fk.range={0,1,0}}}},

    {"hscan",hscanCommand,-3,
     "read-only random @hash",
     {{"read",
       KSPEC_BS_INDEX,.bs.index={1},
       KSPEC_FK_RANGE,.fk.range={0,1,0}}}},

    {"incrby",incrbyCommand,3,
     "write use-memory fast @string",
     {{"write",
       KSPEC_BS_INDEX,.bs.index={1},
       KSPEC_FK_RANGE,.fk.range={0,1,0}}}},

    {"decrby",decrbyCommand,3,
     "write use-memory fast @string",
     {{"write",
       KSPEC_BS_INDEX,.bs.index={1},
       KSPEC_FK_RANGE,.fk.range={0,1,0}}}},

    {"incrbyfloat",incrbyfloatCommand,3,
     "write use-memory fast @string",
     {{"write",
       KSPEC_BS_INDEX,.bs.index={1},
       KSPEC_FK_RANGE,.fk.range={0,1,0}}}},

    {"getset",getsetCommand,3,
     "write use-memory fast @string",
     {{"read write",
       KSPEC_BS_INDEX,.bs.index={1},
       KSPEC_FK_RANGE,.fk.range={0,1,0}}}},

    {"mset",msetCommand,-3,
     "write use-memory @string",
     {{"write",
       KSPEC_BS_INDEX,.bs.index={1},
       KSPEC_FK_RANGE,.fk.range={-1,2,0}}}},

    {"msetnx",msetnxCommand,-3,
     "write use-memory @string",
     {{"write",
       KSPEC_BS_INDEX,.bs.index={1},
       KSPEC_FK_RANGE,.fk.range={-1,2,0}}}},

    {"randomkey",randomkeyCommand,1,
     "read-only random @keyspace"},

    {"select",selectCommand,2,
     "ok-loading fast ok-stale @connection"},

    {"swapdb",swapdbCommand,3,
     "write fast @keyspace @dangerous"},

    {"move",moveCommand,3,
     "write fast @keyspace",
     {{"write",
       KSPEC_BS_INDEX,.bs.index={1},
       KSPEC_FK_RANGE,.fk.range={0,1,0}}}},

    {"copy",copyCommand,-3,
     "write use-memory @keyspace",
     {{"read",
       KSPEC_BS_INDEX,.bs.index={1},
       KSPEC_FK_RANGE,.fk.range={0,1,0}},
      {"write",
       KSPEC_BS_INDEX,.bs.index={2},
       KSPEC_FK_RANGE,.fk.range={0,1,0}}}},

    /* Like for SET, we can't mark RENAME as a fast command because
     * overwriting the target key may result in an implicit slow DEL. */
    {"rename",renameCommand,3,
     "write @keyspace",
     {{"write",
       KSPEC_BS_INDEX,.bs.index={1},
       KSPEC_FK_RANGE,.fk.range={1,1,0}}}},

    {"renamenx",renamenxCommand,3,
     "write fast @keyspace",
     {{"write",
       KSPEC_BS_INDEX,.bs.index={1},
       KSPEC_FK_RANGE,.fk.range={1,1,0}}}},

    {"expire",expireCommand,-3,
     "write fast @keyspace",
     {{"write",
       KSPEC_BS_INDEX,.bs.index={1},
       KSPEC_FK_RANGE,.fk.range={0,1,0}}}},

    {"expireat",expireatCommand,-3,
     "write fast @keyspace",
     {{"write",
       KSPEC_BS_INDEX,.bs.index={1},
       KSPEC_FK_RANGE,.fk.range={0,1,0}}}},

    {"pexpire",pexpireCommand,-3,
     "write fast @keyspace",
     {{"write",
       KSPEC_BS_INDEX,.bs.index={1},
       KSPEC_FK_RANGE,.fk.range={0,1,0}}}},

    {"pexpireat",pexpireatCommand,-3,
     "write fast @keyspace",
     {{"write",
       KSPEC_BS_INDEX,.bs.index={1},
       KSPEC_FK_RANGE,.fk.range={0,1,0}}}},

    {"keys",keysCommand,2,
     "read-only to-sort @keyspace @dangerous"},

    {"scan",scanCommand,-2,
     "read-only random @keyspace"},

    {"dbsize",dbsizeCommand,1,
     "read-only fast @keyspace"},

    {"auth",authCommand,-2,
     "no-auth no-script ok-loading ok-stale fast sentinel @connection"},

    /* We don't allow PING during loading since in Redis PING is used as
     * failure detection, and a loading server is considered to be
     * not available. */
    {"ping",pingCommand,-1,
     "ok-stale fast sentinel @connection"},

    {"sentinel",NULL,-2,
     "admin only-sentinel",
     .subcommands=sentinelSubcommands},

    {"echo",echoCommand,2,
     "fast @connection"},

    {"save",saveCommand,1,
     "admin no-script"},

    {"bgsave",bgsaveCommand,-1,
     "admin no-script"},

    {"bgrewriteaof",bgrewriteaofCommand,1,
     "admin no-script"},

    {"shutdown",shutdownCommand,-1,
     "admin no-script ok-loading ok-stale sentinel"},

    {"lastsave",lastsaveCommand,1,
     "random fast ok-loading ok-stale @admin @dangerous"},

    {"type",typeCommand,2,
     "read-only fast @keyspace",
     {{"read",
       KSPEC_BS_INDEX,.bs.index={1},
       KSPEC_FK_RANGE,.fk.range={0,1,0}}}},

    {"multi",multiCommand,1,
     "no-script fast ok-loading ok-stale @transaction"},

    {"exec",execCommand,1,
     "no-script no-slowlog ok-loading ok-stale @transaction"},

    {"discard",discardCommand,1,
     "no-script fast ok-loading ok-stale @transaction"},

    {"sync",syncCommand,1,
     "admin no-script"},

    {"psync",syncCommand,-3,
     "admin no-script"},

    {"replconf",replconfCommand,-1,
     "admin no-script ok-loading ok-stale"},

    {"flushdb",flushdbCommand,-1,
     "write @keyspace @dangerous"},

    {"flushall",flushallCommand,-1,
     "write @keyspace @dangerous"},

    {"sort",sortCommand,-2,
     "write use-memory @list @set @sortedset @dangerous",
     {{"read",
       KSPEC_BS_INDEX,.bs.index={1},
       KSPEC_FK_RANGE,.fk.range={0,1,0}},
      {"write incomplete", /* We can't use "keyword" here because we may give false information. */
       KSPEC_BS_UNKNOWN,{{0}},
       KSPEC_FK_UNKNOWN,{{0}}}},
     sortGetKeys},

    {"sort_ro",sortroCommand,-2,
     "read-only @list @set @sortedset @dangerous",
     {{"read",
       KSPEC_BS_INDEX,.bs.index={1},
       KSPEC_FK_RANGE,.fk.range={0,1,0}}}},

    {"info",infoCommand,-1,
     "ok-loading ok-stale random sentinel @dangerous"},

    {"monitor",monitorCommand,1,
     "admin no-script ok-loading ok-stale"},

    {"ttl",ttlCommand,2,
     "read-only fast random @keyspace",
     {{"read",
       KSPEC_BS_INDEX,.bs.index={1},
       KSPEC_FK_RANGE,.fk.range={0,1,0}}}},

    {"touch",touchCommand,-2,
     "read-only fast @keyspace",
     {{"read",
       KSPEC_BS_INDEX,.bs.index={1},
       KSPEC_FK_RANGE,.fk.range={-1,1,0}}}},

    {"pttl",pttlCommand,2,
     "read-only fast random @keyspace",
     {{"read",
       KSPEC_BS_INDEX,.bs.index={1},
       KSPEC_FK_RANGE,.fk.range={0,1,0}}}},

    {"expiretime",expiretimeCommand,2,
     "read-only fast random @keyspace",
     {{"read",
       KSPEC_BS_INDEX,.bs.index={1},
       KSPEC_FK_RANGE,.fk.range={0,1,0}}}},

    {"pexpiretime",pexpiretimeCommand,2,
     "read-only fast random @keyspace",
     {{"read",
       KSPEC_BS_INDEX,.bs.index={1},
       KSPEC_FK_RANGE,.fk.range={0,1,0}}}},

    {"persist",persistCommand,2,
     "write fast @keyspace",
     {{"write",
       KSPEC_BS_INDEX,.bs.index={1},
       KSPEC_FK_RANGE,.fk.range={0,1,0}}}},

    {"slaveof",replicaofCommand,3,
     "admin no-script ok-stale"},

    {"replicaof",replicaofCommand,3,
     "admin no-script ok-stale"},

    {"role",roleCommand,1,
     "ok-loading ok-stale no-script fast sentinel @admin @dangerous"},

    {"debug",debugCommand,-2,
     "admin no-script ok-loading ok-stale"},

    {"config",NULL,-2,
     "",
     .subcommands=configSubcommands},

    {"subscribe",subscribeCommand,-2,
     "pub-sub no-script ok-loading ok-stale sentinel"},

    {"unsubscribe",unsubscribeCommand,-1,
     "pub-sub no-script ok-loading ok-stale sentinel"},

    {"psubscribe",psubscribeCommand,-2,
     "pub-sub no-script ok-loading ok-stale sentinel"},

    {"punsubscribe",punsubscribeCommand,-1,
     "pub-sub no-script ok-loading ok-stale sentinel"},

    {"publish",publishCommand,3,
     "pub-sub ok-loading ok-stale fast may-replicate sentinel"},

    {"pubsub",NULL,-2,
     "",
     .subcommands=pubsubSubcommands},

    {"watch",watchCommand,-2,
     "no-script fast ok-loading ok-stale @transaction",
     {{"",
       KSPEC_BS_INDEX,.bs.index={1},
       KSPEC_FK_RANGE,.fk.range={-1,1,0}}}},

    {"unwatch",unwatchCommand,1,
     "no-script fast ok-loading ok-stale @transaction"},

    {"cluster",NULL,-2,
     "",
     .subcommands=clusterSubcommands},

    {"restore",restoreCommand,-4,
     "write use-memory @keyspace @dangerous",
     {{"write",
       KSPEC_BS_INDEX,.bs.index={1},
       KSPEC_FK_RANGE,.fk.range={0,1,0}}}},

    {"restore-asking",restoreCommand,-4,
     "write use-memory cluster-asking @keyspace @dangerous",
     {{"write",
       KSPEC_BS_INDEX,.bs.index={1},
       KSPEC_FK_RANGE,.fk.range={0,1,0}}}},

    {"migrate",migrateCommand,-6,
     "write random @keyspace @dangerous",
     {{"write",
       KSPEC_BS_INDEX,.bs.index={3},
       KSPEC_FK_RANGE,.fk.range={0,1,0}},
      {"write incomplete",
       KSPEC_BS_KEYWORD,.bs.keyword={"KEYS",-2},
       KSPEC_FK_RANGE,.fk.range={-1,1,0}}},
     migrateGetKeys},

    {"asking",askingCommand,1,
     "fast @connection"},

    {"readonly",readonlyCommand,1,
     "fast @connection"},

    {"readwrite",readwriteCommand,1,
     "fast @connection"},

    {"dump",dumpCommand,2,
     "read-only random @keyspace",
     {{"read",
       KSPEC_BS_INDEX,.bs.index={1},
       KSPEC_FK_RANGE,.fk.range={0,1,0}}}},

    {"object",NULL,-2,
     "",
    .subcommands=objectSubcommands},

    {"memory",NULL,-2,
     "",
     .subcommands=memorySubcommands},

    {"client",NULL,-2,
     "sentinel",
     .subcommands=clientSubcommands},

    {"hello",helloCommand,-1,
     "no-auth no-script fast ok-loading ok-stale sentinel @connection"},

    /* EVAL can modify the dataset, however it is not flagged as a write
     * command since we do the check while running commands from Lua.
     *
     * EVAL and EVALSHA also feed monitors before the commands are executed,
     * as opposed to after.
      */
    {"eval",evalCommand,-3,
     "no-script no-monitor may-replicate no-mandatory-keys @scripting",
     {{"read write", /* We pass both read and write because these flag are worst-case-scenario */
       KSPEC_BS_INDEX,.bs.index={2},
       KSPEC_FK_KEYNUM,.fk.keynum={0,1,1}}},
     evalGetKeys},

    {"eval_ro",evalRoCommand,-3,
     "no-script no-monitor no-mandatory-keys @scripting",
     {{"read",
       KSPEC_BS_INDEX,.bs.index={2},
       KSPEC_FK_KEYNUM,.fk.keynum={0,1,1}}},
     evalGetKeys},

    {"evalsha",evalShaCommand,-3,
     "no-script no-monitor may-replicate no-mandatory-keys @scripting",
     {{"read write", /* We pass both read and write because these flag are worst-case-scenario */
       KSPEC_BS_INDEX,.bs.index={2},
       KSPEC_FK_KEYNUM,.fk.keynum={0,1,1}}},
     evalGetKeys},

    {"evalsha_ro",evalShaRoCommand,-3,
     "no-script no-monitor no-mandatory-keys @scripting",
     {{"read",
       KSPEC_BS_INDEX,.bs.index={2},
       KSPEC_FK_KEYNUM,.fk.keynum={0,1,1}}},
     evalGetKeys},

    {"slowlog",NULL,-2,
     "",
     .subcommands=slowlogSubcommands},

    {"script",NULL,-2,
     "",
     .subcommands=scriptSubcommands},

    {"time",timeCommand,1,
     "random fast ok-loading ok-stale"},

    {"bitop",bitopCommand,-4,
     "write use-memory @bitmap",
     {{"write",
       KSPEC_BS_INDEX,.bs.index={2},
       KSPEC_FK_RANGE,.fk.range={0,1,0}},
      {"read",
       KSPEC_BS_INDEX,.bs.index={3},
       KSPEC_FK_RANGE,.fk.range={-1,1,0}}}},

    {"bitcount",bitcountCommand,-2,
     "read-only @bitmap",
     {{"read",
       KSPEC_BS_INDEX,.bs.index={1},
       KSPEC_FK_RANGE,.fk.range={0,1,0}}}},

    {"bitpos",bitposCommand,-3,
     "read-only @bitmap",
     {{"read",
       KSPEC_BS_INDEX,.bs.index={1},
       KSPEC_FK_RANGE,.fk.range={0,1,0}}}},

    {"wait",waitCommand,3,
     "no-script @connection"},

    {"command",commandCommand,-1,
     "ok-loading ok-stale random sentinel @connection",
     .subcommands=commandSubcommands},

    {"geoadd",geoaddCommand,-5,
     "write use-memory @geo",
     {{"write",
       KSPEC_BS_INDEX,.bs.index={1},
       KSPEC_FK_RANGE,.fk.range={0,1,0}}}},

    /* GEORADIUS has store options that may write. */
    {"georadius",georadiusCommand,-6,
     "write use-memory @geo",
     {{"read",
       KSPEC_BS_INDEX,.bs.index={1},
       KSPEC_FK_RANGE,.fk.range={0,1,0}},
      {"write",
       KSPEC_BS_KEYWORD,.bs.keyword={"STORE",6},
       KSPEC_FK_RANGE,.fk.range={0,1,0}},
      {"write",
       KSPEC_BS_KEYWORD,.bs.keyword={"STOREDIST",6},
       KSPEC_FK_RANGE,.fk.range={0,1,0}}},
     georadiusGetKeys},

    {"georadius_ro",georadiusroCommand,-6,
     "read-only @geo",
     {{"read",
       KSPEC_BS_INDEX,.bs.index={1},
       KSPEC_FK_RANGE,.fk.range={0,1,0}}}},

    {"georadiusbymember",georadiusbymemberCommand,-5,"write use-memory @geo",
     {{"read",
       KSPEC_BS_INDEX,.bs.index={1},
       KSPEC_FK_RANGE,.fk.range={0,1,0}},
      {"write",
       KSPEC_BS_KEYWORD,.bs.keyword={"STORE",5},
       KSPEC_FK_RANGE,.fk.range={0,1,0}},
      {"write",
       KSPEC_BS_KEYWORD,.bs.keyword={"STOREDIST",5},
       KSPEC_FK_RANGE,.fk.range={0,1,0}}},
     georadiusGetKeys},

    {"georadiusbymember_ro",georadiusbymemberroCommand,-5,
     "read-only @geo",
     {{"read",
       KSPEC_BS_INDEX,.bs.index={1},
       KSPEC_FK_RANGE,.fk.range={0,1,0}}}},

    {"geohash",geohashCommand,-2,
     "read-only @geo",
     {{"read",
       KSPEC_BS_INDEX,.bs.index={1},
       KSPEC_FK_RANGE,.fk.range={0,1,0}}}},

    {"geopos",geoposCommand,-2,
     "read-only @geo",
     {{"read",
       KSPEC_BS_INDEX,.bs.index={1},
       KSPEC_FK_RANGE,.fk.range={0,1,0}}}},

    {"geodist",geodistCommand,-4,
     "read-only @geo",
     {{"read",
       KSPEC_BS_INDEX,.bs.index={1},
       KSPEC_FK_RANGE,.fk.range={0,1,0}}}},

    {"geosearch",geosearchCommand,-7,
     "read-only @geo",
     {{"read",
       KSPEC_BS_INDEX,.bs.index={1},
       KSPEC_FK_RANGE,.fk.range={0,1,0}}}},

    {"geosearchstore",geosearchstoreCommand,-8,
     "write use-memory @geo",
     {{"write",
       KSPEC_BS_INDEX,.bs.index={1},
       KSPEC_FK_RANGE,.fk.range={0,1,0}},
      {"read",
       KSPEC_BS_INDEX,.bs.index={2},
       KSPEC_FK_RANGE,.fk.range={0,1,0}}}},

    {"pfselftest",pfselftestCommand,1,
     "admin @hyperloglog"},

    {"pfadd",pfaddCommand,-2,
     "write use-memory fast @hyperloglog",
     {{"write",
       KSPEC_BS_INDEX,.bs.index={1},
       KSPEC_FK_RANGE,.fk.range={0,1,0}}}},

    /* Technically speaking PFCOUNT may change the key since it changes the
     * final bytes in the HyperLogLog representation. However in this case
     * we claim that the representation, even if accessible, is an internal
     * affair, and the command is semantically read only. */
    {"pfcount",pfcountCommand,-2,
     "read-only may-replicate @hyperloglog",
     {{"read",
       KSPEC_BS_INDEX,.bs.index={1},
       KSPEC_FK_RANGE,.fk.range={-1,1,0}}}},

    {"pfmerge",pfmergeCommand,-2,
     "write use-memory @hyperloglog",
     {{"read write",
       KSPEC_BS_INDEX,.bs.index={1},
       KSPEC_FK_RANGE,.fk.range={0,1,0}},
      {"read",
       KSPEC_BS_INDEX,.bs.index={2},
       KSPEC_FK_RANGE,.fk.range={-1,1,0}}}},

    /* Unlike PFCOUNT that is considered as a read-only command (although
     * it changes a bit), PFDEBUG may change the entire key when converting
     * from sparse to dense representation */
    {"pfdebug",pfdebugCommand,-3,
     "admin write use-memory @hyperloglog",
     {{"write",
       KSPEC_BS_INDEX,.bs.index={2},
       KSPEC_FK_RANGE,.fk.range={0,1,0}}}},

    {"xadd",xaddCommand,-5,
     "write use-memory fast random @stream",
     {{"write",
       KSPEC_BS_INDEX,.bs.index={1},
       KSPEC_FK_RANGE,.fk.range={0,1,0}}}},

    {"xrange",xrangeCommand,-4,
     "read-only @stream",
     {{"read",
       KSPEC_BS_INDEX,.bs.index={1},
       KSPEC_FK_RANGE,.fk.range={0,1,0}}}},

    {"xrevrange",xrevrangeCommand,-4,
     "read-only @stream",
     {{"read",
       KSPEC_BS_INDEX,.bs.index={1},
       KSPEC_FK_RANGE,.fk.range={0,1,0}}}},

    {"xlen",xlenCommand,2,
     "read-only fast @stream",
     {{"read",
       KSPEC_BS_INDEX,.bs.index={1},
       KSPEC_FK_RANGE,.fk.range={0,1,0}}}},

    {"xread",xreadCommand,-4,
     "read-only @stream @blocking",
     {{"read",
       KSPEC_BS_KEYWORD,.bs.keyword={"STREAMS",1},
       KSPEC_FK_RANGE,.fk.range={-1,1,2}}},
     xreadGetKeys},

    {"xreadgroup",xreadCommand,-7,
     "write @stream @blocking",
     {{"read",
       KSPEC_BS_KEYWORD,.bs.keyword={"STREAMS",4},
       KSPEC_FK_RANGE,.fk.range={-1,1,2}}},
     xreadGetKeys},

    {"xgroup",NULL,-2,
     "",
     .subcommands=xgroupSubcommands},

    {"xsetid",xsetidCommand,3,
     "write use-memory fast @stream",
     {{"write",
       KSPEC_BS_INDEX,.bs.index={1},
       KSPEC_FK_RANGE,.fk.range={0,1,0}}}},

    {"xack",xackCommand,-4,
     "write fast random @stream",
     {{"write",
       KSPEC_BS_INDEX,.bs.index={1},
       KSPEC_FK_RANGE,.fk.range={0,1,0}}}},

    {"xpending",xpendingCommand,-3,
     "read-only random @stream",
     {{"read",
       KSPEC_BS_INDEX,.bs.index={1},
       KSPEC_FK_RANGE,.fk.range={0,1,0}}}},

    {"xclaim",xclaimCommand,-6,
     "write random fast @stream",
     {{"write",
       KSPEC_BS_INDEX,.bs.index={1},
       KSPEC_FK_RANGE,.fk.range={0,1,0}}}},

    {"xautoclaim",xautoclaimCommand,-6,
     "write random fast @stream",
     {{"write",
       KSPEC_BS_INDEX,.bs.index={1},
       KSPEC_FK_RANGE,.fk.range={0,1,0}}}},

    {"xinfo",NULL,-2,
     "",
     .subcommands=xinfoSubcommands},

    {"xdel",xdelCommand,-3,
     "write fast @stream",
     {{"write",
       KSPEC_BS_INDEX,.bs.index={1},
       KSPEC_FK_RANGE,.fk.range={0,1,0}}}},

    {"xtrim",xtrimCommand,-4,
     "write random @stream",
     {{"write",
       KSPEC_BS_INDEX,.bs.index={1},
       KSPEC_FK_RANGE,.fk.range={0,1,0}}}},

    {"post",securityWarningCommand,-1,
     "ok-loading ok-stale read-only"},

    {"host:",securityWarningCommand,-1,
     "ok-loading ok-stale read-only"},

    {"latency",NULL,-2,
     "",
     .subcommands=latencySubcommands},

    {"lolwut",lolwutCommand,-1,
     "read-only fast"},

    {"acl",NULL,-2,
     "sentinel",
     .subcommands=aclSubcommands},

    {"stralgo",NULL,-2,
     "",
     .subcommands=stralgoSubcommands},

    {"reset",resetCommand,1,
     "no-script ok-stale ok-loading fast @connection"},

    {"failover",failoverCommand,-1,
<<<<<<< HEAD
     "admin no-script ok-stale",
     0,NULL,0,0,0,0,0,0},

    {"publishlocal",publishLocalCommand,3,
     "pub-sub ok-loading ok-stale fast may-replicate",
     0,NULL,0,0,0,0,0,0},

    {"subscribelocal",subscribeLocalCommand,-2,
     "pub-sub no-script ok-loading ok-stale",
     0,NULL,0,0,0,0,0,0},

    {"unsubscribelocal",unsubscribeLocalCommand,-1,
     "pub-sub no-script ok-loading ok-stale",
     0,NULL,0,0,0,0,0,0}
=======
     "admin no-script ok-stale"}
>>>>>>> f27083a4
};

/*============================ Utility functions ============================ */

/* We use a private localtime implementation which is fork-safe. The logging
 * function of Redis may be called from other threads. */
void nolocks_localtime(struct tm *tmp, time_t t, time_t tz, int dst);

/* Low level logging. To use only for very big messages, otherwise
 * serverLog() is to prefer. */
void serverLogRaw(int level, const char *msg) {
    const int syslogLevelMap[] = { LOG_DEBUG, LOG_INFO, LOG_NOTICE, LOG_WARNING };
    const char *c = ".-*#";
    FILE *fp;
    char buf[64];
    int rawmode = (level & LL_RAW);
    int log_to_stdout = server.logfile[0] == '\0';

    level &= 0xff; /* clear flags */
    if (level < server.verbosity) return;

    fp = log_to_stdout ? stdout : fopen(server.logfile,"a");
    if (!fp) return;

    if (rawmode) {
        fprintf(fp,"%s",msg);
    } else {
        int off;
        struct timeval tv;
        int role_char;
        pid_t pid = getpid();

        gettimeofday(&tv,NULL);
        struct tm tm;
        nolocks_localtime(&tm,tv.tv_sec,server.timezone,server.daylight_active);
        off = strftime(buf,sizeof(buf),"%d %b %Y %H:%M:%S.",&tm);
        snprintf(buf+off,sizeof(buf)-off,"%03d",(int)tv.tv_usec/1000);
        if (server.sentinel_mode) {
            role_char = 'X'; /* Sentinel. */
        } else if (pid != server.pid) {
            role_char = 'C'; /* RDB / AOF writing child. */
        } else {
            role_char = (server.masterhost ? 'S':'M'); /* Slave or Master. */
        }
        fprintf(fp,"%d:%c %s %c %s\n",
            (int)getpid(),role_char, buf,c[level],msg);
    }
    fflush(fp);

    if (!log_to_stdout) fclose(fp);
    if (server.syslog_enabled) syslog(syslogLevelMap[level], "%s", msg);
}

/* Like serverLogRaw() but with printf-alike support. This is the function that
 * is used across the code. The raw version is only used in order to dump
 * the INFO output on crash. */
void _serverLog(int level, const char *fmt, ...) {
    va_list ap;
    char msg[LOG_MAX_LEN];

    va_start(ap, fmt);
    vsnprintf(msg, sizeof(msg), fmt, ap);
    va_end(ap);

    serverLogRaw(level,msg);
}

/* Log a fixed message without printf-alike capabilities, in a way that is
 * safe to call from a signal handler.
 *
 * We actually use this only for signals that are not fatal from the point
 * of view of Redis. Signals that are going to kill the server anyway and
 * where we need printf-alike features are served by serverLog(). */
void serverLogFromHandler(int level, const char *msg) {
    int fd;
    int log_to_stdout = server.logfile[0] == '\0';
    char buf[64];

    if ((level&0xff) < server.verbosity || (log_to_stdout && server.daemonize))
        return;
    fd = log_to_stdout ? STDOUT_FILENO :
                         open(server.logfile, O_APPEND|O_CREAT|O_WRONLY, 0644);
    if (fd == -1) return;
    ll2string(buf,sizeof(buf),getpid());
    if (write(fd,buf,strlen(buf)) == -1) goto err;
    if (write(fd,":signal-handler (",17) == -1) goto err;
    ll2string(buf,sizeof(buf),time(NULL));
    if (write(fd,buf,strlen(buf)) == -1) goto err;
    if (write(fd,") ",2) == -1) goto err;
    if (write(fd,msg,strlen(msg)) == -1) goto err;
    if (write(fd,"\n",1) == -1) goto err;
err:
    if (!log_to_stdout) close(fd);
}

/* Return the UNIX time in microseconds */
long long ustime(void) {
    struct timeval tv;
    long long ust;

    gettimeofday(&tv, NULL);
    ust = ((long long)tv.tv_sec)*1000000;
    ust += tv.tv_usec;
    return ust;
}

/* Return the UNIX time in milliseconds */
mstime_t mstime(void) {
    return ustime()/1000;
}

/* After an RDB dump or AOF rewrite we exit from children using _exit() instead of
 * exit(), because the latter may interact with the same file objects used by
 * the parent process. However if we are testing the coverage normal exit() is
 * used in order to obtain the right coverage information. */
void exitFromChild(int retcode) {
#ifdef COVERAGE_TEST
    exit(retcode);
#else
    _exit(retcode);
#endif
}

/*====================== Hash table type implementation  ==================== */

/* This is a hash table type that uses the SDS dynamic strings library as
 * keys and redis objects as values (objects can hold SDS strings,
 * lists, sets). */

void dictVanillaFree(dict *d, void *val)
{
    UNUSED(d);
    zfree(val);
}

void dictListDestructor(dict *d, void *val)
{
    UNUSED(d);
    listRelease((list*)val);
}

int dictSdsKeyCompare(dict *d, const void *key1,
        const void *key2)
{
    int l1,l2;
    UNUSED(d);

    l1 = sdslen((sds)key1);
    l2 = sdslen((sds)key2);
    if (l1 != l2) return 0;
    return memcmp(key1, key2, l1) == 0;
}

/* A case insensitive version used for the command lookup table and other
 * places where case insensitive non binary-safe comparison is needed. */
int dictSdsKeyCaseCompare(dict *d, const void *key1,
        const void *key2)
{
    UNUSED(d);
    return strcasecmp(key1, key2) == 0;
}

void dictObjectDestructor(dict *d, void *val)
{
    UNUSED(d);
    if (val == NULL) return; /* Lazy freeing will set value to NULL. */
    decrRefCount(val);
}

void dictSdsDestructor(dict *d, void *val)
{
    UNUSED(d);
    sdsfree(val);
}

int dictObjKeyCompare(dict *d, const void *key1,
        const void *key2)
{
    const robj *o1 = key1, *o2 = key2;
    return dictSdsKeyCompare(d, o1->ptr,o2->ptr);
}

uint64_t dictObjHash(const void *key) {
    const robj *o = key;
    return dictGenHashFunction(o->ptr, sdslen((sds)o->ptr));
}

uint64_t dictSdsHash(const void *key) {
    return dictGenHashFunction((unsigned char*)key, sdslen((char*)key));
}

uint64_t dictSdsCaseHash(const void *key) {
    return dictGenCaseHashFunction((unsigned char*)key, sdslen((char*)key));
}

int dictEncObjKeyCompare(dict *d, const void *key1, const void *key2)
{
    robj *o1 = (robj*) key1, *o2 = (robj*) key2;
    int cmp;

    if (o1->encoding == OBJ_ENCODING_INT &&
        o2->encoding == OBJ_ENCODING_INT)
            return o1->ptr == o2->ptr;

    /* Due to OBJ_STATIC_REFCOUNT, we avoid calling getDecodedObject() without
     * good reasons, because it would incrRefCount() the object, which
     * is invalid. So we check to make sure dictFind() works with static
     * objects as well. */
    if (o1->refcount != OBJ_STATIC_REFCOUNT) o1 = getDecodedObject(o1);
    if (o2->refcount != OBJ_STATIC_REFCOUNT) o2 = getDecodedObject(o2);
    cmp = dictSdsKeyCompare(d,o1->ptr,o2->ptr);
    if (o1->refcount != OBJ_STATIC_REFCOUNT) decrRefCount(o1);
    if (o2->refcount != OBJ_STATIC_REFCOUNT) decrRefCount(o2);
    return cmp;
}

uint64_t dictEncObjHash(const void *key) {
    robj *o = (robj*) key;

    if (sdsEncodedObject(o)) {
        return dictGenHashFunction(o->ptr, sdslen((sds)o->ptr));
    } else if (o->encoding == OBJ_ENCODING_INT) {
        char buf[32];
        int len;

        len = ll2string(buf,32,(long)o->ptr);
        return dictGenHashFunction((unsigned char*)buf, len);
    } else {
        serverPanic("Unknown string encoding");
    }
}

/* Return 1 if currently we allow dict to expand. Dict may allocate huge
 * memory to contain hash buckets when dict expands, that may lead redis
 * rejects user's requests or evicts some keys, we can stop dict to expand
 * provisionally if used memory will be over maxmemory after dict expands,
 * but to guarantee the performance of redis, we still allow dict to expand
 * if dict load factor exceeds HASHTABLE_MAX_LOAD_FACTOR. */
int dictExpandAllowed(size_t moreMem, double usedRatio) {
    if (usedRatio <= HASHTABLE_MAX_LOAD_FACTOR) {
        return !overMaxmemoryAfterAlloc(moreMem);
    } else {
        return 1;
    }
}

/* Returns the size of the DB dict entry metadata in bytes. In cluster mode, the
 * metadata is used for constructing a doubly linked list of the dict entries
 * belonging to the same cluster slot. See the Slot to Key API in cluster.c. */
size_t dictEntryMetadataSize(dict *d) {
    UNUSED(d);
    return server.cluster_enabled ? sizeof(clusterDictEntryMetadata) : 0;
}

/* Generic hash table type where keys are Redis Objects, Values
 * dummy pointers. */
dictType objectKeyPointerValueDictType = {
    dictEncObjHash,            /* hash function */
    NULL,                      /* key dup */
    NULL,                      /* val dup */
    dictEncObjKeyCompare,      /* key compare */
    dictObjectDestructor,      /* key destructor */
    NULL,                      /* val destructor */
    NULL                       /* allow to expand */
};

/* Like objectKeyPointerValueDictType(), but values can be destroyed, if
 * not NULL, calling zfree(). */
dictType objectKeyHeapPointerValueDictType = {
    dictEncObjHash,            /* hash function */
    NULL,                      /* key dup */
    NULL,                      /* val dup */
    dictEncObjKeyCompare,      /* key compare */
    dictObjectDestructor,      /* key destructor */
    dictVanillaFree,           /* val destructor */
    NULL                       /* allow to expand */
};

/* Set dictionary type. Keys are SDS strings, values are not used. */
dictType setDictType = {
    dictSdsHash,               /* hash function */
    NULL,                      /* key dup */
    NULL,                      /* val dup */
    dictSdsKeyCompare,         /* key compare */
    dictSdsDestructor,         /* key destructor */
    NULL                       /* val destructor */
};

/* Sorted sets hash (note: a skiplist is used in addition to the hash table) */
dictType zsetDictType = {
    dictSdsHash,               /* hash function */
    NULL,                      /* key dup */
    NULL,                      /* val dup */
    dictSdsKeyCompare,         /* key compare */
    NULL,                      /* Note: SDS string shared & freed by skiplist */
    NULL,                      /* val destructor */
    NULL                       /* allow to expand */
};

/* Db->dict, keys are sds strings, vals are Redis objects. */
dictType dbDictType = {
    dictSdsHash,                /* hash function */
    NULL,                       /* key dup */
    NULL,                       /* val dup */
    dictSdsKeyCompare,          /* key compare */
    dictSdsDestructor,          /* key destructor */
    dictObjectDestructor,       /* val destructor */
    dictExpandAllowed,          /* allow to expand */
    dictEntryMetadataSize       /* size of entry metadata in bytes */
};

/* server.lua_scripts sha (as sds string) -> scripts (as robj) cache. */
dictType shaScriptObjectDictType = {
    dictSdsCaseHash,            /* hash function */
    NULL,                       /* key dup */
    NULL,                       /* val dup */
    dictSdsKeyCaseCompare,      /* key compare */
    dictSdsDestructor,          /* key destructor */
    dictObjectDestructor,       /* val destructor */
    NULL                        /* allow to expand */
};

/* Db->expires */
dictType dbExpiresDictType = {
    dictSdsHash,                /* hash function */
    NULL,                       /* key dup */
    NULL,                       /* val dup */
    dictSdsKeyCompare,          /* key compare */
    NULL,                       /* key destructor */
    NULL,                       /* val destructor */
    dictExpandAllowed           /* allow to expand */
};

/* Command table. sds string -> command struct pointer. */
dictType commandTableDictType = {
    dictSdsCaseHash,            /* hash function */
    NULL,                       /* key dup */
    NULL,                       /* val dup */
    dictSdsKeyCaseCompare,      /* key compare */
    dictSdsDestructor,          /* key destructor */
    NULL,                       /* val destructor */
    NULL                        /* allow to expand */
};

/* Hash type hash table (note that small hashes are represented with ziplists) */
dictType hashDictType = {
    dictSdsHash,                /* hash function */
    NULL,                       /* key dup */
    NULL,                       /* val dup */
    dictSdsKeyCompare,          /* key compare */
    dictSdsDestructor,          /* key destructor */
    dictSdsDestructor,          /* val destructor */
    NULL                        /* allow to expand */
};

/* Dict type without destructor */
dictType sdsReplyDictType = {
    dictSdsHash,                /* hash function */
    NULL,                       /* key dup */
    NULL,                       /* val dup */
    dictSdsKeyCompare,          /* key compare */
    NULL,                       /* key destructor */
    NULL,                       /* val destructor */
    NULL                        /* allow to expand */
};

/* Keylist hash table type has unencoded redis objects as keys and
 * lists as values. It's used for blocking operations (BLPOP) and to
 * map swapped keys to a list of clients waiting for this keys to be loaded. */
dictType keylistDictType = {
    dictObjHash,                /* hash function */
    NULL,                       /* key dup */
    NULL,                       /* val dup */
    dictObjKeyCompare,          /* key compare */
    dictObjectDestructor,       /* key destructor */
    dictListDestructor,         /* val destructor */
    NULL                        /* allow to expand */
};

/* Modules system dictionary type. Keys are module name,
 * values are pointer to RedisModule struct. */
dictType modulesDictType = {
    dictSdsCaseHash,            /* hash function */
    NULL,                       /* key dup */
    NULL,                       /* val dup */
    dictSdsKeyCaseCompare,      /* key compare */
    dictSdsDestructor,          /* key destructor */
    NULL,                       /* val destructor */
    NULL                        /* allow to expand */
};

/* Migrate cache dict type. */
dictType migrateCacheDictType = {
    dictSdsHash,                /* hash function */
    NULL,                       /* key dup */
    NULL,                       /* val dup */
    dictSdsKeyCompare,          /* key compare */
    dictSdsDestructor,          /* key destructor */
    NULL,                       /* val destructor */
    NULL                        /* allow to expand */
};

/* Replication cached script dict (server.repl_scriptcache_dict).
 * Keys are sds SHA1 strings, while values are not used at all in the current
 * implementation. */
dictType replScriptCacheDictType = {
    dictSdsCaseHash,            /* hash function */
    NULL,                       /* key dup */
    NULL,                       /* val dup */
    dictSdsKeyCaseCompare,      /* key compare */
    dictSdsDestructor,          /* key destructor */
    NULL,                       /* val destructor */
    NULL                        /* allow to expand */
};

int htNeedsResize(dict *dict) {
    long long size, used;

    size = dictSlots(dict);
    used = dictSize(dict);
    return (size > DICT_HT_INITIAL_SIZE &&
            (used*100/size < HASHTABLE_MIN_FILL));
}

/* If the percentage of used slots in the HT reaches HASHTABLE_MIN_FILL
 * we resize the hash table to save memory */
void tryResizeHashTables(int dbid) {
    if (htNeedsResize(server.db[dbid].dict))
        dictResize(server.db[dbid].dict);
    if (htNeedsResize(server.db[dbid].expires))
        dictResize(server.db[dbid].expires);
}

/* Our hash table implementation performs rehashing incrementally while
 * we write/read from the hash table. Still if the server is idle, the hash
 * table will use two tables for a long time. So we try to use 1 millisecond
 * of CPU time at every call of this function to perform some rehashing.
 *
 * The function returns 1 if some rehashing was performed, otherwise 0
 * is returned. */
int incrementallyRehash(int dbid) {
    /* Keys dictionary */
    if (dictIsRehashing(server.db[dbid].dict)) {
        dictRehashMilliseconds(server.db[dbid].dict,1);
        return 1; /* already used our millisecond for this loop... */
    }
    /* Expires */
    if (dictIsRehashing(server.db[dbid].expires)) {
        dictRehashMilliseconds(server.db[dbid].expires,1);
        return 1; /* already used our millisecond for this loop... */
    }
    return 0;
}

/* This function is called once a background process of some kind terminates,
 * as we want to avoid resizing the hash tables when there is a child in order
 * to play well with copy-on-write (otherwise when a resize happens lots of
 * memory pages are copied). The goal of this function is to update the ability
 * for dict.c to resize the hash tables accordingly to the fact we have an
 * active fork child running. */
void updateDictResizePolicy(void) {
    if (!hasActiveChildProcess())
        dictEnableResize();
    else
        dictDisableResize();
}

const char *strChildType(int type) {
    switch(type) {
        case CHILD_TYPE_RDB: return "RDB";
        case CHILD_TYPE_AOF: return "AOF";
        case CHILD_TYPE_LDB: return "LDB";
        case CHILD_TYPE_MODULE: return "MODULE";
        default: return "Unknown";
    }
}

/* Return true if there are active children processes doing RDB saving,
 * AOF rewriting, or some side process spawned by a loaded module. */
int hasActiveChildProcess() {
    return server.child_pid != -1;
}

void resetChildState() {
    server.child_type = CHILD_TYPE_NONE;
    server.child_pid = -1;
    server.stat_current_cow_peak = 0;
    server.stat_current_cow_bytes = 0;
    server.stat_current_cow_updated = 0;
    server.stat_current_save_keys_processed = 0;
    server.stat_module_progress = 0;
    server.stat_current_save_keys_total = 0;
    updateDictResizePolicy();
    closeChildInfoPipe();
    moduleFireServerEvent(REDISMODULE_EVENT_FORK_CHILD,
                          REDISMODULE_SUBEVENT_FORK_CHILD_DIED,
                          NULL);
}

/* Return if child type is mutual exclusive with other fork children */
int isMutuallyExclusiveChildType(int type) {
    return type == CHILD_TYPE_RDB || type == CHILD_TYPE_AOF || type == CHILD_TYPE_MODULE;
}

/* Return true if this instance has persistence completely turned off:
 * both RDB and AOF are disabled. */
int allPersistenceDisabled(void) {
    return server.saveparamslen == 0 && server.aof_state == AOF_OFF;
}

/* ======================= Cron: called every 100 ms ======================== */

/* Add a sample to the operations per second array of samples. */
void trackInstantaneousMetric(int metric, long long current_reading) {
    long long now = mstime();
    long long t = now - server.inst_metric[metric].last_sample_time;
    long long ops = current_reading -
                    server.inst_metric[metric].last_sample_count;
    long long ops_sec;

    ops_sec = t > 0 ? (ops*1000/t) : 0;

    server.inst_metric[metric].samples[server.inst_metric[metric].idx] =
        ops_sec;
    server.inst_metric[metric].idx++;
    server.inst_metric[metric].idx %= STATS_METRIC_SAMPLES;
    server.inst_metric[metric].last_sample_time = now;
    server.inst_metric[metric].last_sample_count = current_reading;
}

/* Return the mean of all the samples. */
long long getInstantaneousMetric(int metric) {
    int j;
    long long sum = 0;

    for (j = 0; j < STATS_METRIC_SAMPLES; j++)
        sum += server.inst_metric[metric].samples[j];
    return sum / STATS_METRIC_SAMPLES;
}

/* The client query buffer is an sds.c string that can end with a lot of
 * free space not used, this function reclaims space if needed.
 *
 * The function always returns 0 as it never terminates the client. */
int clientsCronResizeQueryBuffer(client *c) {
    size_t querybuf_size = sdsalloc(c->querybuf);
    time_t idletime = server.unixtime - c->lastinteraction;

    /* Only resize the query buffer if the buffer is actually wasting at least a
     * few kbytes */
    if (sdsavail(c->querybuf) > 1024*4) {
        /* There are two conditions to resize the query buffer: */
        if (idletime > 2) {
            /* 1) Query is idle for a long time. */
            c->querybuf = sdsRemoveFreeSpace(c->querybuf);
        } else if (querybuf_size > PROTO_RESIZE_THRESHOLD && querybuf_size/2 > c->querybuf_peak) {
            /* 2) Query buffer is too big for latest peak and is larger than
             *    resize threshold. Trim excess space but only up to a limit,
             *    not below the recent peak and current c->querybuf (which will
             *    be soon get used). If we're in the middle of a bulk then make
             *    sure not to resize to less than the bulk length. */
            size_t resize = sdslen(c->querybuf);
            if (resize < c->querybuf_peak) resize = c->querybuf_peak;
            if (c->bulklen != -1 && resize < (size_t)c->bulklen) resize = c->bulklen;
            c->querybuf = sdsResize(c->querybuf, resize);
        }
    }

    /* Reset the peak again to capture the peak memory usage in the next
     * cycle. */
    c->querybuf_peak = sdslen(c->querybuf);
    /* We reset to either the current used, or currently processed bulk size,
     * which ever is bigger. */
    if (c->bulklen != -1 && (size_t)c->bulklen > c->querybuf_peak)
        c->querybuf_peak = c->bulklen;

    /* Clients representing masters also use a "pending query buffer" that
     * is the yet not applied part of the stream we are reading. Such buffer
     * also needs resizing from time to time, otherwise after a very large
     * transfer (a huge value or a big MIGRATE operation) it will keep using
     * a lot of memory. */
    if (c->flags & CLIENT_MASTER) {
        /* There are two conditions to resize the pending query buffer:
         * 1) Pending Query buffer is > LIMIT_PENDING_QUERYBUF.
         * 2) Used length is smaller than pending_querybuf_size/2 */
        size_t pending_querybuf_size = sdsAllocSize(c->pending_querybuf);
        if(pending_querybuf_size > LIMIT_PENDING_QUERYBUF &&
           sdslen(c->pending_querybuf) < (pending_querybuf_size/2))
        {
            c->pending_querybuf = sdsRemoveFreeSpace(c->pending_querybuf);
        }
    }
    return 0;
}

/* This function is used in order to track clients using the biggest amount
 * of memory in the latest few seconds. This way we can provide such information
 * in the INFO output (clients section), without having to do an O(N) scan for
 * all the clients.
 *
 * This is how it works. We have an array of CLIENTS_PEAK_MEM_USAGE_SLOTS slots
 * where we track, for each, the biggest client output and input buffers we
 * saw in that slot. Every slot correspond to one of the latest seconds, since
 * the array is indexed by doing UNIXTIME % CLIENTS_PEAK_MEM_USAGE_SLOTS.
 *
 * When we want to know what was recently the peak memory usage, we just scan
 * such few slots searching for the maximum value. */
#define CLIENTS_PEAK_MEM_USAGE_SLOTS 8
size_t ClientsPeakMemInput[CLIENTS_PEAK_MEM_USAGE_SLOTS] = {0};
size_t ClientsPeakMemOutput[CLIENTS_PEAK_MEM_USAGE_SLOTS] = {0};

int clientsCronTrackExpansiveClients(client *c, int time_idx) {
    size_t in_usage = sdsZmallocSize(c->querybuf) + c->argv_len_sum +
	              (c->argv ? zmalloc_size(c->argv) : 0);
    size_t out_usage = getClientOutputBufferMemoryUsage(c);

    /* Track the biggest values observed so far in this slot. */
    if (in_usage > ClientsPeakMemInput[time_idx]) ClientsPeakMemInput[time_idx] = in_usage;
    if (out_usage > ClientsPeakMemOutput[time_idx]) ClientsPeakMemOutput[time_idx] = out_usage;

    return 0; /* This function never terminates the client. */
}

/* All normal clients are placed in one of the "mem usage buckets" according
 * to how much memory they currently use. We use this function to find the
 * appropriate bucket based on a given memory usage value. The algorithm simply
 * does a log2(mem) to ge the bucket. This means, for examples, that if a
 * client's memory usage doubles it's moved up to the next bucket, if it's
 * halved we move it down a bucket.
 * For more details see CLIENT_MEM_USAGE_BUCKETS documentation in server.h. */
clientMemUsageBucket *getMemUsageBucket(size_t mem) {
    int size_in_bits = 8*(int)sizeof(mem);
    int clz = mem > 0 ? __builtin_clzl(mem) : size_in_bits;
    int bucket_idx = size_in_bits - clz;
    if (bucket_idx > CLIENT_MEM_USAGE_BUCKET_MAX_LOG)
        bucket_idx = CLIENT_MEM_USAGE_BUCKET_MAX_LOG;
    else if (bucket_idx < CLIENT_MEM_USAGE_BUCKET_MIN_LOG)
        bucket_idx = CLIENT_MEM_USAGE_BUCKET_MIN_LOG;
    bucket_idx -= CLIENT_MEM_USAGE_BUCKET_MIN_LOG;
    return &server.client_mem_usage_buckets[bucket_idx];
}

/* This is called both on explicit clients when something changed their buffers,
 * so we can track clients' memory and enforce clients' maxmemory in real time,
 * and also from the clientsCron. We call it from the cron so we have updated
 * stats for non CLIENT_TYPE_NORMAL/PUBSUB clients and in case a configuration
 * change requires us to evict a non-active client.
 */
int updateClientMemUsage(client *c) {
    size_t mem = getClientMemoryUsage(c, NULL);
    int type = getClientType(c);

    /* Remove the old value of the memory used by the client from the old
     * category, and add it back. */
    atomicDecr(server.stat_clients_type_memory[c->last_memory_type], c->last_memory_usage);
    atomicIncr(server.stat_clients_type_memory[type], mem);

    /* Remember what we added and where, to remove it next time. */
    c->last_memory_usage = mem;
    c->last_memory_type = type;

    /* Update client mem usage bucket only when we're not in the context of an
     * IO thread. See updateClientMemUsageBucket() for details. */
    if (io_threads_op == IO_THREADS_OP_IDLE)
        updateClientMemUsageBucket(c);

    return 0;
}

/* Adds the client to the correct memory usage bucket. Each bucket contains
 * all clients with roughly the same amount of memory. This way we group
 * together clients consuming about the same amount of memory and can quickly
 * free them in case we reach maxmemory-clients (client eviction).
 * Note that in case of io-threads enabled we have to call this function only
 * after the fan-in phase (when no io-threads are working) because the bucket
 * lists are global. The io-threads themselves track per-client memory usage in
 * updateClientMemUsage(). Here we update the clients to each bucket when all
 * io-threads are done (both for read and write io-threading). */
void updateClientMemUsageBucket(client *c) {
    serverAssert(io_threads_op == IO_THREADS_OP_IDLE);
    int allow_eviction =
            (c->last_memory_type == CLIENT_TYPE_NORMAL || c->last_memory_type == CLIENT_TYPE_PUBSUB) &&
            !(c->flags & CLIENT_NO_EVICT);

    /* Update the client in the mem usage buckets */
    if (c->mem_usage_bucket) {
        c->mem_usage_bucket->mem_usage_sum -= c->last_memory_usage_on_bucket_update;
        /* If this client can't be evicted then remove it from the mem usage
         * buckets */
        if (!allow_eviction) {
            listDelNode(c->mem_usage_bucket->clients, c->mem_usage_bucket_node);
            c->mem_usage_bucket = NULL;
            c->mem_usage_bucket_node = NULL;
        }
    }
    if (allow_eviction) {
        clientMemUsageBucket *bucket = getMemUsageBucket(c->last_memory_usage);
        bucket->mem_usage_sum += c->last_memory_usage;
        if (bucket != c->mem_usage_bucket) {
            if (c->mem_usage_bucket)
                listDelNode(c->mem_usage_bucket->clients,
                            c->mem_usage_bucket_node);
            c->mem_usage_bucket = bucket;
            listAddNodeTail(bucket->clients, c);
            c->mem_usage_bucket_node = listLast(bucket->clients);
        }
    }

    c->last_memory_usage_on_bucket_update = c->last_memory_usage;
}

/* Return the max samples in the memory usage of clients tracked by
 * the function clientsCronTrackExpansiveClients(). */
void getExpansiveClientsInfo(size_t *in_usage, size_t *out_usage) {
    size_t i = 0, o = 0;
    for (int j = 0; j < CLIENTS_PEAK_MEM_USAGE_SLOTS; j++) {
        if (ClientsPeakMemInput[j] > i) i = ClientsPeakMemInput[j];
        if (ClientsPeakMemOutput[j] > o) o = ClientsPeakMemOutput[j];
    }
    *in_usage = i;
    *out_usage = o;
}

/* This function is called by serverCron() and is used in order to perform
 * operations on clients that are important to perform constantly. For instance
 * we use this function in order to disconnect clients after a timeout, including
 * clients blocked in some blocking command with a non-zero timeout.
 *
 * The function makes some effort to process all the clients every second, even
 * if this cannot be strictly guaranteed, since serverCron() may be called with
 * an actual frequency lower than server.hz in case of latency events like slow
 * commands.
 *
 * It is very important for this function, and the functions it calls, to be
 * very fast: sometimes Redis has tens of hundreds of connected clients, and the
 * default server.hz value is 10, so sometimes here we need to process thousands
 * of clients per second, turning this function into a source of latency.
 */
#define CLIENTS_CRON_MIN_ITERATIONS 5
void clientsCron(void) {
    /* Try to process at least numclients/server.hz of clients
     * per call. Since normally (if there are no big latency events) this
     * function is called server.hz times per second, in the average case we
     * process all the clients in 1 second. */
    int numclients = listLength(server.clients);
    int iterations = numclients/server.hz;
    mstime_t now = mstime();

    /* Process at least a few clients while we are at it, even if we need
     * to process less than CLIENTS_CRON_MIN_ITERATIONS to meet our contract
     * of processing each client once per second. */
    if (iterations < CLIENTS_CRON_MIN_ITERATIONS)
        iterations = (numclients < CLIENTS_CRON_MIN_ITERATIONS) ?
                     numclients : CLIENTS_CRON_MIN_ITERATIONS;


    int curr_peak_mem_usage_slot = server.unixtime % CLIENTS_PEAK_MEM_USAGE_SLOTS;
    /* Always zero the next sample, so that when we switch to that second, we'll
     * only register samples that are greater in that second without considering
     * the history of such slot.
     *
     * Note: our index may jump to any random position if serverCron() is not
     * called for some reason with the normal frequency, for instance because
     * some slow command is called taking multiple seconds to execute. In that
     * case our array may end containing data which is potentially older
     * than CLIENTS_PEAK_MEM_USAGE_SLOTS seconds: however this is not a problem
     * since here we want just to track if "recently" there were very expansive
     * clients from the POV of memory usage. */
    int zeroidx = (curr_peak_mem_usage_slot+1) % CLIENTS_PEAK_MEM_USAGE_SLOTS;
    ClientsPeakMemInput[zeroidx] = 0;
    ClientsPeakMemOutput[zeroidx] = 0;


    while(listLength(server.clients) && iterations--) {
        client *c;
        listNode *head;

        /* Rotate the list, take the current head, process.
         * This way if the client must be removed from the list it's the
         * first element and we don't incur into O(N) computation. */
        listRotateTailToHead(server.clients);
        head = listFirst(server.clients);
        c = listNodeValue(head);
        /* The following functions do different service checks on the client.
         * The protocol is that they return non-zero if the client was
         * terminated. */
        if (clientsCronHandleTimeout(c,now)) continue;
        if (clientsCronResizeQueryBuffer(c)) continue;
        if (clientsCronTrackExpansiveClients(c, curr_peak_mem_usage_slot)) continue;

        /* Iterating all the clients in getMemoryOverheadData() is too slow and
         * in turn would make the INFO command too slow. So we perform this
         * computation incrementally and track the (not instantaneous but updated
         * to the second) total memory used by clients using clientsCron() in
         * a more incremental way (depending on server.hz). */
        if (updateClientMemUsage(c)) continue;
        if (closeClientOnOutputBufferLimitReached(c, 0)) continue;
    }
}

/* This function handles 'background' operations we are required to do
 * incrementally in Redis databases, such as active key expiring, resizing,
 * rehashing. */
void databasesCron(void) {
    /* Expire keys by random sampling. Not required for slaves
     * as master will synthesize DELs for us. */
    if (server.active_expire_enabled) {
        if (iAmMaster()) {
            activeExpireCycle(ACTIVE_EXPIRE_CYCLE_SLOW);
        } else {
            expireSlaveKeys();
        }
    }

    /* Defrag keys gradually. */
    activeDefragCycle();

    /* Perform hash tables rehashing if needed, but only if there are no
     * other processes saving the DB on disk. Otherwise rehashing is bad
     * as will cause a lot of copy-on-write of memory pages. */
    if (!hasActiveChildProcess()) {
        /* We use global counters so if we stop the computation at a given
         * DB we'll be able to start from the successive in the next
         * cron loop iteration. */
        static unsigned int resize_db = 0;
        static unsigned int rehash_db = 0;
        int dbs_per_call = CRON_DBS_PER_CALL;
        int j;

        /* Don't test more DBs than we have. */
        if (dbs_per_call > server.dbnum) dbs_per_call = server.dbnum;

        /* Resize */
        for (j = 0; j < dbs_per_call; j++) {
            tryResizeHashTables(resize_db % server.dbnum);
            resize_db++;
        }

        /* Rehash */
        if (server.activerehashing) {
            for (j = 0; j < dbs_per_call; j++) {
                int work_done = incrementallyRehash(rehash_db);
                if (work_done) {
                    /* If the function did some work, stop here, we'll do
                     * more at the next cron loop. */
                    break;
                } else {
                    /* If this db didn't need rehash, we'll try the next one. */
                    rehash_db++;
                    rehash_db %= server.dbnum;
                }
            }
        }
    }
}

/* We take a cached value of the unix time in the global state because with
 * virtual memory and aging there is to store the current time in objects at
 * every object access, and accuracy is not needed. To access a global var is
 * a lot faster than calling time(NULL).
 *
 * This function should be fast because it is called at every command execution
 * in call(), so it is possible to decide if to update the daylight saving
 * info or not using the 'update_daylight_info' argument. Normally we update
 * such info only when calling this function from serverCron() but not when
 * calling it from call(). */
void updateCachedTime(int update_daylight_info) {
    server.ustime = ustime();
    server.mstime = server.ustime / 1000;
    time_t unixtime = server.mstime / 1000;
    atomicSet(server.unixtime, unixtime);

    /* To get information about daylight saving time, we need to call
     * localtime_r and cache the result. However calling localtime_r in this
     * context is safe since we will never fork() while here, in the main
     * thread. The logging function will call a thread safe version of
     * localtime that has no locks. */
    if (update_daylight_info) {
        struct tm tm;
        time_t ut = server.unixtime;
        localtime_r(&ut,&tm);
        server.daylight_active = tm.tm_isdst;
    }
}

void checkChildrenDone(void) {
    int statloc = 0;
    pid_t pid;

    if ((pid = waitpid(-1, &statloc, WNOHANG)) != 0) {
        int exitcode = WIFEXITED(statloc) ? WEXITSTATUS(statloc) : -1;
        int bysignal = 0;

        if (WIFSIGNALED(statloc)) bysignal = WTERMSIG(statloc);

        /* sigKillChildHandler catches the signal and calls exit(), but we
         * must make sure not to flag lastbgsave_status, etc incorrectly.
         * We could directly terminate the child process via SIGUSR1
         * without handling it */
        if (exitcode == SERVER_CHILD_NOERROR_RETVAL) {
            bysignal = SIGUSR1;
            exitcode = 1;
        }

        if (pid == -1) {
            serverLog(LL_WARNING,"waitpid() returned an error: %s. "
                "child_type: %s, child_pid = %d",
                strerror(errno),
                strChildType(server.child_type),
                (int) server.child_pid);
        } else if (pid == server.child_pid) {
            if (server.child_type == CHILD_TYPE_RDB) {
                backgroundSaveDoneHandler(exitcode, bysignal);
            } else if (server.child_type == CHILD_TYPE_AOF) {
                backgroundRewriteDoneHandler(exitcode, bysignal);
            } else if (server.child_type == CHILD_TYPE_MODULE) {
                ModuleForkDoneHandler(exitcode, bysignal);
            } else {
                serverPanic("Unknown child type %d for child pid %d", server.child_type, server.child_pid);
                exit(1);
            }
            if (!bysignal && exitcode == 0) receiveChildInfo();
            resetChildState();
        } else {
            if (!ldbRemoveChild(pid)) {
                serverLog(LL_WARNING,
                          "Warning, detected child with unmatched pid: %ld",
                          (long) pid);
            }
        }

        /* start any pending forks immediately. */
        replicationStartPendingFork();
    }
}

/* Called from serverCron and cronUpdateMemoryStats to update cached memory metrics. */
void cronUpdateMemoryStats() {
    /* Record the max memory used since the server was started. */
    if (zmalloc_used_memory() > server.stat_peak_memory)
        server.stat_peak_memory = zmalloc_used_memory();

    run_with_period(100) {
        /* Sample the RSS and other metrics here since this is a relatively slow call.
         * We must sample the zmalloc_used at the same time we take the rss, otherwise
         * the frag ratio calculate may be off (ratio of two samples at different times) */
        server.cron_malloc_stats.process_rss = zmalloc_get_rss();
        server.cron_malloc_stats.zmalloc_used = zmalloc_used_memory();
        /* Sampling the allocator info can be slow too.
         * The fragmentation ratio it'll show is potentially more accurate
         * it excludes other RSS pages such as: shared libraries, LUA and other non-zmalloc
         * allocations, and allocator reserved pages that can be pursed (all not actual frag) */
        zmalloc_get_allocator_info(&server.cron_malloc_stats.allocator_allocated,
                                   &server.cron_malloc_stats.allocator_active,
                                   &server.cron_malloc_stats.allocator_resident);
        /* in case the allocator isn't providing these stats, fake them so that
         * fragmentation info still shows some (inaccurate metrics) */
        if (!server.cron_malloc_stats.allocator_resident) {
            /* LUA memory isn't part of zmalloc_used, but it is part of the process RSS,
             * so we must deduct it in order to be able to calculate correct
             * "allocator fragmentation" ratio */
            size_t lua_memory = lua_gc(server.lua,LUA_GCCOUNT,0)*1024LL;
            server.cron_malloc_stats.allocator_resident = server.cron_malloc_stats.process_rss - lua_memory;
        }
        if (!server.cron_malloc_stats.allocator_active)
            server.cron_malloc_stats.allocator_active = server.cron_malloc_stats.allocator_resident;
        if (!server.cron_malloc_stats.allocator_allocated)
            server.cron_malloc_stats.allocator_allocated = server.cron_malloc_stats.zmalloc_used;
    }
}

/* This is our timer interrupt, called server.hz times per second.
 * Here is where we do a number of things that need to be done asynchronously.
 * For instance:
 *
 * - Active expired keys collection (it is also performed in a lazy way on
 *   lookup).
 * - Software watchdog.
 * - Update some statistic.
 * - Incremental rehashing of the DBs hash tables.
 * - Triggering BGSAVE / AOF rewrite, and handling of terminated children.
 * - Clients timeout of different kinds.
 * - Replication reconnection.
 * - Many more...
 *
 * Everything directly called here will be called server.hz times per second,
 * so in order to throttle execution of things we want to do less frequently
 * a macro is used: run_with_period(milliseconds) { .... }
 */

int serverCron(struct aeEventLoop *eventLoop, long long id, void *clientData) {
    int j;
    UNUSED(eventLoop);
    UNUSED(id);
    UNUSED(clientData);

    /* Software watchdog: deliver the SIGALRM that will reach the signal
     * handler if we don't return here fast enough. */
    if (server.watchdog_period) watchdogScheduleSignal(server.watchdog_period);

    /* Update the time cache. */
    updateCachedTime(1);

    server.hz = server.config_hz;
    /* Adapt the server.hz value to the number of configured clients. If we have
     * many clients, we want to call serverCron() with an higher frequency. */
    if (server.dynamic_hz) {
        while (listLength(server.clients) / server.hz >
               MAX_CLIENTS_PER_CLOCK_TICK)
        {
            server.hz *= 2;
            if (server.hz > CONFIG_MAX_HZ) {
                server.hz = CONFIG_MAX_HZ;
                break;
            }
        }
    }

    /* for debug purposes: skip actual cron work if pause_cron is on */
    if (server.pause_cron) return 1000/server.hz;

    run_with_period(100) {
        long long stat_net_input_bytes, stat_net_output_bytes;
        atomicGet(server.stat_net_input_bytes, stat_net_input_bytes);
        atomicGet(server.stat_net_output_bytes, stat_net_output_bytes);

        trackInstantaneousMetric(STATS_METRIC_COMMAND,server.stat_numcommands);
        trackInstantaneousMetric(STATS_METRIC_NET_INPUT,
                stat_net_input_bytes);
        trackInstantaneousMetric(STATS_METRIC_NET_OUTPUT,
                stat_net_output_bytes);
    }

    /* We have just LRU_BITS bits per object for LRU information.
     * So we use an (eventually wrapping) LRU clock.
     *
     * Note that even if the counter wraps it's not a big problem,
     * everything will still work but some object will appear younger
     * to Redis. However for this to happen a given object should never be
     * touched for all the time needed to the counter to wrap, which is
     * not likely.
     *
     * Note that you can change the resolution altering the
     * LRU_CLOCK_RESOLUTION define. */
    unsigned int lruclock = getLRUClock();
    atomicSet(server.lruclock,lruclock);

    cronUpdateMemoryStats();

    /* We received a SIGTERM, shutting down here in a safe way, as it is
     * not ok doing so inside the signal handler. */
    if (server.shutdown_asap) {
        if (prepareForShutdown(SHUTDOWN_NOFLAGS) == C_OK) exit(0);
        serverLog(LL_WARNING,"SIGTERM received but errors trying to shut down the server, check the logs for more information");
        server.shutdown_asap = 0;
    }

    /* Show some info about non-empty databases */
    if (server.verbosity <= LL_VERBOSE) {
        run_with_period(5000) {
            for (j = 0; j < server.dbnum; j++) {
                long long size, used, vkeys;

                size = dictSlots(server.db[j].dict);
                used = dictSize(server.db[j].dict);
                vkeys = dictSize(server.db[j].expires);
                if (used || vkeys) {
                    serverLog(LL_VERBOSE,"DB %d: %lld keys (%lld volatile) in %lld slots HT.",j,used,vkeys,size);
                }
            }
        }
    }

    /* Show information about connected clients */
    if (!server.sentinel_mode) {
        run_with_period(5000) {
            serverLog(LL_DEBUG,
                "%lu clients connected (%lu replicas), %zu bytes in use",
                listLength(server.clients)-listLength(server.slaves),
                listLength(server.slaves),
                zmalloc_used_memory());
        }
    }

    /* We need to do a few operations on clients asynchronously. */
    clientsCron();

    /* Handle background operations on Redis databases. */
    databasesCron();

    /* Start a scheduled AOF rewrite if this was requested by the user while
     * a BGSAVE was in progress. */
    if (!hasActiveChildProcess() &&
        server.aof_rewrite_scheduled)
    {
        rewriteAppendOnlyFileBackground();
    }

    /* Check if a background saving or AOF rewrite in progress terminated. */
    if (hasActiveChildProcess() || ldbPendingChildren())
    {
        run_with_period(1000) receiveChildInfo();
        checkChildrenDone();
    } else {
        /* If there is not a background saving/rewrite in progress check if
         * we have to save/rewrite now. */
        for (j = 0; j < server.saveparamslen; j++) {
            struct saveparam *sp = server.saveparams+j;

            /* Save if we reached the given amount of changes,
             * the given amount of seconds, and if the latest bgsave was
             * successful or if, in case of an error, at least
             * CONFIG_BGSAVE_RETRY_DELAY seconds already elapsed. */
            if (server.dirty >= sp->changes &&
                server.unixtime-server.lastsave > sp->seconds &&
                (server.unixtime-server.lastbgsave_try >
                 CONFIG_BGSAVE_RETRY_DELAY ||
                 server.lastbgsave_status == C_OK))
            {
                serverLog(LL_NOTICE,"%d changes in %d seconds. Saving...",
                    sp->changes, (int)sp->seconds);
                rdbSaveInfo rsi, *rsiptr;
                rsiptr = rdbPopulateSaveInfo(&rsi);
                rdbSaveBackground(server.rdb_filename,rsiptr);
                break;
            }
        }

        /* Trigger an AOF rewrite if needed. */
        if (server.aof_state == AOF_ON &&
            !hasActiveChildProcess() &&
            server.aof_rewrite_perc &&
            server.aof_current_size > server.aof_rewrite_min_size)
        {
            long long base = server.aof_rewrite_base_size ?
                server.aof_rewrite_base_size : 1;
            long long growth = (server.aof_current_size*100/base) - 100;
            if (growth >= server.aof_rewrite_perc) {
                serverLog(LL_NOTICE,"Starting automatic rewriting of AOF on %lld%% growth",growth);
                rewriteAppendOnlyFileBackground();
            }
        }
    }
    /* Just for the sake of defensive programming, to avoid forgetting to
     * call this function when need. */
    updateDictResizePolicy();


    /* AOF postponed flush: Try at every cron cycle if the slow fsync
     * completed. */
    if (server.aof_state == AOF_ON && server.aof_flush_postponed_start)
        flushAppendOnlyFile(0);

    /* AOF write errors: in this case we have a buffer to flush as well and
     * clear the AOF error in case of success to make the DB writable again,
     * however to try every second is enough in case of 'hz' is set to
     * a higher frequency. */
    run_with_period(1000) {
        if (server.aof_state == AOF_ON && server.aof_last_write_status == C_ERR)
            flushAppendOnlyFile(0);
    }

    /* Clear the paused clients state if needed. */
    checkClientPauseTimeoutAndReturnIfPaused();

    /* Replication cron function -- used to reconnect to master,
     * detect transfer failures, start background RDB transfers and so forth. 
     * 
     * If Redis is trying to failover then run the replication cron faster so
     * progress on the handshake happens more quickly. */
    if (server.failover_state != NO_FAILOVER) {
        run_with_period(100) replicationCron();
    } else {
        run_with_period(1000) replicationCron();
    }

    /* Run the Redis Cluster cron. */
    run_with_period(100) {
        if (server.cluster_enabled) clusterCron();
    }

    /* Run the Sentinel timer if we are in sentinel mode. */
    if (server.sentinel_mode) sentinelTimer();

    /* Cleanup expired MIGRATE cached sockets. */
    run_with_period(1000) {
        migrateCloseTimedoutSockets();
    }

    /* Stop the I/O threads if we don't have enough pending work. */
    stopThreadedIOIfNeeded();

    /* Resize tracking keys table if needed. This is also done at every
     * command execution, but we want to be sure that if the last command
     * executed changes the value via CONFIG SET, the server will perform
     * the operation even if completely idle. */
    if (server.tracking_clients) trackingLimitUsedSlots();

    /* Start a scheduled BGSAVE if the corresponding flag is set. This is
     * useful when we are forced to postpone a BGSAVE because an AOF
     * rewrite is in progress.
     *
     * Note: this code must be after the replicationCron() call above so
     * make sure when refactoring this file to keep this order. This is useful
     * because we want to give priority to RDB savings for replication. */
    if (!hasActiveChildProcess() &&
        server.rdb_bgsave_scheduled &&
        (server.unixtime-server.lastbgsave_try > CONFIG_BGSAVE_RETRY_DELAY ||
         server.lastbgsave_status == C_OK))
    {
        rdbSaveInfo rsi, *rsiptr;
        rsiptr = rdbPopulateSaveInfo(&rsi);
        if (rdbSaveBackground(server.rdb_filename,rsiptr) == C_OK)
            server.rdb_bgsave_scheduled = 0;
    }

    /* Fire the cron loop modules event. */
    RedisModuleCronLoopV1 ei = {REDISMODULE_CRON_LOOP_VERSION,server.hz};
    moduleFireServerEvent(REDISMODULE_EVENT_CRON_LOOP,
                          0,
                          &ei);

    server.cronloops++;
    return 1000/server.hz;
}


void blockingOperationStarts() {
    if(!server.blocking_op_nesting++){
        updateCachedTime(0);
        server.blocked_last_cron = server.mstime;
    }
}

void blockingOperationEnds() {
    if(!(--server.blocking_op_nesting)){
        server.blocked_last_cron = 0;
    }
}

/* This function fill in the role of serverCron during RDB or AOF loading, and
 * also during blocked scripts.
 * It attempts to do its duties at a similar rate as the configured server.hz,
 * and updates cronloops variable so that similarly to serverCron, the
 * run_with_period can be used. */
void whileBlockedCron() {
    /* Here we may want to perform some cron jobs (normally done server.hz times
     * per second). */

    /* Since this function depends on a call to blockingOperationStarts, let's
     * make sure it was done. */
    serverAssert(server.blocked_last_cron);

    /* In case we where called too soon, leave right away. This way one time
     * jobs after the loop below don't need an if. and we don't bother to start
     * latency monitor if this function is called too often. */
    if (server.blocked_last_cron >= server.mstime)
        return;

    mstime_t latency;
    latencyStartMonitor(latency);

    /* In some cases we may be called with big intervals, so we may need to do
     * extra work here. This is because some of the functions in serverCron rely
     * on the fact that it is performed every 10 ms or so. For instance, if
     * activeDefragCycle needs to utilize 25% cpu, it will utilize 2.5ms, so we
     * need to call it multiple times. */
    long hz_ms = 1000/server.hz;
    while (server.blocked_last_cron < server.mstime) {

        /* Defrag keys gradually. */
        activeDefragCycle();

        server.blocked_last_cron += hz_ms;

        /* Increment cronloop so that run_with_period works. */
        server.cronloops++;
    }

    /* Other cron jobs do not need to be done in a loop. No need to check
     * server.blocked_last_cron since we have an early exit at the top. */

    /* Update memory stats during loading (excluding blocked scripts) */
    if (server.loading) cronUpdateMemoryStats();

    latencyEndMonitor(latency);
    latencyAddSampleIfNeeded("while-blocked-cron",latency);
}

extern int ProcessingEventsWhileBlocked;

/* This function gets called every time Redis is entering the
 * main loop of the event driven library, that is, before to sleep
 * for ready file descriptors.
 *
 * Note: This function is (currently) called from two functions:
 * 1. aeMain - The main server loop
 * 2. processEventsWhileBlocked - Process clients during RDB/AOF load
 *
 * If it was called from processEventsWhileBlocked we don't want
 * to perform all actions (For example, we don't want to expire
 * keys), but we do need to perform some actions.
 *
 * The most important is freeClientsInAsyncFreeQueue but we also
 * call some other low-risk functions. */
void beforeSleep(struct aeEventLoop *eventLoop) {
    UNUSED(eventLoop);

    size_t zmalloc_used = zmalloc_used_memory();
    if (zmalloc_used > server.stat_peak_memory)
        server.stat_peak_memory = zmalloc_used;

    /* Just call a subset of vital functions in case we are re-entering
     * the event loop from processEventsWhileBlocked(). Note that in this
     * case we keep track of the number of events we are processing, since
     * processEventsWhileBlocked() wants to stop ASAP if there are no longer
     * events to handle. */
    if (ProcessingEventsWhileBlocked) {
        uint64_t processed = 0;
        processed += handleClientsWithPendingReadsUsingThreads();
        processed += tlsProcessPendingData();
        processed += handleClientsWithPendingWrites();
        processed += freeClientsInAsyncFreeQueue();
        server.events_processed_while_blocked += processed;
        return;
    }

    /* Handle precise timeouts of blocked clients. */
    handleBlockedClientsTimeout();

    /* We should handle pending reads clients ASAP after event loop. */
    handleClientsWithPendingReadsUsingThreads();

    /* Handle TLS pending data. (must be done before flushAppendOnlyFile) */
    tlsProcessPendingData();

    /* If tls still has pending unread data don't sleep at all. */
    aeSetDontWait(server.el, tlsHasPendingData());

    /* Call the Redis Cluster before sleep function. Note that this function
     * may change the state of Redis Cluster (from ok to fail or vice versa),
     * so it's a good idea to call it before serving the unblocked clients
     * later in this function. */
    if (server.cluster_enabled) clusterBeforeSleep();

    /* Run a fast expire cycle (the called function will return
     * ASAP if a fast cycle is not needed). */
    if (server.active_expire_enabled && server.masterhost == NULL)
        activeExpireCycle(ACTIVE_EXPIRE_CYCLE_FAST);

    /* Unblock all the clients blocked for synchronous replication
     * in WAIT. */
    if (listLength(server.clients_waiting_acks))
        processClientsWaitingReplicas();

    /* Check if there are clients unblocked by modules that implement
     * blocking commands. */
    if (moduleCount()) moduleHandleBlockedClients();

    /* Try to process pending commands for clients that were just unblocked. */
    if (listLength(server.unblocked_clients))
        processUnblockedClients();

    /* Send all the slaves an ACK request if at least one client blocked
     * during the previous event loop iteration. Note that we do this after
     * processUnblockedClients(), so if there are multiple pipelined WAITs
     * and the just unblocked WAIT gets blocked again, we don't have to wait
     * a server cron cycle in absence of other event loop events. See #6623.
     * 
     * We also don't send the ACKs while clients are paused, since it can
     * increment the replication backlog, they'll be sent after the pause
     * if we are still the master. */
    if (server.get_ack_from_slaves && !checkClientPauseTimeoutAndReturnIfPaused()) {
        robj *argv[3];

        argv[0] = shared.replconf;
        argv[1] = shared.getack;
        argv[2] = shared.special_asterick; /* Not used argument. */
        replicationFeedSlaves(server.slaves, server.slaveseldb, argv, 3);
        server.get_ack_from_slaves = 0;
    }

    /* We may have received updates from clients about their current offset. NOTE:
     * this can't be done where the ACK is received since failover will disconnect 
     * our clients. */
    updateFailoverStatus();

    /* Since we rely on current_client to send scheduled invalidation messages
     * we have to flush them after each command, so when we get here, the list
     * must be empty. */
    serverAssert(listLength(server.tracking_pending_keys) == 0);

    /* Send the invalidation messages to clients participating to the
     * client side caching protocol in broadcasting (BCAST) mode. */
    trackingBroadcastInvalidationMessages();

    /* Write the AOF buffer on disk */
    if (server.aof_state == AOF_ON)
        flushAppendOnlyFile(0);

    /* Try to process blocked clients every once in while. Example: A module
     * calls RM_SignalKeyAsReady from within a timer callback (So we don't
     * visit processCommand() at all). */
    handleClientsBlockedOnKeys();

    /* Handle writes with pending output buffers. */
    handleClientsWithPendingWritesUsingThreads();

    /* Close clients that need to be closed asynchronous */
    freeClientsInAsyncFreeQueue();

    /* Incrementally trim replication backlog, 10 times the normal speed is
     * to free replication backlog as much as possible. */
    if (server.repl_backlog)
        incrementalTrimReplicationBacklog(10*REPL_BACKLOG_TRIM_BLOCKS_PER_CALL);

    /* Disconnect some clients if they are consuming too much memory. */
    evictClients();

    /* Before we are going to sleep, let the threads access the dataset by
     * releasing the GIL. Redis main thread will not touch anything at this
     * time. */
    if (moduleCount()) moduleReleaseGIL();

    /* Do NOT add anything below moduleReleaseGIL !!! */
}

/* This function is called immediately after the event loop multiplexing
 * API returned, and the control is going to soon return to Redis by invoking
 * the different events callbacks. */
void afterSleep(struct aeEventLoop *eventLoop) {
    UNUSED(eventLoop);

    /* Do NOT add anything above moduleAcquireGIL !!! */

    /* Acquire the modules GIL so that their threads won't touch anything. */
    if (!ProcessingEventsWhileBlocked) {
        if (moduleCount()) {
            mstime_t latency;
            latencyStartMonitor(latency);

            moduleAcquireGIL();

            latencyEndMonitor(latency);
            latencyAddSampleIfNeeded("module-acquire-GIL",latency);
        }
    }
}

/* =========================== Server initialization ======================== */

void createSharedObjects(void) {
    int j;

    /* Shared command responses */
    shared.crlf = createObject(OBJ_STRING,sdsnew("\r\n"));
    shared.ok = createObject(OBJ_STRING,sdsnew("+OK\r\n"));
    shared.emptybulk = createObject(OBJ_STRING,sdsnew("$0\r\n\r\n"));
    shared.czero = createObject(OBJ_STRING,sdsnew(":0\r\n"));
    shared.cone = createObject(OBJ_STRING,sdsnew(":1\r\n"));
    shared.emptyarray = createObject(OBJ_STRING,sdsnew("*0\r\n"));
    shared.pong = createObject(OBJ_STRING,sdsnew("+PONG\r\n"));
    shared.queued = createObject(OBJ_STRING,sdsnew("+QUEUED\r\n"));
    shared.emptyscan = createObject(OBJ_STRING,sdsnew("*2\r\n$1\r\n0\r\n*0\r\n"));
    shared.space = createObject(OBJ_STRING,sdsnew(" "));
    shared.plus = createObject(OBJ_STRING,sdsnew("+"));

    /* Shared command error responses */
    shared.wrongtypeerr = createObject(OBJ_STRING,sdsnew(
        "-WRONGTYPE Operation against a key holding the wrong kind of value\r\n"));
    shared.err = createObject(OBJ_STRING,sdsnew("-ERR\r\n"));
    shared.nokeyerr = createObject(OBJ_STRING,sdsnew(
        "-ERR no such key\r\n"));
    shared.syntaxerr = createObject(OBJ_STRING,sdsnew(
        "-ERR syntax error\r\n"));
    shared.sameobjecterr = createObject(OBJ_STRING,sdsnew(
        "-ERR source and destination objects are the same\r\n"));
    shared.outofrangeerr = createObject(OBJ_STRING,sdsnew(
        "-ERR index out of range\r\n"));
    shared.noscripterr = createObject(OBJ_STRING,sdsnew(
        "-NOSCRIPT No matching script. Please use EVAL.\r\n"));
    shared.loadingerr = createObject(OBJ_STRING,sdsnew(
        "-LOADING Redis is loading the dataset in memory\r\n"));
    shared.slowscripterr = createObject(OBJ_STRING,sdsnew(
        "-BUSY Redis is busy running a script. You can only call SCRIPT KILL or SHUTDOWN NOSAVE.\r\n"));
    shared.masterdownerr = createObject(OBJ_STRING,sdsnew(
        "-MASTERDOWN Link with MASTER is down and replica-serve-stale-data is set to 'no'.\r\n"));
    shared.bgsaveerr = createObject(OBJ_STRING,sdsnew(
        "-MISCONF Redis is configured to save RDB snapshots, but it is currently not able to persist on disk. Commands that may modify the data set are disabled, because this instance is configured to report errors during writes if RDB snapshotting fails (stop-writes-on-bgsave-error option). Please check the Redis logs for details about the RDB error.\r\n"));
    shared.roslaveerr = createObject(OBJ_STRING,sdsnew(
        "-READONLY You can't write against a read only replica.\r\n"));
    shared.noautherr = createObject(OBJ_STRING,sdsnew(
        "-NOAUTH Authentication required.\r\n"));
    shared.oomerr = createObject(OBJ_STRING,sdsnew(
        "-OOM command not allowed when used memory > 'maxmemory'.\r\n"));
    shared.execaborterr = createObject(OBJ_STRING,sdsnew(
        "-EXECABORT Transaction discarded because of previous errors.\r\n"));
    shared.noreplicaserr = createObject(OBJ_STRING,sdsnew(
        "-NOREPLICAS Not enough good replicas to write.\r\n"));
    shared.busykeyerr = createObject(OBJ_STRING,sdsnew(
        "-BUSYKEY Target key name already exists.\r\n"));

    /* The shared NULL depends on the protocol version. */
    shared.null[0] = NULL;
    shared.null[1] = NULL;
    shared.null[2] = createObject(OBJ_STRING,sdsnew("$-1\r\n"));
    shared.null[3] = createObject(OBJ_STRING,sdsnew("_\r\n"));

    shared.nullarray[0] = NULL;
    shared.nullarray[1] = NULL;
    shared.nullarray[2] = createObject(OBJ_STRING,sdsnew("*-1\r\n"));
    shared.nullarray[3] = createObject(OBJ_STRING,sdsnew("_\r\n"));

    shared.emptymap[0] = NULL;
    shared.emptymap[1] = NULL;
    shared.emptymap[2] = createObject(OBJ_STRING,sdsnew("*0\r\n"));
    shared.emptymap[3] = createObject(OBJ_STRING,sdsnew("%0\r\n"));

    shared.emptyset[0] = NULL;
    shared.emptyset[1] = NULL;
    shared.emptyset[2] = createObject(OBJ_STRING,sdsnew("*0\r\n"));
    shared.emptyset[3] = createObject(OBJ_STRING,sdsnew("~0\r\n"));

    for (j = 0; j < PROTO_SHARED_SELECT_CMDS; j++) {
        char dictid_str[64];
        int dictid_len;

        dictid_len = ll2string(dictid_str,sizeof(dictid_str),j);
        shared.select[j] = createObject(OBJ_STRING,
            sdscatprintf(sdsempty(),
                "*2\r\n$6\r\nSELECT\r\n$%d\r\n%s\r\n",
                dictid_len, dictid_str));
    }
    shared.messagebulk = createStringObject("$7\r\nmessage\r\n",13);
    shared.pmessagebulk = createStringObject("$8\r\npmessage\r\n",14);
    shared.subscribebulk = createStringObject("$9\r\nsubscribe\r\n",15);
    shared.unsubscribebulk = createStringObject("$11\r\nunsubscribe\r\n",18);
    shared.subscribelocalbulk = createStringObject("$14\r\nsubscribelocal\r\n",21);
    shared.unsubscribelocalbulk = createStringObject("$16\r\nunsubscribelocal\r\n",23);
    shared.psubscribebulk = createStringObject("$10\r\npsubscribe\r\n",17);
    shared.punsubscribebulk = createStringObject("$12\r\npunsubscribe\r\n",19);

    /* Shared command names */
    shared.del = createStringObject("DEL",3);
    shared.unlink = createStringObject("UNLINK",6);
    shared.rpop = createStringObject("RPOP",4);
    shared.lpop = createStringObject("LPOP",4);
    shared.lpush = createStringObject("LPUSH",5);
    shared.rpoplpush = createStringObject("RPOPLPUSH",9);
    shared.lmove = createStringObject("LMOVE",5);
    shared.blmove = createStringObject("BLMOVE",6);
    shared.zpopmin = createStringObject("ZPOPMIN",7);
    shared.zpopmax = createStringObject("ZPOPMAX",7);
    shared.multi = createStringObject("MULTI",5);
    shared.exec = createStringObject("EXEC",4);
    shared.hset = createStringObject("HSET",4);
    shared.srem = createStringObject("SREM",4);
    shared.xgroup = createStringObject("XGROUP",6);
    shared.xclaim = createStringObject("XCLAIM",6);
    shared.script = createStringObject("SCRIPT",6);
    shared.replconf = createStringObject("REPLCONF",8);
    shared.pexpireat = createStringObject("PEXPIREAT",9);
    shared.pexpire = createStringObject("PEXPIRE",7);
    shared.persist = createStringObject("PERSIST",7);
    shared.set = createStringObject("SET",3);
    shared.eval = createStringObject("EVAL",4);

    /* Shared command argument */
    shared.left = createStringObject("left",4);
    shared.right = createStringObject("right",5);
    shared.pxat = createStringObject("PXAT", 4);
    shared.time = createStringObject("TIME",4);
    shared.retrycount = createStringObject("RETRYCOUNT",10);
    shared.force = createStringObject("FORCE",5);
    shared.justid = createStringObject("JUSTID",6);
    shared.lastid = createStringObject("LASTID",6);
    shared.default_username = createStringObject("default",7);
    shared.ping = createStringObject("ping",4);
    shared.setid = createStringObject("SETID",5);
    shared.keepttl = createStringObject("KEEPTTL",7);
    shared.absttl = createStringObject("ABSTTL",6);
    shared.load = createStringObject("LOAD",4);
    shared.createconsumer = createStringObject("CREATECONSUMER",14);
    shared.getack = createStringObject("GETACK",6);
    shared.special_asterick = createStringObject("*",1);
    shared.special_equals = createStringObject("=",1);
    shared.redacted = makeObjectShared(createStringObject("(redacted)",10));

    for (j = 0; j < OBJ_SHARED_INTEGERS; j++) {
        shared.integers[j] =
            makeObjectShared(createObject(OBJ_STRING,(void*)(long)j));
        shared.integers[j]->encoding = OBJ_ENCODING_INT;
    }
    for (j = 0; j < OBJ_SHARED_BULKHDR_LEN; j++) {
        shared.mbulkhdr[j] = createObject(OBJ_STRING,
            sdscatprintf(sdsempty(),"*%d\r\n",j));
        shared.bulkhdr[j] = createObject(OBJ_STRING,
            sdscatprintf(sdsempty(),"$%d\r\n",j));
    }
    /* The following two shared objects, minstring and maxstring, are not
     * actually used for their value but as a special object meaning
     * respectively the minimum possible string and the maximum possible
     * string in string comparisons for the ZRANGEBYLEX command. */
    shared.minstring = sdsnew("minstring");
    shared.maxstring = sdsnew("maxstring");
}

void initServerConfig(void) {
    int j;
    char *default_bindaddr[CONFIG_DEFAULT_BINDADDR_COUNT] = CONFIG_DEFAULT_BINDADDR;

    initConfigValues();
    updateCachedTime(1);
    getRandomHexChars(server.runid,CONFIG_RUN_ID_SIZE);
    server.runid[CONFIG_RUN_ID_SIZE] = '\0';
    changeReplicationId();
    clearReplicationId2();
    server.hz = CONFIG_DEFAULT_HZ; /* Initialize it ASAP, even if it may get
                                      updated later after loading the config.
                                      This value may be used before the server
                                      is initialized. */
    server.timezone = getTimeZone(); /* Initialized by tzset(). */
    server.configfile = NULL;
    server.executable = NULL;
    server.arch_bits = (sizeof(long) == 8) ? 64 : 32;
    server.bindaddr_count = CONFIG_DEFAULT_BINDADDR_COUNT;
    for (j = 0; j < CONFIG_DEFAULT_BINDADDR_COUNT; j++)
        server.bindaddr[j] = zstrdup(default_bindaddr[j]);
    server.ipfd.count = 0;
    server.tlsfd.count = 0;
    server.sofd = -1;
    server.active_expire_enabled = 1;
    server.skip_checksum_validation = 0;
    server.saveparams = NULL;
    server.loading = 0;
    server.loading_rdb_used_mem = 0;
    server.aof_state = AOF_OFF;
    server.aof_rewrite_base_size = 0;
    server.aof_rewrite_scheduled = 0;
    server.aof_flush_sleep = 0;
    server.aof_last_fsync = time(NULL);
    server.aof_cur_timestamp = 0;
    atomicSet(server.aof_bio_fsync_status,C_OK);
    server.aof_rewrite_time_last = -1;
    server.aof_rewrite_time_start = -1;
    server.aof_lastbgrewrite_status = C_OK;
    server.aof_delayed_fsync = 0;
    server.aof_fd = -1;
    server.aof_selected_db = -1; /* Make sure the first time will not match */
    server.aof_flush_postponed_start = 0;
    server.active_defrag_running = 0;
    server.notify_keyspace_events = 0;
    server.blocked_clients = 0;
    memset(server.blocked_clients_by_type,0,
           sizeof(server.blocked_clients_by_type));
    server.shutdown_asap = 0;
    server.cluster_module_flags = CLUSTER_MODULE_FLAG_NONE;
    server.migrate_cached_sockets = dictCreate(&migrateCacheDictType);
    server.next_client_id = 1; /* Client IDs, start from 1 .*/
    server.page_size = sysconf(_SC_PAGESIZE);
    server.pause_cron = 0;

    unsigned int lruclock = getLRUClock();
    atomicSet(server.lruclock,lruclock);
    resetServerSaveParams();

    appendServerSaveParams(60*60,1);  /* save after 1 hour and 1 change */
    appendServerSaveParams(300,100);  /* save after 5 minutes and 100 changes */
    appendServerSaveParams(60,10000); /* save after 1 minute and 10000 changes */

    /* Replication related */
    server.masterhost = NULL;
    server.masterport = 6379;
    server.master = NULL;
    server.cached_master = NULL;
    server.master_initial_offset = -1;
    server.repl_state = REPL_STATE_NONE;
    server.repl_transfer_tmpfile = NULL;
    server.repl_transfer_fd = -1;
    server.repl_transfer_s = NULL;
    server.repl_syncio_timeout = CONFIG_REPL_SYNCIO_TIMEOUT;
    server.repl_down_since = 0; /* Never connected, repl is down since EVER. */
    server.master_repl_offset = 0;

    /* Replication partial resync backlog */
    server.repl_backlog = NULL;
    server.repl_no_slaves_since = time(NULL);

    /* Failover related */
    server.failover_end_time = 0;
    server.force_failover = 0;
    server.target_replica_host = NULL;
    server.target_replica_port = 0;
    server.failover_state = NO_FAILOVER;

    /* Client output buffer limits */
    for (j = 0; j < CLIENT_TYPE_OBUF_COUNT; j++)
        server.client_obuf_limits[j] = clientBufferLimitsDefaults[j];

    /* Linux OOM Score config */
    for (j = 0; j < CONFIG_OOM_COUNT; j++)
        server.oom_score_adj_values[j] = configOOMScoreAdjValuesDefaults[j];

    /* Double constants initialization */
    R_Zero = 0.0;
    R_PosInf = 1.0/R_Zero;
    R_NegInf = -1.0/R_Zero;
    R_Nan = R_Zero/R_Zero;

    /* Command table -- we initialize it here as it is part of the
     * initial configuration, since command names may be changed via
     * redis.conf using the rename-command directive. */
    server.commands = dictCreate(&commandTableDictType);
    server.orig_commands = dictCreate(&commandTableDictType);
    populateCommandTable();

    /* Debugging */
    server.watchdog_period = 0;
}

extern char **environ;

/* Restart the server, executing the same executable that started this
 * instance, with the same arguments and configuration file.
 *
 * The function is designed to directly call execve() so that the new
 * server instance will retain the PID of the previous one.
 *
 * The list of flags, that may be bitwise ORed together, alter the
 * behavior of this function:
 *
 * RESTART_SERVER_NONE              No flags.
 * RESTART_SERVER_GRACEFULLY        Do a proper shutdown before restarting.
 * RESTART_SERVER_CONFIG_REWRITE    Rewrite the config file before restarting.
 *
 * On success the function does not return, because the process turns into
 * a different process. On error C_ERR is returned. */
int restartServer(int flags, mstime_t delay) {
    int j;

    /* Check if we still have accesses to the executable that started this
     * server instance. */
    if (access(server.executable,X_OK) == -1) {
        serverLog(LL_WARNING,"Can't restart: this process has no "
                             "permissions to execute %s", server.executable);
        return C_ERR;
    }

    /* Config rewriting. */
    if (flags & RESTART_SERVER_CONFIG_REWRITE &&
        server.configfile &&
        rewriteConfig(server.configfile, 0) == -1)
    {
        serverLog(LL_WARNING,"Can't restart: configuration rewrite process "
                             "failed");
        return C_ERR;
    }

    /* Perform a proper shutdown. */
    if (flags & RESTART_SERVER_GRACEFULLY &&
        prepareForShutdown(SHUTDOWN_NOFLAGS) != C_OK)
    {
        serverLog(LL_WARNING,"Can't restart: error preparing for shutdown");
        return C_ERR;
    }

    /* Close all file descriptors, with the exception of stdin, stdout, stderr
     * which are useful if we restart a Redis server which is not daemonized. */
    for (j = 3; j < (int)server.maxclients + 1024; j++) {
        /* Test the descriptor validity before closing it, otherwise
         * Valgrind issues a warning on close(). */
        if (fcntl(j,F_GETFD) != -1) close(j);
    }

    /* Execute the server with the original command line. */
    if (delay) usleep(delay*1000);
    zfree(server.exec_argv[0]);
    server.exec_argv[0] = zstrdup(server.executable);
    execve(server.executable,server.exec_argv,environ);

    /* If an error occurred here, there is nothing we can do, but exit. */
    _exit(1);

    return C_ERR; /* Never reached. */
}

static void readOOMScoreAdj(void) {
#ifdef HAVE_PROC_OOM_SCORE_ADJ
    char buf[64];
    int fd = open("/proc/self/oom_score_adj", O_RDONLY);

    if (fd < 0) return;
    if (read(fd, buf, sizeof(buf)) > 0)
        server.oom_score_adj_base = atoi(buf);
    close(fd);
#endif
}

/* This function will configure the current process's oom_score_adj according
 * to user specified configuration. This is currently implemented on Linux
 * only.
 *
 * A process_class value of -1 implies OOM_CONFIG_MASTER or OOM_CONFIG_REPLICA,
 * depending on current role.
 */
int setOOMScoreAdj(int process_class) {

    if (server.oom_score_adj == OOM_SCORE_ADJ_NO) return C_OK;
    if (process_class == -1)
        process_class = (server.masterhost ? CONFIG_OOM_REPLICA : CONFIG_OOM_MASTER);

    serverAssert(process_class >= 0 && process_class < CONFIG_OOM_COUNT);

#ifdef HAVE_PROC_OOM_SCORE_ADJ
    int fd;
    int val;
    char buf[64];

    val = server.oom_score_adj_values[process_class];
    if (server.oom_score_adj == OOM_SCORE_RELATIVE)
        val += server.oom_score_adj_base;
    if (val > 1000) val = 1000;
    if (val < -1000) val = -1000;

    snprintf(buf, sizeof(buf) - 1, "%d\n", val);

    fd = open("/proc/self/oom_score_adj", O_WRONLY);
    if (fd < 0 || write(fd, buf, strlen(buf)) < 0) {
        serverLog(LL_WARNING, "Unable to write oom_score_adj: %s", strerror(errno));
        if (fd != -1) close(fd);
        return C_ERR;
    }

    close(fd);
    return C_OK;
#else
    /* Unsupported */
    return C_ERR;
#endif
}

/* This function will try to raise the max number of open files accordingly to
 * the configured max number of clients. It also reserves a number of file
 * descriptors (CONFIG_MIN_RESERVED_FDS) for extra operations of
 * persistence, listening sockets, log files and so forth.
 *
 * If it will not be possible to set the limit accordingly to the configured
 * max number of clients, the function will do the reverse setting
 * server.maxclients to the value that we can actually handle. */
void adjustOpenFilesLimit(void) {
    rlim_t maxfiles = server.maxclients+CONFIG_MIN_RESERVED_FDS;
    struct rlimit limit;

    if (getrlimit(RLIMIT_NOFILE,&limit) == -1) {
        serverLog(LL_WARNING,"Unable to obtain the current NOFILE limit (%s), assuming 1024 and setting the max clients configuration accordingly.",
            strerror(errno));
        server.maxclients = 1024-CONFIG_MIN_RESERVED_FDS;
    } else {
        rlim_t oldlimit = limit.rlim_cur;

        /* Set the max number of files if the current limit is not enough
         * for our needs. */
        if (oldlimit < maxfiles) {
            rlim_t bestlimit;
            int setrlimit_error = 0;

            /* Try to set the file limit to match 'maxfiles' or at least
             * to the higher value supported less than maxfiles. */
            bestlimit = maxfiles;
            while(bestlimit > oldlimit) {
                rlim_t decr_step = 16;

                limit.rlim_cur = bestlimit;
                limit.rlim_max = bestlimit;
                if (setrlimit(RLIMIT_NOFILE,&limit) != -1) break;
                setrlimit_error = errno;

                /* We failed to set file limit to 'bestlimit'. Try with a
                 * smaller limit decrementing by a few FDs per iteration. */
                if (bestlimit < decr_step) {
                    bestlimit = oldlimit;
                    break;
                }
                bestlimit -= decr_step;
            }

            /* Assume that the limit we get initially is still valid if
             * our last try was even lower. */
            if (bestlimit < oldlimit) bestlimit = oldlimit;

            if (bestlimit < maxfiles) {
                unsigned int old_maxclients = server.maxclients;
                server.maxclients = bestlimit-CONFIG_MIN_RESERVED_FDS;
                /* maxclients is unsigned so may overflow: in order
                 * to check if maxclients is now logically less than 1
                 * we test indirectly via bestlimit. */
                if (bestlimit <= CONFIG_MIN_RESERVED_FDS) {
                    serverLog(LL_WARNING,"Your current 'ulimit -n' "
                        "of %llu is not enough for the server to start. "
                        "Please increase your open file limit to at least "
                        "%llu. Exiting.",
                        (unsigned long long) oldlimit,
                        (unsigned long long) maxfiles);
                    exit(1);
                }
                serverLog(LL_WARNING,"You requested maxclients of %d "
                    "requiring at least %llu max file descriptors.",
                    old_maxclients,
                    (unsigned long long) maxfiles);
                serverLog(LL_WARNING,"Server can't set maximum open files "
                    "to %llu because of OS error: %s.",
                    (unsigned long long) maxfiles, strerror(setrlimit_error));
                serverLog(LL_WARNING,"Current maximum open files is %llu. "
                    "maxclients has been reduced to %d to compensate for "
                    "low ulimit. "
                    "If you need higher maxclients increase 'ulimit -n'.",
                    (unsigned long long) bestlimit, server.maxclients);
            } else {
                serverLog(LL_NOTICE,"Increased maximum number of open files "
                    "to %llu (it was originally set to %llu).",
                    (unsigned long long) maxfiles,
                    (unsigned long long) oldlimit);
            }
        }
    }
}

/* Check that server.tcp_backlog can be actually enforced in Linux according
 * to the value of /proc/sys/net/core/somaxconn, or warn about it. */
void checkTcpBacklogSettings(void) {
#ifdef HAVE_PROC_SOMAXCONN
    FILE *fp = fopen("/proc/sys/net/core/somaxconn","r");
    char buf[1024];
    if (!fp) return;
    if (fgets(buf,sizeof(buf),fp) != NULL) {
        int somaxconn = atoi(buf);
        if (somaxconn > 0 && somaxconn < server.tcp_backlog) {
            serverLog(LL_WARNING,"WARNING: The TCP backlog setting of %d cannot be enforced because /proc/sys/net/core/somaxconn is set to the lower value of %d.", server.tcp_backlog, somaxconn);
        }
    }
    fclose(fp);
#endif
}

void closeSocketListeners(socketFds *sfd) {
    int j;

    for (j = 0; j < sfd->count; j++) {
        if (sfd->fd[j] == -1) continue;

        aeDeleteFileEvent(server.el, sfd->fd[j], AE_READABLE);
        close(sfd->fd[j]);
    }

    sfd->count = 0;
}

/* Create an event handler for accepting new connections in TCP or TLS domain sockets.
 * This works atomically for all socket fds */
int createSocketAcceptHandler(socketFds *sfd, aeFileProc *accept_handler) {
    int j;

    for (j = 0; j < sfd->count; j++) {
        if (aeCreateFileEvent(server.el, sfd->fd[j], AE_READABLE, accept_handler,NULL) == AE_ERR) {
            /* Rollback */
            for (j = j-1; j >= 0; j--) aeDeleteFileEvent(server.el, sfd->fd[j], AE_READABLE);
            return C_ERR;
        }
    }
    return C_OK;
}

/* Initialize a set of file descriptors to listen to the specified 'port'
 * binding the addresses specified in the Redis server configuration.
 *
 * The listening file descriptors are stored in the integer array 'fds'
 * and their number is set in '*count'.
 *
 * The addresses to bind are specified in the global server.bindaddr array
 * and their number is server.bindaddr_count. If the server configuration
 * contains no specific addresses to bind, this function will try to
 * bind * (all addresses) for both the IPv4 and IPv6 protocols.
 *
 * On success the function returns C_OK.
 *
 * On error the function returns C_ERR. For the function to be on
 * error, at least one of the server.bindaddr addresses was
 * impossible to bind, or no bind addresses were specified in the server
 * configuration but the function is not able to bind * for at least
 * one of the IPv4 or IPv6 protocols. */
int listenToPort(int port, socketFds *sfd) {
    int j;
    char **bindaddr = server.bindaddr;

    /* If we have no bind address, we don't listen on a TCP socket */
    if (server.bindaddr_count == 0) return C_OK;

    for (j = 0; j < server.bindaddr_count; j++) {
        char* addr = bindaddr[j];
        int optional = *addr == '-';
        if (optional) addr++;
        if (strchr(addr,':')) {
            /* Bind IPv6 address. */
            sfd->fd[sfd->count] = anetTcp6Server(server.neterr,port,addr,server.tcp_backlog);
        } else {
            /* Bind IPv4 address. */
            sfd->fd[sfd->count] = anetTcpServer(server.neterr,port,addr,server.tcp_backlog);
        }
        if (sfd->fd[sfd->count] == ANET_ERR) {
            int net_errno = errno;
            serverLog(LL_WARNING,
                "Warning: Could not create server TCP listening socket %s:%d: %s",
                addr, port, server.neterr);
            if (net_errno == EADDRNOTAVAIL && optional)
                continue;
            if (net_errno == ENOPROTOOPT     || net_errno == EPROTONOSUPPORT ||
                net_errno == ESOCKTNOSUPPORT || net_errno == EPFNOSUPPORT ||
                net_errno == EAFNOSUPPORT)
                continue;

            /* Rollback successful listens before exiting */
            closeSocketListeners(sfd);
            return C_ERR;
        }
        anetNonBlock(NULL,sfd->fd[sfd->count]);
        anetCloexec(sfd->fd[sfd->count]);
        sfd->count++;
    }
    return C_OK;
}

/* Resets the stats that we expose via INFO or other means that we want
 * to reset via CONFIG RESETSTAT. The function is also used in order to
 * initialize these fields in initServer() at server startup. */
void resetServerStats(void) {
    int j;

    server.stat_numcommands = 0;
    server.stat_numconnections = 0;
    server.stat_expiredkeys = 0;
    server.stat_expired_stale_perc = 0;
    server.stat_expired_time_cap_reached_count = 0;
    server.stat_expire_cycle_time_used = 0;
    server.stat_evictedkeys = 0;
    server.stat_evictedclients = 0;
    server.stat_total_eviction_exceeded_time = 0;
    server.stat_last_eviction_exceeded_time = 0;
    server.stat_keyspace_misses = 0;
    server.stat_keyspace_hits = 0;
    server.stat_active_defrag_hits = 0;
    server.stat_active_defrag_misses = 0;
    server.stat_active_defrag_key_hits = 0;
    server.stat_active_defrag_key_misses = 0;
    server.stat_active_defrag_scanned = 0;
    server.stat_total_active_defrag_time = 0;
    server.stat_last_active_defrag_time = 0;
    server.stat_fork_time = 0;
    server.stat_fork_rate = 0;
    server.stat_total_forks = 0;
    server.stat_rejected_conn = 0;
    server.stat_sync_full = 0;
    server.stat_sync_partial_ok = 0;
    server.stat_sync_partial_err = 0;
    server.stat_io_reads_processed = 0;
    atomicSet(server.stat_total_reads_processed, 0);
    server.stat_io_writes_processed = 0;
    atomicSet(server.stat_total_writes_processed, 0);
    for (j = 0; j < STATS_METRIC_COUNT; j++) {
        server.inst_metric[j].idx = 0;
        server.inst_metric[j].last_sample_time = mstime();
        server.inst_metric[j].last_sample_count = 0;
        memset(server.inst_metric[j].samples,0,
            sizeof(server.inst_metric[j].samples));
    }
    atomicSet(server.stat_net_input_bytes, 0);
    atomicSet(server.stat_net_output_bytes, 0);
    server.stat_unexpected_error_replies = 0;
    server.stat_total_error_replies = 0;
    server.stat_dump_payload_sanitizations = 0;
    server.aof_delayed_fsync = 0;
    lazyfreeResetStats();
}

/* Make the thread killable at any time, so that kill threads functions
 * can work reliably (default cancelability type is PTHREAD_CANCEL_DEFERRED).
 * Needed for pthread_cancel used by the fast memory test used by the crash report. */
void makeThreadKillable(void) {
    pthread_setcancelstate(PTHREAD_CANCEL_ENABLE, NULL);
    pthread_setcanceltype(PTHREAD_CANCEL_ASYNCHRONOUS, NULL);
}

void initServer(void) {
    int j;

    signal(SIGHUP, SIG_IGN);
    signal(SIGPIPE, SIG_IGN);
    setupSignalHandlers();
    makeThreadKillable();

    if (server.syslog_enabled) {
        openlog(server.syslog_ident, LOG_PID | LOG_NDELAY | LOG_NOWAIT,
            server.syslog_facility);
    }

    /* Initialization after setting defaults from the config system. */
    server.aof_state = server.aof_enabled ? AOF_ON : AOF_OFF;
    server.hz = server.config_hz;
    server.pid = getpid();
    server.in_fork_child = CHILD_TYPE_NONE;
    server.main_thread_id = pthread_self();
    server.current_client = NULL;
    server.errors = raxNew();
    server.fixed_time_expire = 0;
    server.in_nested_call = 0;
    server.clients = listCreate();
    server.clients_index = raxNew();
    server.clients_to_close = listCreate();
    server.slaves = listCreate();
    server.monitors = listCreate();
    server.clients_pending_write = listCreate();
    server.clients_pending_read = listCreate();
    server.clients_timeout_table = raxNew();
    server.replication_allowed = 1;
    server.slaveseldb = -1; /* Force to emit the first SELECT command. */
    server.unblocked_clients = listCreate();
    server.ready_keys = listCreate();
    server.tracking_pending_keys = listCreate();
    server.clients_waiting_acks = listCreate();
    server.get_ack_from_slaves = 0;
    server.client_pause_type = CLIENT_PAUSE_OFF;
    server.client_pause_end_time = 0;
    server.paused_clients = listCreate();
    server.events_processed_while_blocked = 0;
    server.system_memory_size = zmalloc_get_memory_size();
    server.blocked_last_cron = 0;
    server.blocking_op_nesting = 0;
    server.thp_enabled = 0;
    resetReplicationBuffer();

    if ((server.tls_port || server.tls_replication || server.tls_cluster)
                && tlsConfigure(&server.tls_ctx_config) == C_ERR) {
        serverLog(LL_WARNING, "Failed to configure TLS. Check logs for more info.");
        exit(1);
    }

    for (j = 0; j < CLIENT_MEM_USAGE_BUCKETS; j++) {
        server.client_mem_usage_buckets[j].mem_usage_sum = 0;
        server.client_mem_usage_buckets[j].clients = listCreate();
    }

    createSharedObjects();
    adjustOpenFilesLimit();
    const char *clk_msg = monotonicInit();
    serverLog(LL_NOTICE, "monotonic clock: %s", clk_msg);
    server.el = aeCreateEventLoop(server.maxclients+CONFIG_FDSET_INCR);
    if (server.el == NULL) {
        serverLog(LL_WARNING,
            "Failed creating the event loop. Error message: '%s'",
            strerror(errno));
        exit(1);
    }
    server.db = zmalloc(sizeof(redisDb)*server.dbnum);

    /* Open the TCP listening socket for the user commands. */
    if (server.port != 0 &&
        listenToPort(server.port,&server.ipfd) == C_ERR) {
        /* Note: the following log text is matched by the test suite. */
        serverLog(LL_WARNING, "Failed listening on port %u (TCP), aborting.", server.port);
        exit(1);
    }
    if (server.tls_port != 0 &&
        listenToPort(server.tls_port,&server.tlsfd) == C_ERR) {
        /* Note: the following log text is matched by the test suite. */
        serverLog(LL_WARNING, "Failed listening on port %u (TLS), aborting.", server.tls_port);
        exit(1);
    }

    /* Open the listening Unix domain socket. */
    if (server.unixsocket != NULL) {
        unlink(server.unixsocket); /* don't care if this fails */
        server.sofd = anetUnixServer(server.neterr,server.unixsocket,
            (mode_t)server.unixsocketperm, server.tcp_backlog);
        if (server.sofd == ANET_ERR) {
            serverLog(LL_WARNING, "Opening Unix socket: %s", server.neterr);
            exit(1);
        }
        anetNonBlock(NULL,server.sofd);
        anetCloexec(server.sofd);
    }

    /* Abort if there are no listening sockets at all. */
    if (server.ipfd.count == 0 && server.tlsfd.count == 0 && server.sofd < 0) {
        serverLog(LL_WARNING, "Configured to not listen anywhere, exiting.");
        exit(1);
    }

    /* Create the Redis databases, and initialize other internal state. */
    for (j = 0; j < server.dbnum; j++) {
        server.db[j].dict = dictCreate(&dbDictType);
        server.db[j].expires = dictCreate(&dbExpiresDictType);
        server.db[j].expires_cursor = 0;
        server.db[j].blocking_keys = dictCreate(&keylistDictType);
        server.db[j].ready_keys = dictCreate(&objectKeyPointerValueDictType);
        server.db[j].watched_keys = dictCreate(&keylistDictType);
        server.db[j].id = j;
        server.db[j].avg_ttl = 0;
        server.db[j].defrag_later = listCreate();
        listSetFreeMethod(server.db[j].defrag_later,(void (*)(void*))sdsfree);
    }
    evictionPoolAlloc(); /* Initialize the LRU keys pool. */
<<<<<<< HEAD
    server.pubsub_channels = dictCreate(&keylistDictType,NULL);
    server.pubsub_patterns = dictCreate(&keylistDictType,NULL);
    server.pubsublocal_channels = dictCreate(&keylistDictType,NULL);
=======
    server.pubsub_channels = dictCreate(&keylistDictType);
    server.pubsub_patterns = dictCreate(&keylistDictType);
>>>>>>> f27083a4
    server.cronloops = 0;
    server.in_eval = 0;
    server.in_exec = 0;
    server.propagate_in_transaction = 0;
    server.client_pause_in_transaction = 0;
    server.child_pid = -1;
    server.child_type = CHILD_TYPE_NONE;
    server.rdb_child_type = RDB_CHILD_TYPE_NONE;
    server.rdb_pipe_conns = NULL;
    server.rdb_pipe_numconns = 0;
    server.rdb_pipe_numconns_writing = 0;
    server.rdb_pipe_buff = NULL;
    server.rdb_pipe_bufflen = 0;
    server.rdb_bgsave_scheduled = 0;
    server.child_info_pipe[0] = -1;
    server.child_info_pipe[1] = -1;
    server.child_info_nread = 0;
    aofRewriteBufferReset();
    server.aof_buf = sdsempty();
    server.lastsave = time(NULL); /* At startup we consider the DB saved. */
    server.lastbgsave_try = 0;    /* At startup we never tried to BGSAVE. */
    server.rdb_save_time_last = -1;
    server.rdb_save_time_start = -1;
    server.rdb_last_load_keys_expired = 0;
    server.rdb_last_load_keys_loaded = 0;
    server.dirty = 0;
    resetServerStats();
    /* A few stats we don't want to reset: server startup time, and peak mem. */
    server.stat_starttime = time(NULL);
    server.stat_peak_memory = 0;
    server.stat_current_cow_peak = 0;
    server.stat_current_cow_bytes = 0;
    server.stat_current_cow_updated = 0;
    server.stat_current_save_keys_processed = 0;
    server.stat_current_save_keys_total = 0;
    server.stat_rdb_cow_bytes = 0;
    server.stat_aof_cow_bytes = 0;
    server.stat_module_cow_bytes = 0;
    server.stat_module_progress = 0;
    for (int j = 0; j < CLIENT_TYPE_COUNT; j++)
        server.stat_clients_type_memory[j] = 0;
    server.cron_malloc_stats.zmalloc_used = 0;
    server.cron_malloc_stats.process_rss = 0;
    server.cron_malloc_stats.allocator_allocated = 0;
    server.cron_malloc_stats.allocator_active = 0;
    server.cron_malloc_stats.allocator_resident = 0;
    server.lastbgsave_status = C_OK;
    server.aof_last_write_status = C_OK;
    server.aof_last_write_errno = 0;
    server.repl_good_slaves_count = 0;

    /* Create the timer callback, this is our way to process many background
     * operations incrementally, like clients timeout, eviction of unaccessed
     * expired keys and so forth. */
    if (aeCreateTimeEvent(server.el, 1, serverCron, NULL, NULL) == AE_ERR) {
        serverPanic("Can't create event loop timers.");
        exit(1);
    }

    /* Create an event handler for accepting new connections in TCP and Unix
     * domain sockets. */
    if (createSocketAcceptHandler(&server.ipfd, acceptTcpHandler) != C_OK) {
        serverPanic("Unrecoverable error creating TCP socket accept handler.");
    }
    if (createSocketAcceptHandler(&server.tlsfd, acceptTLSHandler) != C_OK) {
        serverPanic("Unrecoverable error creating TLS socket accept handler.");
    }
    if (server.sofd > 0 && aeCreateFileEvent(server.el,server.sofd,AE_READABLE,
        acceptUnixHandler,NULL) == AE_ERR) serverPanic("Unrecoverable error creating server.sofd file event.");


    /* Register a readable event for the pipe used to awake the event loop
     * when a blocked client in a module needs attention. */
    if (aeCreateFileEvent(server.el, server.module_blocked_pipe[0], AE_READABLE,
        moduleBlockedClientPipeReadable,NULL) == AE_ERR) {
            serverPanic(
                "Error registering the readable event for the module "
                "blocked clients subsystem.");
    }

    /* Register before and after sleep handlers (note this needs to be done
     * before loading persistence since it is used by processEventsWhileBlocked. */
    aeSetBeforeSleepProc(server.el,beforeSleep);
    aeSetAfterSleepProc(server.el,afterSleep);

    /* 32 bit instances are limited to 4GB of address space, so if there is
     * no explicit limit in the user provided configuration we set a limit
     * at 3 GB using maxmemory with 'noeviction' policy'. This avoids
     * useless crashes of the Redis instance for out of memory. */
    if (server.arch_bits == 32 && server.maxmemory == 0) {
        serverLog(LL_WARNING,"Warning: 32 bit instance detected but no memory limit set. Setting 3 GB maxmemory limit with 'noeviction' policy now.");
        server.maxmemory = 3072LL*(1024*1024); /* 3 GB */
        server.maxmemory_policy = MAXMEMORY_NO_EVICTION;
    }

    if (server.cluster_enabled) clusterInit();
    replicationScriptCacheInit();
    scriptingInit(1);
    slowlogInit();
    latencyMonitorInit();
    
    /* Initialize ACL default password if it exists */
    ACLUpdateDefaultUserPassword(server.requirepass);
}

/* Some steps in server initialization need to be done last (after modules
 * are loaded).
 * Specifically, creation of threads due to a race bug in ld.so, in which
 * Thread Local Storage initialization collides with dlopen call.
 * see: https://sourceware.org/bugzilla/show_bug.cgi?id=19329 */
void InitServerLast() {
    bioInit();
    initThreadedIO();
    set_jemalloc_bg_thread(server.jemalloc_bg_thread);
    server.initial_memory_usage = zmalloc_used_memory();
}

/* The purpose of this function is to try to "glue" consecutive range
 * key specs in order to build the legacy (first,last,step) spec
 * used by the COMMAND command.
 * By far the most common case is just one range spec (e.g. SET)
 * but some commands' ranges were split into two or more ranges
 * in order to have different flags for different keys (e.g. SMOVE,
 * first key is "read write", second key is "write").
 *
 * This functions uses very basic heuristics and is "best effort":
 * 1. Only commands which have only "range" specs are considered.
 * 2. Only range specs with keystep of 1 are considered.
 * 3. The order of the range specs must be ascending (i.e.
 *    lastkey of spec[i] == firstkey-1 of spec[i+1]).
 *
 * This function will succeed on all native Redis commands and may
 * fail on module commands, even if it only has "range" specs that
 * could actually be "glued", in the following cases:
 * 1. The order of "range" specs is not ascending (e.g. the spec for
 *    the key at index 2 was added before the spec of the key at
 *    index 1).
 * 2. The "range" specs have keystep >1.
 *
 * If this functions fails it means that the legacy (first,last,step)
 * spec used by COMMAND will show 0,0,0. This is not a dire situation
 * because anyway the legacy (first,last,step) spec is to be dperecated
 * and one should use the new key specs scheme.
 */
void populateCommandLegacyRangeSpec(struct redisCommand *c) {
    memset(&c->legacy_range_key_spec, 0, sizeof(c->legacy_range_key_spec));

    if (c->key_specs_num == 0)
        return;

    if (c->key_specs_num == 1 &&
        c->key_specs[0].begin_search_type == KSPEC_BS_INDEX &&
        c->key_specs[0].find_keys_type == KSPEC_FK_RANGE)
    {
        /* Quick win */
        c->legacy_range_key_spec = c->key_specs[0];
        return;
    }

    int firstkey = INT_MAX, lastkey = 0;
    int prev_lastkey = 0;
    for (int i = 0; i < c->key_specs_num; i++) {
        if (c->key_specs[i].begin_search_type != KSPEC_BS_INDEX ||
            c->key_specs[i].find_keys_type != KSPEC_FK_RANGE)
            continue;
        if (c->key_specs[i].fk.range.keystep != 1)
            return;
        if (prev_lastkey && prev_lastkey != c->key_specs[i].bs.index.pos-1)
            return;
        firstkey = min(firstkey, c->key_specs[i].bs.index.pos);
        /* Get the absolute index for lastkey (in the "range" spec, lastkey is relative to firstkey) */
        int lastkey_abs_index = c->key_specs[i].fk.range.lastkey;
        if (lastkey_abs_index >= 0)
            lastkey_abs_index += c->key_specs[i].bs.index.pos;
        /* For lastkey we use unsigned comparison to handle negative values correctly */
        lastkey = max((unsigned)lastkey, (unsigned)lastkey_abs_index);
    }

    if (firstkey == INT_MAX)
        return;

    serverAssert(firstkey != 0);
    serverAssert(lastkey != 0);

    c->legacy_range_key_spec.begin_search_type = KSPEC_BS_INDEX;
    c->legacy_range_key_spec.bs.index.pos = firstkey;
    c->legacy_range_key_spec.find_keys_type = KSPEC_FK_RANGE;
    c->legacy_range_key_spec.fk.range.lastkey = lastkey < 0 ? lastkey : (lastkey-firstkey); /* in the "range" spec, lastkey is relative to firstkey */
    c->legacy_range_key_spec.fk.range.keystep = 1;
    c->legacy_range_key_spec.fk.range.limit = 0;
}

void commandAddSubcommand(struct redisCommand *parent, struct redisCommand *subcommand) {
    if (!parent->subcommands_dict)
        parent->subcommands_dict = dictCreate(&commandTableDictType);

    subcommand->parent = parent; /* Assign the parent command */
    sds fullname = getFullCommandName(subcommand);
    subcommand->id = ACLGetCommandID(fullname); /* Assign the ID used for ACL. */
    sdsfree(fullname);

    serverAssert(dictAdd(parent->subcommands_dict, sdsnew(subcommand->name), subcommand) == DICT_OK);
}


/* Parse the flags string description 'strflags' and set them to the
 * command 'c'. Abort on error. */
void parseCommandFlags(struct redisCommand *c, char *strflags) {
    int argc;
    sds *argv;

    /* Split the line into arguments for processing. */
    argv = sdssplitargs(strflags,&argc);
    if (argv == NULL)
        serverPanic("Failed splitting strflags!");

    for (int j = 0; j < argc; j++) {
        char *flag = argv[j];
        if (!strcasecmp(flag,"write")) {
            c->flags |= CMD_WRITE|CMD_CATEGORY_WRITE;
        } else if (!strcasecmp(flag,"read-only")) {
            c->flags |= CMD_READONLY|CMD_CATEGORY_READ;
        } else if (!strcasecmp(flag,"use-memory")) {
            c->flags |= CMD_DENYOOM;
        } else if (!strcasecmp(flag,"admin")) {
            c->flags |= CMD_ADMIN|CMD_CATEGORY_ADMIN|CMD_CATEGORY_DANGEROUS;
        } else if (!strcasecmp(flag,"pub-sub")) {
            c->flags |= CMD_PUBSUB|CMD_CATEGORY_PUBSUB;
        } else if (!strcasecmp(flag,"no-script")) {
            c->flags |= CMD_NOSCRIPT;
        } else if (!strcasecmp(flag,"random")) {
            c->flags |= CMD_RANDOM;
        } else if (!strcasecmp(flag,"to-sort")) {
            c->flags |= CMD_SORT_FOR_SCRIPT;
        } else if (!strcasecmp(flag,"ok-loading")) {
            c->flags |= CMD_LOADING;
        } else if (!strcasecmp(flag,"ok-stale")) {
            c->flags |= CMD_STALE;
        } else if (!strcasecmp(flag,"no-monitor")) {
            c->flags |= CMD_SKIP_MONITOR;
        } else if (!strcasecmp(flag,"no-slowlog")) {
            c->flags |= CMD_SKIP_SLOWLOG;
        } else if (!strcasecmp(flag,"cluster-asking")) {
            c->flags |= CMD_ASKING;
        } else if (!strcasecmp(flag,"fast")) {
            c->flags |= CMD_FAST | CMD_CATEGORY_FAST;
        } else if (!strcasecmp(flag,"no-auth")) {
            c->flags |= CMD_NO_AUTH;
        } else if (!strcasecmp(flag,"may-replicate")) {
            c->flags |= CMD_MAY_REPLICATE;
        } else if (!strcasecmp(flag,"sentinel")) {
            c->flags |= CMD_SENTINEL;
        } else if (!strcasecmp(flag,"only-sentinel")) {
            c->flags |= CMD_SENTINEL; /* Obviously it's s sentinel command */
            c->flags |= CMD_ONLY_SENTINEL;
        } else if (!strcasecmp(flag,"no-mandatory-keys")) {
            c->flags |= CMD_NO_MANDATORY_KEYS;
        } else {
            /* Parse ACL categories here if the flag name starts with @. */
            uint64_t catflag;
            if (flag[0] == '@' &&
                (catflag = ACLGetCommandCategoryFlagByName(flag+1)) != 0)
            {
                c->flags |= catflag;
            } else {
                sdsfreesplitres(argv,argc);
                serverPanic("Unsupported command flag %s", flag);
            }
        }
    }
    /* If it's not @fast is @slow in this binary world. */
    if (!(c->flags & CMD_CATEGORY_FAST)) c->flags |= CMD_CATEGORY_SLOW;

    sdsfreesplitres(argv,argc);
}

void populateCommandStructure(struct redisCommand *c) {
    int argc;
    sds *argv;

    /* Redis commands don't need more args than STATIC_KEY_SPECS_NUM (Number of keys
     * specs can be greater than STATIC_KEY_SPECS_NUM only for module commands) */
    c->key_specs = c->key_specs_static;
    c->key_specs_max = STATIC_KEY_SPECS_NUM;

    for (int i = 0; i < STATIC_KEY_SPECS_NUM; i++) {
        if (c->key_specs[i].begin_search_type == KSPEC_BS_INVALID)
            continue;

        /* Split the line into arguments for processing. */
        argv = sdssplitargs(c->key_specs[i].sflags,&argc);
        if (argv == NULL)
            serverPanic("Failed splitting key sflags!");

        for (int j = 0; j < argc; j++) {
            char *flag = argv[j];
            if (!strcasecmp(flag,"write")) {
                c->key_specs[i].flags |= CMD_KEY_WRITE;
            } else if (!strcasecmp(flag,"read")) {
                c->key_specs[i].flags |= CMD_KEY_READ;
            } else if (!strcasecmp(flag,"incomplete")) {
                c->key_specs[i].flags |= CMD_KEY_INCOMPLETE;
            } else {
                serverPanic("Unsupported key-arg flag %s", flag);
            }
        }

        c->key_specs_num++;
        sdsfreesplitres(argv,argc);
    }

    populateCommandLegacyRangeSpec(c);

    /* Handle the "movablekeys" flag (must be done after populating all key specs). */
    populateCommandMovableKeys(c);

    /* Assign the ID used for ACL. */
    c->id = ACLGetCommandID(c->name);

    /* Handle subcommands */
    if (c->subcommands) {
        for (int j = 0; c->subcommands[j].name; j++) {
            struct redisCommand *sub = c->subcommands+j;

            /* Translate the command string flags description into an actual
             * set of flags. */
            parseCommandFlags(sub,sub->sflags);
            populateCommandStructure(sub);
            commandAddSubcommand(c,sub);
        }
    }
}

/* Populates the Redis Command Table starting from the hard coded list
 * we have on top of server.c file. */
void populateCommandTable(void) {
    int j;
    int numcommands = sizeof(redisCommandTable)/sizeof(struct redisCommand);

    for (j = 0; j < numcommands; j++) {
        struct redisCommand *c = redisCommandTable+j;
        int retval1, retval2;

        /* Translate the command string flags description into an actual
         * set of flags. */
        parseCommandFlags(c,c->sflags);

        if (!(c->flags & CMD_SENTINEL) && server.sentinel_mode)
            continue;

        if (c->flags & CMD_ONLY_SENTINEL && !server.sentinel_mode)
            continue;

        populateCommandStructure(c);

        retval1 = dictAdd(server.commands, sdsnew(c->name), c);
        /* Populate an additional dictionary that will be unaffected
         * by rename-command statements in redis.conf. */
        retval2 = dictAdd(server.orig_commands, sdsnew(c->name), c);
        serverAssert(retval1 == DICT_OK && retval2 == DICT_OK);
    }
}

void resetCommandTableStats(dict* commands) {
    struct redisCommand *c;
    dictEntry *de;
    dictIterator *di;

    di = dictGetSafeIterator(commands);
    while((de = dictNext(di)) != NULL) {
        c = (struct redisCommand *) dictGetVal(de);
        c->microseconds = 0;
        c->calls = 0;
        c->rejected_calls = 0;
        c->failed_calls = 0;
        if (c->subcommands_dict)
            resetCommandTableStats(c->subcommands_dict);
    }
    dictReleaseIterator(di);

}

void resetErrorTableStats(void) {
    raxFreeWithCallback(server.errors, zfree);
    server.errors = raxNew();
}

/* ========================== Redis OP Array API ============================ */

void redisOpArrayInit(redisOpArray *oa) {
    oa->ops = NULL;
    oa->numops = 0;
}

int redisOpArrayAppend(redisOpArray *oa, int dbid, robj **argv, int argc, int target) {
    redisOp *op;

    oa->ops = zrealloc(oa->ops,sizeof(redisOp)*(oa->numops+1));
    op = oa->ops+oa->numops;
    op->dbid = dbid;
    op->argv = argv;
    op->argc = argc;
    op->target = target;
    oa->numops++;
    return oa->numops;
}

void redisOpArrayFree(redisOpArray *oa) {
    while(oa->numops) {
        int j;
        redisOp *op;

        oa->numops--;
        op = oa->ops+oa->numops;
        for (j = 0; j < op->argc; j++)
            decrRefCount(op->argv[j]);
        zfree(op->argv);
    }
    zfree(oa->ops);
    oa->ops = NULL;
}

/* ====================== Commands lookup and execution ===================== */

struct redisCommand *lookupCommandLogic(dict *commands, robj **argv, int argc) {
    struct redisCommand *base_cmd = dictFetchValue(commands, argv[0]->ptr);
    int has_subcommands = base_cmd && base_cmd->subcommands_dict;
    if (argc == 1 || !has_subcommands) {
        /* Note: It is possible that base_cmd->proc==NULL (e.g. CONFIG) */
        return base_cmd;
    } else {
        /* Note: Currently we support just one level of subcommands */
        return dictFetchValue(base_cmd->subcommands_dict, argv[1]->ptr);
    }
}

struct redisCommand *lookupCommand(robj **argv, int argc) {
    return lookupCommandLogic(server.commands,argv,argc);
}

struct redisCommand *lookupCommandBySdsLogic(dict *commands, sds s) {
    int argc, j;
    sds *strings = sdssplitlen(s,sdslen(s),"|",1,&argc);
    if (strings == NULL)
        return NULL;
    if (argc > 2) {
        /* Currently we support just one level of subcommands */
        sdsfreesplitres(strings,argc);
        return NULL;
    }

    robj objects[argc];
    robj *argv[argc];
    for (j = 0; j < argc; j++) {
        initStaticStringObject(objects[j],strings[j]);
        argv[j] = &objects[j];
    }

    struct redisCommand *cmd = lookupCommandLogic(commands,argv,argc);
    sdsfreesplitres(strings,argc);
    return cmd;
}

struct redisCommand *lookupCommandBySds(sds s) {
    return lookupCommandBySdsLogic(server.commands,s);
}

struct redisCommand *lookupCommandByCStringLogic(dict *commands, const char *s) {
    struct redisCommand *cmd;
    sds name = sdsnew(s);

    cmd = lookupCommandBySdsLogic(commands,name);
    sdsfree(name);
    return cmd;
}

struct redisCommand *lookupCommandByCString(const char *s) {
    return lookupCommandByCStringLogic(server.commands,s);
}

/* Lookup the command in the current table, if not found also check in
 * the original table containing the original command names unaffected by
 * redis.conf rename-command statement.
 *
 * This is used by functions rewriting the argument vector such as
 * rewriteClientCommandVector() in order to set client->cmd pointer
 * correctly even if the command was renamed. */
struct redisCommand *lookupCommandOrOriginal(robj **argv ,int argc) {
    struct redisCommand *cmd = lookupCommandLogic(server.commands, argv, argc);

    if (!cmd) cmd = lookupCommandLogic(server.orig_commands, argv, argc);
    return cmd;
}

/* Propagate the specified command (in the context of the specified database id)
 * to AOF and Slaves.
 *
 * flags are an xor between:
 * + PROPAGATE_NONE (no propagation of command at all)
 * + PROPAGATE_AOF (propagate into the AOF file if is enabled)
 * + PROPAGATE_REPL (propagate into the replication link)
 *
 * This should not be used inside commands implementation since it will not
 * wrap the resulting commands in MULTI/EXEC. Use instead alsoPropagate(),
 * preventCommandPropagation(), forceCommandPropagation().
 *
 * However for functions that need to (also) propagate out of the context of a
 * command execution, for example when serving a blocked client, you
 * want to use propagate().
 */
void propagate(int dbid, robj **argv, int argc, int flags) {
    if (!server.replication_allowed)
        return;

    /* Propagate a MULTI request once we encounter the first command which
     * is a write command.
     * This way we'll deliver the MULTI/..../EXEC block as a whole and
     * both the AOF and the replication link will have the same consistency
     * and atomicity guarantees. */
    if (server.in_exec && !server.propagate_in_transaction)
        execCommandPropagateMulti(dbid);

    /* This needs to be unreachable since the dataset should be fixed during 
     * client pause, otherwise data may be lost during a failover. */
    serverAssert(!(areClientsPaused() && !server.client_pause_in_transaction));

    if (server.aof_state != AOF_OFF && flags & PROPAGATE_AOF)
        feedAppendOnlyFile(dbid,argv,argc);
    if (flags & PROPAGATE_REPL)
        replicationFeedSlaves(server.slaves,dbid,argv,argc);
}

/* Used inside commands to schedule the propagation of additional commands
 * after the current command is propagated to AOF / Replication.
 *
 * dbid is the database ID the command should be propagated into.
 * Arguments of the command to propagate are passed as an array of redis
 * objects pointers of len 'argc', using the 'argv' vector.
 *
 * The function does not take a reference to the passed 'argv' vector,
 * so it is up to the caller to release the passed argv (but it is usually
 * stack allocated).  The function automatically increments ref count of
 * passed objects, so the caller does not need to. */
void alsoPropagate(int dbid, robj **argv, int argc, int target) {
    robj **argvcopy;
    int j;

    if (server.loading) return; /* No propagation during loading. */

    argvcopy = zmalloc(sizeof(robj*)*argc);
    for (j = 0; j < argc; j++) {
        argvcopy[j] = argv[j];
        incrRefCount(argv[j]);
    }
    redisOpArrayAppend(&server.also_propagate,dbid,argvcopy,argc,target);
}

/* It is possible to call the function forceCommandPropagation() inside a
 * Redis command implementation in order to to force the propagation of a
 * specific command execution into AOF / Replication. */
void forceCommandPropagation(client *c, int flags) {
    serverAssert(c->cmd->flags & (CMD_WRITE | CMD_MAY_REPLICATE));
    if (flags & PROPAGATE_REPL) c->flags |= CLIENT_FORCE_REPL;
    if (flags & PROPAGATE_AOF) c->flags |= CLIENT_FORCE_AOF;
}

/* Avoid that the executed command is propagated at all. This way we
 * are free to just propagate what we want using the alsoPropagate()
 * API. */
void preventCommandPropagation(client *c) {
    c->flags |= CLIENT_PREVENT_PROP;
}

/* AOF specific version of preventCommandPropagation(). */
void preventCommandAOF(client *c) {
    c->flags |= CLIENT_PREVENT_AOF_PROP;
}

/* Replication specific version of preventCommandPropagation(). */
void preventCommandReplication(client *c) {
    c->flags |= CLIENT_PREVENT_REPL_PROP;
}

/* Log the last command a client executed into the slowlog. */
void slowlogPushCurrentCommand(client *c, struct redisCommand *cmd, ustime_t duration) {
    /* Some commands may contain sensitive data that should not be available in the slowlog. */
    if (cmd->flags & CMD_SKIP_SLOWLOG)
        return;

    /* If command argument vector was rewritten, use the original
     * arguments. */
    robj **argv = c->original_argv ? c->original_argv : c->argv;
    int argc = c->original_argv ? c->original_argc : c->argc;
    slowlogPushEntryIfNeeded(c,argv,argc,duration);
}

/* Call() is the core of Redis execution of a command.
 *
 * The following flags can be passed:
 * CMD_CALL_NONE        No flags.
 * CMD_CALL_SLOWLOG     Check command speed and log in the slow log if needed.
 * CMD_CALL_STATS       Populate command stats.
 * CMD_CALL_PROPAGATE_AOF   Append command to AOF if it modified the dataset
 *                          or if the client flags are forcing propagation.
 * CMD_CALL_PROPAGATE_REPL  Send command to slaves if it modified the dataset
 *                          or if the client flags are forcing propagation.
 * CMD_CALL_PROPAGATE   Alias for PROPAGATE_AOF|PROPAGATE_REPL.
 * CMD_CALL_FULL        Alias for SLOWLOG|STATS|PROPAGATE.
 *
 * The exact propagation behavior depends on the client flags.
 * Specifically:
 *
 * 1. If the client flags CLIENT_FORCE_AOF or CLIENT_FORCE_REPL are set
 *    and assuming the corresponding CMD_CALL_PROPAGATE_AOF/REPL is set
 *    in the call flags, then the command is propagated even if the
 *    dataset was not affected by the command.
 * 2. If the client flags CLIENT_PREVENT_REPL_PROP or CLIENT_PREVENT_AOF_PROP
 *    are set, the propagation into AOF or to slaves is not performed even
 *    if the command modified the dataset.
 *
 * Note that regardless of the client flags, if CMD_CALL_PROPAGATE_AOF
 * or CMD_CALL_PROPAGATE_REPL are not set, then respectively AOF or
 * slaves propagation will never occur.
 *
 * Client flags are modified by the implementation of a given command
 * using the following API:
 *
 * forceCommandPropagation(client *c, int flags);
 * preventCommandPropagation(client *c);
 * preventCommandAOF(client *c);
 * preventCommandReplication(client *c);
 *
 */
void call(client *c, int flags) {
    long long dirty;
    monotime call_timer;
    int client_old_flags = c->flags;
    struct redisCommand *real_cmd = c->cmd;
    static long long prev_err_count;

    /* Initialization: clear the flags that must be set by the command on
     * demand, and initialize the array for additional commands propagation. */
    c->flags &= ~(CLIENT_FORCE_AOF|CLIENT_FORCE_REPL|CLIENT_PREVENT_PROP);
    redisOpArray prev_also_propagate = server.also_propagate;
    redisOpArrayInit(&server.also_propagate);

    /* Call the command. */
    dirty = server.dirty;
    prev_err_count = server.stat_total_error_replies;

    /* Update cache time, in case we have nested calls we want to
     * update only on the first call*/
    if (server.fixed_time_expire++ == 0) {
        updateCachedTime(0);
    }
    server.in_nested_call++;

    elapsedStart(&call_timer);
    c->cmd->proc(c);
    const long duration = elapsedUs(call_timer);
    c->duration = duration;
    dirty = server.dirty-dirty;
    if (dirty < 0) dirty = 0;

    server.in_nested_call--;

    /* Update failed command calls if required.
     * We leverage a static variable (prev_err_count) to retain
     * the counter across nested function calls and avoid logging
     * the same error twice. */
    if ((server.stat_total_error_replies - prev_err_count) > 0) {
        real_cmd->failed_calls++;
    }

    /* After executing command, we will close the client after writing entire
     * reply if it is set 'CLIENT_CLOSE_AFTER_COMMAND' flag. */
    if (c->flags & CLIENT_CLOSE_AFTER_COMMAND) {
        c->flags &= ~CLIENT_CLOSE_AFTER_COMMAND;
        c->flags |= CLIENT_CLOSE_AFTER_REPLY;
    }

    /* When EVAL is called loading the AOF we don't want commands called
     * from Lua to go into the slowlog or to populate statistics. */
    if (server.loading && c->flags & CLIENT_LUA)
        flags &= ~(CMD_CALL_SLOWLOG | CMD_CALL_STATS);

    /* If the caller is Lua, we want to force the EVAL caller to propagate
     * the script if the command flag or client flag are forcing the
     * propagation. */
    if (c->flags & CLIENT_LUA && server.lua_caller) {
        if (c->flags & CLIENT_FORCE_REPL)
            server.lua_caller->flags |= CLIENT_FORCE_REPL;
        if (c->flags & CLIENT_FORCE_AOF)
            server.lua_caller->flags |= CLIENT_FORCE_AOF;
    }

    /* Note: the code below uses the real command that was executed
     * c->cmd and c->lastcmd may be different, in case of MULTI-EXEC or
     * re-written commands such as EXPIRE, GEOADD, etc. */

    /* Record the latency this command induced on the main thread.
     * unless instructed by the caller not to log. (happens when processing
     * a MULTI-EXEC from inside an AOF). */
    if (flags & CMD_CALL_SLOWLOG) {
        char *latency_event = (real_cmd->flags & CMD_FAST) ?
                               "fast-command" : "command";
        latencyAddSampleIfNeeded(latency_event,duration/1000);
    }

    /* Log the command into the Slow log if needed.
     * If the client is blocked we will handle slowlog when it is unblocked. */
    if ((flags & CMD_CALL_SLOWLOG) && !(c->flags & CLIENT_BLOCKED))
        slowlogPushCurrentCommand(c, real_cmd, duration);

    /* Send the command to clients in MONITOR mode if applicable.
     * Administrative commands are considered too dangerous to be shown. */
    if (!(c->cmd->flags & (CMD_SKIP_MONITOR|CMD_ADMIN))) {
        robj **argv = c->original_argv ? c->original_argv : c->argv;
        int argc = c->original_argv ? c->original_argc : c->argc;
        replicationFeedMonitors(c,server.monitors,c->db->id,argv,argc);
    }

    /* Clear the original argv.
     * If the client is blocked we will handle slowlog when it is unblocked. */
    if (!(c->flags & CLIENT_BLOCKED))
        freeClientOriginalArgv(c);

    /* populate the per-command statistics that we show in INFO commandstats. */
    if (flags & CMD_CALL_STATS) {
        real_cmd->microseconds += duration;
        real_cmd->calls++;
    }

    /* Propagate the command into the AOF and replication link */
    if (flags & CMD_CALL_PROPAGATE &&
        (c->flags & CLIENT_PREVENT_PROP) != CLIENT_PREVENT_PROP)
    {
        int propagate_flags = PROPAGATE_NONE;

        /* Check if the command operated changes in the data set. If so
         * set for replication / AOF propagation. */
        if (dirty) propagate_flags |= (PROPAGATE_AOF|PROPAGATE_REPL);

        /* If the client forced AOF / replication of the command, set
         * the flags regardless of the command effects on the data set. */
        if (c->flags & CLIENT_FORCE_REPL) propagate_flags |= PROPAGATE_REPL;
        if (c->flags & CLIENT_FORCE_AOF) propagate_flags |= PROPAGATE_AOF;

        /* However prevent AOF / replication propagation if the command
         * implementation called preventCommandPropagation() or similar,
         * or if we don't have the call() flags to do so. */
        if (c->flags & CLIENT_PREVENT_REPL_PROP ||
            !(flags & CMD_CALL_PROPAGATE_REPL))
                propagate_flags &= ~PROPAGATE_REPL;
        if (c->flags & CLIENT_PREVENT_AOF_PROP ||
            !(flags & CMD_CALL_PROPAGATE_AOF))
                propagate_flags &= ~PROPAGATE_AOF;

        /* Call propagate() only if at least one of AOF / replication
         * propagation is needed. Note that modules commands handle replication
         * in an explicit way, so we never replicate them automatically. */
        if (propagate_flags != PROPAGATE_NONE && !(c->cmd->flags & CMD_MODULE))
            propagate(c->db->id,c->argv,c->argc,propagate_flags);
    }

    /* Restore the old replication flags, since call() can be executed
     * recursively. */
    c->flags &= ~(CLIENT_FORCE_AOF|CLIENT_FORCE_REPL|CLIENT_PREVENT_PROP);
    c->flags |= client_old_flags &
        (CLIENT_FORCE_AOF|CLIENT_FORCE_REPL|CLIENT_PREVENT_PROP);

    /* Handle the alsoPropagate() API to handle commands that want to propagate
     * multiple separated commands. Note that alsoPropagate() is not affected
     * by CLIENT_PREVENT_PROP flag. */
    if (server.also_propagate.numops) {
        int j;
        redisOp *rop;

        if (flags & CMD_CALL_PROPAGATE) {
            int multi_emitted = 0;
            /* Wrap the commands in server.also_propagate array,
             * but don't wrap it if we are already in MULTI context,
             * in case the nested MULTI/EXEC.
             *
             * And if the array contains only one command, no need to
             * wrap it, since the single command is atomic. */
            if (server.also_propagate.numops > 1 &&
                !(c->cmd->flags & CMD_MODULE) &&
                !(c->flags & CLIENT_MULTI) &&
                !(flags & CMD_CALL_NOWRAP))
            {
                execCommandPropagateMulti(c->db->id);
                multi_emitted = 1;
            }

            for (j = 0; j < server.also_propagate.numops; j++) {
                rop = &server.also_propagate.ops[j];
                int target = rop->target;
                /* Whatever the command wish is, we honor the call() flags. */
                if (!(flags&CMD_CALL_PROPAGATE_AOF)) target &= ~PROPAGATE_AOF;
                if (!(flags&CMD_CALL_PROPAGATE_REPL)) target &= ~PROPAGATE_REPL;
                if (target)
                    propagate(rop->dbid,rop->argv,rop->argc,target);
            }

            if (multi_emitted) {
                execCommandPropagateExec(c->db->id);
            }
        }
        redisOpArrayFree(&server.also_propagate);
    }
    server.also_propagate = prev_also_propagate;

    /* Client pause takes effect after a transaction has finished. This needs
     * to be located after everything is propagated. */
    if (!server.in_exec && server.client_pause_in_transaction) {
        server.client_pause_in_transaction = 0;
    }

    /* If the client has keys tracking enabled for client side caching,
     * make sure to remember the keys it fetched via this command. */
    if (c->cmd->flags & CMD_READONLY) {
        client *caller = (c->flags & CLIENT_LUA && server.lua_caller) ?
                            server.lua_caller : c;
        if (caller->flags & CLIENT_TRACKING &&
            !(caller->flags & CLIENT_TRACKING_BCAST))
        {
            trackingRememberKeys(caller);
        }
    }

    server.fixed_time_expire--;
    server.stat_numcommands++;
    prev_err_count = server.stat_total_error_replies;

    /* Record peak memory after each command and before the eviction that runs
     * before the next command. */
    size_t zmalloc_used = zmalloc_used_memory();
    if (zmalloc_used > server.stat_peak_memory)
        server.stat_peak_memory = zmalloc_used;

    /* Do some maintenance job and cleanup */
    afterCommand(c);
}

/* Used when a command that is ready for execution needs to be rejected, due to
 * various pre-execution checks. it returns the appropriate error to the client.
 * If there's a transaction is flags it as dirty, and if the command is EXEC,
 * it aborts the transaction.
 * Note: 'reply' is expected to end with \r\n */
void rejectCommand(client *c, robj *reply) {
    flagTransaction(c);
    if (c->cmd) c->cmd->rejected_calls++;
    if (c->cmd && c->cmd->proc == execCommand) {
        execCommandAbort(c, reply->ptr);
    } else {
        /* using addReplyError* rather than addReply so that the error can be logged. */
        addReplyErrorObject(c, reply);
    }
}

void rejectCommandFormat(client *c, const char *fmt, ...) {
    if (c->cmd) c->cmd->rejected_calls++;
    flagTransaction(c);
    va_list ap;
    va_start(ap,fmt);
    sds s = sdscatvprintf(sdsempty(),fmt,ap);
    va_end(ap);
    /* Make sure there are no newlines in the string, otherwise invalid protocol
     * is emitted (The args come from the user, they may contain any character). */
    sdsmapchars(s, "\r\n", "  ",  2);
    if (c->cmd && c->cmd->proc == execCommand) {
        execCommandAbort(c, s);
        sdsfree(s);
    } else {
        /* The following frees 's'. */
        addReplyErrorSds(c, s);
    }
}

/* This is called after a command in call, we can do some maintenance job in it. */
void afterCommand(client *c) {
    UNUSED(c);
    /* Flush pending invalidation messages only when we are not in nested call.
     * So the messages are not interleaved with transaction response. */
    if (!server.in_nested_call) trackingHandlePendingKeyInvalidations();
}

/* Returns 1 for commands that may have key names in their arguments, but the legacy range
 * spec doesn't cover all of them. */
void populateCommandMovableKeys(struct redisCommand *cmd) {
    int movablekeys = 0;
    if (cmd->getkeys_proc && !(cmd->flags & CMD_MODULE)) {
        /* Redis command with getkeys proc */
        movablekeys = 1;
    } else if (cmd->flags & CMD_MODULE_GETKEYS) {
        /* Module command with getkeys proc */
        movablekeys = 1;
    } else {
        /* Redis command without getkeys proc, but possibly has
         * movable keys because of a keys spec. */
        for (int i = 0; i < cmd->key_specs_num; i++) {
            if (cmd->key_specs[i].begin_search_type != KSPEC_BS_INDEX ||
                cmd->key_specs[i].find_keys_type != KSPEC_FK_RANGE)
            {
                /* If we have a non-range spec it means we have movable keys */
                movablekeys = 1;
                break;
            }
        }
    }

    cmd->movablekeys = movablekeys;
}

/* If this function gets called we already read a whole
 * command, arguments are in the client argv/argc fields.
 * processCommand() execute the command or prepare the
 * server for a bulk read from the client.
 *
 * If C_OK is returned the client is still alive and valid and
 * other operations can be performed by the caller. Otherwise
 * if C_ERR is returned the client was destroyed (i.e. after QUIT). */
int processCommand(client *c) {
    if (!server.lua_timedout) {
        /* Both EXEC and EVAL call call() directly so there should be
         * no way in_exec or in_eval or propagate_in_transaction is 1.
         * That is unless lua_timedout, in which case client may run
         * some commands. */
        serverAssert(!server.propagate_in_transaction);
        serverAssert(!server.in_exec);
        serverAssert(!server.in_eval);
    }

    moduleCallCommandFilters(c);

    /* The QUIT command is handled separately. Normal command procs will
     * go through checking for replication and QUIT will cause trouble
     * when FORCE_REPLICATION is enabled and would be implemented in
     * a regular command proc. */
    if (!strcasecmp(c->argv[0]->ptr,"quit")) {
        addReply(c,shared.ok);
        c->flags |= CLIENT_CLOSE_AFTER_REPLY;
        return C_ERR;
    }

    /* Now lookup the command and check ASAP about trivial error conditions
     * such as wrong arity, bad command name and so forth. */
    c->cmd = c->lastcmd = lookupCommand(c->argv,c->argc);
    if (!c->cmd) {
        if (lookupCommandBySds(c->argv[0]->ptr)) {
            /* If we can't find the command but argv[0] by itself is a command
             * it means we're dealing with an invalid subcommand. Print Help. */
            addReplySubcommandSyntaxError(c);
            return C_OK;
        }
        sds args = sdsempty();
        int i;
        for (i=1; i < c->argc && sdslen(args) < 128; i++)
            args = sdscatprintf(args, "'%.*s' ", 128-(int)sdslen(args), (char*)c->argv[i]->ptr);
        rejectCommandFormat(c,"unknown command '%s', with args beginning with: %s",
            (char*)c->argv[0]->ptr, args);
        sdsfree(args);
        return C_OK;
    } else if ((c->cmd->arity > 0 && c->cmd->arity != c->argc) ||
               (c->argc < -c->cmd->arity))
    {
        rejectCommandFormat(c,"wrong number of arguments for '%s' command or subcommand",
            c->cmd->name);
        return C_OK;
    }

    int is_read_command = (c->cmd->flags & CMD_READONLY) ||
                           (c->cmd->proc == execCommand && (c->mstate.cmd_flags & CMD_READONLY));
    int is_write_command = (c->cmd->flags & CMD_WRITE) ||
                           (c->cmd->proc == execCommand && (c->mstate.cmd_flags & CMD_WRITE));
    int is_denyoom_command = (c->cmd->flags & CMD_DENYOOM) ||
                             (c->cmd->proc == execCommand && (c->mstate.cmd_flags & CMD_DENYOOM));
    int is_denystale_command = !(c->cmd->flags & CMD_STALE) ||
                               (c->cmd->proc == execCommand && (c->mstate.cmd_inv_flags & CMD_STALE));
    int is_denyloading_command = !(c->cmd->flags & CMD_LOADING) ||
                                 (c->cmd->proc == execCommand && (c->mstate.cmd_inv_flags & CMD_LOADING));
    int is_may_replicate_command = (c->cmd->flags & (CMD_WRITE | CMD_MAY_REPLICATE)) ||
                                   (c->cmd->proc == execCommand && (c->mstate.cmd_flags & (CMD_WRITE | CMD_MAY_REPLICATE)));
    int is_pubsublocal_command = c->cmd->proc == subscribeLocalCommand ||
                                  c->cmd->proc == unsubscribeLocalCommand ||
                                  c->cmd->proc == publishLocalCommand;


    if (authRequired(c)) {
        /* AUTH and HELLO and no auth commands are valid even in
         * non-authenticated state. */
        if (!(c->cmd->flags & CMD_NO_AUTH)) {
            rejectCommand(c,shared.noautherr);
            return C_OK;
        }
    }

    /* Check if the user can run this command according to the current
     * ACLs. */
    int acl_errpos;
    int acl_retval = ACLCheckAllPerm(c,&acl_errpos);
    if (acl_retval != ACL_OK) {
        addACLLogEntry(c,acl_retval,(c->flags & CLIENT_MULTI) ? ACL_LOG_CTX_MULTI : ACL_LOG_CTX_TOPLEVEL,acl_errpos,NULL,NULL);
        switch (acl_retval) {
        case ACL_DENIED_CMD:
            rejectCommandFormat(c,
                "-NOPERM this user has no permissions to run "
                "the '%s' command or its subcommand", c->cmd->name);
            break;
        case ACL_DENIED_KEY:
            rejectCommandFormat(c,
                "-NOPERM this user has no permissions to access "
                "one of the keys used as arguments");
            break;
        case ACL_DENIED_CHANNEL:
            rejectCommandFormat(c,
                "-NOPERM this user has no permissions to access "
                "one of the channels used as arguments");
            break;
        default:
            rejectCommandFormat(c, "no permission");
            break;
        }
        return C_OK;
    }

    /* If cluster is enabled perform the cluster redirection here.
     * However we don't perform the redirection if:
     * 1) The sender of this command is our master.
     * 2) The command has no key arguments.
     *
     * We however allow pubsublocal commands even though
     * it doesn't have any keys in it.The pubsublocal
     * commands also works on the cluster slot semantics. */
    if (server.cluster_enabled &&
        !(c->flags & CLIENT_MASTER) &&
        !(c->flags & CLIENT_LUA &&
          server.lua_caller->flags & CLIENT_MASTER) &&
<<<<<<< HEAD
        (is_pubsublocal_command ||
          !(!cmdHasMovableKeys(c->cmd) && c->cmd->firstkey == 0 &&
          c->cmd->proc != execCommand)))
=======
        !(!c->cmd->movablekeys && c->cmd->key_specs_num == 0 &&
          c->cmd->proc != execCommand))
>>>>>>> f27083a4
    {
        int hashslot;
        int error_code;
        clusterNode *n = getNodeByQuery(c,c->cmd,c->argv,c->argc,
                                        &hashslot,&error_code);
        if (n == NULL || n != server.cluster->myself) {
            if (c->cmd->proc == execCommand) {
                discardTransaction(c);
            } else {
                flagTransaction(c);
            }
            clusterRedirectClient(c,n,hashslot,error_code);
            c->cmd->rejected_calls++;
            return C_OK;
        }
    }

    /* Disconnect some clients if total clients memory is too high. We do this
     * before key eviction, after the last command was executed and consumed
     * some client output buffer memory. */
    evictClients();
    if (server.current_client == NULL) {
        /* If we evicted ourself then abort processing the command */
        return C_ERR;
    }

    /* Handle the maxmemory directive.
     *
     * Note that we do not want to reclaim memory if we are here re-entering
     * the event loop since there is a busy Lua script running in timeout
     * condition, to avoid mixing the propagation of scripts with the
     * propagation of DELs due to eviction. */
    if (server.maxmemory && !server.lua_timedout) {
        int out_of_memory = (performEvictions() == EVICT_FAIL);

        /* performEvictions may evict keys, so we need flush pending tracking
         * invalidation keys. If we don't do this, we may get an invalidation
         * message after we perform operation on the key, where in fact this
         * message belongs to the old value of the key before it gets evicted.*/
        trackingHandlePendingKeyInvalidations();

        /* performEvictions may flush slave output buffers. This may result
         * in a slave, that may be the active client, to be freed. */
        if (server.current_client == NULL) return C_ERR;

        int reject_cmd_on_oom = is_denyoom_command;
        /* If client is in MULTI/EXEC context, queuing may consume an unlimited
         * amount of memory, so we want to stop that.
         * However, we never want to reject DISCARD, or even EXEC (unless it
         * contains denied commands, in which case is_denyoom_command is already
         * set. */
        if (c->flags & CLIENT_MULTI &&
            c->cmd->proc != execCommand &&
            c->cmd->proc != discardCommand &&
            c->cmd->proc != resetCommand) {
            reject_cmd_on_oom = 1;
        }

        if (out_of_memory && reject_cmd_on_oom) {
            rejectCommand(c, shared.oomerr);
            return C_OK;
        }

        /* Save out_of_memory result at script start, otherwise if we check OOM
         * until first write within script, memory used by lua stack and
         * arguments might interfere. */
        if (c->cmd->proc == evalCommand || c->cmd->proc == evalShaCommand) {
            server.lua_oom = out_of_memory;
        }
    }

    /* Make sure to use a reasonable amount of memory for client side
     * caching metadata. */
    if (server.tracking_clients) trackingLimitUsedSlots();

    /* Don't accept write commands if there are problems persisting on disk
     * and if this is a master instance. */
    int deny_write_type = writeCommandsDeniedByDiskError();
    if (deny_write_type != DISK_ERROR_TYPE_NONE &&
        server.masterhost == NULL &&
        (is_write_command ||c->cmd->proc == pingCommand))
    {
        if (deny_write_type == DISK_ERROR_TYPE_RDB)
            rejectCommand(c, shared.bgsaveerr);
        else
            rejectCommandFormat(c,
                "-MISCONF Errors writing to the AOF file: %s",
                strerror(server.aof_last_write_errno));
        return C_OK;
    }

    /* Don't accept write commands if there are not enough good slaves and
     * user configured the min-slaves-to-write option. */
    if (server.masterhost == NULL &&
        server.repl_min_slaves_to_write &&
        server.repl_min_slaves_max_lag &&
        is_write_command &&
        server.repl_good_slaves_count < server.repl_min_slaves_to_write)
    {
        rejectCommand(c, shared.noreplicaserr);
        return C_OK;
    }

    /* Don't accept write commands if this is a read only slave. But
     * accept write commands if this is our master. */
    if (server.masterhost && server.repl_slave_ro &&
        !(c->flags & CLIENT_MASTER) &&
        is_write_command)
    {
        rejectCommand(c, shared.roslaveerr);
        return C_OK;
    }

    /* Only allow a subset of commands in the context of Pub/Sub if the
     * connection is in RESP2 mode. With RESP3 there are no limits. */
    if ((c->flags & CLIENT_PUBSUB && c->resp == 2) &&
        c->cmd->proc != pingCommand &&
        c->cmd->proc != subscribeCommand &&
        c->cmd->proc != subscribeLocalCommand &&
        c->cmd->proc != unsubscribeCommand &&
        c->cmd->proc != unsubscribeLocalCommand &&
        c->cmd->proc != psubscribeCommand &&
        c->cmd->proc != punsubscribeCommand &&
        c->cmd->proc != resetCommand) {
        rejectCommandFormat(c,
            "Can't execute '%s': only (P)SUBSCRIBE(LOCAL) / "
            "(P)UNSUBSCRIBE(LOCAL) / PING / QUIT / RESET are allowed in this context",
            c->cmd->name);
        return C_OK;
    }

    /* Only allow commands with flag "t", such as INFO, SLAVEOF and so on,
     * when slave-serve-stale-data is no and we are a slave with a broken
     * link with master. */
    if (server.masterhost && server.repl_state != REPL_STATE_CONNECTED &&
        server.repl_serve_stale_data == 0 &&
        is_denystale_command)
    {
        rejectCommand(c, shared.masterdownerr);
        return C_OK;
    }

    /* Loading DB? Return an error if the command has not the
     * CMD_LOADING flag. */
    if (server.loading && is_denyloading_command) {
        rejectCommand(c, shared.loadingerr);
        return C_OK;
    }

    /* Lua script too slow? Only allow a limited number of commands.
     * Note that we need to allow the transactions commands, otherwise clients
     * sending a transaction with pipelining without error checking, may have
     * the MULTI plus a few initial commands refused, then the timeout
     * condition resolves, and the bottom-half of the transaction gets
     * executed, see Github PR #7022. */
    if (server.lua_timedout &&
          c->cmd->proc != authCommand &&
          c->cmd->proc != helloCommand &&
          c->cmd->proc != replconfCommand &&
          c->cmd->proc != multiCommand &&
          c->cmd->proc != discardCommand &&
          c->cmd->proc != watchCommand &&
          c->cmd->proc != unwatchCommand &&
          c->cmd->proc != resetCommand &&
        !(c->cmd->proc == shutdownCommand &&
          c->argc == 2 &&
          tolower(((char*)c->argv[1]->ptr)[0]) == 'n') &&
        !(c->cmd->proc == scriptCommand &&
          c->argc == 2 &&
          tolower(((char*)c->argv[1]->ptr)[0]) == 'k'))
    {
        rejectCommand(c, shared.slowscripterr);
        return C_OK;
    }

    /* Prevent a replica from sending commands that access the keyspace.
     * The main objective here is to prevent abuse of client pause check
     * from which replicas are exempt. */
    if ((c->flags & CLIENT_SLAVE) && (is_may_replicate_command || is_write_command || is_read_command)) {
        rejectCommandFormat(c, "Replica can't interact with the keyspace");
        return C_OK;
    }

    /* If the server is paused, block the client until
     * the pause has ended. Replicas are never paused. */
    if (!(c->flags & CLIENT_SLAVE) && 
        ((server.client_pause_type == CLIENT_PAUSE_ALL) ||
        (server.client_pause_type == CLIENT_PAUSE_WRITE && is_may_replicate_command)))
    {
        c->bpop.timeout = 0;
        blockClient(c,BLOCKED_PAUSE);
        return C_OK;       
    }

    /* Exec the command */
    if (c->flags & CLIENT_MULTI &&
        c->cmd->proc != execCommand && c->cmd->proc != discardCommand &&
        c->cmd->proc != multiCommand && c->cmd->proc != watchCommand &&
        c->cmd->proc != resetCommand)
    {
        queueMultiCommand(c);
        addReply(c,shared.queued);
    } else {
        call(c,CMD_CALL_FULL);
        c->woff = server.master_repl_offset;
        if (listLength(server.ready_keys))
            handleClientsBlockedOnKeys();
    }

    return C_OK;
}

/* ====================== Error lookup and execution ===================== */

void incrementErrorCount(const char *fullerr, size_t namelen) {
    struct redisError *error = raxFind(server.errors,(unsigned char*)fullerr,namelen);
    if (error == raxNotFound) {
        error = zmalloc(sizeof(*error));
        error->count = 0;
        raxInsert(server.errors,(unsigned char*)fullerr,namelen,error,NULL);
    }
    error->count++;
}

/*================================== Shutdown =============================== */

/* Close listening sockets. Also unlink the unix domain socket if
 * unlink_unix_socket is non-zero. */
void closeListeningSockets(int unlink_unix_socket) {
    int j;

    for (j = 0; j < server.ipfd.count; j++) close(server.ipfd.fd[j]);
    for (j = 0; j < server.tlsfd.count; j++) close(server.tlsfd.fd[j]);
    if (server.sofd != -1) close(server.sofd);
    if (server.cluster_enabled)
        for (j = 0; j < server.cfd.count; j++) close(server.cfd.fd[j]);
    if (unlink_unix_socket && server.unixsocket) {
        serverLog(LL_NOTICE,"Removing the unix socket file.");
        unlink(server.unixsocket); /* don't care if this fails */
    }
}

int prepareForShutdown(int flags) {
    /* When SHUTDOWN is called while the server is loading a dataset in
     * memory we need to make sure no attempt is performed to save
     * the dataset on shutdown (otherwise it could overwrite the current DB
     * with half-read data).
     *
     * Also when in Sentinel mode clear the SAVE flag and force NOSAVE. */
    if (server.loading || server.sentinel_mode)
        flags = (flags & ~SHUTDOWN_SAVE) | SHUTDOWN_NOSAVE;

    int save = flags & SHUTDOWN_SAVE;
    int nosave = flags & SHUTDOWN_NOSAVE;

    serverLog(LL_WARNING,"User requested shutdown...");
    if (server.supervised_mode == SUPERVISED_SYSTEMD)
        redisCommunicateSystemd("STOPPING=1\n");

    /* Kill all the Lua debugger forked sessions. */
    ldbKillForkedSessions();

    /* Kill the saving child if there is a background saving in progress.
       We want to avoid race conditions, for instance our saving child may
       overwrite the synchronous saving did by SHUTDOWN. */
    if (server.child_type == CHILD_TYPE_RDB) {
        serverLog(LL_WARNING,"There is a child saving an .rdb. Killing it!");
        killRDBChild();
        /* Note that, in killRDBChild normally has backgroundSaveDoneHandler
         * doing it's cleanup, but in this case this code will not be reached,
         * so we need to call rdbRemoveTempFile which will close fd(in order
         * to unlink file actually) in background thread.
         * The temp rdb file fd may won't be closed when redis exits quickly,
         * but OS will close this fd when process exits. */
        rdbRemoveTempFile(server.child_pid, 0);
    }

    /* Kill module child if there is one. */
    if (server.child_type == CHILD_TYPE_MODULE) {
        serverLog(LL_WARNING,"There is a module fork child. Killing it!");
        TerminateModuleForkChild(server.child_pid,0);
    }

    if (server.aof_state != AOF_OFF) {
        /* Kill the AOF saving child as the AOF we already have may be longer
         * but contains the full dataset anyway. */
        if (server.child_type == CHILD_TYPE_AOF) {
            /* If we have AOF enabled but haven't written the AOF yet, don't
             * shutdown or else the dataset will be lost. */
            if (server.aof_state == AOF_WAIT_REWRITE) {
                serverLog(LL_WARNING, "Writing initial AOF, can't exit.");
                return C_ERR;
            }
            serverLog(LL_WARNING,
                "There is a child rewriting the AOF. Killing it!");
            killAppendOnlyChild();
        }
        /* Append only file: flush buffers and fsync() the AOF at exit */
        serverLog(LL_NOTICE,"Calling fsync() on the AOF file.");
        flushAppendOnlyFile(1);
        if (redis_fsync(server.aof_fd) == -1) {
            serverLog(LL_WARNING,"Fail to fsync the AOF file: %s.",
                                 strerror(errno));
        }
    }

    /* Create a new RDB file before exiting. */
    if ((server.saveparamslen > 0 && !nosave) || save) {
        serverLog(LL_NOTICE,"Saving the final RDB snapshot before exiting.");
        if (server.supervised_mode == SUPERVISED_SYSTEMD)
            redisCommunicateSystemd("STATUS=Saving the final RDB snapshot\n");
        /* Snapshotting. Perform a SYNC SAVE and exit */
        rdbSaveInfo rsi, *rsiptr;
        rsiptr = rdbPopulateSaveInfo(&rsi);
        if (rdbSave(server.rdb_filename,rsiptr) != C_OK) {
            /* Ooops.. error saving! The best we can do is to continue
             * operating. Note that if there was a background saving process,
             * in the next cron() Redis will be notified that the background
             * saving aborted, handling special stuff like slaves pending for
             * synchronization... */
            serverLog(LL_WARNING,"Error trying to save the DB, can't exit.");
            if (server.supervised_mode == SUPERVISED_SYSTEMD)
                redisCommunicateSystemd("STATUS=Error trying to save the DB, can't exit.\n");
            return C_ERR;
        }
    }

    /* Fire the shutdown modules event. */
    moduleFireServerEvent(REDISMODULE_EVENT_SHUTDOWN,0,NULL);

    /* Remove the pid file if possible and needed. */
    if (server.daemonize || server.pidfile) {
        serverLog(LL_NOTICE,"Removing the pid file.");
        unlink(server.pidfile);
    }

    /* Best effort flush of slave output buffers, so that we hopefully
     * send them pending writes. */
    flushSlavesOutputBuffers();

    /* Close the listening sockets. Apparently this allows faster restarts. */
    closeListeningSockets(1);
    serverLog(LL_WARNING,"%s is now ready to exit, bye bye...",
        server.sentinel_mode ? "Sentinel" : "Redis");
    return C_OK;
}

/*================================== Commands =============================== */

/* Sometimes Redis cannot accept write commands because there is a persistence
 * error with the RDB or AOF file, and Redis is configured in order to stop
 * accepting writes in such situation. This function returns if such a
 * condition is active, and the type of the condition.
 *
 * Function return values:
 *
 * DISK_ERROR_TYPE_NONE:    No problems, we can accept writes.
 * DISK_ERROR_TYPE_AOF:     Don't accept writes: AOF errors.
 * DISK_ERROR_TYPE_RDB:     Don't accept writes: RDB errors.
 */
int writeCommandsDeniedByDiskError(void) {
    if (server.stop_writes_on_bgsave_err &&
        server.saveparamslen > 0 &&
        server.lastbgsave_status == C_ERR)
    {
        return DISK_ERROR_TYPE_RDB;
    } else if (server.aof_state != AOF_OFF) {
        if (server.aof_last_write_status == C_ERR) {
            return DISK_ERROR_TYPE_AOF;
        }
        /* AOF fsync error. */
        int aof_bio_fsync_status;
        atomicGet(server.aof_bio_fsync_status,aof_bio_fsync_status);
        if (aof_bio_fsync_status == C_ERR) {
            atomicGet(server.aof_bio_fsync_errno,server.aof_last_write_errno);
            return DISK_ERROR_TYPE_AOF;
        }
    }

    return DISK_ERROR_TYPE_NONE;
}

/* The PING command. It works in a different way if the client is in
 * in Pub/Sub mode. */
void pingCommand(client *c) {
    /* The command takes zero or one arguments. */
    if (c->argc > 2) {
        addReplyErrorFormat(c,"wrong number of arguments for '%s' command",
            c->cmd->name);
        return;
    }

    if (c->flags & CLIENT_PUBSUB && c->resp == 2) {
        addReply(c,shared.mbulkhdr[2]);
        addReplyBulkCBuffer(c,"pong",4);
        if (c->argc == 1)
            addReplyBulkCBuffer(c,"",0);
        else
            addReplyBulk(c,c->argv[1]);
    } else {
        if (c->argc == 1)
            addReply(c,shared.pong);
        else
            addReplyBulk(c,c->argv[1]);
    }
}

void echoCommand(client *c) {
    addReplyBulk(c,c->argv[1]);
}

void timeCommand(client *c) {
    struct timeval tv;

    /* gettimeofday() can only fail if &tv is a bad address so we
     * don't check for errors. */
    gettimeofday(&tv,NULL);
    addReplyArrayLen(c,2);
    addReplyBulkLongLong(c,tv.tv_sec);
    addReplyBulkLongLong(c,tv.tv_usec);
}

/* Helper function for addReplyCommand() to output flags. */
int addReplyCommandFlag(client *c, uint64_t flags, uint64_t f, char *reply) {
    if (flags & f) {
        addReplyStatus(c, reply);
        return 1;
    }
    return 0;
}

void addReplyFlagsForCommand(client *c, struct redisCommand *cmd) {
    int flagcount = 0;
    void *flaglen = addReplyDeferredLen(c);
    flagcount += addReplyCommandFlag(c,cmd->flags,CMD_WRITE, "write");
    flagcount += addReplyCommandFlag(c,cmd->flags,CMD_READONLY, "readonly");
    flagcount += addReplyCommandFlag(c,cmd->flags,CMD_DENYOOM, "denyoom");
    flagcount += addReplyCommandFlag(c,cmd->flags,CMD_ADMIN, "admin");
    flagcount += addReplyCommandFlag(c,cmd->flags,CMD_PUBSUB, "pubsub");
    flagcount += addReplyCommandFlag(c,cmd->flags,CMD_NOSCRIPT, "noscript");
    flagcount += addReplyCommandFlag(c,cmd->flags,CMD_RANDOM, "random");
    flagcount += addReplyCommandFlag(c,cmd->flags,CMD_SORT_FOR_SCRIPT,"sort_for_script");
    flagcount += addReplyCommandFlag(c,cmd->flags,CMD_LOADING, "loading");
    flagcount += addReplyCommandFlag(c,cmd->flags,CMD_STALE, "stale");
    flagcount += addReplyCommandFlag(c,cmd->flags,CMD_SKIP_MONITOR, "skip_monitor");
    flagcount += addReplyCommandFlag(c,cmd->flags,CMD_SKIP_SLOWLOG, "skip_slowlog");
    flagcount += addReplyCommandFlag(c,cmd->flags,CMD_ASKING, "asking");
    flagcount += addReplyCommandFlag(c,cmd->flags,CMD_FAST, "fast");
    flagcount += addReplyCommandFlag(c,cmd->flags,CMD_NO_AUTH, "no_auth");
    flagcount += addReplyCommandFlag(c,cmd->flags,CMD_MAY_REPLICATE, "may_replicate");
    /* "sentinel" and "only-sentinel" are hidden on purpose. */
    if (cmd->movablekeys) {
        addReplyStatus(c, "movablekeys");
        flagcount += 1;
    }
    setDeferredSetLen(c, flaglen, flagcount);
}

void addReplyFlagsForKeyArgs(client *c, uint64_t flags) {
    int flagcount = 0;
    void *flaglen = addReplyDeferredLen(c);
    flagcount += addReplyCommandFlag(c,flags,CMD_KEY_WRITE, "write");
    flagcount += addReplyCommandFlag(c,flags,CMD_KEY_READ, "read");
    flagcount += addReplyCommandFlag(c,flags,CMD_KEY_INCOMPLETE, "incomplete");
    setDeferredSetLen(c, flaglen, flagcount);
}

void addReplyCommandKeyArgs(client *c, struct redisCommand *cmd) {
    addReplySetLen(c, cmd->key_specs_num);
    for (int i = 0; i < cmd->key_specs_num; i++) {
        addReplyMapLen(c, 3);

        addReplyBulkCString(c, "flags");
        addReplyFlagsForKeyArgs(c,cmd->key_specs[i].flags);

        addReplyBulkCString(c, "begin_search");
        switch (cmd->key_specs[i].begin_search_type) {
            case KSPEC_BS_UNKNOWN:
                addReplyMapLen(c, 2);
                addReplyBulkCString(c, "type");
                addReplyBulkCString(c, "unknown");

                addReplyBulkCString(c, "spec");
                addReplyMapLen(c, 0);
                break;
            case KSPEC_BS_INDEX:
                addReplyMapLen(c, 2);
                addReplyBulkCString(c, "type");
                addReplyBulkCString(c, "index");

                addReplyBulkCString(c, "spec");
                addReplyMapLen(c, 1);
                addReplyBulkCString(c, "index");
                addReplyLongLong(c, cmd->key_specs[i].bs.index.pos);
                break;
            case KSPEC_BS_KEYWORD:
                addReplyMapLen(c, 2);
                addReplyBulkCString(c, "type");
                addReplyBulkCString(c, "keyword");

                addReplyBulkCString(c, "spec");
                addReplyMapLen(c, 2);
                addReplyBulkCString(c, "keyword");
                addReplyBulkCString(c, cmd->key_specs[i].bs.keyword.keyword);
                addReplyBulkCString(c, "startfrom");
                addReplyLongLong(c, cmd->key_specs[i].bs.keyword.startfrom);
                break;
            default:
                serverPanic("Invalid begin_search key spec type %d", cmd->key_specs[i].begin_search_type);
        }

        addReplyBulkCString(c, "find_keys");
        switch (cmd->key_specs[i].find_keys_type) {
            case KSPEC_FK_UNKNOWN:
                addReplyMapLen(c, 2);
                addReplyBulkCString(c, "type");
                addReplyBulkCString(c, "unknown");

                addReplyBulkCString(c, "spec");
                addReplyMapLen(c, 0);
                break;
            case KSPEC_FK_RANGE:
                addReplyMapLen(c, 2);
                addReplyBulkCString(c, "type");
                addReplyBulkCString(c, "range");

                addReplyBulkCString(c, "spec");
                addReplyMapLen(c, 3);
                addReplyBulkCString(c, "lastkey");
                addReplyLongLong(c, cmd->key_specs[i].fk.range.lastkey);
                addReplyBulkCString(c, "keystep");
                addReplyLongLong(c, cmd->key_specs[i].fk.range.keystep);
                addReplyBulkCString(c, "limit");
                addReplyLongLong(c, cmd->key_specs[i].fk.range.limit);
                break;
            case KSPEC_FK_KEYNUM:
                addReplyMapLen(c, 2);
                addReplyBulkCString(c, "type");
                addReplyBulkCString(c, "keynum");

                addReplyBulkCString(c, "spec");
                addReplyMapLen(c, 3);
                addReplyBulkCString(c, "keynumidx");
                addReplyLongLong(c, cmd->key_specs[i].fk.keynum.keynumidx);
                addReplyBulkCString(c, "firstkey");
                addReplyLongLong(c, cmd->key_specs[i].fk.keynum.firstkey);
                addReplyBulkCString(c, "keystep");
                addReplyLongLong(c, cmd->key_specs[i].fk.keynum.keystep);
                break;
            default:
                serverPanic("Invalid begin_search key spec type %d", cmd->key_specs[i].begin_search_type);
        }
    }
}

void addReplyCommand(client *c, struct redisCommand *cmd);

void addReplyCommandSubCommands(client *c, struct redisCommand *cmd) {
    if (!cmd->subcommands_dict) {
        addReplySetLen(c, 0);
        return;
    }

    addReplyArrayLen(c, dictSize(cmd->subcommands_dict));
    dictEntry *de;
    dictIterator *di = dictGetSafeIterator(cmd->subcommands_dict);
    while((de = dictNext(di)) != NULL) {
        struct redisCommand *sub = (struct redisCommand *)dictGetVal(de);
        addReplyCommand(c,sub);
    }
    dictReleaseIterator(di);
}

/* Output the representation of a Redis command. Used by the COMMAND command. */
void addReplyCommand(client *c, struct redisCommand *cmd) {
    if (!cmd) {
        addReplyNull(c);
    } else {
        int firstkey = 0, lastkey = 0, keystep = 0;
        if (cmd->legacy_range_key_spec.begin_search_type != KSPEC_BS_INVALID) {
            firstkey = cmd->legacy_range_key_spec.bs.index.pos;
            lastkey = cmd->legacy_range_key_spec.fk.range.lastkey;
            if (lastkey >= 0)
                lastkey += firstkey;
            keystep = cmd->legacy_range_key_spec.fk.range.keystep;
        }
        /* We are adding: command name, arg count, flags, first, last, offset, categories, key args, subcommands */
        addReplyArrayLen(c, 9);
        addReplyBulkCString(c, cmd->name);
        addReplyLongLong(c, cmd->arity);
        addReplyFlagsForCommand(c, cmd);
        addReplyLongLong(c, firstkey);
        addReplyLongLong(c, lastkey);
        addReplyLongLong(c, keystep);
        addReplyCommandCategories(c,cmd);
        addReplyCommandKeyArgs(c,cmd);
        addReplyCommandSubCommands(c,cmd);
    }
}

/* Helper for COMMAND(S) command
 *
 * COMMAND(S) GETKEYS arg0 arg1 arg2 ... */
void getKeysSubcommand(client *c) {
    struct redisCommand *cmd = lookupCommand(c->argv+2,c->argc-2);
    getKeysResult result = GETKEYS_RESULT_INIT;
    int j;

    if (!cmd) {
        addReplyError(c,"Invalid command specified");
        return;
    } else if (cmd->getkeys_proc == NULL && cmd->key_specs_num == 0) {
        addReplyError(c,"The command has no key arguments");
        return;
    } else if ((cmd->arity > 0 && cmd->arity != c->argc-2) ||
               ((c->argc-2) < -cmd->arity))
    {
        addReplyError(c,"Invalid number of arguments specified for command");
        return;
    }

    if (!getKeysFromCommand(cmd,c->argv+2,c->argc-2,&result)) {
        if (cmd->flags & CMD_NO_MANDATORY_KEYS) {
            addReplyArrayLen(c,0);
        } else {
            addReplyError(c,"Invalid arguments specified for command");
        }
    } else {
        addReplyArrayLen(c,result.numkeys);
        for (j = 0; j < result.numkeys; j++) addReplyBulk(c,c->argv[result.keys[j]+2]);
    }
    getKeysFreeResult(&result);
}

/* COMMAND (no args) */
void commandCommand(client *c) {
    dictIterator *di;
    dictEntry *de;

    addReplyArrayLen(c, dictSize(server.commands));
    di = dictGetIterator(server.commands);
    while ((de = dictNext(di)) != NULL) {
        addReplyCommand(c, dictGetVal(de));
    }
    dictReleaseIterator(di);
}

/* COMMAND COUNT */
void commandCountCommand(client *c) {
    addReplyLongLong(c, dictSize(server.commands));
}

typedef enum {
    COMMAND_LIST_FILTER_MODULE,
    COMMAND_LIST_FILTER_ACLCAT,
    COMMAND_LIST_FILTER_PATTERN,
} commandListFilterType;

typedef struct {
    commandListFilterType type;
    sds arg;
    struct {
        int valid;
        union {
            uint64_t aclcat;
            void *module_handle;
        } u;
    } cache;
} commandListFilter;

int shouldFilterFromCommandList(struct redisCommand *cmd, commandListFilter *filter) {
    switch (filter->type) {
        case (COMMAND_LIST_FILTER_MODULE):
            if (!filter->cache.valid) {
                filter->cache.u.module_handle = moduleGetHandleByName(filter->arg);
                filter->cache.valid = 1;
            }
            return !moduleIsModuleCommand(filter->cache.u.module_handle, cmd);
        case (COMMAND_LIST_FILTER_ACLCAT): {
            if (!filter->cache.valid) {
                filter->cache.u.aclcat = ACLGetCommandCategoryFlagByName(filter->arg);
                filter->cache.valid = 1;
            }
            uint64_t cat = filter->cache.u.aclcat;
            if (cat == 0)
                return 1; /* Invalid ACL category */
            return (!(cmd->flags & cat));
            break;
        }
        case (COMMAND_LIST_FILTER_PATTERN):
            return !stringmatchlen(filter->arg, sdslen(filter->arg), cmd->name, strlen(cmd->name), 1);
        default:
            serverPanic("Invalid filter type %d", filter->type);
    }
}

/* COMMAND LIST [FILTERBY (MODULE <module-name>|ACLCAT <cat>|PATTERN <pattern>)] */
void commandListCommand(client *c) {

    /* Parse options. */
    int i = 2, got_filter = 0;
    commandListFilter filter = {0};
    for (; i < c->argc; i++) {
        int moreargs = (c->argc-1) - i; /* Number of additional arguments. */
        char *opt = c->argv[i]->ptr;
        if (!strcasecmp(opt,"filterby") && moreargs == 2) {
            char *filtertype = c->argv[i+1]->ptr;
            if (!strcasecmp(filtertype,"module")) {
                filter.type = COMMAND_LIST_FILTER_MODULE;
            } else if (!strcasecmp(filtertype,"aclcat")) {
                filter.type = COMMAND_LIST_FILTER_ACLCAT;
            } else if (!strcasecmp(filtertype,"pattern")) {
                filter.type = COMMAND_LIST_FILTER_PATTERN;
            } else {
                addReplyErrorObject(c,shared.syntaxerr);
                return;
            }
            got_filter = 1;
            filter.arg = c->argv[i+2]->ptr;
            i += 2;
        } else {
            addReplyErrorObject(c,shared.syntaxerr);
            return;
        }
    }

    dictIterator *di;
    dictEntry *de;

    di = dictGetIterator(server.commands);
    if (!got_filter) {
        addReplySetLen(c, dictSize(server.commands));
        while ((de = dictNext(di)) != NULL) {
            struct redisCommand *cmd = dictGetVal(de);
            addReplyBulkCString(c,cmd->name);
        }
    } else {
        int numcmds = 0;
        void *replylen = addReplyDeferredLen(c);
        while ((de = dictNext(di)) != NULL) {
            struct redisCommand *cmd = dictGetVal(de);
            if (!shouldFilterFromCommandList(cmd,&filter)) {
                addReplyBulkCString(c,cmd->name);
                numcmds++;
            }
        }
        setDeferredArrayLen(c,replylen,numcmds);
    }
    dictReleaseIterator(di);
}

/* COMMAND INFO <command-name> [<command-name> ...] */
void commandInfoCommand(client *c) {
    int i;
    addReplyArrayLen(c, c->argc-2);
    for (i = 2; i < c->argc; i++) {
        addReplyCommand(c, lookupCommandBySds(c->argv[i]->ptr));
    }
}

/* COMMAND GETKEYS arg0 arg1 arg2 ... */
void commandGetKeysCommand(client *c) {
    getKeysSubcommand(c);
}

/* COMMAND HELP */
void commandHelpCommand(client *c) {
    const char *help[] = {
"(no subcommand)",
"    Return details about all Redis commands.",
"COUNT",
"    Return the total number of commands in this Redis server.",
"LIST",
"    Return a list of all commands in this Redis server.",
"INFO <command-name> [<command-name> ...]",
"    Return details about multiple Redis commands.",
"GETKEYS <full-command>",
"    Return the keys from a full Redis command.",
NULL
    };

    addReplyHelp(c, help);
}

/* Convert an amount of bytes into a human readable string in the form
 * of 100B, 2G, 100M, 4K, and so forth. */
void bytesToHuman(char *s, unsigned long long n) {
    double d;

    if (n < 1024) {
        /* Bytes */
        sprintf(s,"%lluB",n);
    } else if (n < (1024*1024)) {
        d = (double)n/(1024);
        sprintf(s,"%.2fK",d);
    } else if (n < (1024LL*1024*1024)) {
        d = (double)n/(1024*1024);
        sprintf(s,"%.2fM",d);
    } else if (n < (1024LL*1024*1024*1024)) {
        d = (double)n/(1024LL*1024*1024);
        sprintf(s,"%.2fG",d);
    } else if (n < (1024LL*1024*1024*1024*1024)) {
        d = (double)n/(1024LL*1024*1024*1024);
        sprintf(s,"%.2fT",d);
    } else if (n < (1024LL*1024*1024*1024*1024*1024)) {
        d = (double)n/(1024LL*1024*1024*1024*1024);
        sprintf(s,"%.2fP",d);
    } else {
        /* Let's hope we never need this */
        sprintf(s,"%lluB",n);
    }
}

sds getFullCommandName(struct redisCommand *cmd) {
    if (!cmd->parent) {
        return sdsnew(cmd->name);
    } else {
        return sdscatfmt(sdsempty(),"%s|%s",cmd->parent->name,cmd->name);
    }
}

/* Characters we sanitize on INFO output to maintain expected format. */
static char unsafe_info_chars[] = "#:\n\r";
static char unsafe_info_chars_substs[] = "____";   /* Must be same length as above */

/* Returns a sanitized version of s that contains no unsafe info string chars.
 * If no unsafe characters are found, simply returns s. Caller needs to
 * free tmp if it is non-null on return.
 */
const char *getSafeInfoString(const char *s, size_t len, char **tmp) {
    *tmp = NULL;
    if (mempbrk(s, len, unsafe_info_chars,sizeof(unsafe_info_chars)-1)
        == NULL) return s;
    char *new = *tmp = zmalloc(len + 1);
    memcpy(new, s, len);
    new[len] = '\0';
    return memmapchars(new, len, unsafe_info_chars, unsafe_info_chars_substs,
                       sizeof(unsafe_info_chars)-1);
}

sds genRedisInfoStringCommandStats(sds info, dict *commands) {
    struct redisCommand *c;
    dictEntry *de;
    dictIterator *di;
    di = dictGetSafeIterator(commands);
    while((de = dictNext(di)) != NULL) {
        char *tmpsafe;
        c = (struct redisCommand *) dictGetVal(de);
        if (c->calls || c->failed_calls || c->rejected_calls) {
            sds cmdnamesds = getFullCommandName(c);

            info = sdscatprintf(info,
                "cmdstat_%s:calls=%lld,usec=%lld,usec_per_call=%.2f"
                ",rejected_calls=%lld,failed_calls=%lld\r\n",
                getSafeInfoString(cmdnamesds, sdslen(cmdnamesds), &tmpsafe), c->calls, c->microseconds,
                (c->calls == 0) ? 0 : ((float)c->microseconds/c->calls),
                c->rejected_calls, c->failed_calls);
            if (tmpsafe != NULL) zfree(tmpsafe);
            sdsfree(cmdnamesds);
        }
        if (c->subcommands_dict) {
            info = genRedisInfoStringCommandStats(info, c->subcommands_dict);
        }
    }
    dictReleaseIterator(di);

    return info;
}

/* Create the string returned by the INFO command. This is decoupled
 * by the INFO command itself as we need to report the same information
 * on memory corruption problems. */
sds genRedisInfoString(const char *section) {
    sds info = sdsempty();
    time_t uptime = server.unixtime-server.stat_starttime;
    int j;
    int allsections = 0, defsections = 0, everything = 0, modules = 0;
    int sections = 0;

    if (section == NULL) section = "default";
    allsections = strcasecmp(section,"all") == 0;
    defsections = strcasecmp(section,"default") == 0;
    everything = strcasecmp(section,"everything") == 0;
    modules = strcasecmp(section,"modules") == 0;
    if (everything) allsections = 1;

    /* Server */
    if (allsections || defsections || !strcasecmp(section,"server")) {
        static int call_uname = 1;
        static struct utsname name;
        char *mode;
        char *supervised;

        if (server.cluster_enabled) mode = "cluster";
        else if (server.sentinel_mode) mode = "sentinel";
        else mode = "standalone";

        if (server.supervised) {
            if (server.supervised_mode == SUPERVISED_UPSTART) supervised = "upstart";
            else if (server.supervised_mode == SUPERVISED_SYSTEMD) supervised = "systemd";
            else supervised = "unknown";
        } else {
            supervised = "no";
        }

        if (sections++) info = sdscat(info,"\r\n");

        if (call_uname) {
            /* Uname can be slow and is always the same output. Cache it. */
            uname(&name);
            call_uname = 0;
        }

        unsigned int lruclock;
        atomicGet(server.lruclock,lruclock);
        info = sdscatfmt(info,
            "# Server\r\n"
            "redis_version:%s\r\n"
            "redis_git_sha1:%s\r\n"
            "redis_git_dirty:%i\r\n"
            "redis_build_id:%s\r\n"
            "redis_mode:%s\r\n"
            "os:%s %s %s\r\n"
            "arch_bits:%i\r\n"
            "multiplexing_api:%s\r\n"
            "atomicvar_api:%s\r\n"
            "gcc_version:%i.%i.%i\r\n"
            "process_id:%I\r\n"
            "process_supervised:%s\r\n"
            "run_id:%s\r\n"
            "tcp_port:%i\r\n"
            "server_time_usec:%I\r\n"
            "uptime_in_seconds:%I\r\n"
            "uptime_in_days:%I\r\n"
            "hz:%i\r\n"
            "configured_hz:%i\r\n"
            "lru_clock:%u\r\n"
            "executable:%s\r\n"
            "config_file:%s\r\n"
            "io_threads_active:%i\r\n",
            REDIS_VERSION,
            redisGitSHA1(),
            strtol(redisGitDirty(),NULL,10) > 0,
            redisBuildIdString(),
            mode,
            name.sysname, name.release, name.machine,
            server.arch_bits,
            aeGetApiName(),
            REDIS_ATOMIC_API,
#ifdef __GNUC__
            __GNUC__,__GNUC_MINOR__,__GNUC_PATCHLEVEL__,
#else
            0,0,0,
#endif
            (int64_t) getpid(),
            supervised,
            server.runid,
            server.port ? server.port : server.tls_port,
            (int64_t)server.ustime,
            (int64_t)uptime,
            (int64_t)(uptime/(3600*24)),
            server.hz,
            server.config_hz,
            lruclock,
            server.executable ? server.executable : "",
            server.configfile ? server.configfile : "",
            server.io_threads_active);
    }

    /* Clients */
    if (allsections || defsections || !strcasecmp(section,"clients")) {
        size_t maxin, maxout;
        getExpansiveClientsInfo(&maxin,&maxout);
        if (sections++) info = sdscat(info,"\r\n");
        info = sdscatprintf(info,
            "# Clients\r\n"
            "connected_clients:%lu\r\n"
            "cluster_connections:%lu\r\n"
            "maxclients:%u\r\n"
            "client_recent_max_input_buffer:%zu\r\n"
            "client_recent_max_output_buffer:%zu\r\n"
            "blocked_clients:%d\r\n"
            "tracking_clients:%d\r\n"
            "clients_in_timeout_table:%llu\r\n",
            listLength(server.clients)-listLength(server.slaves),
            getClusterConnectionsCount(),
            server.maxclients,
            maxin, maxout,
            server.blocked_clients,
            server.tracking_clients,
            (unsigned long long) raxSize(server.clients_timeout_table));
    }

    /* Memory */
    if (allsections || defsections || !strcasecmp(section,"memory")) {
        char hmem[64];
        char peak_hmem[64];
        char total_system_hmem[64];
        char used_memory_lua_hmem[64];
        char used_memory_scripts_hmem[64];
        char used_memory_rss_hmem[64];
        char maxmemory_hmem[64];
        size_t zmalloc_used = zmalloc_used_memory();
        size_t total_system_mem = server.system_memory_size;
        const char *evict_policy = evictPolicyToString();
        long long memory_lua = server.lua ? (long long)lua_gc(server.lua,LUA_GCCOUNT,0)*1024 : 0;
        struct redisMemOverhead *mh = getMemoryOverheadData();

        /* Peak memory is updated from time to time by serverCron() so it
         * may happen that the instantaneous value is slightly bigger than
         * the peak value. This may confuse users, so we update the peak
         * if found smaller than the current memory usage. */
        if (zmalloc_used > server.stat_peak_memory)
            server.stat_peak_memory = zmalloc_used;

        bytesToHuman(hmem,zmalloc_used);
        bytesToHuman(peak_hmem,server.stat_peak_memory);
        bytesToHuman(total_system_hmem,total_system_mem);
        bytesToHuman(used_memory_lua_hmem,memory_lua);
        bytesToHuman(used_memory_scripts_hmem,mh->lua_caches);
        bytesToHuman(used_memory_rss_hmem,server.cron_malloc_stats.process_rss);
        bytesToHuman(maxmemory_hmem,server.maxmemory);

        if (sections++) info = sdscat(info,"\r\n");
        info = sdscatprintf(info,
            "# Memory\r\n"
            "used_memory:%zu\r\n"
            "used_memory_human:%s\r\n"
            "used_memory_rss:%zu\r\n"
            "used_memory_rss_human:%s\r\n"
            "used_memory_peak:%zu\r\n"
            "used_memory_peak_human:%s\r\n"
            "used_memory_peak_perc:%.2f%%\r\n"
            "used_memory_overhead:%zu\r\n"
            "used_memory_startup:%zu\r\n"
            "used_memory_dataset:%zu\r\n"
            "used_memory_dataset_perc:%.2f%%\r\n"
            "allocator_allocated:%zu\r\n"
            "allocator_active:%zu\r\n"
            "allocator_resident:%zu\r\n"
            "total_system_memory:%lu\r\n"
            "total_system_memory_human:%s\r\n"
            "used_memory_lua:%lld\r\n"
            "used_memory_lua_human:%s\r\n"
            "used_memory_scripts:%lld\r\n"
            "used_memory_scripts_human:%s\r\n"
            "number_of_cached_scripts:%lu\r\n"
            "maxmemory:%lld\r\n"
            "maxmemory_human:%s\r\n"
            "maxmemory_policy:%s\r\n"
            "allocator_frag_ratio:%.2f\r\n"
            "allocator_frag_bytes:%zu\r\n"
            "allocator_rss_ratio:%.2f\r\n"
            "allocator_rss_bytes:%zd\r\n"
            "rss_overhead_ratio:%.2f\r\n"
            "rss_overhead_bytes:%zd\r\n"
            "mem_fragmentation_ratio:%.2f\r\n"
            "mem_fragmentation_bytes:%zd\r\n"
            "mem_not_counted_for_evict:%zu\r\n"
            "mem_replication_backlog:%zu\r\n"
            "mem_total_replication_buffers:%zu\r\n"
            "mem_clients_slaves:%zu\r\n"
            "mem_clients_normal:%zu\r\n"
            "mem_aof_buffer:%zu\r\n"
            "mem_allocator:%s\r\n"
            "active_defrag_running:%d\r\n"
            "lazyfree_pending_objects:%zu\r\n"
            "lazyfreed_objects:%zu\r\n",
            zmalloc_used,
            hmem,
            server.cron_malloc_stats.process_rss,
            used_memory_rss_hmem,
            server.stat_peak_memory,
            peak_hmem,
            mh->peak_perc,
            mh->overhead_total,
            mh->startup_allocated,
            mh->dataset,
            mh->dataset_perc,
            server.cron_malloc_stats.allocator_allocated,
            server.cron_malloc_stats.allocator_active,
            server.cron_malloc_stats.allocator_resident,
            (unsigned long)total_system_mem,
            total_system_hmem,
            memory_lua,
            used_memory_lua_hmem,
            (long long) mh->lua_caches,
            used_memory_scripts_hmem,
            dictSize(server.lua_scripts),
            server.maxmemory,
            maxmemory_hmem,
            evict_policy,
            mh->allocator_frag,
            mh->allocator_frag_bytes,
            mh->allocator_rss,
            mh->allocator_rss_bytes,
            mh->rss_extra,
            mh->rss_extra_bytes,
            mh->total_frag,       /* This is the total RSS overhead, including
                                     fragmentation, but not just it. This field
                                     (and the next one) is named like that just
                                     for backward compatibility. */
            mh->total_frag_bytes,
            freeMemoryGetNotCountedMemory(),
            mh->repl_backlog,
            server.repl_buffer_mem,
            mh->clients_slaves,
            mh->clients_normal,
            mh->aof_buffer,
            ZMALLOC_LIB,
            server.active_defrag_running,
            lazyfreeGetPendingObjectsCount(),
            lazyfreeGetFreedObjectsCount()
        );
        freeMemoryOverheadData(mh);
    }

    /* Persistence */
    if (allsections || defsections || !strcasecmp(section,"persistence")) {
        if (sections++) info = sdscat(info,"\r\n");
        double fork_perc = 0;
        if (server.stat_module_progress) {
            fork_perc = server.stat_module_progress * 100;
        } else if (server.stat_current_save_keys_total) {
            fork_perc = ((double)server.stat_current_save_keys_processed / server.stat_current_save_keys_total) * 100;
        }
        int aof_bio_fsync_status;
        atomicGet(server.aof_bio_fsync_status,aof_bio_fsync_status);

        info = sdscatprintf(info,
            "# Persistence\r\n"
            "loading:%d\r\n"
            "current_cow_peak:%zu\r\n"
            "current_cow_size:%zu\r\n"
            "current_cow_size_age:%lu\r\n"
            "current_fork_perc:%.2f\r\n"
            "current_save_keys_processed:%zu\r\n"
            "current_save_keys_total:%zu\r\n"
            "rdb_changes_since_last_save:%lld\r\n"
            "rdb_bgsave_in_progress:%d\r\n"
            "rdb_last_save_time:%jd\r\n"
            "rdb_last_bgsave_status:%s\r\n"
            "rdb_last_bgsave_time_sec:%jd\r\n"
            "rdb_current_bgsave_time_sec:%jd\r\n"
            "rdb_last_cow_size:%zu\r\n"
            "rdb_last_load_keys_expired:%lld\r\n"
            "rdb_last_load_keys_loaded:%lld\r\n"
            "aof_enabled:%d\r\n"
            "aof_rewrite_in_progress:%d\r\n"
            "aof_rewrite_scheduled:%d\r\n"
            "aof_last_rewrite_time_sec:%jd\r\n"
            "aof_current_rewrite_time_sec:%jd\r\n"
            "aof_last_bgrewrite_status:%s\r\n"
            "aof_last_write_status:%s\r\n"
            "aof_last_cow_size:%zu\r\n"
            "module_fork_in_progress:%d\r\n"
            "module_fork_last_cow_size:%zu\r\n",
            (int)server.loading,
            server.stat_current_cow_peak,
            server.stat_current_cow_bytes,
            server.stat_current_cow_updated ? (unsigned long) elapsedMs(server.stat_current_cow_updated) / 1000 : 0,
            fork_perc,
            server.stat_current_save_keys_processed,
            server.stat_current_save_keys_total,
            server.dirty,
            server.child_type == CHILD_TYPE_RDB,
            (intmax_t)server.lastsave,
            (server.lastbgsave_status == C_OK) ? "ok" : "err",
            (intmax_t)server.rdb_save_time_last,
            (intmax_t)((server.child_type != CHILD_TYPE_RDB) ?
                -1 : time(NULL)-server.rdb_save_time_start),
            server.stat_rdb_cow_bytes,
            server.rdb_last_load_keys_expired,
            server.rdb_last_load_keys_loaded,
            server.aof_state != AOF_OFF,
            server.child_type == CHILD_TYPE_AOF,
            server.aof_rewrite_scheduled,
            (intmax_t)server.aof_rewrite_time_last,
            (intmax_t)((server.child_type != CHILD_TYPE_AOF) ?
                -1 : time(NULL)-server.aof_rewrite_time_start),
            (server.aof_lastbgrewrite_status == C_OK) ? "ok" : "err",
            (server.aof_last_write_status == C_OK &&
                aof_bio_fsync_status == C_OK) ? "ok" : "err",
            server.stat_aof_cow_bytes,
            server.child_type == CHILD_TYPE_MODULE,
            server.stat_module_cow_bytes);

        if (server.aof_enabled) {
            info = sdscatprintf(info,
                "aof_current_size:%lld\r\n"
                "aof_base_size:%lld\r\n"
                "aof_pending_rewrite:%d\r\n"
                "aof_buffer_length:%zu\r\n"
                "aof_rewrite_buffer_length:%lu\r\n"
                "aof_pending_bio_fsync:%llu\r\n"
                "aof_delayed_fsync:%lu\r\n",
                (long long) server.aof_current_size,
                (long long) server.aof_rewrite_base_size,
                server.aof_rewrite_scheduled,
                sdslen(server.aof_buf),
                aofRewriteBufferSize(),
                bioPendingJobsOfType(BIO_AOF_FSYNC),
                server.aof_delayed_fsync);
        }

        if (server.loading) {
            double perc = 0;
            time_t eta, elapsed;
            off_t remaining_bytes = 1;

            if (server.loading_total_bytes) {
                perc = ((double)server.loading_loaded_bytes / server.loading_total_bytes) * 100;
                remaining_bytes = server.loading_total_bytes - server.loading_loaded_bytes;
            } else if(server.loading_rdb_used_mem) {
                perc = ((double)server.loading_loaded_bytes / server.loading_rdb_used_mem) * 100;
                remaining_bytes = server.loading_rdb_used_mem - server.loading_loaded_bytes;
                /* used mem is only a (bad) estimation of the rdb file size, avoid going over 100% */
                if (perc > 99.99) perc = 99.99;
                if (remaining_bytes < 1) remaining_bytes = 1;
            }

            elapsed = time(NULL)-server.loading_start_time;
            if (elapsed == 0) {
                eta = 1; /* A fake 1 second figure if we don't have
                            enough info */
            } else {
                eta = (elapsed*remaining_bytes)/(server.loading_loaded_bytes+1);
            }

            info = sdscatprintf(info,
                "loading_start_time:%jd\r\n"
                "loading_total_bytes:%llu\r\n"
                "loading_rdb_used_mem:%llu\r\n"
                "loading_loaded_bytes:%llu\r\n"
                "loading_loaded_perc:%.2f\r\n"
                "loading_eta_seconds:%jd\r\n",
                (intmax_t) server.loading_start_time,
                (unsigned long long) server.loading_total_bytes,
                (unsigned long long) server.loading_rdb_used_mem,
                (unsigned long long) server.loading_loaded_bytes,
                perc,
                (intmax_t)eta
            );
        }
    }

    /* Stats */
    if (allsections || defsections || !strcasecmp(section,"stats")) {
        long long stat_total_reads_processed, stat_total_writes_processed;
        long long stat_net_input_bytes, stat_net_output_bytes;
        long long current_eviction_exceeded_time = server.stat_last_eviction_exceeded_time ?
            (long long) elapsedUs(server.stat_last_eviction_exceeded_time): 0;
        long long current_active_defrag_time = server.stat_last_active_defrag_time ?
            (long long) elapsedUs(server.stat_last_active_defrag_time): 0;
        atomicGet(server.stat_total_reads_processed, stat_total_reads_processed);
        atomicGet(server.stat_total_writes_processed, stat_total_writes_processed);
        atomicGet(server.stat_net_input_bytes, stat_net_input_bytes);
        atomicGet(server.stat_net_output_bytes, stat_net_output_bytes);

        if (sections++) info = sdscat(info,"\r\n");
        info = sdscatprintf(info,
            "# Stats\r\n"
            "total_connections_received:%lld\r\n"
            "total_commands_processed:%lld\r\n"
            "instantaneous_ops_per_sec:%lld\r\n"
            "total_net_input_bytes:%lld\r\n"
            "total_net_output_bytes:%lld\r\n"
            "instantaneous_input_kbps:%.2f\r\n"
            "instantaneous_output_kbps:%.2f\r\n"
            "rejected_connections:%lld\r\n"
            "sync_full:%lld\r\n"
            "sync_partial_ok:%lld\r\n"
            "sync_partial_err:%lld\r\n"
            "expired_keys:%lld\r\n"
            "expired_stale_perc:%.2f\r\n"
            "expired_time_cap_reached_count:%lld\r\n"
            "expire_cycle_cpu_milliseconds:%lld\r\n"
            "evicted_keys:%lld\r\n"
            "evicted_clients:%lld\r\n"
            "total_eviction_exceeded_time:%lld\r\n"
            "current_eviction_exceeded_time:%lld\r\n"
            "keyspace_hits:%lld\r\n"
            "keyspace_misses:%lld\r\n"
            "pubsub_channels:%ld\r\n"
            "pubsub_patterns:%lu\r\n"
            "latest_fork_usec:%lld\r\n"
            "total_forks:%lld\r\n"
            "migrate_cached_sockets:%ld\r\n"
            "slave_expires_tracked_keys:%zu\r\n"
            "active_defrag_hits:%lld\r\n"
            "active_defrag_misses:%lld\r\n"
            "active_defrag_key_hits:%lld\r\n"
            "active_defrag_key_misses:%lld\r\n"
            "total_active_defrag_time:%lld\r\n"
            "current_active_defrag_time:%lld\r\n"
            "tracking_total_keys:%lld\r\n"
            "tracking_total_items:%lld\r\n"
            "tracking_total_prefixes:%lld\r\n"
            "unexpected_error_replies:%lld\r\n"
            "total_error_replies:%lld\r\n"
            "dump_payload_sanitizations:%lld\r\n"
            "total_reads_processed:%lld\r\n"
            "total_writes_processed:%lld\r\n"
            "io_threaded_reads_processed:%lld\r\n"
            "io_threaded_writes_processed:%lld\r\n",
            server.stat_numconnections,
            server.stat_numcommands,
            getInstantaneousMetric(STATS_METRIC_COMMAND),
            stat_net_input_bytes,
            stat_net_output_bytes,
            (float)getInstantaneousMetric(STATS_METRIC_NET_INPUT)/1024,
            (float)getInstantaneousMetric(STATS_METRIC_NET_OUTPUT)/1024,
            server.stat_rejected_conn,
            server.stat_sync_full,
            server.stat_sync_partial_ok,
            server.stat_sync_partial_err,
            server.stat_expiredkeys,
            server.stat_expired_stale_perc*100,
            server.stat_expired_time_cap_reached_count,
            server.stat_expire_cycle_time_used/1000,
            server.stat_evictedkeys,
            server.stat_evictedclients,
            (server.stat_total_eviction_exceeded_time + current_eviction_exceeded_time) / 1000,
            current_eviction_exceeded_time / 1000,
            server.stat_keyspace_hits,
            server.stat_keyspace_misses,
            dictSize(server.pubsub_channels),
            dictSize(server.pubsub_patterns),
            server.stat_fork_time,
            server.stat_total_forks,
            dictSize(server.migrate_cached_sockets),
            getSlaveKeyWithExpireCount(),
            server.stat_active_defrag_hits,
            server.stat_active_defrag_misses,
            server.stat_active_defrag_key_hits,
            server.stat_active_defrag_key_misses,
            (server.stat_total_active_defrag_time + current_active_defrag_time) / 1000,
            current_active_defrag_time / 1000,
            (unsigned long long) trackingGetTotalKeys(),
            (unsigned long long) trackingGetTotalItems(),
            (unsigned long long) trackingGetTotalPrefixes(),
            server.stat_unexpected_error_replies,
            server.stat_total_error_replies,
            server.stat_dump_payload_sanitizations,
            stat_total_reads_processed,
            stat_total_writes_processed,
            server.stat_io_reads_processed,
            server.stat_io_writes_processed);
    }

    /* Replication */
    if (allsections || defsections || !strcasecmp(section,"replication")) {
        if (sections++) info = sdscat(info,"\r\n");
        info = sdscatprintf(info,
            "# Replication\r\n"
            "role:%s\r\n",
            server.masterhost == NULL ? "master" : "slave");
        if (server.masterhost) {
            long long slave_repl_offset = 1;
            long long slave_read_repl_offset = 1;

            if (server.master) {
                slave_repl_offset = server.master->reploff;
                slave_read_repl_offset = server.master->read_reploff;
            } else if (server.cached_master) {
                slave_repl_offset = server.cached_master->reploff;
                slave_read_repl_offset = server.cached_master->read_reploff;
            }

            info = sdscatprintf(info,
                "master_host:%s\r\n"
                "master_port:%d\r\n"
                "master_link_status:%s\r\n"
                "master_last_io_seconds_ago:%d\r\n"
                "master_sync_in_progress:%d\r\n"
                "slave_read_repl_offset:%lld\r\n"
                "slave_repl_offset:%lld\r\n"
                ,server.masterhost,
                server.masterport,
                (server.repl_state == REPL_STATE_CONNECTED) ?
                    "up" : "down",
                server.master ?
                ((int)(server.unixtime-server.master->lastinteraction)) : -1,
                server.repl_state == REPL_STATE_TRANSFER,
                slave_read_repl_offset,
                slave_repl_offset
            );

            if (server.repl_state == REPL_STATE_TRANSFER) {
                double perc = 0;
                if (server.repl_transfer_size) {
                    perc = ((double)server.repl_transfer_read / server.repl_transfer_size) * 100;
                }
                info = sdscatprintf(info,
                    "master_sync_total_bytes:%lld\r\n"
                    "master_sync_read_bytes:%lld\r\n"
                    "master_sync_left_bytes:%lld\r\n"
                    "master_sync_perc:%.2f\r\n"
                    "master_sync_last_io_seconds_ago:%d\r\n",
                    (long long) server.repl_transfer_size,
                    (long long) server.repl_transfer_read,
                    (long long) (server.repl_transfer_size - server.repl_transfer_read),
                    perc,
                    (int)(server.unixtime-server.repl_transfer_lastio)
                );
            }

            if (server.repl_state != REPL_STATE_CONNECTED) {
                info = sdscatprintf(info,
                    "master_link_down_since_seconds:%jd\r\n",
                    server.repl_down_since ?
                    (intmax_t)(server.unixtime-server.repl_down_since) : -1);
            }
            info = sdscatprintf(info,
                "slave_priority:%d\r\n"
                "slave_read_only:%d\r\n"
                "replica_announced:%d\r\n",
                server.slave_priority,
                server.repl_slave_ro,
                server.replica_announced);
        }

        info = sdscatprintf(info,
            "connected_slaves:%lu\r\n",
            listLength(server.slaves));

        /* If min-slaves-to-write is active, write the number of slaves
         * currently considered 'good'. */
        if (server.repl_min_slaves_to_write &&
            server.repl_min_slaves_max_lag) {
            info = sdscatprintf(info,
                "min_slaves_good_slaves:%d\r\n",
                server.repl_good_slaves_count);
        }

        if (listLength(server.slaves)) {
            int slaveid = 0;
            listNode *ln;
            listIter li;

            listRewind(server.slaves,&li);
            while((ln = listNext(&li))) {
                client *slave = listNodeValue(ln);
                char *state = NULL;
                char ip[NET_IP_STR_LEN], *slaveip = slave->slave_addr;
                int port;
                long lag = 0;

                if (!slaveip) {
                    if (connPeerToString(slave->conn,ip,sizeof(ip),&port) == -1)
                        continue;
                    slaveip = ip;
                }
                switch(slave->replstate) {
                case SLAVE_STATE_WAIT_BGSAVE_START:
                case SLAVE_STATE_WAIT_BGSAVE_END:
                    state = "wait_bgsave";
                    break;
                case SLAVE_STATE_SEND_BULK:
                    state = "send_bulk";
                    break;
                case SLAVE_STATE_ONLINE:
                    state = "online";
                    break;
                }
                if (state == NULL) continue;
                if (slave->replstate == SLAVE_STATE_ONLINE)
                    lag = time(NULL) - slave->repl_ack_time;

                info = sdscatprintf(info,
                    "slave%d:ip=%s,port=%d,state=%s,"
                    "offset=%lld,lag=%ld\r\n",
                    slaveid,slaveip,slave->slave_listening_port,state,
                    slave->repl_ack_off, lag);
                slaveid++;
            }
        }
        info = sdscatprintf(info,
            "master_failover_state:%s\r\n"
            "master_replid:%s\r\n"
            "master_replid2:%s\r\n"
            "master_repl_offset:%lld\r\n"
            "second_repl_offset:%lld\r\n"
            "repl_backlog_active:%d\r\n"
            "repl_backlog_size:%lld\r\n"
            "repl_backlog_first_byte_offset:%lld\r\n"
            "repl_backlog_histlen:%lld\r\n",
            getFailoverStateString(),
            server.replid,
            server.replid2,
            server.master_repl_offset,
            server.second_replid_offset,
            server.repl_backlog != NULL,
            server.repl_backlog_size,
            server.repl_backlog ? server.repl_backlog->offset : 0,
            server.repl_backlog ? server.repl_backlog->histlen : 0);
    }

    /* CPU */
    if (allsections || defsections || !strcasecmp(section,"cpu")) {
        if (sections++) info = sdscat(info,"\r\n");

        struct rusage self_ru, c_ru;
        getrusage(RUSAGE_SELF, &self_ru);
        getrusage(RUSAGE_CHILDREN, &c_ru);
        info = sdscatprintf(info,
        "# CPU\r\n"
        "used_cpu_sys:%ld.%06ld\r\n"
        "used_cpu_user:%ld.%06ld\r\n"
        "used_cpu_sys_children:%ld.%06ld\r\n"
        "used_cpu_user_children:%ld.%06ld\r\n",
        (long)self_ru.ru_stime.tv_sec, (long)self_ru.ru_stime.tv_usec,
        (long)self_ru.ru_utime.tv_sec, (long)self_ru.ru_utime.tv_usec,
        (long)c_ru.ru_stime.tv_sec, (long)c_ru.ru_stime.tv_usec,
        (long)c_ru.ru_utime.tv_sec, (long)c_ru.ru_utime.tv_usec);
#ifdef RUSAGE_THREAD
        struct rusage m_ru;
        getrusage(RUSAGE_THREAD, &m_ru);
        info = sdscatprintf(info,
            "used_cpu_sys_main_thread:%ld.%06ld\r\n"
            "used_cpu_user_main_thread:%ld.%06ld\r\n",
            (long)m_ru.ru_stime.tv_sec, (long)m_ru.ru_stime.tv_usec,
            (long)m_ru.ru_utime.tv_sec, (long)m_ru.ru_utime.tv_usec);
#endif  /* RUSAGE_THREAD */
    }

    /* Modules */
    if (allsections || defsections || !strcasecmp(section,"modules")) {
        if (sections++) info = sdscat(info,"\r\n");
        info = sdscatprintf(info,"# Modules\r\n");
        info = genModulesInfoString(info);
    }

    /* Command statistics */
    if (allsections || !strcasecmp(section,"commandstats")) {
        if (sections++) info = sdscat(info,"\r\n");
        info = sdscatprintf(info, "# Commandstats\r\n");
        info = genRedisInfoStringCommandStats(info, server.commands);
    }
    /* Error statistics */
    if (allsections || defsections || !strcasecmp(section,"errorstats")) {
        if (sections++) info = sdscat(info,"\r\n");
        info = sdscat(info, "# Errorstats\r\n");
        raxIterator ri;
        raxStart(&ri,server.errors);
        raxSeek(&ri,"^",NULL,0);
        struct redisError *e;
        while(raxNext(&ri)) {
            char *tmpsafe;
            e = (struct redisError *) ri.data;
            info = sdscatprintf(info,
                "errorstat_%.*s:count=%lld\r\n",
                (int)ri.key_len, getSafeInfoString((char *) ri.key, ri.key_len, &tmpsafe), e->count);
            if (tmpsafe != NULL) zfree(tmpsafe);
        }
        raxStop(&ri);
    }

    /* Cluster */
    if (allsections || defsections || !strcasecmp(section,"cluster")) {
        if (sections++) info = sdscat(info,"\r\n");
        info = sdscatprintf(info,
        "# Cluster\r\n"
        "cluster_enabled:%d\r\n",
        server.cluster_enabled);
    }

    /* Key space */
    if (allsections || defsections || !strcasecmp(section,"keyspace")) {
        if (sections++) info = sdscat(info,"\r\n");
        info = sdscatprintf(info, "# Keyspace\r\n");
        for (j = 0; j < server.dbnum; j++) {
            long long keys, vkeys;

            keys = dictSize(server.db[j].dict);
            vkeys = dictSize(server.db[j].expires);
            if (keys || vkeys) {
                info = sdscatprintf(info,
                    "db%d:keys=%lld,expires=%lld,avg_ttl=%lld\r\n",
                    j, keys, vkeys, server.db[j].avg_ttl);
            }
        }
    }

    /* Get info from modules.
     * if user asked for "everything" or "modules", or a specific section
     * that's not found yet. */
    if (everything || modules ||
        (!allsections && !defsections && sections==0)) {
        info = modulesCollectInfo(info,
                                  everything || modules ? NULL: section,
                                  0, /* not a crash report */
                                  sections);
    }
    return info;
}

void infoCommand(client *c) {
    if (server.sentinel_mode) {
        sentinelInfoCommand(c);
        return;
    }

    char *section = c->argc == 2 ? c->argv[1]->ptr : "default";

    if (c->argc > 2) {
        addReplyErrorObject(c,shared.syntaxerr);
        return;
    }
    sds info = genRedisInfoString(section);
    addReplyVerbatim(c,info,sdslen(info),"txt");
    sdsfree(info);
}

void monitorCommand(client *c) {
    if (c->flags & CLIENT_DENY_BLOCKING) {
        /**
         * A client that has CLIENT_DENY_BLOCKING flag on
         * expects a reply per command and so can't execute MONITOR. */
        addReplyError(c, "MONITOR isn't allowed for DENY BLOCKING client");
        return;
    }

    /* ignore MONITOR if already slave or in monitor mode */
    if (c->flags & CLIENT_SLAVE) return;

    c->flags |= (CLIENT_SLAVE|CLIENT_MONITOR);
    listAddNodeTail(server.monitors,c);
    addReply(c,shared.ok);
}

/* =================================== Main! ================================ */

int checkIgnoreWarning(const char *warning) {
    int argc, j;
    sds *argv = sdssplitargs(server.ignore_warnings, &argc);
    if (argv == NULL)
        return 0;

    for (j = 0; j < argc; j++) {
        char *flag = argv[j];
        if (!strcasecmp(flag, warning))
            break;
    }
    sdsfreesplitres(argv,argc);
    return j < argc;
}

#ifdef __linux__
int linuxOvercommitMemoryValue(void) {
    FILE *fp = fopen("/proc/sys/vm/overcommit_memory","r");
    char buf[64];

    if (!fp) return -1;
    if (fgets(buf,64,fp) == NULL) {
        fclose(fp);
        return -1;
    }
    fclose(fp);

    return atoi(buf);
}

void linuxMemoryWarnings(void) {
    if (linuxOvercommitMemoryValue() == 0) {
        serverLog(LL_WARNING,"WARNING overcommit_memory is set to 0! Background save may fail under low memory condition. To fix this issue add 'vm.overcommit_memory = 1' to /etc/sysctl.conf and then reboot or run the command 'sysctl vm.overcommit_memory=1' for this to take effect.");
    }
    if (THPIsEnabled()) {
        server.thp_enabled = 1;
        if (THPDisable() == 0) {
            server.thp_enabled = 0;
            return;
        }
        serverLog(LL_WARNING,"WARNING you have Transparent Huge Pages (THP) support enabled in your kernel. This will create latency and memory usage issues with Redis. To fix this issue run the command 'echo madvise > /sys/kernel/mm/transparent_hugepage/enabled' as root, and add it to your /etc/rc.local in order to retain the setting after a reboot. Redis must be restarted after THP is disabled (set to 'madvise' or 'never').");
    }
}

#ifdef __arm64__

/* Get size in kilobytes of the Shared_Dirty pages of the calling process for the
 * memory map corresponding to the provided address, or -1 on error. */
static int smapsGetSharedDirty(unsigned long addr) {
    int ret, in_mapping = 0, val = -1;
    unsigned long from, to;
    char buf[64];
    FILE *f;

    f = fopen("/proc/self/smaps", "r");
    if (!f) return -1;

    while (1) {
        if (!fgets(buf, sizeof(buf), f))
            break;

        ret = sscanf(buf, "%lx-%lx", &from, &to);
        if (ret == 2)
            in_mapping = from <= addr && addr < to;

        if (in_mapping && !memcmp(buf, "Shared_Dirty:", 13)) {
            sscanf(buf, "%*s %d", &val);
            /* If parsing fails, we remain with val == -1 */
            break;
        }
    }

    fclose(f);
    return val;
}

/* Older arm64 Linux kernels have a bug that could lead to data corruption
 * during background save in certain scenarios. This function checks if the
 * kernel is affected.
 * The bug was fixed in commit ff1712f953e27f0b0718762ec17d0adb15c9fd0b
 * titled: "arm64: pgtable: Ensure dirty bit is preserved across pte_wrprotect()"
 * Return -1 on unexpected test failure, 1 if the kernel seems to be affected,
 * and 0 otherwise. */
int linuxMadvFreeForkBugCheck(void) {
    int ret, pipefd[2] = { -1, -1 };
    pid_t pid;
    char *p = NULL, *q;
    int bug_found = 0;
    long page_size = sysconf(_SC_PAGESIZE);
    long map_size = 3 * page_size;

    /* Create a memory map that's in our full control (not one used by the allocator). */
    p = mmap(NULL, map_size, PROT_READ, MAP_ANONYMOUS | MAP_PRIVATE, -1, 0);
    if (p == MAP_FAILED) {
        serverLog(LL_WARNING, "Failed to mmap(): %s", strerror(errno));
        return -1;
    }

    q = p + page_size;

    /* Split the memory map in 3 pages by setting their protection as RO|RW|RO to prevent
     * Linux from merging this memory map with adjacent VMAs. */
    ret = mprotect(q, page_size, PROT_READ | PROT_WRITE);
    if (ret < 0) {
        serverLog(LL_WARNING, "Failed to mprotect(): %s", strerror(errno));
        bug_found = -1;
        goto exit;
    }

    /* Write to the page once to make it resident */
    *(volatile char*)q = 0;

    /* Tell the kernel that this page is free to be reclaimed. */
#ifndef MADV_FREE
#define MADV_FREE 8
#endif
    ret = madvise(q, page_size, MADV_FREE);
    if (ret < 0) {
        /* MADV_FREE is not available on older kernels that are presumably
         * not affected. */
        if (errno == EINVAL) goto exit;

        serverLog(LL_WARNING, "Failed to madvise(): %s", strerror(errno));
        bug_found = -1;
        goto exit;
    }

    /* Write to the page after being marked for freeing, this is supposed to take
     * ownership of that page again. */
    *(volatile char*)q = 0;

    /* Create a pipe for the child to return the info to the parent. */
    ret = anetPipe(pipefd, 0, 0);
    if (ret < 0) {
        serverLog(LL_WARNING, "Failed to create pipe: %s", strerror(errno));
        bug_found = -1;
        goto exit;
    }

    /* Fork the process. */
    pid = fork();
    if (pid < 0) {
        serverLog(LL_WARNING, "Failed to fork: %s", strerror(errno));
        bug_found = -1;
        goto exit;
    } else if (!pid) {
        /* Child: check if the page is marked as dirty, page_size in kb.
         * A value of 0 means the kernel is affected by the bug. */
        ret = smapsGetSharedDirty((unsigned long) q);
        if (!ret)
            bug_found = 1;
        else if (ret == -1)     /* Failed to read */
            bug_found = -1;

        if (write(pipefd[1], &bug_found, sizeof(bug_found)) < 0)
            serverLog(LL_WARNING, "Failed to write to parent: %s", strerror(errno));
        exitFromChild(0);
    } else {
        /* Read the result from the child. */
        ret = read(pipefd[0], &bug_found, sizeof(bug_found));
        if (ret < 0) {
            serverLog(LL_WARNING, "Failed to read from child: %s", strerror(errno));
            bug_found = -1;
        }

        /* Reap the child pid. */
        waitpid(pid, NULL, 0);
    }

exit:
    /* Cleanup */
    if (pipefd[0] != -1) close(pipefd[0]);
    if (pipefd[1] != -1) close(pipefd[1]);
    if (p != NULL) munmap(p, map_size);

    return bug_found;
}
#endif /* __arm64__ */
#endif /* __linux__ */

void createPidFile(void) {
    /* If pidfile requested, but no pidfile defined, use
     * default pidfile path */
    if (!server.pidfile) server.pidfile = zstrdup(CONFIG_DEFAULT_PID_FILE);

    /* Try to write the pid file in a best-effort way. */
    FILE *fp = fopen(server.pidfile,"w");
    if (fp) {
        fprintf(fp,"%d\n",(int)getpid());
        fclose(fp);
    }
}

void daemonize(void) {
    int fd;

    if (fork() != 0) exit(0); /* parent exits */
    setsid(); /* create a new session */

    /* Every output goes to /dev/null. If Redis is daemonized but
     * the 'logfile' is set to 'stdout' in the configuration file
     * it will not log at all. */
    if ((fd = open("/dev/null", O_RDWR, 0)) != -1) {
        dup2(fd, STDIN_FILENO);
        dup2(fd, STDOUT_FILENO);
        dup2(fd, STDERR_FILENO);
        if (fd > STDERR_FILENO) close(fd);
    }
}

void version(void) {
    printf("Redis server v=%s sha=%s:%d malloc=%s bits=%d build=%llx\n",
        REDIS_VERSION,
        redisGitSHA1(),
        atoi(redisGitDirty()) > 0,
        ZMALLOC_LIB,
        sizeof(long) == 4 ? 32 : 64,
        (unsigned long long) redisBuildId());
    exit(0);
}

void usage(void) {
    fprintf(stderr,"Usage: ./redis-server [/path/to/redis.conf] [options] [-]\n");
    fprintf(stderr,"       ./redis-server - (read config from stdin)\n");
    fprintf(stderr,"       ./redis-server -v or --version\n");
    fprintf(stderr,"       ./redis-server -h or --help\n");
    fprintf(stderr,"       ./redis-server --test-memory <megabytes>\n\n");
    fprintf(stderr,"Examples:\n");
    fprintf(stderr,"       ./redis-server (run the server with default conf)\n");
    fprintf(stderr,"       ./redis-server /etc/redis/6379.conf\n");
    fprintf(stderr,"       ./redis-server --port 7777\n");
    fprintf(stderr,"       ./redis-server --port 7777 --replicaof 127.0.0.1 8888\n");
    fprintf(stderr,"       ./redis-server /etc/myredis.conf --loglevel verbose -\n");
    fprintf(stderr,"       ./redis-server /etc/myredis.conf --loglevel verbose\n\n");
    fprintf(stderr,"Sentinel mode:\n");
    fprintf(stderr,"       ./redis-server /etc/sentinel.conf --sentinel\n");
    exit(1);
}

void redisAsciiArt(void) {
#include "asciilogo.h"
    char *buf = zmalloc(1024*16);
    char *mode;

    if (server.cluster_enabled) mode = "cluster";
    else if (server.sentinel_mode) mode = "sentinel";
    else mode = "standalone";

    /* Show the ASCII logo if: log file is stdout AND stdout is a
     * tty AND syslog logging is disabled. Also show logo if the user
     * forced us to do so via redis.conf. */
    int show_logo = ((!server.syslog_enabled &&
                      server.logfile[0] == '\0' &&
                      isatty(fileno(stdout))) ||
                     server.always_show_logo);

    if (!show_logo) {
        serverLog(LL_NOTICE,
            "Running mode=%s, port=%d.",
            mode, server.port ? server.port : server.tls_port
        );
    } else {
        snprintf(buf,1024*16,ascii_logo,
            REDIS_VERSION,
            redisGitSHA1(),
            strtol(redisGitDirty(),NULL,10) > 0,
            (sizeof(long) == 8) ? "64" : "32",
            mode, server.port ? server.port : server.tls_port,
            (long) getpid()
        );
        serverLogRaw(LL_NOTICE|LL_RAW,buf);
    }
    zfree(buf);
}

int changeBindAddr(sds *addrlist, int addrlist_len) {
    int i;
    int result = C_OK;

    char *prev_bindaddr[CONFIG_BINDADDR_MAX];
    int prev_bindaddr_count;

    /* Close old TCP and TLS servers */
    closeSocketListeners(&server.ipfd);
    closeSocketListeners(&server.tlsfd);

    /* Keep previous settings */
    prev_bindaddr_count = server.bindaddr_count;
    memcpy(prev_bindaddr, server.bindaddr, sizeof(server.bindaddr));

    /* Copy new settings */
    memset(server.bindaddr, 0, sizeof(server.bindaddr));
    for (i = 0; i < addrlist_len; i++) {
        server.bindaddr[i] = zstrdup(addrlist[i]);
    }
    server.bindaddr_count = addrlist_len;

    /* Bind to the new port */
    if ((server.port != 0 && listenToPort(server.port, &server.ipfd) != C_OK) ||
        (server.tls_port != 0 && listenToPort(server.tls_port, &server.tlsfd) != C_OK)) {
        serverLog(LL_WARNING, "Failed to bind, trying to restore old listening sockets.");

        /* Restore old bind addresses */
        for (i = 0; i < addrlist_len; i++) {
            zfree(server.bindaddr[i]);
        }
        memcpy(server.bindaddr, prev_bindaddr, sizeof(server.bindaddr));
        server.bindaddr_count = prev_bindaddr_count;

        /* Re-Listen TCP and TLS */
        server.ipfd.count = 0;
        if (server.port != 0 && listenToPort(server.port, &server.ipfd) != C_OK) {
            serverPanic("Failed to restore old listening TCP socket.");
        }

        server.tlsfd.count = 0;
        if (server.tls_port != 0 && listenToPort(server.tls_port, &server.tlsfd) != C_OK) {
            serverPanic("Failed to restore old listening TLS socket.");
        }

        result = C_ERR;
    } else {
        /* Free old bind addresses */
        for (i = 0; i < prev_bindaddr_count; i++) {
            zfree(prev_bindaddr[i]);
        }
    }

    /* Create TCP and TLS event handlers */
    if (createSocketAcceptHandler(&server.ipfd, acceptTcpHandler) != C_OK) {
        serverPanic("Unrecoverable error creating TCP socket accept handler.");
    }
    if (createSocketAcceptHandler(&server.tlsfd, acceptTLSHandler) != C_OK) {
        serverPanic("Unrecoverable error creating TLS socket accept handler.");
    }

    if (server.set_proc_title) redisSetProcTitle(NULL);

    return result;
}

int changeListenPort(int port, socketFds *sfd, aeFileProc *accept_handler) {
    socketFds new_sfd = {{0}};

    /* Just close the server if port disabled */
    if (port == 0) {
        closeSocketListeners(sfd);
        if (server.set_proc_title) redisSetProcTitle(NULL);
        return C_OK;
    }

    /* Bind to the new port */
    if (listenToPort(port, &new_sfd) != C_OK) {
        return C_ERR;
    }

    /* Create event handlers */
    if (createSocketAcceptHandler(&new_sfd, accept_handler) != C_OK) {
        closeSocketListeners(&new_sfd);
        return C_ERR;
    }

    /* Close old servers */
    closeSocketListeners(sfd);

    /* Copy new descriptors */
    sfd->count = new_sfd.count;
    memcpy(sfd->fd, new_sfd.fd, sizeof(new_sfd.fd));

    if (server.set_proc_title) redisSetProcTitle(NULL);

    return C_OK;
}

static void sigShutdownHandler(int sig) {
    char *msg;

    switch (sig) {
    case SIGINT:
        msg = "Received SIGINT scheduling shutdown...";
        break;
    case SIGTERM:
        msg = "Received SIGTERM scheduling shutdown...";
        break;
    default:
        msg = "Received shutdown signal, scheduling shutdown...";
    };

    /* SIGINT is often delivered via Ctrl+C in an interactive session.
     * If we receive the signal the second time, we interpret this as
     * the user really wanting to quit ASAP without waiting to persist
     * on disk. */
    if (server.shutdown_asap && sig == SIGINT) {
        serverLogFromHandler(LL_WARNING, "You insist... exiting now.");
        rdbRemoveTempFile(getpid(), 1);
        exit(1); /* Exit with an error since this was not a clean shutdown. */
    } else if (server.loading) {
        serverLogFromHandler(LL_WARNING, "Received shutdown signal during loading, exiting now.");
        exit(0);
    }

    serverLogFromHandler(LL_WARNING, msg);
    server.shutdown_asap = 1;
}

void setupSignalHandlers(void) {
    struct sigaction act;

    /* When the SA_SIGINFO flag is set in sa_flags then sa_sigaction is used.
     * Otherwise, sa_handler is used. */
    sigemptyset(&act.sa_mask);
    act.sa_flags = 0;
    act.sa_handler = sigShutdownHandler;
    sigaction(SIGTERM, &act, NULL);
    sigaction(SIGINT, &act, NULL);

    sigemptyset(&act.sa_mask);
    act.sa_flags = SA_NODEFER | SA_RESETHAND | SA_SIGINFO;
    act.sa_sigaction = sigsegvHandler;
    if(server.crashlog_enabled) {
        sigaction(SIGSEGV, &act, NULL);
        sigaction(SIGBUS, &act, NULL);
        sigaction(SIGFPE, &act, NULL);
        sigaction(SIGILL, &act, NULL);
        sigaction(SIGABRT, &act, NULL);
    }
    return;
}

void removeSignalHandlers(void) {
    struct sigaction act;
    sigemptyset(&act.sa_mask);
    act.sa_flags = SA_NODEFER | SA_RESETHAND;
    act.sa_handler = SIG_DFL;
    sigaction(SIGSEGV, &act, NULL);
    sigaction(SIGBUS, &act, NULL);
    sigaction(SIGFPE, &act, NULL);
    sigaction(SIGILL, &act, NULL);
    sigaction(SIGABRT, &act, NULL);
}

/* This is the signal handler for children process. It is currently useful
 * in order to track the SIGUSR1, that we send to a child in order to terminate
 * it in a clean way, without the parent detecting an error and stop
 * accepting writes because of a write error condition. */
static void sigKillChildHandler(int sig) {
    UNUSED(sig);
    int level = server.in_fork_child == CHILD_TYPE_MODULE? LL_VERBOSE: LL_WARNING;
    serverLogFromHandler(level, "Received SIGUSR1 in child, exiting now.");
    exitFromChild(SERVER_CHILD_NOERROR_RETVAL);
}

void setupChildSignalHandlers(void) {
    struct sigaction act;

    /* When the SA_SIGINFO flag is set in sa_flags then sa_sigaction is used.
     * Otherwise, sa_handler is used. */
    sigemptyset(&act.sa_mask);
    act.sa_flags = 0;
    act.sa_handler = sigKillChildHandler;
    sigaction(SIGUSR1, &act, NULL);
}

/* After fork, the child process will inherit the resources
 * of the parent process, e.g. fd(socket or flock) etc.
 * should close the resources not used by the child process, so that if the
 * parent restarts it can bind/lock despite the child possibly still running. */
void closeChildUnusedResourceAfterFork() {
    closeListeningSockets(0);
    if (server.cluster_enabled && server.cluster_config_file_lock_fd != -1)
        close(server.cluster_config_file_lock_fd);  /* don't care if this fails */

    /* Clear server.pidfile, this is the parent pidfile which should not
     * be touched (or deleted) by the child (on exit / crash) */
    zfree(server.pidfile);
    server.pidfile = NULL;
}

/* purpose is one of CHILD_TYPE_ types */
int redisFork(int purpose) {
    if (isMutuallyExclusiveChildType(purpose)) {
        if (hasActiveChildProcess())
            return -1;

        openChildInfoPipe();
    }

    int childpid;
    long long start = ustime();
    if ((childpid = fork()) == 0) {
        /* Child.
         *
         * The order of setting things up follows some reasoning:
         * Setup signal handlers first because a signal could fire at any time.
         * Adjust OOM score before everything else to assist the OOM killer if
         * memory resources are low.
         */
        server.in_fork_child = purpose;
        setupChildSignalHandlers();
        setOOMScoreAdj(CONFIG_OOM_BGCHILD);
        dismissMemoryInChild();
        closeChildUnusedResourceAfterFork();
    } else {
        /* Parent */
        if (childpid == -1) {
            int fork_errno = errno;
            if (isMutuallyExclusiveChildType(purpose)) closeChildInfoPipe();
            errno = fork_errno;
            return -1;
        }

        server.stat_total_forks++;
        server.stat_fork_time = ustime()-start;
        server.stat_fork_rate = (double) zmalloc_used_memory() * 1000000 / server.stat_fork_time / (1024*1024*1024); /* GB per second. */
        latencyAddSampleIfNeeded("fork",server.stat_fork_time/1000);

        /* The child_pid and child_type are only for mutual exclusive children.
         * other child types should handle and store their pid's in dedicated variables.
         *
         * Today, we allows CHILD_TYPE_LDB to run in parallel with the other fork types:
         * - it isn't used for production, so it will not make the server be less efficient
         * - used for debugging, and we don't want to block it from running while other
         *   forks are running (like RDB and AOF) */
        if (isMutuallyExclusiveChildType(purpose)) {
            server.child_pid = childpid;
            server.child_type = purpose;
            server.stat_current_cow_peak = 0;
            server.stat_current_cow_bytes = 0;
            server.stat_current_cow_updated = 0;
            server.stat_current_save_keys_processed = 0;
            server.stat_module_progress = 0;
            server.stat_current_save_keys_total = dbTotalServerKeyCount();
        }

        updateDictResizePolicy();
        moduleFireServerEvent(REDISMODULE_EVENT_FORK_CHILD,
                              REDISMODULE_SUBEVENT_FORK_CHILD_BORN,
                              NULL);
    }
    return childpid;
}

void sendChildCowInfo(childInfoType info_type, char *pname) {
    sendChildInfoGeneric(info_type, 0, -1, pname);
}

void sendChildInfo(childInfoType info_type, size_t keys, char *pname) {
    sendChildInfoGeneric(info_type, keys, -1, pname);
}

/* Try to release pages back to the OS directly (bypassing the allocator),
 * in an effort to decrease CoW during fork. For small allocations, we can't
 * release any full page, so in an effort to avoid getting the size of the
 * allocation from the allocator (malloc_size) when we already know it's small,
 * we check the size_hint. If the size is not already known, passing a size_hint
 * of 0 will lead the checking the real size of the allocation.
 * Also please note that the size may be not accurate, so in order to make this
 * solution effective, the judgement for releasing memory pages should not be
 * too strict. */
void dismissMemory(void* ptr, size_t size_hint) {
    if (ptr == NULL) return;

    /* madvise(MADV_DONTNEED) can not release pages if the size of memory
     * is too small, we try to release only for the memory which the size
     * is more than half of page size. */
    if (size_hint && size_hint <= server.page_size/2) return;

    zmadvise_dontneed(ptr);
}

/* Dismiss big chunks of memory inside a client structure, see dismissMemory() */
void dismissClientMemory(client *c) {
    /* Dismiss client query buffer. */
    dismissSds(c->querybuf);
    dismissSds(c->pending_querybuf);
    /* Dismiss argv array only if we estimate it contains a big buffer. */
    if (c->argc && c->argv_len_sum/c->argc >= server.page_size) {
        for (int i = 0; i < c->argc; i++) {
            dismissObject(c->argv[i], 0);
        }
    }
    if (c->argc) dismissMemory(c->argv, c->argc*sizeof(robj*));

    /* Dismiss the reply array only if the average buffer size is bigger
     * than a page. */
    if (listLength(c->reply) &&
        c->reply_bytes/listLength(c->reply) >= server.page_size)
    {
        listIter li;
        listNode *ln;
        listRewind(c->reply, &li);
        while ((ln = listNext(&li))) {
            clientReplyBlock *bulk = listNodeValue(ln);
            /* Default bulk size is 16k, actually it has extra data, maybe it
             * occupies 20k according to jemalloc bin size if using jemalloc. */
            if (bulk) dismissMemory(bulk, bulk->size);
        }
    }

    /* The client struct has a big static reply buffer in it. */
    dismissMemory(c, 0);
}

/* In the child process, we don't need some buffers anymore, and these are
 * likely to change in the parent when there's heavy write traffic.
 * We dismis them right away, to avoid CoW.
 * see dismissMemeory(). */
void dismissMemoryInChild(void) {
    /* madvise(MADV_DONTNEED) may not work if Transparent Huge Pages is enabled. */
    if (server.thp_enabled) return;

    /* Currently we use zmadvise_dontneed only when we use jemalloc with Linux.
     * so we avoid these pointless loops when they're not going to do anything. */
#if defined(USE_JEMALLOC) && defined(__linux__)
    listIter li;
    listNode *ln;

    /* Dismiss replication buffer. We don't need to separately dismiss replication
     * backlog and replica' output buffer, because they just reference the global
     * replication buffer but don't cost real memory. */
    listRewind(server.repl_buffer_blocks, &li);
    while((ln = listNext(&li))) {
        replBufBlock *o = listNodeValue(ln);
        dismissMemory(o, o->size);
    }

    /* Dismiss all clients memory. */
    listRewind(server.clients, &li);
    while((ln = listNext(&li))) {
        client *c = listNodeValue(ln);
        dismissClientMemory(c);
    }
#endif
}

void memtest(size_t megabytes, int passes);

/* Returns 1 if there is --sentinel among the arguments or if
 * executable name contains "redis-sentinel". */
int checkForSentinelMode(int argc, char **argv, char *exec_name) {
    if (strstr(exec_name,"redis-sentinel") != NULL) return 1;

    for (int j = 1; j < argc; j++)
        if (!strcmp(argv[j],"--sentinel")) return 1;
    return 0;
}

/* Function called at startup to load RDB or AOF file in memory. */
void loadDataFromDisk(void) {
    long long start = ustime();
    if (server.aof_state == AOF_ON) {
        /* It's not a failure if the file is empty or doesn't exist (later we will create it) */
        int ret = loadAppendOnlyFile(server.aof_filename);
        if (ret == AOF_FAILED || ret == AOF_OPEN_ERR)
            exit(1);
        if (ret == AOF_OK)
            serverLog(LL_NOTICE,"DB loaded from append only file: %.3f seconds",(float)(ustime()-start)/1000000);
    } else {
        rdbSaveInfo rsi = RDB_SAVE_INFO_INIT;
        errno = 0; /* Prevent a stale value from affecting error checking */
        int rdb_flags = RDBFLAGS_NONE;
        if (iAmMaster()) {
            /* Master may delete expired keys when loading, we should
             * propagate expire to replication backlog. */
            createReplicationBacklog();
            rdb_flags |= RDBFLAGS_FEED_REPL;
        }
        if (rdbLoad(server.rdb_filename,&rsi,rdb_flags) == C_OK) {
            serverLog(LL_NOTICE,"DB loaded from disk: %.3f seconds",
                (float)(ustime()-start)/1000000);

            /* Restore the replication ID / offset from the RDB file. */
            if (rsi.repl_id_is_set &&
                rsi.repl_offset != -1 &&
                /* Note that older implementations may save a repl_stream_db
                 * of -1 inside the RDB file in a wrong way, see more
                 * information in function rdbPopulateSaveInfo. */
                rsi.repl_stream_db != -1)
            {
                if (!iAmMaster()) {
                    memcpy(server.replid,rsi.repl_id,sizeof(server.replid));
                    server.master_repl_offset = rsi.repl_offset;
                    /* If this is a replica, create a cached master from this
                     * information, in order to allow partial resynchronizations
                     * with masters. */
                    replicationCacheMasterUsingMyself();
                    selectDb(server.cached_master,rsi.repl_stream_db);
                } else {
                    /* If this is a master, we can save the replication info
                     * as secondary ID and offset, in order to allow replicas
                     * to partial resynchronizations with masters. */
                    memcpy(server.replid2,rsi.repl_id,sizeof(server.replid));
                    server.second_replid_offset = rsi.repl_offset+1;
                    /* Rebase master_repl_offset from rsi.repl_offset. */
                    server.master_repl_offset += rsi.repl_offset;
                    serverAssert(server.repl_backlog);
                    server.repl_backlog->offset = server.master_repl_offset -
                              server.repl_backlog->histlen + 1;
                    rebaseReplicationBuffer(rsi.repl_offset);
                    server.repl_no_slaves_since = time(NULL);
                }
            }
        } else if (errno != ENOENT) {
            serverLog(LL_WARNING,"Fatal error loading the DB: %s. Exiting.",strerror(errno));
            exit(1);
        }

        /* We always create replication backlog if server is a master, we need
         * it because we put DELs in it when loading expired keys in RDB, but
         * if RDB doesn't have replication info or there is no rdb, it is not
         * possible to support partial resynchronization, to avoid extra memory
         * of replication backlog, we drop it. */
        if (server.master_repl_offset == 0 && server.repl_backlog)
            freeReplicationBacklog();
    }
}

void redisOutOfMemoryHandler(size_t allocation_size) {
    serverLog(LL_WARNING,"Out Of Memory allocating %zu bytes!",
        allocation_size);
    serverPanic("Redis aborting for OUT OF MEMORY. Allocating %zu bytes!",
        allocation_size);
}

/* Callback for sdstemplate on proc-title-template. See redis.conf for
 * supported variables.
 */
static sds redisProcTitleGetVariable(const sds varname, void *arg)
{
    if (!strcmp(varname, "title")) {
        return sdsnew(arg);
    } else if (!strcmp(varname, "listen-addr")) {
        if (server.port || server.tls_port)
            return sdscatprintf(sdsempty(), "%s:%u",
                                server.bindaddr_count ? server.bindaddr[0] : "*",
                                server.port ? server.port : server.tls_port);
        else
            return sdscatprintf(sdsempty(), "unixsocket:%s", server.unixsocket);
    } else if (!strcmp(varname, "server-mode")) {
        if (server.cluster_enabled) return sdsnew("[cluster]");
        else if (server.sentinel_mode) return sdsnew("[sentinel]");
        else return sdsempty();
    } else if (!strcmp(varname, "config-file")) {
        return sdsnew(server.configfile ? server.configfile : "-");
    } else if (!strcmp(varname, "port")) {
        return sdscatprintf(sdsempty(), "%u", server.port);
    } else if (!strcmp(varname, "tls-port")) {
        return sdscatprintf(sdsempty(), "%u", server.tls_port);
    } else if (!strcmp(varname, "unixsocket")) {
        return sdsnew(server.unixsocket);
    } else
        return NULL;    /* Unknown variable name */
}

/* Expand the specified proc-title-template string and return a newly
 * allocated sds, or NULL. */
static sds expandProcTitleTemplate(const char *template, const char *title) {
    sds res = sdstemplate(template, redisProcTitleGetVariable, (void *) title);
    if (!res)
        return NULL;
    return sdstrim(res, " ");
}
/* Validate the specified template, returns 1 if valid or 0 otherwise. */
int validateProcTitleTemplate(const char *template) {
    int ok = 1;
    sds res = expandProcTitleTemplate(template, "");
    if (!res)
        return 0;
    if (sdslen(res) == 0) ok = 0;
    sdsfree(res);
    return ok;
}

int redisSetProcTitle(char *title) {
#ifdef USE_SETPROCTITLE
    if (!title) title = server.exec_argv[0];
    sds proc_title = expandProcTitleTemplate(server.proc_title_template, title);
    if (!proc_title) return C_ERR;  /* Not likely, proc_title_template is validated */

    setproctitle("%s", proc_title);
    sdsfree(proc_title);
#else
    UNUSED(title);
#endif

    return C_OK;
}

void redisSetCpuAffinity(const char *cpulist) {
#ifdef USE_SETCPUAFFINITY
    setcpuaffinity(cpulist);
#else
    UNUSED(cpulist);
#endif
}

/* Send a notify message to systemd. Returns sd_notify return code which is
 * a positive number on success. */
int redisCommunicateSystemd(const char *sd_notify_msg) {
#ifdef HAVE_LIBSYSTEMD
    int ret = sd_notify(0, sd_notify_msg);

    if (ret == 0)
        serverLog(LL_WARNING, "systemd supervision error: NOTIFY_SOCKET not found!");
    else if (ret < 0)
        serverLog(LL_WARNING, "systemd supervision error: sd_notify: %d", ret);
    return ret;
#else
    UNUSED(sd_notify_msg);
    return 0;
#endif
}

/* Attempt to set up upstart supervision. Returns 1 if successful. */
static int redisSupervisedUpstart(void) {
    const char *upstart_job = getenv("UPSTART_JOB");

    if (!upstart_job) {
        serverLog(LL_WARNING,
                "upstart supervision requested, but UPSTART_JOB not found!");
        return 0;
    }

    serverLog(LL_NOTICE, "supervised by upstart, will stop to signal readiness.");
    raise(SIGSTOP);
    unsetenv("UPSTART_JOB");
    return 1;
}

/* Attempt to set up systemd supervision. Returns 1 if successful. */
static int redisSupervisedSystemd(void) {
#ifndef HAVE_LIBSYSTEMD
    serverLog(LL_WARNING,
            "systemd supervision requested or auto-detected, but Redis is compiled without libsystemd support!");
    return 0;
#else
    if (redisCommunicateSystemd("STATUS=Redis is loading...\n") <= 0)
        return 0;
    serverLog(LL_NOTICE,
        "Supervised by systemd. Please make sure you set appropriate values for TimeoutStartSec and TimeoutStopSec in your service unit.");
    return 1;
#endif
}

int redisIsSupervised(int mode) {
    int ret = 0;

    if (mode == SUPERVISED_AUTODETECT) {
        if (getenv("UPSTART_JOB")) {
            serverLog(LL_VERBOSE, "Upstart supervision detected.");
            mode = SUPERVISED_UPSTART;
        } else if (getenv("NOTIFY_SOCKET")) {
            serverLog(LL_VERBOSE, "Systemd supervision detected.");
            mode = SUPERVISED_SYSTEMD;
        }
    }

    switch (mode) {
        case SUPERVISED_UPSTART:
            ret = redisSupervisedUpstart();
            break;
        case SUPERVISED_SYSTEMD:
            ret = redisSupervisedSystemd();
            break;
        default:
            break;
    }

    if (ret)
        server.supervised_mode = mode;

    return ret;
}

int iAmMaster(void) {
    return ((!server.cluster_enabled && server.masterhost == NULL) ||
            (server.cluster_enabled && nodeIsMaster(server.cluster->myself)));
}

#ifdef REDIS_TEST
typedef int redisTestProc(int argc, char **argv, int accurate);
struct redisTest {
    char *name;
    redisTestProc *proc;
    int failed;
} redisTests[] = {
    {"ziplist", ziplistTest},
    {"quicklist", quicklistTest},
    {"intset", intsetTest},
    {"zipmap", zipmapTest},
    {"sha1test", sha1Test},
    {"util", utilTest},
    {"endianconv", endianconvTest},
    {"crc64", crc64Test},
    {"zmalloc", zmalloc_test},
    {"sds", sdsTest},
    {"dict", dictTest},
    {"listpack", listpackTest}
};
redisTestProc *getTestProcByName(const char *name) {
    int numtests = sizeof(redisTests)/sizeof(struct redisTest);
    for (int j = 0; j < numtests; j++) {
        if (!strcasecmp(name,redisTests[j].name)) {
            return redisTests[j].proc;
        }
    }
    return NULL;
}
#endif

int main(int argc, char **argv) {
    struct timeval tv;
    int j;
    char config_from_stdin = 0;

#ifdef REDIS_TEST
    if (argc >= 3 && !strcasecmp(argv[1], "test")) {
        int accurate = 0;
        for (j = 3; j < argc; j++) {
            if (!strcasecmp(argv[j], "--accurate")) {
                accurate = 1;
            }
        }

        if (!strcasecmp(argv[2], "all")) {
            int numtests = sizeof(redisTests)/sizeof(struct redisTest);
            for (j = 0; j < numtests; j++) {
                redisTests[j].failed = (redisTests[j].proc(argc,argv,accurate) != 0);
            }

            /* Report tests result */
            int failed_num = 0;
            for (j = 0; j < numtests; j++) {
                if (redisTests[j].failed) {
                    failed_num++;
                    printf("[failed] Test - %s\n", redisTests[j].name);
                } else {
                    printf("[ok] Test - %s\n", redisTests[j].name);
                }
            }

            printf("%d tests, %d passed, %d failed\n", numtests,
                   numtests-failed_num, failed_num);

            return failed_num == 0 ? 0 : 1;
        } else {
            redisTestProc *proc = getTestProcByName(argv[2]);
            if (!proc) return -1; /* test not found */
            return proc(argc,argv,accurate);
        }

        return 0;
    }
#endif

    /* We need to initialize our libraries, and the server configuration. */
#ifdef INIT_SETPROCTITLE_REPLACEMENT
    spt_init(argc, argv);
#endif
    setlocale(LC_COLLATE,"");
    tzset(); /* Populates 'timezone' global. */
    zmalloc_set_oom_handler(redisOutOfMemoryHandler);
    srand(time(NULL)^getpid());
    srandom(time(NULL)^getpid());
    gettimeofday(&tv,NULL);
    init_genrand64(((long long) tv.tv_sec * 1000000 + tv.tv_usec) ^ getpid());
    crc64_init();

    /* Store umask value. Because umask(2) only offers a set-and-get API we have
     * to reset it and restore it back. We do this early to avoid a potential
     * race condition with threads that could be creating files or directories.
     */
    umask(server.umask = umask(0777));

    uint8_t hashseed[16];
    getRandomBytes(hashseed,sizeof(hashseed));
    dictSetHashFunctionSeed(hashseed);

    char *exec_name = strrchr(argv[0], '/');
    if (exec_name == NULL) exec_name = argv[0];
    server.sentinel_mode = checkForSentinelMode(argc,argv, exec_name);
    initServerConfig();
    ACLInit(); /* The ACL subsystem must be initialized ASAP because the
                  basic networking code and client creation depends on it. */
    moduleInitModulesSystem();
    tlsInit();

    /* Store the executable path and arguments in a safe place in order
     * to be able to restart the server later. */
    server.executable = getAbsolutePath(argv[0]);
    server.exec_argv = zmalloc(sizeof(char*)*(argc+1));
    server.exec_argv[argc] = NULL;
    for (j = 0; j < argc; j++) server.exec_argv[j] = zstrdup(argv[j]);

    /* We need to init sentinel right now as parsing the configuration file
     * in sentinel mode will have the effect of populating the sentinel
     * data structures with master nodes to monitor. */
    if (server.sentinel_mode) {
        initSentinelConfig();
        initSentinel();
    }

    /* Check if we need to start in redis-check-rdb/aof mode. We just execute
     * the program main. However the program is part of the Redis executable
     * so that we can easily execute an RDB check on loading errors. */
    if (strstr(exec_name,"redis-check-rdb") != NULL)
        redis_check_rdb_main(argc,argv,NULL);
    else if (strstr(exec_name,"redis-check-aof") != NULL)
        redis_check_aof_main(argc,argv);

    if (argc >= 2) {
        j = 1; /* First option to parse in argv[] */
        sds options = sdsempty();

        /* Handle special options --help and --version */
        if (strcmp(argv[1], "-v") == 0 ||
            strcmp(argv[1], "--version") == 0) version();
        if (strcmp(argv[1], "--help") == 0 ||
            strcmp(argv[1], "-h") == 0) usage();
        if (strcmp(argv[1], "--test-memory") == 0) {
            if (argc == 3) {
                memtest(atoi(argv[2]),50);
                exit(0);
            } else {
                fprintf(stderr,"Please specify the amount of memory to test in megabytes.\n");
                fprintf(stderr,"Example: ./redis-server --test-memory 4096\n\n");
                exit(1);
            }
        }
        /* Parse command line options
         * Precedence wise, File, stdin, explicit options -- last config is the one that matters.
         *
         * First argument is the config file name? */
        if (argv[1][0] != '-') {
            /* Replace the config file in server.exec_argv with its absolute path. */
            server.configfile = getAbsolutePath(argv[1]);
            zfree(server.exec_argv[1]);
            server.exec_argv[1] = zstrdup(server.configfile);
            j = 2; // Skip this arg when parsing options
        }
        while(j < argc) {
            /* Either first or last argument - Should we read config from stdin? */
            if (argv[j][0] == '-' && argv[j][1] == '\0' && (j == 1 || j == argc-1)) {
                config_from_stdin = 1;
            }
            /* All the other options are parsed and conceptually appended to the
             * configuration file. For instance --port 6380 will generate the
             * string "port 6380\n" to be parsed after the actual config file
             * and stdin input are parsed (if they exist). */
            else if (argv[j][0] == '-' && argv[j][1] == '-') {
                /* Option name */
                if (sdslen(options)) options = sdscat(options,"\n");
                options = sdscat(options,argv[j]+2);
                options = sdscat(options," ");
            } else {
                /* Option argument */
                options = sdscatrepr(options,argv[j],strlen(argv[j]));
                options = sdscat(options," ");
            }
            j++;
        }

        loadServerConfig(server.configfile, config_from_stdin, options);
        if (server.sentinel_mode) loadSentinelConfigFromQueue();
        sdsfree(options);
    }
    if (server.sentinel_mode) sentinelCheckConfigFile();
    server.supervised = redisIsSupervised(server.supervised_mode);
    int background = server.daemonize && !server.supervised;
    if (background) daemonize();

    serverLog(LL_WARNING, "oO0OoO0OoO0Oo Redis is starting oO0OoO0OoO0Oo");
    serverLog(LL_WARNING,
        "Redis version=%s, bits=%d, commit=%s, modified=%d, pid=%d, just started",
            REDIS_VERSION,
            (sizeof(long) == 8) ? 64 : 32,
            redisGitSHA1(),
            strtol(redisGitDirty(),NULL,10) > 0,
            (int)getpid());

    if (argc == 1) {
        serverLog(LL_WARNING, "Warning: no config file specified, using the default config. In order to specify a config file use %s /path/to/redis.conf", argv[0]);
    } else {
        serverLog(LL_WARNING, "Configuration loaded");
    }

    readOOMScoreAdj();
    initServer();
    if (background || server.pidfile) createPidFile();
    if (server.set_proc_title) redisSetProcTitle(NULL);
    redisAsciiArt();
    checkTcpBacklogSettings();

    if (!server.sentinel_mode) {
        /* Things not needed when running in Sentinel mode. */
        serverLog(LL_WARNING,"Server initialized");
    #ifdef __linux__
        linuxMemoryWarnings();
    #if defined (__arm64__)
        int ret;
        if ((ret = linuxMadvFreeForkBugCheck())) {
            if (ret == 1)
                serverLog(LL_WARNING,"WARNING Your kernel has a bug that could lead to data corruption during background save. "
                                     "Please upgrade to the latest stable kernel.");
            else
                serverLog(LL_WARNING, "Failed to test the kernel for a bug that could lead to data corruption during background save. "
                                      "Your system could be affected, please report this error.");
            if (!checkIgnoreWarning("ARM64-COW-BUG")) {
                serverLog(LL_WARNING,"Redis will now exit to prevent data corruption. "
                                     "Note that it is possible to suppress this warning by setting the following config: ignore-warnings ARM64-COW-BUG");
                exit(1);
            }
        }
    #endif /* __arm64__ */
    #endif /* __linux__ */
        moduleInitModulesSystemLast();
        moduleLoadFromQueue();
        ACLLoadUsersAtStartup();
        InitServerLast();
        loadDataFromDisk();
        /* Open the AOF file if needed. */
        if (server.aof_state == AOF_ON) {
            server.aof_fd = open(server.aof_filename,
                                 O_WRONLY|O_APPEND|O_CREAT,0644);
            if (server.aof_fd == -1) {
                serverLog(LL_WARNING, "Can't open the append-only file: %s",
                          strerror(errno));
                exit(1);
            }
        }
        if (server.cluster_enabled) {
            if (verifyClusterConfigWithData() == C_ERR) {
                serverLog(LL_WARNING,
                    "You can't have keys in a DB different than DB 0 when in "
                    "Cluster mode. Exiting.");
                exit(1);
            }
        }
        if (server.ipfd.count > 0 || server.tlsfd.count > 0)
            serverLog(LL_NOTICE,"Ready to accept connections");
        if (server.sofd > 0)
            serverLog(LL_NOTICE,"The server is now ready to accept connections at %s", server.unixsocket);
        if (server.supervised_mode == SUPERVISED_SYSTEMD) {
            if (!server.masterhost) {
                redisCommunicateSystemd("STATUS=Ready to accept connections\n");
            } else {
                redisCommunicateSystemd("STATUS=Ready to accept connections in read-only mode. Waiting for MASTER <-> REPLICA sync\n");
            }
            redisCommunicateSystemd("READY=1\n");
        }
    } else {
        ACLLoadUsersAtStartup();
        InitServerLast();
        sentinelIsRunning();
        if (server.supervised_mode == SUPERVISED_SYSTEMD) {
            redisCommunicateSystemd("STATUS=Ready to accept connections\n");
            redisCommunicateSystemd("READY=1\n");
        }
    }

    /* Warning the user about suspicious maxmemory setting. */
    if (server.maxmemory > 0 && server.maxmemory < 1024*1024) {
        serverLog(LL_WARNING,"WARNING: You specified a maxmemory value that is less than 1MB (current value is %llu bytes). Are you sure this is what you really want?", server.maxmemory);
    }

    redisSetCpuAffinity(server.server_cpulist);
    setOOMScoreAdj(-1);

    aeMain(server.el);
    aeDeleteEventLoop(server.el);
    return 0;
}

/* The End */<|MERGE_RESOLUTION|>--- conflicted
+++ resolved
@@ -2046,24 +2046,16 @@
      "no-script ok-stale ok-loading fast @connection"},
 
     {"failover",failoverCommand,-1,
-<<<<<<< HEAD
-     "admin no-script ok-stale",
-     0,NULL,0,0,0,0,0,0},
+     "admin no-script ok-stale"},
 
     {"publishlocal",publishLocalCommand,3,
-     "pub-sub ok-loading ok-stale fast may-replicate",
-     0,NULL,0,0,0,0,0,0},
+     "pub-sub ok-loading ok-stale fast may-replicate"},
 
     {"subscribelocal",subscribeLocalCommand,-2,
-     "pub-sub no-script ok-loading ok-stale",
-     0,NULL,0,0,0,0,0,0},
+     "pub-sub no-script ok-loading ok-stale"},
 
     {"unsubscribelocal",unsubscribeLocalCommand,-1,
-     "pub-sub no-script ok-loading ok-stale",
-     0,NULL,0,0,0,0,0,0}
-=======
-     "admin no-script ok-stale"}
->>>>>>> f27083a4
+     "pub-sub no-script ok-loading ok-stale"}
 };
 
 /*============================ Utility functions ============================ */
@@ -4274,14 +4266,9 @@
         listSetFreeMethod(server.db[j].defrag_later,(void (*)(void*))sdsfree);
     }
     evictionPoolAlloc(); /* Initialize the LRU keys pool. */
-<<<<<<< HEAD
-    server.pubsub_channels = dictCreate(&keylistDictType,NULL);
-    server.pubsub_patterns = dictCreate(&keylistDictType,NULL);
-    server.pubsublocal_channels = dictCreate(&keylistDictType,NULL);
-=======
     server.pubsub_channels = dictCreate(&keylistDictType);
     server.pubsub_patterns = dictCreate(&keylistDictType);
->>>>>>> f27083a4
+    server.pubsublocal_channels = dictCreate(&keylistDictType);
     server.cronloops = 0;
     server.in_eval = 0;
     server.in_exec = 0;
@@ -5321,14 +5308,9 @@
         !(c->flags & CLIENT_MASTER) &&
         !(c->flags & CLIENT_LUA &&
           server.lua_caller->flags & CLIENT_MASTER) &&
-<<<<<<< HEAD
         (is_pubsublocal_command ||
-          !(!cmdHasMovableKeys(c->cmd) && c->cmd->firstkey == 0 &&
+        !(!c->cmd->movablekeys && c->cmd->key_specs_num == 0 &&
           c->cmd->proc != execCommand)))
-=======
-        !(!c->cmd->movablekeys && c->cmd->key_specs_num == 0 &&
-          c->cmd->proc != execCommand))
->>>>>>> f27083a4
     {
         int hashslot;
         int error_code;
