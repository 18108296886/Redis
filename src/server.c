--- conflicted
+++ resolved
@@ -628,9 +628,6 @@
     NULL                        /* allow to expand */
 };
 
-<<<<<<< HEAD
-int dictNeedsResize(dict *dict) {
-=======
 /* Client Set dictionary type. Keys are client, values are not used. */
 dictType clientDictType = {
     dictClientHash,             /* hash function */
@@ -640,8 +637,7 @@
     .no_value = 1               /* no values in this dict */
 };
 
-int htNeedsResize(dict *dict) {
->>>>>>> 50b8b997
+int dictNeedsResize(dict *dict) {
     long long size, used;
 
     size = dictBuckets(dict);
@@ -2682,16 +2678,9 @@
     }
     server.rehashing = listCreate();
     evictionPoolAlloc(); /* Initialize the LRU keys pool. */
-<<<<<<< HEAD
-    server.pubsub_channels = daCreate(&keylistDictType, 0);
-    server.pubsub_patterns = dictCreate(&keylistDictType);
-    server.pubsubshard_channels = daCreate(&keylistDictType, slot_count_bits);
-=======
-    server.pubsub_channels = dictCreate(&objToDictDictType);
+    server.pubsub_channels = daCreate(&objToDictDictType, 0);
     server.pubsub_patterns = dictCreate(&objToDictDictType);
-    server.pubsubshard_channels = zcalloc(sizeof(dict *) * slot_count);
-    server.shard_channel_count = 0;
->>>>>>> 50b8b997
+    server.pubsubshard_channels = daCreate(&objToDictDictType, slot_count_bits);
     server.pubsub_clients = 0;
     server.cronloops = 0;
     server.in_exec = 0;
