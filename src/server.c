/*
 * Copyright (c) 2009-2016, Salvatore Sanfilippo <antirez at gmail dot com>
 * All rights reserved.
 *
 * Redistribution and use in source and binary forms, with or without
 * modification, are permitted provided that the following conditions are met:
 *
 *   * Redistributions of source code must retain the above copyright notice,
 *     this list of conditions and the following disclaimer.
 *   * Redistributions in binary form must reproduce the above copyright
 *     notice, this list of conditions and the following disclaimer in the
 *     documentation and/or other materials provided with the distribution.
 *   * Neither the name of Redis nor the names of its contributors may be used
 *     to endorse or promote products derived from this software without
 *     specific prior written permission.
 *
 * THIS SOFTWARE IS PROVIDED BY THE COPYRIGHT HOLDERS AND CONTRIBUTORS "AS IS"
 * AND ANY EXPRESS OR IMPLIED WARRANTIES, INCLUDING, BUT NOT LIMITED TO, THE
 * IMPLIED WARRANTIES OF MERCHANTABILITY AND FITNESS FOR A PARTICULAR PURPOSE
 * ARE DISCLAIMED. IN NO EVENT SHALL THE COPYRIGHT OWNER OR CONTRIBUTORS BE
 * LIABLE FOR ANY DIRECT, INDIRECT, INCIDENTAL, SPECIAL, EXEMPLARY, OR
 * CONSEQUENTIAL DAMAGES (INCLUDING, BUT NOT LIMITED TO, PROCUREMENT OF
 * SUBSTITUTE GOODS OR SERVICES; LOSS OF USE, DATA, OR PROFITS; OR BUSINESS
 * INTERRUPTION) HOWEVER CAUSED AND ON ANY THEORY OF LIABILITY, WHETHER IN
 * CONTRACT, STRICT LIABILITY, OR TORT (INCLUDING NEGLIGENCE OR OTHERWISE)
 * ARISING IN ANY WAY OUT OF THE USE OF THIS SOFTWARE, EVEN IF ADVISED OF THE
 * POSSIBILITY OF SUCH DAMAGE.
 */

#include "server.h"
#include "monotonic.h"
#include "cluster.h"
#include "slowlog.h"
#include "bio.h"
#include "latency.h"
#include "atomicvar.h"
#include "mt19937-64.h"

#include <time.h>
#include <signal.h>
#include <sys/wait.h>
#include <errno.h>
#include <assert.h>
#include <ctype.h>
#include <stdarg.h>
#include <arpa/inet.h>
#include <sys/stat.h>
#include <fcntl.h>
#include <sys/time.h>
#include <sys/resource.h>
#include <sys/uio.h>
#include <sys/un.h>
#include <limits.h>
#include <float.h>
#include <math.h>
#include <sys/resource.h>
#include <sys/utsname.h>
#include <locale.h>
#include <sys/socket.h>
#include <sys/resource.h>

#ifdef __linux__
#include <sys/mman.h>
#endif

/* Our shared "common" objects */

struct sharedObjectsStruct shared;

/* Global vars that are actually used as constants. The following double
 * values are used for double on-disk serialization, and are initialized
 * at runtime to avoid strange compiler optimizations. */

double R_Zero, R_PosInf, R_NegInf, R_Nan;

/*================================= Globals ================================= */

/* Global vars */
struct redisServer server; /* Server global state */

/* Our command table.
 *
 * Every entry is composed of the following fields:
 *
 * name:        A string representing the command name.
 *
 * function:    Pointer to the C function implementing the command.
 *
 * arity:       Number of arguments, it is possible to use -N to say >= N
 *
 * sflags:      Command flags as string. See below for a table of flags.
 *
 * flags:       Flags as bitmask. Computed by Redis using the 'sflags' field.
 *
 * get_keys_proc: An optional function to get key arguments from a command.
 *                This is only used when the following three fields are not
 *                enough to specify what arguments are keys.
 *
 * first_key_index: First argument that is a key
 *
 * last_key_index: Last argument that is a key
 *
 * key_step:    Step to get all the keys from first to last argument.
 *              For instance in MSET the step is two since arguments
 *              are key,val,key,val,...
 *
 * microseconds: Microseconds of total execution time for this command.
 *
 * calls:       Total number of calls of this command.
 *
 * id:          Command bit identifier for ACLs or other goals.
 *
 * The flags, microseconds and calls fields are computed by Redis and should
 * always be set to zero.
 *
 * Command flags are expressed using space separated strings, that are turned
 * into actual flags by the populateCommandTable() function.
 *
 * This is the meaning of the flags:
 *
 * write:       Write command (may modify the key space).
 *
 * read-only:   Commands just reading from keys without changing the content.
 *              Note that commands that don't read from the keyspace such as
 *              TIME, SELECT, INFO, administrative commands, and connection
 *              or transaction related commands (multi, exec, discard, ...)
 *              are not flagged as read-only commands, since they affect the
 *              server or the connection in other ways.
 *
 * use-memory:  May increase memory usage once called. Don't allow if out
 *              of memory.
 *
 * admin:       Administrative command, like SAVE or SHUTDOWN.
 *
 * pub-sub:     Pub/Sub related command.
 *
 * no-script:   Command not allowed in scripts.
 *
 * random:      Random command. Command is not deterministic, that is, the same
 *              command with the same arguments, with the same key space, may
 *              have different results. For instance SPOP and RANDOMKEY are
 *              two random commands.
 *
 * to-sort:     Sort command output array if called from script, so that the
 *              output is deterministic. When this flag is used (not always
 *              possible), then the "random" flag is not needed.
 *
 * ok-loading:  Allow the command while loading the database.
 *
 * ok-stale:    Allow the command while a slave has stale data but is not
 *              allowed to serve this data. Normally no command is accepted
 *              in this condition but just a few.
 *
 * no-monitor:  Do not automatically propagate the command on MONITOR.
 *
 * no-slowlog:  Do not automatically propagate the command to the slowlog.
 *
 * cluster-asking: Perform an implicit ASKING for this command, so the
 *              command will be accepted in cluster mode if the slot is marked
 *              as 'importing'.
 *
 * fast:        Fast command: O(1) or O(log(N)) command that should never
 *              delay its execution as long as the kernel scheduler is giving
 *              us time. Note that commands that may trigger a DEL as a side
 *              effect (like SET) are not fast commands.
 * 
 * may-replicate: Command may produce replication traffic, but should be 
 *                allowed under circumstances where write commands are disallowed. 
 *                Examples include PUBLISH, which replicates pubsub messages,and 
 *                EVAL, which may execute write commands, which are replicated, 
 *                or may just execute read commands. A command can not be marked 
 *                both "write" and "may-replicate"
 *
 * The following additional flags are only used in order to put commands
 * in a specific ACL category. Commands can have multiple ACL categories.
 * See redis.conf for the exact meaning of each.
 *
 * @keyspace, @read, @write, @set, @sortedset, @list, @hash, @string, @bitmap,
 * @hyperloglog, @stream, @admin, @fast, @slow, @pubsub, @blocking, @dangerous,
 * @connection, @transaction, @scripting, @geo.
 *
 * Note that:
 *
 * 1) The read-only flag implies the @read ACL category.
 * 2) The write flag implies the @write ACL category.
 * 3) The fast flag implies the @fast ACL category.
 * 4) The admin flag implies the @admin and @dangerous ACL category.
 * 5) The pub-sub flag implies the @pubsub ACL category.
 * 6) The lack of fast flag implies the @slow ACL category.
 * 7) The non obvious "keyspace" category includes the commands
 *    that interact with keys without having anything to do with
 *    specific data structures, such as: DEL, RENAME, MOVE, SELECT,
 *    TYPE, EXPIRE*, PEXPIRE*, TTL, PTTL, ...
 */

struct redisCommand redisCommandTable[] = {
    {"module",moduleCommand,-2,
     "admin no-script",
     0,NULL,0,0,0,0,0,0},

    {"get",getCommand,2,
     "read-only fast @string",
     0,NULL,1,1,1,0,0,0},

    {"getex",getexCommand,-2,
     "write fast @string",
     0,NULL,1,1,1,0,0,0},

    {"getdel",getdelCommand,2,
     "write fast @string",
     0,NULL,1,1,1,0,0,0},

    /* Note that we can't flag set as fast, since it may perform an
     * implicit DEL of a large key. */
    {"set",setCommand,-3,
     "write use-memory @string",
     0,NULL,1,1,1,0,0,0},

    {"setnx",setnxCommand,3,
     "write use-memory fast @string",
     0,NULL,1,1,1,0,0,0},

    {"setex",setexCommand,4,
     "write use-memory @string",
     0,NULL,1,1,1,0,0,0},

    {"psetex",psetexCommand,4,
     "write use-memory @string",
     0,NULL,1,1,1,0,0,0},

    {"append",appendCommand,3,
     "write use-memory fast @string",
     0,NULL,1,1,1,0,0,0},

    {"strlen",strlenCommand,2,
     "read-only fast @string",
     0,NULL,1,1,1,0,0,0},

    {"del",delCommand,-2,
     "write @keyspace",
     0,NULL,1,-1,1,0,0,0},

    {"unlink",unlinkCommand,-2,
     "write fast @keyspace",
     0,NULL,1,-1,1,0,0,0},

    {"exists",existsCommand,-2,
     "read-only fast @keyspace",
     0,NULL,1,-1,1,0,0,0},

    {"setbit",setbitCommand,4,
     "write use-memory @bitmap",
     0,NULL,1,1,1,0,0,0},

    {"getbit",getbitCommand,3,
     "read-only fast @bitmap",
     0,NULL,1,1,1,0,0,0},

    {"bitfield",bitfieldCommand,-2,
     "write use-memory @bitmap",
     0,NULL,1,1,1,0,0,0},

    {"bitfield_ro",bitfieldroCommand,-2,
     "read-only fast @bitmap",
     0,NULL,1,1,1,0,0,0},

    {"setrange",setrangeCommand,4,
     "write use-memory @string",
     0,NULL,1,1,1,0,0,0},

    {"getrange",getrangeCommand,4,
     "read-only @string",
     0,NULL,1,1,1,0,0,0},

    {"substr",getrangeCommand,4,
     "read-only @string",
     0,NULL,1,1,1,0,0,0},

    {"incr",incrCommand,2,
     "write use-memory fast @string",
     0,NULL,1,1,1,0,0,0},

    {"decr",decrCommand,2,
     "write use-memory fast @string",
     0,NULL,1,1,1,0,0,0},

    {"mget",mgetCommand,-2,
     "read-only fast @string",
     0,NULL,1,-1,1,0,0,0},

    {"rpush",rpushCommand,-3,
     "write use-memory fast @list",
     0,NULL,1,1,1,0,0,0},

    {"lpush",lpushCommand,-3,
     "write use-memory fast @list",
     0,NULL,1,1,1,0,0,0},

    {"rpushx",rpushxCommand,-3,
     "write use-memory fast @list",
     0,NULL,1,1,1,0,0,0},

    {"lpushx",lpushxCommand,-3,
     "write use-memory fast @list",
     0,NULL,1,1,1,0,0,0},

    {"linsert",linsertCommand,5,
     "write use-memory @list",
     0,NULL,1,1,1,0,0,0},

    {"rpop",rpopCommand,-2,
     "write fast @list",
     0,NULL,1,1,1,0,0,0},

    {"lpop",lpopCommand,-2,
     "write fast @list",
     0,NULL,1,1,1,0,0,0},

    {"brpop",brpopCommand,-3,
     "write no-script @list @blocking",
     0,NULL,1,-2,1,0,0,0},

    {"brpoplpush",brpoplpushCommand,4,
     "write use-memory no-script @list @blocking",
     0,NULL,1,2,1,0,0,0},

    {"blmove",blmoveCommand,6,
     "write use-memory no-script @list @blocking",
     0,NULL,1,2,1,0,0,0},

    {"blpop",blpopCommand,-3,
     "write no-script @list @blocking",
     0,NULL,1,-2,1,0,0,0},

    {"llen",llenCommand,2,
     "read-only fast @list",
     0,NULL,1,1,1,0,0,0},

    {"lindex",lindexCommand,3,
     "read-only @list",
     0,NULL,1,1,1,0,0,0},

    {"lset",lsetCommand,4,
     "write use-memory @list",
     0,NULL,1,1,1,0,0,0},

    {"lrange",lrangeCommand,4,
     "read-only @list",
     0,NULL,1,1,1,0,0,0},

    {"ltrim",ltrimCommand,4,
     "write @list",
     0,NULL,1,1,1,0,0,0},

    {"lpos",lposCommand,-3,
     "read-only @list",
     0,NULL,1,1,1,0,0,0},

    {"lrem",lremCommand,4,
     "write @list",
     0,NULL,1,1,1,0,0,0},

    {"rpoplpush",rpoplpushCommand,3,
     "write use-memory @list",
     0,NULL,1,2,1,0,0,0},

    {"lmove",lmoveCommand,5,
     "write use-memory @list",
     0,NULL,1,2,1,0,0,0},

    {"sadd",saddCommand,-3,
     "write use-memory fast @set",
     0,NULL,1,1,1,0,0,0},

    {"srem",sremCommand,-3,
     "write fast @set",
     0,NULL,1,1,1,0,0,0},

    {"smove",smoveCommand,4,
     "write fast @set",
     0,NULL,1,2,1,0,0,0},

    {"sismember",sismemberCommand,3,
     "read-only fast @set",
     0,NULL,1,1,1,0,0,0},

    {"smismember",smismemberCommand,-3,
     "read-only fast @set",
     0,NULL,1,1,1,0,0,0},

    {"scard",scardCommand,2,
     "read-only fast @set",
     0,NULL,1,1,1,0,0,0},

    {"spop",spopCommand,-2,
     "write random fast @set",
     0,NULL,1,1,1,0,0,0},

    {"srandmember",srandmemberCommand,-2,
     "read-only random @set",
     0,NULL,1,1,1,0,0,0},

    {"sinter",sinterCommand,-2,
     "read-only to-sort @set",
     0,NULL,1,-1,1,0,0,0},

    {"sintercard",sinterCardCommand,-2,
     "read-only @set",
     0,NULL,1,-1,1,0,0,0},

    {"sinterstore",sinterstoreCommand,-3,
     "write use-memory @set",
     0,NULL,1,-1,1,0,0,0},

    {"sunion",sunionCommand,-2,
     "read-only to-sort @set",
     0,NULL,1,-1,1,0,0,0},

    {"sunionstore",sunionstoreCommand,-3,
     "write use-memory @set",
     0,NULL,1,-1,1,0,0,0},

    {"sdiff",sdiffCommand,-2,
     "read-only to-sort @set",
     0,NULL,1,-1,1,0,0,0},

    {"sdiffstore",sdiffstoreCommand,-3,
     "write use-memory @set",
     0,NULL,1,-1,1,0,0,0},

    {"smembers",sinterCommand,2,
     "read-only to-sort @set",
     0,NULL,1,1,1,0,0,0},

    {"sscan",sscanCommand,-3,
     "read-only random @set",
     0,NULL,1,1,1,0,0,0},

    {"zadd",zaddCommand,-4,
     "write use-memory fast @sortedset",
     0,NULL,1,1,1,0,0,0},

    {"zincrby",zincrbyCommand,4,
     "write use-memory fast @sortedset",
     0,NULL,1,1,1,0,0,0},

    {"zrem",zremCommand,-3,
     "write fast @sortedset",
     0,NULL,1,1,1,0,0,0},

    {"zremrangebyscore",zremrangebyscoreCommand,4,
     "write @sortedset",
     0,NULL,1,1,1,0,0,0},

    {"zremrangebyrank",zremrangebyrankCommand,4,
     "write @sortedset",
     0,NULL,1,1,1,0,0,0},

    {"zremrangebylex",zremrangebylexCommand,4,
     "write @sortedset",
     0,NULL,1,1,1,0,0,0},

    {"zunionstore",zunionstoreCommand,-4,
     "write use-memory @sortedset",
     0,zunionInterDiffStoreGetKeys,1,1,1,0,0,0},

    {"zinterstore",zinterstoreCommand,-4,
     "write use-memory @sortedset",
     0,zunionInterDiffStoreGetKeys,1,1,1,0,0,0},

    {"zdiffstore",zdiffstoreCommand,-4,
     "write use-memory @sortedset",
     0,zunionInterDiffStoreGetKeys,1,1,1,0,0,0},

    {"zunion",zunionCommand,-3,
     "read-only @sortedset",
     0,zunionInterDiffGetKeys,0,0,0,0,0,0},

    {"zinter",zinterCommand,-3,
     "read-only @sortedset",
     0,zunionInterDiffGetKeys,0,0,0,0,0,0},

    {"zintercard",zinterCardCommand,-3,
     "read-only @sortedset",
     0,zunionInterDiffGetKeys,0,0,0,0,0,0},

    {"zdiff",zdiffCommand,-3,
     "read-only @sortedset",
     0,zunionInterDiffGetKeys,0,0,0,0,0,0},

    {"zrange",zrangeCommand,-4,
     "read-only @sortedset",
     0,NULL,1,1,1,0,0,0},

    {"zrangestore",zrangestoreCommand,-5,
     "write use-memory @sortedset",
     0,NULL,1,2,1,0,0,0},

    {"zrangebyscore",zrangebyscoreCommand,-4,
     "read-only @sortedset",
     0,NULL,1,1,1,0,0,0},

    {"zrevrangebyscore",zrevrangebyscoreCommand,-4,
     "read-only @sortedset",
     0,NULL,1,1,1,0,0,0},

    {"zrangebylex",zrangebylexCommand,-4,
     "read-only @sortedset",
     0,NULL,1,1,1,0,0,0},

    {"zrevrangebylex",zrevrangebylexCommand,-4,
     "read-only @sortedset",
     0,NULL,1,1,1,0,0,0},

    {"zcount",zcountCommand,4,
     "read-only fast @sortedset",
     0,NULL,1,1,1,0,0,0},

    {"zlexcount",zlexcountCommand,4,
     "read-only fast @sortedset",
     0,NULL,1,1,1,0,0,0},

    {"zrevrange",zrevrangeCommand,-4,
     "read-only @sortedset",
     0,NULL,1,1,1,0,0,0},

    {"zcard",zcardCommand,2,
     "read-only fast @sortedset",
     0,NULL,1,1,1,0,0,0},

    {"zscore",zscoreCommand,3,
     "read-only fast @sortedset",
     0,NULL,1,1,1,0,0,0},

    {"zmscore",zmscoreCommand,-3,
     "read-only fast @sortedset",
     0,NULL,1,1,1,0,0,0},

    {"zrank",zrankCommand,3,
     "read-only fast @sortedset",
     0,NULL,1,1,1,0,0,0},

    {"zrevrank",zrevrankCommand,3,
     "read-only fast @sortedset",
     0,NULL,1,1,1,0,0,0},

    {"zscan",zscanCommand,-3,
     "read-only random @sortedset",
     0,NULL,1,1,1,0,0,0},

    {"zpopmin",zpopminCommand,-2,
     "write fast @sortedset",
     0,NULL,1,1,1,0,0,0},

    {"zpopmax",zpopmaxCommand,-2,
     "write fast @sortedset",
     0,NULL,1,1,1,0,0,0},

    {"bzpopmin",bzpopminCommand,-3,
     "write no-script fast @sortedset @blocking",
     0,NULL,1,-2,1,0,0,0},

    {"bzpopmax",bzpopmaxCommand,-3,
     "write no-script fast @sortedset @blocking",
     0,NULL,1,-2,1,0,0,0},

    {"zrandmember",zrandmemberCommand,-2,
     "read-only random @sortedset",
     0,NULL,1,1,1,0,0,0},

    {"hset",hsetCommand,-4,
     "write use-memory fast @hash",
     0,NULL,1,1,1,0,0,0},

    {"hsetnx",hsetnxCommand,4,
     "write use-memory fast @hash",
     0,NULL,1,1,1,0,0,0},

    {"hget",hgetCommand,3,
     "read-only fast @hash",
     0,NULL,1,1,1,0,0,0},

    {"hmset",hsetCommand,-4,
     "write use-memory fast @hash",
     0,NULL,1,1,1,0,0,0},

    {"hmget",hmgetCommand,-3,
     "read-only fast @hash",
     0,NULL,1,1,1,0,0,0},

    {"hincrby",hincrbyCommand,4,
     "write use-memory fast @hash",
     0,NULL,1,1,1,0,0,0},

    {"hincrbyfloat",hincrbyfloatCommand,4,
     "write use-memory fast @hash",
     0,NULL,1,1,1,0,0,0},

    {"hdel",hdelCommand,-3,
     "write fast @hash",
     0,NULL,1,1,1,0,0,0},

    {"hlen",hlenCommand,2,
     "read-only fast @hash",
     0,NULL,1,1,1,0,0,0},

    {"hstrlen",hstrlenCommand,3,
     "read-only fast @hash",
     0,NULL,1,1,1,0,0,0},

    {"hkeys",hkeysCommand,2,
     "read-only to-sort @hash",
     0,NULL,1,1,1,0,0,0},

    {"hvals",hvalsCommand,2,
     "read-only to-sort @hash",
     0,NULL,1,1,1,0,0,0},

    {"hgetall",hgetallCommand,2,
     "read-only random @hash",
     0,NULL,1,1,1,0,0,0},

    {"hexists",hexistsCommand,3,
     "read-only fast @hash",
     0,NULL,1,1,1,0,0,0},

    {"hrandfield",hrandfieldCommand,-2,
     "read-only random @hash",
     0,NULL,1,1,1,0,0,0},

    {"hscan",hscanCommand,-3,
     "read-only random @hash",
     0,NULL,1,1,1,0,0,0},

    {"incrby",incrbyCommand,3,
     "write use-memory fast @string",
     0,NULL,1,1,1,0,0,0},

    {"decrby",decrbyCommand,3,
     "write use-memory fast @string",
     0,NULL,1,1,1,0,0,0},

    {"incrbyfloat",incrbyfloatCommand,3,
     "write use-memory fast @string",
     0,NULL,1,1,1,0,0,0},

    {"getset",getsetCommand,3,
     "write use-memory fast @string",
     0,NULL,1,1,1,0,0,0},

    {"mset",msetCommand,-3,
     "write use-memory @string",
     0,NULL,1,-1,2,0,0,0},

    {"msetnx",msetnxCommand,-3,
     "write use-memory @string",
     0,NULL,1,-1,2,0,0,0},

    {"randomkey",randomkeyCommand,1,
     "read-only random @keyspace",
     0,NULL,0,0,0,0,0,0},

    {"select",selectCommand,2,
     "ok-loading fast ok-stale @connection",
     0,NULL,0,0,0,0,0,0},

    {"swapdb",swapdbCommand,3,
     "write fast @keyspace @dangerous",
     0,NULL,0,0,0,0,0,0},

    {"move",moveCommand,3,
     "write fast @keyspace",
     0,NULL,1,1,1,0,0,0},

    {"copy",copyCommand,-3,
     "write use-memory @keyspace",
     0,NULL,1,2,1,0,0,0},

    /* Like for SET, we can't mark rename as a fast command because
     * overwriting the target key may result in an implicit slow DEL. */
    {"rename",renameCommand,3,
     "write @keyspace",
     0,NULL,1,2,1,0,0,0},

    {"renamenx",renamenxCommand,3,
     "write fast @keyspace",
     0,NULL,1,2,1,0,0,0},

    {"expire",expireCommand,-3,
     "write fast @keyspace",
     0,NULL,1,1,1,0,0,0},

    {"expireat",expireatCommand,-3,
     "write fast @keyspace",
     0,NULL,1,1,1,0,0,0},

    {"pexpire",pexpireCommand,-3,
     "write fast @keyspace",
     0,NULL,1,1,1,0,0,0},

    {"pexpireat",pexpireatCommand,-3,
     "write fast @keyspace",
     0,NULL,1,1,1,0,0,0},

    {"keys",keysCommand,2,
     "read-only to-sort @keyspace @dangerous",
     0,NULL,0,0,0,0,0,0},

    {"scan",scanCommand,-2,
     "read-only random @keyspace",
     0,NULL,0,0,0,0,0,0},

    {"dbsize",dbsizeCommand,1,
     "read-only fast @keyspace",
     0,NULL,0,0,0,0,0,0},

    {"auth",authCommand,-2,
     "no-auth no-script ok-loading ok-stale fast @connection",
     0,NULL,0,0,0,0,0,0},

    /* We don't allow PING during loading since in Redis PING is used as
     * failure detection, and a loading server is considered to be
     * not available. */
    {"ping",pingCommand,-1,
     "ok-stale fast @connection",
     0,NULL,0,0,0,0,0,0},

    {"echo",echoCommand,2,
     "fast @connection",
     0,NULL,0,0,0,0,0,0},

    {"save",saveCommand,1,
     "admin no-script",
     0,NULL,0,0,0,0,0,0},

    {"bgsave",bgsaveCommand,-1,
     "admin no-script",
     0,NULL,0,0,0,0,0,0},

    {"bgrewriteaof",bgrewriteaofCommand,1,
     "admin no-script",
     0,NULL,0,0,0,0,0,0},

    {"shutdown",shutdownCommand,-1,
     "admin no-script ok-loading ok-stale",
     0,NULL,0,0,0,0,0,0},

    {"lastsave",lastsaveCommand,1,
     "random fast ok-loading ok-stale @admin @dangerous",
     0,NULL,0,0,0,0,0,0},

    {"type",typeCommand,2,
     "read-only fast @keyspace",
     0,NULL,1,1,1,0,0,0},

    {"multi",multiCommand,1,
     "no-script fast ok-loading ok-stale @transaction",
     0,NULL,0,0,0,0,0,0},

    {"exec",execCommand,1,
     "no-script no-slowlog ok-loading ok-stale @transaction",
     0,NULL,0,0,0,0,0,0},

    {"discard",discardCommand,1,
     "no-script fast ok-loading ok-stale @transaction",
     0,NULL,0,0,0,0,0,0},

    {"sync",syncCommand,1,
     "admin no-script",
     0,NULL,0,0,0,0,0,0},

    {"psync",syncCommand,-3,
     "admin no-script",
     0,NULL,0,0,0,0,0,0},

    {"replconf",replconfCommand,-1,
     "admin no-script ok-loading ok-stale",
     0,NULL,0,0,0,0,0,0},

    {"flushdb",flushdbCommand,-1,
     "write @keyspace @dangerous",
     0,NULL,0,0,0,0,0,0},

    {"flushall",flushallCommand,-1,
     "write @keyspace @dangerous",
     0,NULL,0,0,0,0,0,0},

    {"sort",sortCommand,-2,
     "write use-memory @list @set @sortedset @dangerous",
     0,sortGetKeys,1,1,1,0,0,0},

    {"sort_ro",sortroCommand,-2,
     "read-only @list @set @sortedset @dangerous",
     0,NULL,1,1,1,0,0,0},

    {"info",infoCommand,-1,
     "ok-loading ok-stale random @dangerous",
     0,NULL,0,0,0,0,0,0},

    {"monitor",monitorCommand,1,
     "admin no-script ok-loading ok-stale",
     0,NULL,0,0,0,0,0,0},

    {"ttl",ttlCommand,2,
     "read-only fast random @keyspace",
     0,NULL,1,1,1,0,0,0},

    {"touch",touchCommand,-2,
     "read-only fast @keyspace",
     0,NULL,1,-1,1,0,0,0},

    {"pttl",pttlCommand,2,
     "read-only fast random @keyspace",
     0,NULL,1,1,1,0,0,0},

    {"expiretime",expiretimeCommand,2,
     "read-only fast random @keyspace",
     0,NULL,1,1,1,0,0,0},

    {"pexpiretime",pexpiretimeCommand,2,
     "read-only fast random @keyspace",
     0,NULL,1,1,1,0,0,0},

    {"persist",persistCommand,2,
     "write fast @keyspace",
     0,NULL,1,1,1,0,0,0},

    {"slaveof",replicaofCommand,3,
     "admin no-script ok-stale",
     0,NULL,0,0,0,0,0,0},

    {"replicaof",replicaofCommand,3,
     "admin no-script ok-stale",
     0,NULL,0,0,0,0,0,0},

    {"role",roleCommand,1,
     "ok-loading ok-stale no-script fast @admin @dangerous",
     0,NULL,0,0,0,0,0,0},

    {"debug",debugCommand,-2,
     "admin no-script ok-loading ok-stale",
     0,NULL,0,0,0,0,0,0},

    {"config",configCommand,-2,
     "admin ok-loading ok-stale no-script",
     0,NULL,0,0,0,0,0,0},

    {"subscribe",subscribeCommand,-2,
     "pub-sub no-script ok-loading ok-stale",
     0,NULL,0,0,0,0,0,0},

    {"unsubscribe",unsubscribeCommand,-1,
     "pub-sub no-script ok-loading ok-stale",
     0,NULL,0,0,0,0,0,0},

    {"psubscribe",psubscribeCommand,-2,
     "pub-sub no-script ok-loading ok-stale",
     0,NULL,0,0,0,0,0,0},

    {"punsubscribe",punsubscribeCommand,-1,
     "pub-sub no-script ok-loading ok-stale",
     0,NULL,0,0,0,0,0,0},

    {"publish",publishCommand,3,
     "pub-sub ok-loading ok-stale fast may-replicate",
     0,NULL,0,0,0,0,0,0},

    {"pubsub",pubsubCommand,-2,
     "pub-sub ok-loading ok-stale random",
     0,NULL,0,0,0,0,0,0},

    {"watch",watchCommand,-2,
     "no-script fast ok-loading ok-stale @transaction",
     0,NULL,1,-1,1,0,0,0},

    {"unwatch",unwatchCommand,1,
     "no-script fast ok-loading ok-stale @transaction",
     0,NULL,0,0,0,0,0,0},

    {"cluster",clusterCommand,-2,
     "admin ok-stale random",
     0,NULL,0,0,0,0,0,0},

    {"restore",restoreCommand,-4,
     "write use-memory @keyspace @dangerous",
     0,NULL,1,1,1,0,0,0},

    {"restore-asking",restoreCommand,-4,
    "write use-memory cluster-asking @keyspace @dangerous",
    0,NULL,1,1,1,0,0,0},

    {"migrate",migrateCommand,-6,
     "write random @keyspace @dangerous",
     0,migrateGetKeys,3,3,1,0,0,0},

    {"asking",askingCommand,1,
     "fast @connection",
     0,NULL,0,0,0,0,0,0},

    {"readonly",readonlyCommand,1,
     "fast @connection",
     0,NULL,0,0,0,0,0,0},

    {"readwrite",readwriteCommand,1,
     "fast @connection",
     0,NULL,0,0,0,0,0,0},

    {"dump",dumpCommand,2,
     "read-only random @keyspace",
     0,NULL,1,1,1,0,0,0},

    {"object",objectCommand,-2,
     "read-only random @keyspace",
     0,NULL,2,2,1,0,0,0},

    {"memory",memoryCommand,-2,
     "random read-only",
     0,memoryGetKeys,0,0,0,0,0,0},

    {"client",clientCommand,-2,
     "admin no-script random ok-loading ok-stale @connection",
     0,NULL,0,0,0,0,0,0},

    {"hello",helloCommand,-1,
     "no-auth no-script fast ok-loading ok-stale @connection",
     0,NULL,0,0,0,0,0,0},

    /* EVAL can modify the dataset, however it is not flagged as a write
     * command since we do the check while running commands from Lua.
     * 
     * EVAL and EVALSHA also feed monitors before the commands are executed,
     * as opposed to after.
      */
    {"eval",evalCommand,-3,
     "no-script no-monitor may-replicate @scripting",
     0,evalGetKeys,0,0,0,0,0,0},

    {"eval_ro",evalRoCommand,-3,
     "no-script no-monitor @scripting",
     0,evalGetKeys,0,0,0,0,0,0},

    {"evalsha",evalShaCommand,-3,
     "no-script no-monitor may-replicate @scripting",
     0,evalGetKeys,0,0,0,0,0,0},

    {"evalsha_ro",evalShaRoCommand,-3,
     "no-script no-monitor @scripting",
     0,evalGetKeys,0,0,0,0,0,0},

    {"slowlog",slowlogCommand,-2,
     "admin random ok-loading ok-stale",
     0,NULL,0,0,0,0,0,0},

    {"script",scriptCommand,-2,
     "no-script may-replicate @scripting",
     0,NULL,0,0,0,0,0,0},

    {"time",timeCommand,1,
     "random fast ok-loading ok-stale",
     0,NULL,0,0,0,0,0,0},

    {"bitop",bitopCommand,-4,
     "write use-memory @bitmap",
     0,NULL,2,-1,1,0,0,0},

    {"bitcount",bitcountCommand,-2,
     "read-only @bitmap",
     0,NULL,1,1,1,0,0,0},

    {"bitpos",bitposCommand,-3,
     "read-only @bitmap",
     0,NULL,1,1,1,0,0,0},

    {"wait",waitCommand,3,
     "no-script @connection",
     0,NULL,0,0,0,0,0,0},

    {"command",commandCommand,-1,
     "ok-loading ok-stale random @connection",
     0,NULL,0,0,0,0,0,0},

    {"geoadd",geoaddCommand,-5,
     "write use-memory @geo",
     0,NULL,1,1,1,0,0,0},

    /* GEORADIUS has store options that may write. */
    {"georadius",georadiusCommand,-6,
     "write use-memory @geo",
     0,georadiusGetKeys,1,1,1,0,0,0},

    {"georadius_ro",georadiusroCommand,-6,
     "read-only @geo",
     0,NULL,1,1,1,0,0,0},

    {"georadiusbymember",georadiusbymemberCommand,-5,
     "write use-memory @geo",
     0,georadiusGetKeys,1,1,1,0,0,0},

    {"georadiusbymember_ro",georadiusbymemberroCommand,-5,
     "read-only @geo",
     0,NULL,1,1,1,0,0,0},

    {"geohash",geohashCommand,-2,
     "read-only @geo",
     0,NULL,1,1,1,0,0,0},

    {"geopos",geoposCommand,-2,
     "read-only @geo",
     0,NULL,1,1,1,0,0,0},

    {"geodist",geodistCommand,-4,
     "read-only @geo",
     0,NULL,1,1,1,0,0,0},

    {"geosearch",geosearchCommand,-7,
     "read-only @geo",
      0,NULL,1,1,1,0,0,0},

    {"geosearchstore",geosearchstoreCommand,-8,
     "write use-memory @geo",
      0,NULL,1,2,1,0,0,0},

    {"pfselftest",pfselftestCommand,1,
     "admin @hyperloglog",
      0,NULL,0,0,0,0,0,0},

    {"pfadd",pfaddCommand,-2,
     "write use-memory fast @hyperloglog",
     0,NULL,1,1,1,0,0,0},

    /* Technically speaking PFCOUNT may change the key since it changes the
     * final bytes in the HyperLogLog representation. However in this case
     * we claim that the representation, even if accessible, is an internal
     * affair, and the command is semantically read only. */
    {"pfcount",pfcountCommand,-2,
     "read-only may-replicate @hyperloglog",
     0,NULL,1,-1,1,0,0,0},

    {"pfmerge",pfmergeCommand,-2,
     "write use-memory @hyperloglog",
     0,NULL,1,-1,1,0,0,0},

    /* Unlike PFCOUNT that is considered as a read-only command (although
     * it changes a bit), PFDEBUG may change the entire key when converting
     * from sparse to dense representation */
    {"pfdebug",pfdebugCommand,-3,
     "admin write use-memory @hyperloglog",
     0,NULL,2,2,1,0,0,0},

    {"xadd",xaddCommand,-5,
     "write use-memory fast random @stream",
     0,NULL,1,1,1,0,0,0},

    {"xrange",xrangeCommand,-4,
     "read-only @stream",
     0,NULL,1,1,1,0,0,0},

    {"xrevrange",xrevrangeCommand,-4,
     "read-only @stream",
     0,NULL,1,1,1,0,0,0},

    {"xlen",xlenCommand,2,
     "read-only fast @stream",
     0,NULL,1,1,1,0,0,0},

    {"xread",xreadCommand,-4,
     "read-only @stream @blocking",
     0,xreadGetKeys,0,0,0,0,0,0},

    {"xreadgroup",xreadCommand,-7,
     "write @stream @blocking",
     0,xreadGetKeys,0,0,0,0,0,0},

    {"xgroup",xgroupCommand,-2,
     "write use-memory @stream",
     0,NULL,2,2,1,0,0,0},

    {"xsetid",xsetidCommand,3,
     "write use-memory fast @stream",
     0,NULL,1,1,1,0,0,0},

    {"xack",xackCommand,-4,
     "write fast random @stream",
     0,NULL,1,1,1,0,0,0},

    {"xpending",xpendingCommand,-3,
     "read-only random @stream",
     0,NULL,1,1,1,0,0,0},

    {"xclaim",xclaimCommand,-6,
     "write random fast @stream",
     0,NULL,1,1,1,0,0,0},

    {"xautoclaim",xautoclaimCommand,-6,
     "write random fast @stream",
     0,NULL,1,1,1,0,0,0},

    {"xinfo",xinfoCommand,-2,
     "read-only random @stream",
     0,NULL,2,2,1,0,0,0},

    {"xdel",xdelCommand,-3,
     "write fast @stream",
     0,NULL,1,1,1,0,0,0},

    {"xtrim",xtrimCommand,-4,
     "write random @stream",
     0,NULL,1,1,1,0,0,0},

    {"post",securityWarningCommand,-1,
     "ok-loading ok-stale read-only",
     0,NULL,0,0,0,0,0,0},

    {"host:",securityWarningCommand,-1,
     "ok-loading ok-stale read-only",
     0,NULL,0,0,0,0,0,0},

    {"latency",latencyCommand,-2,
     "admin no-script ok-loading ok-stale",
     0,NULL,0,0,0,0,0,0},

    {"lolwut",lolwutCommand,-1,
     "read-only fast",
     0,NULL,0,0,0,0,0,0},

    {"acl",aclCommand,-2,
     "admin no-script ok-loading ok-stale",
     0,NULL,0,0,0,0,0,0},

    {"stralgo",stralgoCommand,-2,
     "read-only @string",
     0,lcsGetKeys,0,0,0,0,0,0},

    {"reset",resetCommand,1,
     "no-script ok-stale ok-loading fast @connection",
     0,NULL,0,0,0,0,0,0},

    {"failover",failoverCommand,-1,
     "admin no-script ok-stale",
     0,NULL,0,0,0,0,0,0}
};

/*============================ Utility functions ============================ */

/* We use a private localtime implementation which is fork-safe. The logging
 * function of Redis may be called from other threads. */
void nolocks_localtime(struct tm *tmp, time_t t, time_t tz, int dst);

/* Low level logging. To use only for very big messages, otherwise
 * serverLog() is to prefer. */
void serverLogRaw(int level, const char *msg) {
    const int syslogLevelMap[] = { LOG_DEBUG, LOG_INFO, LOG_NOTICE, LOG_WARNING };
    const char *c = ".-*#";
    FILE *fp;
    char buf[64];
    int rawmode = (level & LL_RAW);
    int log_to_stdout = server.logfile[0] == '\0';

    level &= 0xff; /* clear flags */
    if (level < server.verbosity) return;

    fp = log_to_stdout ? stdout : fopen(server.logfile,"a");
    if (!fp) return;

    if (rawmode) {
        fprintf(fp,"%s",msg);
    } else {
        int off;
        struct timeval tv;
        int role_char;
        pid_t pid = getpid();

        gettimeofday(&tv,NULL);
        struct tm tm;
        nolocks_localtime(&tm,tv.tv_sec,server.timezone,server.daylight_active);
        off = strftime(buf,sizeof(buf),"%d %b %Y %H:%M:%S.",&tm);
        snprintf(buf+off,sizeof(buf)-off,"%03d",(int)tv.tv_usec/1000);
        if (server.sentinel_mode) {
            role_char = 'X'; /* Sentinel. */
        } else if (pid != server.pid) {
            role_char = 'C'; /* RDB / AOF writing child. */
        } else {
            role_char = (server.masterhost ? 'S':'M'); /* Slave or Master. */
        }
        fprintf(fp,"%d:%c %s %c %s\n",
            (int)getpid(),role_char, buf,c[level],msg);
    }
    fflush(fp);

    if (!log_to_stdout) fclose(fp);
    if (server.syslog_enabled) syslog(syslogLevelMap[level], "%s", msg);
}

/* Like serverLogRaw() but with printf-alike support. This is the function that
 * is used across the code. The raw version is only used in order to dump
 * the INFO output on crash. */
void _serverLog(int level, const char *fmt, ...) {
    va_list ap;
    char msg[LOG_MAX_LEN];

    va_start(ap, fmt);
    vsnprintf(msg, sizeof(msg), fmt, ap);
    va_end(ap);

    serverLogRaw(level,msg);
}

/* Log a fixed message without printf-alike capabilities, in a way that is
 * safe to call from a signal handler.
 *
 * We actually use this only for signals that are not fatal from the point
 * of view of Redis. Signals that are going to kill the server anyway and
 * where we need printf-alike features are served by serverLog(). */
void serverLogFromHandler(int level, const char *msg) {
    int fd;
    int log_to_stdout = server.logfile[0] == '\0';
    char buf[64];

    if ((level&0xff) < server.verbosity || (log_to_stdout && server.daemonize))
        return;
    fd = log_to_stdout ? STDOUT_FILENO :
                         open(server.logfile, O_APPEND|O_CREAT|O_WRONLY, 0644);
    if (fd == -1) return;
    ll2string(buf,sizeof(buf),getpid());
    if (write(fd,buf,strlen(buf)) == -1) goto err;
    if (write(fd,":signal-handler (",17) == -1) goto err;
    ll2string(buf,sizeof(buf),time(NULL));
    if (write(fd,buf,strlen(buf)) == -1) goto err;
    if (write(fd,") ",2) == -1) goto err;
    if (write(fd,msg,strlen(msg)) == -1) goto err;
    if (write(fd,"\n",1) == -1) goto err;
err:
    if (!log_to_stdout) close(fd);
}

/* Return the UNIX time in microseconds */
long long ustime(void) {
    struct timeval tv;
    long long ust;

    gettimeofday(&tv, NULL);
    ust = ((long long)tv.tv_sec)*1000000;
    ust += tv.tv_usec;
    return ust;
}

/* Return the UNIX time in milliseconds */
mstime_t mstime(void) {
    return ustime()/1000;
}

/* After an RDB dump or AOF rewrite we exit from children using _exit() instead of
 * exit(), because the latter may interact with the same file objects used by
 * the parent process. However if we are testing the coverage normal exit() is
 * used in order to obtain the right coverage information. */
void exitFromChild(int retcode) {
#ifdef COVERAGE_TEST
    exit(retcode);
#else
    _exit(retcode);
#endif
}

/*====================== Hash table type implementation  ==================== */

/* This is a hash table type that uses the SDS dynamic strings library as
 * keys and redis objects as values (objects can hold SDS strings,
 * lists, sets). */

void dictVanillaFree(dict *d, void *val)
{
    UNUSED(d);
    zfree(val);
}

void dictListDestructor(dict *d, void *val)
{
    UNUSED(d);
    listRelease((list*)val);
}

int dictSdsKeyCompare(dict *d, const void *key1,
        const void *key2)
{
    int l1,l2;
    UNUSED(d);

    l1 = sdslen((sds)key1);
    l2 = sdslen((sds)key2);
    if (l1 != l2) return 0;
    return memcmp(key1, key2, l1) == 0;
}

/* A case insensitive version used for the command lookup table and other
 * places where case insensitive non binary-safe comparison is needed. */
int dictSdsKeyCaseCompare(dict *d, const void *key1,
        const void *key2)
{
    UNUSED(d);
    return strcasecmp(key1, key2) == 0;
}

void dictObjectDestructor(dict *d, void *val)
{
    UNUSED(d);
    if (val == NULL) return; /* Lazy freeing will set value to NULL. */
    decrRefCount(val);
}

void dictSdsDestructor(dict *d, void *val)
{
    UNUSED(d);
    sdsfree(val);
}

int dictObjKeyCompare(dict *d, const void *key1,
        const void *key2)
{
    const robj *o1 = key1, *o2 = key2;
    return dictSdsKeyCompare(d, o1->ptr,o2->ptr);
}

uint64_t dictObjHash(const void *key) {
    const robj *o = key;
    return dictGenHashFunction(o->ptr, sdslen((sds)o->ptr));
}

uint64_t dictSdsHash(const void *key) {
    return dictGenHashFunction((unsigned char*)key, sdslen((char*)key));
}

uint64_t dictSdsCaseHash(const void *key) {
    return dictGenCaseHashFunction((unsigned char*)key, sdslen((char*)key));
}

int dictEncObjKeyCompare(dict *d, const void *key1, const void *key2)
{
    robj *o1 = (robj*) key1, *o2 = (robj*) key2;
    int cmp;

    if (o1->encoding == OBJ_ENCODING_INT &&
        o2->encoding == OBJ_ENCODING_INT)
            return o1->ptr == o2->ptr;

    /* Due to OBJ_STATIC_REFCOUNT, we avoid calling getDecodedObject() without
     * good reasons, because it would incrRefCount() the object, which
     * is invalid. So we check to make sure dictFind() works with static
     * objects as well. */
    if (o1->refcount != OBJ_STATIC_REFCOUNT) o1 = getDecodedObject(o1);
    if (o2->refcount != OBJ_STATIC_REFCOUNT) o2 = getDecodedObject(o2);
    cmp = dictSdsKeyCompare(d,o1->ptr,o2->ptr);
    if (o1->refcount != OBJ_STATIC_REFCOUNT) decrRefCount(o1);
    if (o2->refcount != OBJ_STATIC_REFCOUNT) decrRefCount(o2);
    return cmp;
}

uint64_t dictEncObjHash(const void *key) {
    robj *o = (robj*) key;

    if (sdsEncodedObject(o)) {
        return dictGenHashFunction(o->ptr, sdslen((sds)o->ptr));
    } else if (o->encoding == OBJ_ENCODING_INT) {
        char buf[32];
        int len;

        len = ll2string(buf,32,(long)o->ptr);
        return dictGenHashFunction((unsigned char*)buf, len);
    } else {
        serverPanic("Unknown string encoding");
    }
}

/* Return 1 if currently we allow dict to expand. Dict may allocate huge
 * memory to contain hash buckets when dict expands, that may lead redis
 * rejects user's requests or evicts some keys, we can stop dict to expand
 * provisionally if used memory will be over maxmemory after dict expands,
 * but to guarantee the performance of redis, we still allow dict to expand
 * if dict load factor exceeds HASHTABLE_MAX_LOAD_FACTOR. */
int dictExpandAllowed(size_t moreMem, double usedRatio) {
    if (usedRatio <= HASHTABLE_MAX_LOAD_FACTOR) {
        return !overMaxmemoryAfterAlloc(moreMem);
    } else {
        return 1;
    }
}

/* Returns the size of the DB dict entry metadata in bytes. In cluster mode, the
 * metadata is used for constructing a doubly linked list of the dict entries
 * belonging to the same cluster slot. See the Slot to Key API in cluster.c. */
size_t dictEntryMetadataSize(dict *d) {
    UNUSED(d);
    return server.cluster_enabled ? sizeof(clusterDictEntryMetadata) : 0;
}

/* Generic hash table type where keys are Redis Objects, Values
 * dummy pointers. */
dictType objectKeyPointerValueDictType = {
    dictEncObjHash,            /* hash function */
    NULL,                      /* key dup */
    NULL,                      /* val dup */
    dictEncObjKeyCompare,      /* key compare */
    dictObjectDestructor,      /* key destructor */
    NULL,                      /* val destructor */
    NULL                       /* allow to expand */
};

/* Like objectKeyPointerValueDictType(), but values can be destroyed, if
 * not NULL, calling zfree(). */
dictType objectKeyHeapPointerValueDictType = {
    dictEncObjHash,            /* hash function */
    NULL,                      /* key dup */
    NULL,                      /* val dup */
    dictEncObjKeyCompare,      /* key compare */
    dictObjectDestructor,      /* key destructor */
    dictVanillaFree,           /* val destructor */
    NULL                       /* allow to expand */
};

/* Set dictionary type. Keys are SDS strings, values are not used. */
dictType setDictType = {
    dictSdsHash,               /* hash function */
    NULL,                      /* key dup */
    NULL,                      /* val dup */
    dictSdsKeyCompare,         /* key compare */
    dictSdsDestructor,         /* key destructor */
    NULL                       /* val destructor */
};

/* Sorted sets hash (note: a skiplist is used in addition to the hash table) */
dictType zsetDictType = {
    dictSdsHash,               /* hash function */
    NULL,                      /* key dup */
    NULL,                      /* val dup */
    dictSdsKeyCompare,         /* key compare */
    NULL,                      /* Note: SDS string shared & freed by skiplist */
    NULL,                      /* val destructor */
    NULL                       /* allow to expand */
};

/* Db->dict, keys are sds strings, vals are Redis objects. */
dictType dbDictType = {
    dictSdsHash,                /* hash function */
    NULL,                       /* key dup */
    NULL,                       /* val dup */
    dictSdsKeyCompare,          /* key compare */
    dictSdsDestructor,          /* key destructor */
    dictObjectDestructor,       /* val destructor */
    dictExpandAllowed,          /* allow to expand */
    dictEntryMetadataSize       /* size of entry metadata in bytes */
};

/* server.lua_scripts sha (as sds string) -> scripts (as robj) cache. */
dictType shaScriptObjectDictType = {
    dictSdsCaseHash,            /* hash function */
    NULL,                       /* key dup */
    NULL,                       /* val dup */
    dictSdsKeyCaseCompare,      /* key compare */
    dictSdsDestructor,          /* key destructor */
    dictObjectDestructor,       /* val destructor */
    NULL                        /* allow to expand */
};

/* Db->expires */
dictType dbExpiresDictType = {
    dictSdsHash,                /* hash function */
    NULL,                       /* key dup */
    NULL,                       /* val dup */
    dictSdsKeyCompare,          /* key compare */
    NULL,                       /* key destructor */
    NULL,                       /* val destructor */
    dictExpandAllowed           /* allow to expand */
};

/* Command table. sds string -> command struct pointer. */
dictType commandTableDictType = {
    dictSdsCaseHash,            /* hash function */
    NULL,                       /* key dup */
    NULL,                       /* val dup */
    dictSdsKeyCaseCompare,      /* key compare */
    dictSdsDestructor,          /* key destructor */
    NULL,                       /* val destructor */
    NULL                        /* allow to expand */
};

/* Hash type hash table (note that small hashes are represented with ziplists) */
dictType hashDictType = {
    dictSdsHash,                /* hash function */
    NULL,                       /* key dup */
    NULL,                       /* val dup */
    dictSdsKeyCompare,          /* key compare */
    dictSdsDestructor,          /* key destructor */
    dictSdsDestructor,          /* val destructor */
    NULL                        /* allow to expand */
};

/* Dict type without destructor */
dictType sdsReplyDictType = {
    dictSdsHash,                /* hash function */
    NULL,                       /* key dup */
    NULL,                       /* val dup */
    dictSdsKeyCompare,          /* key compare */
    NULL,                       /* key destructor */
    NULL,                       /* val destructor */
    NULL                        /* allow to expand */
};

/* Keylist hash table type has unencoded redis objects as keys and
 * lists as values. It's used for blocking operations (BLPOP) and to
 * map swapped keys to a list of clients waiting for this keys to be loaded. */
dictType keylistDictType = {
    dictObjHash,                /* hash function */
    NULL,                       /* key dup */
    NULL,                       /* val dup */
    dictObjKeyCompare,          /* key compare */
    dictObjectDestructor,       /* key destructor */
    dictListDestructor,         /* val destructor */
    NULL                        /* allow to expand */
};

/* Modules system dictionary type. Keys are module name,
 * values are pointer to RedisModule struct. */
dictType modulesDictType = {
    dictSdsCaseHash,            /* hash function */
    NULL,                       /* key dup */
    NULL,                       /* val dup */
    dictSdsKeyCaseCompare,      /* key compare */
    dictSdsDestructor,          /* key destructor */
    NULL,                       /* val destructor */
    NULL                        /* allow to expand */
};

/* Migrate cache dict type. */
dictType migrateCacheDictType = {
    dictSdsHash,                /* hash function */
    NULL,                       /* key dup */
    NULL,                       /* val dup */
    dictSdsKeyCompare,          /* key compare */
    dictSdsDestructor,          /* key destructor */
    NULL,                       /* val destructor */
    NULL                        /* allow to expand */
};

/* Replication cached script dict (server.repl_scriptcache_dict).
 * Keys are sds SHA1 strings, while values are not used at all in the current
 * implementation. */
dictType replScriptCacheDictType = {
    dictSdsCaseHash,            /* hash function */
    NULL,                       /* key dup */
    NULL,                       /* val dup */
    dictSdsKeyCaseCompare,      /* key compare */
    dictSdsDestructor,          /* key destructor */
    NULL,                       /* val destructor */
    NULL                        /* allow to expand */
};

int htNeedsResize(dict *dict) {
    long long size, used;

    size = dictSlots(dict);
    used = dictSize(dict);
    return (size > DICT_HT_INITIAL_SIZE &&
            (used*100/size < HASHTABLE_MIN_FILL));
}

/* If the percentage of used slots in the HT reaches HASHTABLE_MIN_FILL
 * we resize the hash table to save memory */
void tryResizeHashTables(int dbid) {
    if (htNeedsResize(server.db[dbid].dict))
        dictResize(server.db[dbid].dict);
    if (htNeedsResize(server.db[dbid].expires))
        dictResize(server.db[dbid].expires);
}

/* Our hash table implementation performs rehashing incrementally while
 * we write/read from the hash table. Still if the server is idle, the hash
 * table will use two tables for a long time. So we try to use 1 millisecond
 * of CPU time at every call of this function to perform some rehashing.
 *
 * The function returns 1 if some rehashing was performed, otherwise 0
 * is returned. */
int incrementallyRehash(int dbid) {
    /* Keys dictionary */
    if (dictIsRehashing(server.db[dbid].dict)) {
        dictRehashMilliseconds(server.db[dbid].dict,1);
        return 1; /* already used our millisecond for this loop... */
    }
    /* Expires */
    if (dictIsRehashing(server.db[dbid].expires)) {
        dictRehashMilliseconds(server.db[dbid].expires,1);
        return 1; /* already used our millisecond for this loop... */
    }
    return 0;
}

/* This function is called once a background process of some kind terminates,
 * as we want to avoid resizing the hash tables when there is a child in order
 * to play well with copy-on-write (otherwise when a resize happens lots of
 * memory pages are copied). The goal of this function is to update the ability
 * for dict.c to resize the hash tables accordingly to the fact we have an
 * active fork child running. */
void updateDictResizePolicy(void) {
    if (!hasActiveChildProcess())
        dictEnableResize();
    else
        dictDisableResize();
}

const char *strChildType(int type) {
    switch(type) {
        case CHILD_TYPE_RDB: return "RDB";
        case CHILD_TYPE_AOF: return "AOF";
        case CHILD_TYPE_LDB: return "LDB";
        case CHILD_TYPE_MODULE: return "MODULE";
        default: return "Unknown";
    }
}

/* Return true if there are active children processes doing RDB saving,
 * AOF rewriting, or some side process spawned by a loaded module. */
int hasActiveChildProcess() {
    return server.child_pid != -1;
}

void resetChildState() {
    server.child_type = CHILD_TYPE_NONE;
    server.child_pid = -1;
    server.stat_current_cow_peak = 0;
    server.stat_current_cow_bytes = 0;
    server.stat_current_cow_updated = 0;
    server.stat_current_save_keys_processed = 0;
    server.stat_module_progress = 0;
    server.stat_current_save_keys_total = 0;
    updateDictResizePolicy();
    closeChildInfoPipe();
    moduleFireServerEvent(REDISMODULE_EVENT_FORK_CHILD,
                          REDISMODULE_SUBEVENT_FORK_CHILD_DIED,
                          NULL);
}

/* Return if child type is mutual exclusive with other fork children */
int isMutuallyExclusiveChildType(int type) {
    return type == CHILD_TYPE_RDB || type == CHILD_TYPE_AOF || type == CHILD_TYPE_MODULE;
}

/* Return true if this instance has persistence completely turned off:
 * both RDB and AOF are disabled. */
int allPersistenceDisabled(void) {
    return server.saveparamslen == 0 && server.aof_state == AOF_OFF;
}

/* ======================= Cron: called every 100 ms ======================== */

/* Add a sample to the operations per second array of samples. */
void trackInstantaneousMetric(int metric, long long current_reading) {
    long long now = mstime();
    long long t = now - server.inst_metric[metric].last_sample_time;
    long long ops = current_reading -
                    server.inst_metric[metric].last_sample_count;
    long long ops_sec;

    ops_sec = t > 0 ? (ops*1000/t) : 0;

    server.inst_metric[metric].samples[server.inst_metric[metric].idx] =
        ops_sec;
    server.inst_metric[metric].idx++;
    server.inst_metric[metric].idx %= STATS_METRIC_SAMPLES;
    server.inst_metric[metric].last_sample_time = now;
    server.inst_metric[metric].last_sample_count = current_reading;
}

/* Return the mean of all the samples. */
long long getInstantaneousMetric(int metric) {
    int j;
    long long sum = 0;

    for (j = 0; j < STATS_METRIC_SAMPLES; j++)
        sum += server.inst_metric[metric].samples[j];
    return sum / STATS_METRIC_SAMPLES;
}

/* The client query buffer is an sds.c string that can end with a lot of
 * free space not used, this function reclaims space if needed.
 *
 * The function always returns 0 as it never terminates the client. */
int clientsCronResizeQueryBuffer(client *c) {
    size_t querybuf_size = sdsalloc(c->querybuf);
    time_t idletime = server.unixtime - c->lastinteraction;

    /* Only resize the query buffer if the buffer is actually wasting at least a
     * few kbytes */
    if (sdsavail(c->querybuf) > 1024*4) {
        /* There are two conditions to resize the query buffer: */
        if (idletime > 2) {
            /* 1) Query is idle for a long time. */
            c->querybuf = sdsRemoveFreeSpace(c->querybuf);
        } else if (querybuf_size > PROTO_RESIZE_THRESHOLD && querybuf_size/2 > c->querybuf_peak) {
            /* 2) Query buffer is too big for latest peak and is larger than
             *    resize threshold. Trim excess space but only up to a limit,
             *    not below the recent peak and current c->querybuf (which will
             *    be soon get used). If we're in the middle of a bulk then make
             *    sure not to resize to less than the bulk length. */
            size_t resize = sdslen(c->querybuf);
            if (resize < c->querybuf_peak) resize = c->querybuf_peak;
            if (c->bulklen != -1 && resize < (size_t)c->bulklen) resize = c->bulklen;
            c->querybuf = sdsResize(c->querybuf, resize);
        }
    }

    /* Reset the peak again to capture the peak memory usage in the next
     * cycle. */
    c->querybuf_peak = sdslen(c->querybuf);
    /* We reset to either the current used, or currently processed bulk size,
     * which ever is bigger. */
    if (c->bulklen != -1 && (size_t)c->bulklen > c->querybuf_peak)
        c->querybuf_peak = c->bulklen;

    /* Clients representing masters also use a "pending query buffer" that
     * is the yet not applied part of the stream we are reading. Such buffer
     * also needs resizing from time to time, otherwise after a very large
     * transfer (a huge value or a big MIGRATE operation) it will keep using
     * a lot of memory. */
    if (c->flags & CLIENT_MASTER) {
        /* There are two conditions to resize the pending query buffer:
         * 1) Pending Query buffer is > LIMIT_PENDING_QUERYBUF.
         * 2) Used length is smaller than pending_querybuf_size/2 */
        size_t pending_querybuf_size = sdsAllocSize(c->pending_querybuf);
        if(pending_querybuf_size > LIMIT_PENDING_QUERYBUF &&
           sdslen(c->pending_querybuf) < (pending_querybuf_size/2))
        {
            c->pending_querybuf = sdsRemoveFreeSpace(c->pending_querybuf);
        }
    }
    return 0;
}

/* This function is used in order to track clients using the biggest amount
 * of memory in the latest few seconds. This way we can provide such information
 * in the INFO output (clients section), without having to do an O(N) scan for
 * all the clients.
 *
 * This is how it works. We have an array of CLIENTS_PEAK_MEM_USAGE_SLOTS slots
 * where we track, for each, the biggest client output and input buffers we
 * saw in that slot. Every slot correspond to one of the latest seconds, since
 * the array is indexed by doing UNIXTIME % CLIENTS_PEAK_MEM_USAGE_SLOTS.
 *
 * When we want to know what was recently the peak memory usage, we just scan
 * such few slots searching for the maximum value. */
#define CLIENTS_PEAK_MEM_USAGE_SLOTS 8
size_t ClientsPeakMemInput[CLIENTS_PEAK_MEM_USAGE_SLOTS] = {0};
size_t ClientsPeakMemOutput[CLIENTS_PEAK_MEM_USAGE_SLOTS] = {0};

int clientsCronTrackExpansiveClients(client *c, int time_idx) {
    size_t in_usage = sdsZmallocSize(c->querybuf) + c->argv_len_sum +
	              (c->argv ? zmalloc_size(c->argv) : 0);
    size_t out_usage = getClientOutputBufferMemoryUsage(c);

    /* Track the biggest values observed so far in this slot. */
    if (in_usage > ClientsPeakMemInput[time_idx]) ClientsPeakMemInput[time_idx] = in_usage;
    if (out_usage > ClientsPeakMemOutput[time_idx]) ClientsPeakMemOutput[time_idx] = out_usage;

    return 0; /* This function never terminates the client. */
}

/* Iterating all the clients in getMemoryOverheadData() is too slow and
 * in turn would make the INFO command too slow. So we perform this
 * computation incrementally and track the (not instantaneous but updated
 * to the second) total memory used by clients using clientsCron() in
 * a more incremental way (depending on server.hz). */
int clientsCronTrackClientsMemUsage(client *c) {
    size_t mem = 0;
    int type = getClientType(c);
    mem += getClientOutputBufferMemoryUsage(c);
    mem += sdsZmallocSize(c->querybuf);
    mem += zmalloc_size(c);
    mem += c->argv_len_sum;
    if (c->argv) mem += zmalloc_size(c->argv);
    /* Now that we have the memory used by the client, remove the old
     * value from the old category, and add it back. */
    server.stat_clients_type_memory[c->client_cron_last_memory_type] -=
        c->client_cron_last_memory_usage;
    server.stat_clients_type_memory[type] += mem;
    /* Remember what we added and where, to remove it next time. */
    c->client_cron_last_memory_usage = mem;
    c->client_cron_last_memory_type = type;
    return 0;
}

/* Return the max samples in the memory usage of clients tracked by
 * the function clientsCronTrackExpansiveClients(). */
void getExpansiveClientsInfo(size_t *in_usage, size_t *out_usage) {
    size_t i = 0, o = 0;
    for (int j = 0; j < CLIENTS_PEAK_MEM_USAGE_SLOTS; j++) {
        if (ClientsPeakMemInput[j] > i) i = ClientsPeakMemInput[j];
        if (ClientsPeakMemOutput[j] > o) o = ClientsPeakMemOutput[j];
    }
    *in_usage = i;
    *out_usage = o;
}

/* This function is called by serverCron() and is used in order to perform
 * operations on clients that are important to perform constantly. For instance
 * we use this function in order to disconnect clients after a timeout, including
 * clients blocked in some blocking command with a non-zero timeout.
 *
 * The function makes some effort to process all the clients every second, even
 * if this cannot be strictly guaranteed, since serverCron() may be called with
 * an actual frequency lower than server.hz in case of latency events like slow
 * commands.
 *
 * It is very important for this function, and the functions it calls, to be
 * very fast: sometimes Redis has tens of hundreds of connected clients, and the
 * default server.hz value is 10, so sometimes here we need to process thousands
 * of clients per second, turning this function into a source of latency.
 */
#define CLIENTS_CRON_MIN_ITERATIONS 5
void clientsCron(void) {
    /* Try to process at least numclients/server.hz of clients
     * per call. Since normally (if there are no big latency events) this
     * function is called server.hz times per second, in the average case we
     * process all the clients in 1 second. */
    int numclients = listLength(server.clients);
    int iterations = numclients/server.hz;
    mstime_t now = mstime();

    /* Process at least a few clients while we are at it, even if we need
     * to process less than CLIENTS_CRON_MIN_ITERATIONS to meet our contract
     * of processing each client once per second. */
    if (iterations < CLIENTS_CRON_MIN_ITERATIONS)
        iterations = (numclients < CLIENTS_CRON_MIN_ITERATIONS) ?
                     numclients : CLIENTS_CRON_MIN_ITERATIONS;


    int curr_peak_mem_usage_slot = server.unixtime % CLIENTS_PEAK_MEM_USAGE_SLOTS;
    /* Always zero the next sample, so that when we switch to that second, we'll
     * only register samples that are greater in that second without considering
     * the history of such slot.
     *
     * Note: our index may jump to any random position if serverCron() is not
     * called for some reason with the normal frequency, for instance because
     * some slow command is called taking multiple seconds to execute. In that
     * case our array may end containing data which is potentially older
     * than CLIENTS_PEAK_MEM_USAGE_SLOTS seconds: however this is not a problem
     * since here we want just to track if "recently" there were very expansive
     * clients from the POV of memory usage. */
    int zeroidx = (curr_peak_mem_usage_slot+1) % CLIENTS_PEAK_MEM_USAGE_SLOTS;
    ClientsPeakMemInput[zeroidx] = 0;
    ClientsPeakMemOutput[zeroidx] = 0;


    while(listLength(server.clients) && iterations--) {
        client *c;
        listNode *head;

        /* Rotate the list, take the current head, process.
         * This way if the client must be removed from the list it's the
         * first element and we don't incur into O(N) computation. */
        listRotateTailToHead(server.clients);
        head = listFirst(server.clients);
        c = listNodeValue(head);
        /* The following functions do different service checks on the client.
         * The protocol is that they return non-zero if the client was
         * terminated. */
        if (clientsCronHandleTimeout(c,now)) continue;
        if (clientsCronResizeQueryBuffer(c)) continue;
        if (clientsCronTrackExpansiveClients(c, curr_peak_mem_usage_slot)) continue;
        if (clientsCronTrackClientsMemUsage(c)) continue;
        if (closeClientOnOutputBufferLimitReached(c, 0)) continue;
    }
}

/* This function handles 'background' operations we are required to do
 * incrementally in Redis databases, such as active key expiring, resizing,
 * rehashing. */
void databasesCron(void) {
    /* Expire keys by random sampling. Not required for slaves
     * as master will synthesize DELs for us. */
    if (server.active_expire_enabled) {
        if (iAmMaster()) {
            activeExpireCycle(ACTIVE_EXPIRE_CYCLE_SLOW);
        } else {
            expireSlaveKeys();
        }
    }

    /* Defrag keys gradually. */
    activeDefragCycle();

    /* Perform hash tables rehashing if needed, but only if there are no
     * other processes saving the DB on disk. Otherwise rehashing is bad
     * as will cause a lot of copy-on-write of memory pages. */
    if (!hasActiveChildProcess()) {
        /* We use global counters so if we stop the computation at a given
         * DB we'll be able to start from the successive in the next
         * cron loop iteration. */
        static unsigned int resize_db = 0;
        static unsigned int rehash_db = 0;
        int dbs_per_call = CRON_DBS_PER_CALL;
        int j;

        /* Don't test more DBs than we have. */
        if (dbs_per_call > server.dbnum) dbs_per_call = server.dbnum;

        /* Resize */
        for (j = 0; j < dbs_per_call; j++) {
            tryResizeHashTables(resize_db % server.dbnum);
            resize_db++;
        }

        /* Rehash */
        if (server.activerehashing) {
            for (j = 0; j < dbs_per_call; j++) {
                int work_done = incrementallyRehash(rehash_db);
                if (work_done) {
                    /* If the function did some work, stop here, we'll do
                     * more at the next cron loop. */
                    break;
                } else {
                    /* If this db didn't need rehash, we'll try the next one. */
                    rehash_db++;
                    rehash_db %= server.dbnum;
                }
            }
        }
    }
}

/* We take a cached value of the unix time in the global state because with
 * virtual memory and aging there is to store the current time in objects at
 * every object access, and accuracy is not needed. To access a global var is
 * a lot faster than calling time(NULL).
 *
 * This function should be fast because it is called at every command execution
 * in call(), so it is possible to decide if to update the daylight saving
 * info or not using the 'update_daylight_info' argument. Normally we update
 * such info only when calling this function from serverCron() but not when
 * calling it from call(). */
void updateCachedTime(int update_daylight_info) {
    server.ustime = ustime();
    server.mstime = server.ustime / 1000;
    time_t unixtime = server.mstime / 1000;
    atomicSet(server.unixtime, unixtime);

    /* To get information about daylight saving time, we need to call
     * localtime_r and cache the result. However calling localtime_r in this
     * context is safe since we will never fork() while here, in the main
     * thread. The logging function will call a thread safe version of
     * localtime that has no locks. */
    if (update_daylight_info) {
        struct tm tm;
        time_t ut = server.unixtime;
        localtime_r(&ut,&tm);
        server.daylight_active = tm.tm_isdst;
    }
}

void checkChildrenDone(void) {
    int statloc = 0;
    pid_t pid;

    if ((pid = waitpid(-1, &statloc, WNOHANG)) != 0) {
        int exitcode = WIFEXITED(statloc) ? WEXITSTATUS(statloc) : -1;
        int bysignal = 0;

        if (WIFSIGNALED(statloc)) bysignal = WTERMSIG(statloc);

        /* sigKillChildHandler catches the signal and calls exit(), but we
         * must make sure not to flag lastbgsave_status, etc incorrectly.
         * We could directly terminate the child process via SIGUSR1
         * without handling it */
        if (exitcode == SERVER_CHILD_NOERROR_RETVAL) {
            bysignal = SIGUSR1;
            exitcode = 1;
        }

        if (pid == -1) {
            serverLog(LL_WARNING,"waitpid() returned an error: %s. "
                "child_type: %s, child_pid = %d",
                strerror(errno),
                strChildType(server.child_type),
                (int) server.child_pid);
        } else if (pid == server.child_pid) {
            if (server.child_type == CHILD_TYPE_RDB) {
                backgroundSaveDoneHandler(exitcode, bysignal);
            } else if (server.child_type == CHILD_TYPE_AOF) {
                backgroundRewriteDoneHandler(exitcode, bysignal);
            } else if (server.child_type == CHILD_TYPE_MODULE) {
                ModuleForkDoneHandler(exitcode, bysignal);
            } else {
                serverPanic("Unknown child type %d for child pid %d", server.child_type, server.child_pid);
                exit(1);
            }
            if (!bysignal && exitcode == 0) receiveChildInfo();
            resetChildState();
        } else {
            if (!ldbRemoveChild(pid)) {
                serverLog(LL_WARNING,
                          "Warning, detected child with unmatched pid: %ld",
                          (long) pid);
            }
        }

        /* start any pending forks immediately. */
        replicationStartPendingFork();
    }
}

/* Called from serverCron and cronUpdateMemoryStats to update cached memory metrics. */
void cronUpdateMemoryStats() {
    /* Record the max memory used since the server was started. */
    if (zmalloc_used_memory() > server.stat_peak_memory)
        server.stat_peak_memory = zmalloc_used_memory();

    run_with_period(100) {
        /* Sample the RSS and other metrics here since this is a relatively slow call.
         * We must sample the zmalloc_used at the same time we take the rss, otherwise
         * the frag ratio calculate may be off (ratio of two samples at different times) */
        server.cron_malloc_stats.process_rss = zmalloc_get_rss();
        server.cron_malloc_stats.zmalloc_used = zmalloc_used_memory();
        /* Sampling the allocator info can be slow too.
         * The fragmentation ratio it'll show is potentially more accurate
         * it excludes other RSS pages such as: shared libraries, LUA and other non-zmalloc
         * allocations, and allocator reserved pages that can be pursed (all not actual frag) */
        zmalloc_get_allocator_info(&server.cron_malloc_stats.allocator_allocated,
                                   &server.cron_malloc_stats.allocator_active,
                                   &server.cron_malloc_stats.allocator_resident);
        /* in case the allocator isn't providing these stats, fake them so that
         * fragmentation info still shows some (inaccurate metrics) */
        if (!server.cron_malloc_stats.allocator_resident) {
            /* LUA memory isn't part of zmalloc_used, but it is part of the process RSS,
             * so we must deduct it in order to be able to calculate correct
             * "allocator fragmentation" ratio */
            size_t lua_memory = lua_gc(server.lua,LUA_GCCOUNT,0)*1024LL;
            server.cron_malloc_stats.allocator_resident = server.cron_malloc_stats.process_rss - lua_memory;
        }
        if (!server.cron_malloc_stats.allocator_active)
            server.cron_malloc_stats.allocator_active = server.cron_malloc_stats.allocator_resident;
        if (!server.cron_malloc_stats.allocator_allocated)
            server.cron_malloc_stats.allocator_allocated = server.cron_malloc_stats.zmalloc_used;
    }
}

/* This is our timer interrupt, called server.hz times per second.
 * Here is where we do a number of things that need to be done asynchronously.
 * For instance:
 *
 * - Active expired keys collection (it is also performed in a lazy way on
 *   lookup).
 * - Software watchdog.
 * - Update some statistic.
 * - Incremental rehashing of the DBs hash tables.
 * - Triggering BGSAVE / AOF rewrite, and handling of terminated children.
 * - Clients timeout of different kinds.
 * - Replication reconnection.
 * - Many more...
 *
 * Everything directly called here will be called server.hz times per second,
 * so in order to throttle execution of things we want to do less frequently
 * a macro is used: run_with_period(milliseconds) { .... }
 */

int serverCron(struct aeEventLoop *eventLoop, long long id, void *clientData) {
    int j;
    UNUSED(eventLoop);
    UNUSED(id);
    UNUSED(clientData);

    /* Software watchdog: deliver the SIGALRM that will reach the signal
     * handler if we don't return here fast enough. */
    if (server.watchdog_period) watchdogScheduleSignal(server.watchdog_period);

    /* Update the time cache. */
    updateCachedTime(1);

    server.hz = server.config_hz;
    /* Adapt the server.hz value to the number of configured clients. If we have
     * many clients, we want to call serverCron() with an higher frequency. */
    if (server.dynamic_hz) {
        while (listLength(server.clients) / server.hz >
               MAX_CLIENTS_PER_CLOCK_TICK)
        {
            server.hz *= 2;
            if (server.hz > CONFIG_MAX_HZ) {
                server.hz = CONFIG_MAX_HZ;
                break;
            }
        }
    }

    run_with_period(100) {
        long long stat_net_input_bytes, stat_net_output_bytes;
        atomicGet(server.stat_net_input_bytes, stat_net_input_bytes);
        atomicGet(server.stat_net_output_bytes, stat_net_output_bytes);

        trackInstantaneousMetric(STATS_METRIC_COMMAND,server.stat_numcommands);
        trackInstantaneousMetric(STATS_METRIC_NET_INPUT,
                stat_net_input_bytes);
        trackInstantaneousMetric(STATS_METRIC_NET_OUTPUT,
                stat_net_output_bytes);
    }

    /* We have just LRU_BITS bits per object for LRU information.
     * So we use an (eventually wrapping) LRU clock.
     *
     * Note that even if the counter wraps it's not a big problem,
     * everything will still work but some object will appear younger
     * to Redis. However for this to happen a given object should never be
     * touched for all the time needed to the counter to wrap, which is
     * not likely.
     *
     * Note that you can change the resolution altering the
     * LRU_CLOCK_RESOLUTION define. */
    unsigned int lruclock = getLRUClock();
    atomicSet(server.lruclock,lruclock);

    cronUpdateMemoryStats();

    /* We received a SIGTERM, shutting down here in a safe way, as it is
     * not ok doing so inside the signal handler. */
    if (server.shutdown_asap) {
        if (prepareForShutdown(SHUTDOWN_NOFLAGS) == C_OK) exit(0);
        serverLog(LL_WARNING,"SIGTERM received but errors trying to shut down the server, check the logs for more information");
        server.shutdown_asap = 0;
    }

    /* Show some info about non-empty databases */
    if (server.verbosity <= LL_VERBOSE) {
        run_with_period(5000) {
            for (j = 0; j < server.dbnum; j++) {
                long long size, used, vkeys;

                size = dictSlots(server.db[j].dict);
                used = dictSize(server.db[j].dict);
                vkeys = dictSize(server.db[j].expires);
                if (used || vkeys) {
                    serverLog(LL_VERBOSE,"DB %d: %lld keys (%lld volatile) in %lld slots HT.",j,used,vkeys,size);
                }
            }
        }
    }

    /* Show information about connected clients */
    if (!server.sentinel_mode) {
        run_with_period(5000) {
            serverLog(LL_DEBUG,
                "%lu clients connected (%lu replicas), %zu bytes in use",
                listLength(server.clients)-listLength(server.slaves),
                listLength(server.slaves),
                zmalloc_used_memory());
        }
    }

    /* We need to do a few operations on clients asynchronously. */
    clientsCron();

    /* Handle background operations on Redis databases. */
    databasesCron();

    /* Start a scheduled AOF rewrite if this was requested by the user while
     * a BGSAVE was in progress. */
    if (!hasActiveChildProcess() &&
        server.aof_rewrite_scheduled)
    {
        rewriteAppendOnlyFileBackground();
    }

    /* Check if a background saving or AOF rewrite in progress terminated. */
    if (hasActiveChildProcess() || ldbPendingChildren())
    {
        run_with_period(1000) receiveChildInfo();
        checkChildrenDone();
    } else {
        /* If there is not a background saving/rewrite in progress check if
         * we have to save/rewrite now. */
        for (j = 0; j < server.saveparamslen; j++) {
            struct saveparam *sp = server.saveparams+j;

            /* Save if we reached the given amount of changes,
             * the given amount of seconds, and if the latest bgsave was
             * successful or if, in case of an error, at least
             * CONFIG_BGSAVE_RETRY_DELAY seconds already elapsed. */
            if (server.dirty >= sp->changes &&
                server.unixtime-server.lastsave > sp->seconds &&
                (server.unixtime-server.lastbgsave_try >
                 CONFIG_BGSAVE_RETRY_DELAY ||
                 server.lastbgsave_status == C_OK))
            {
                serverLog(LL_NOTICE,"%d changes in %d seconds. Saving...",
                    sp->changes, (int)sp->seconds);
                rdbSaveInfo rsi, *rsiptr;
                rsiptr = rdbPopulateSaveInfo(&rsi);
                rdbSaveBackground(server.rdb_filename,rsiptr);
                break;
            }
        }

        /* Trigger an AOF rewrite if needed. */
        if (server.aof_state == AOF_ON &&
            !hasActiveChildProcess() &&
            server.aof_rewrite_perc &&
            server.aof_current_size > server.aof_rewrite_min_size)
        {
            long long base = server.aof_rewrite_base_size ?
                server.aof_rewrite_base_size : 1;
            long long growth = (server.aof_current_size*100/base) - 100;
            if (growth >= server.aof_rewrite_perc) {
                serverLog(LL_NOTICE,"Starting automatic rewriting of AOF on %lld%% growth",growth);
                rewriteAppendOnlyFileBackground();
            }
        }
    }
    /* Just for the sake of defensive programming, to avoid forgetting to
     * call this function when need. */
    updateDictResizePolicy();


    /* AOF postponed flush: Try at every cron cycle if the slow fsync
     * completed. */
    if (server.aof_state == AOF_ON && server.aof_flush_postponed_start)
        flushAppendOnlyFile(0);

    /* AOF write errors: in this case we have a buffer to flush as well and
     * clear the AOF error in case of success to make the DB writable again,
     * however to try every second is enough in case of 'hz' is set to
     * a higher frequency. */
    run_with_period(1000) {
        if (server.aof_state == AOF_ON && server.aof_last_write_status == C_ERR)
            flushAppendOnlyFile(0);
    }

    /* Clear the paused clients state if needed. */
    checkClientPauseTimeoutAndReturnIfPaused();

    /* Replication cron function -- used to reconnect to master,
     * detect transfer failures, start background RDB transfers and so forth. 
     * 
     * If Redis is trying to failover then run the replication cron faster so
     * progress on the handshake happens more quickly. */
    if (server.failover_state != NO_FAILOVER) {
        run_with_period(100) replicationCron();
    } else {
        run_with_period(1000) replicationCron();
    }

    /* Run the Redis Cluster cron. */
    run_with_period(100) {
        if (server.cluster_enabled) clusterCron();
    }

    /* Run the Sentinel timer if we are in sentinel mode. */
    if (server.sentinel_mode) sentinelTimer();

    /* Cleanup expired MIGRATE cached sockets. */
    run_with_period(1000) {
        migrateCloseTimedoutSockets();
    }

    /* Stop the I/O threads if we don't have enough pending work. */
    stopThreadedIOIfNeeded();

    /* Resize tracking keys table if needed. This is also done at every
     * command execution, but we want to be sure that if the last command
     * executed changes the value via CONFIG SET, the server will perform
     * the operation even if completely idle. */
    if (server.tracking_clients) trackingLimitUsedSlots();

    /* Start a scheduled BGSAVE if the corresponding flag is set. This is
     * useful when we are forced to postpone a BGSAVE because an AOF
     * rewrite is in progress.
     *
     * Note: this code must be after the replicationCron() call above so
     * make sure when refactoring this file to keep this order. This is useful
     * because we want to give priority to RDB savings for replication. */
    if (!hasActiveChildProcess() &&
        server.rdb_bgsave_scheduled &&
        (server.unixtime-server.lastbgsave_try > CONFIG_BGSAVE_RETRY_DELAY ||
         server.lastbgsave_status == C_OK))
    {
        rdbSaveInfo rsi, *rsiptr;
        rsiptr = rdbPopulateSaveInfo(&rsi);
        if (rdbSaveBackground(server.rdb_filename,rsiptr) == C_OK)
            server.rdb_bgsave_scheduled = 0;
    }

    /* Fire the cron loop modules event. */
    RedisModuleCronLoopV1 ei = {REDISMODULE_CRON_LOOP_VERSION,server.hz};
    moduleFireServerEvent(REDISMODULE_EVENT_CRON_LOOP,
                          0,
                          &ei);

    server.cronloops++;
    return 1000/server.hz;
}


void blockingOperationStarts() {
    if(!server.blocking_op_nesting++){
        updateCachedTime(0);
        server.blocked_last_cron = server.mstime;
    }
}

void blockingOperationEnds() {
    if(!(--server.blocking_op_nesting)){
        server.blocked_last_cron = 0;
    }
}

/* This function fill in the role of serverCron during RDB or AOF loading, and
 * also during blocked scripts.
 * It attempts to do its duties at a similar rate as the configured server.hz,
 * and updates cronloops variable so that similarly to serverCron, the
 * run_with_period can be used. */
void whileBlockedCron() {
    /* Here we may want to perform some cron jobs (normally done server.hz times
     * per second). */

    /* Since this function depends on a call to blockingOperationStarts, let's
     * make sure it was done. */
    serverAssert(server.blocked_last_cron);

    /* In case we where called too soon, leave right away. This way one time
     * jobs after the loop below don't need an if. and we don't bother to start
     * latency monitor if this function is called too often. */
    if (server.blocked_last_cron >= server.mstime)
        return;

    mstime_t latency;
    latencyStartMonitor(latency);

    /* In some cases we may be called with big intervals, so we may need to do
     * extra work here. This is because some of the functions in serverCron rely
     * on the fact that it is performed every 10 ms or so. For instance, if
     * activeDefragCycle needs to utilize 25% cpu, it will utilize 2.5ms, so we
     * need to call it multiple times. */
    long hz_ms = 1000/server.hz;
    while (server.blocked_last_cron < server.mstime) {

        /* Defrag keys gradually. */
        activeDefragCycle();

        server.blocked_last_cron += hz_ms;

        /* Increment cronloop so that run_with_period works. */
        server.cronloops++;
    }

    /* Other cron jobs do not need to be done in a loop. No need to check
     * server.blocked_last_cron since we have an early exit at the top. */

    /* Update memory stats during loading (excluding blocked scripts) */
    if (server.loading) cronUpdateMemoryStats();

    latencyEndMonitor(latency);
    latencyAddSampleIfNeeded("while-blocked-cron",latency);
}

extern int ProcessingEventsWhileBlocked;

/* This function gets called every time Redis is entering the
 * main loop of the event driven library, that is, before to sleep
 * for ready file descriptors.
 *
 * Note: This function is (currently) called from two functions:
 * 1. aeMain - The main server loop
 * 2. processEventsWhileBlocked - Process clients during RDB/AOF load
 *
 * If it was called from processEventsWhileBlocked we don't want
 * to perform all actions (For example, we don't want to expire
 * keys), but we do need to perform some actions.
 *
 * The most important is freeClientsInAsyncFreeQueue but we also
 * call some other low-risk functions. */
void beforeSleep(struct aeEventLoop *eventLoop) {
    UNUSED(eventLoop);

    size_t zmalloc_used = zmalloc_used_memory();
    if (zmalloc_used > server.stat_peak_memory)
        server.stat_peak_memory = zmalloc_used;

    /* Just call a subset of vital functions in case we are re-entering
     * the event loop from processEventsWhileBlocked(). Note that in this
     * case we keep track of the number of events we are processing, since
     * processEventsWhileBlocked() wants to stop ASAP if there are no longer
     * events to handle. */
    if (ProcessingEventsWhileBlocked) {
        uint64_t processed = 0;
        processed += handleClientsWithPendingReadsUsingThreads();
        processed += tlsProcessPendingData();
        processed += handleClientsWithPendingWrites();
        processed += freeClientsInAsyncFreeQueue();
        server.events_processed_while_blocked += processed;
        return;
    }

    /* Handle precise timeouts of blocked clients. */
    handleBlockedClientsTimeout();

    /* We should handle pending reads clients ASAP after event loop. */
    handleClientsWithPendingReadsUsingThreads();

    /* Handle TLS pending data. (must be done before flushAppendOnlyFile) */
    tlsProcessPendingData();

    /* If tls still has pending unread data don't sleep at all. */
    aeSetDontWait(server.el, tlsHasPendingData());

    /* Call the Redis Cluster before sleep function. Note that this function
     * may change the state of Redis Cluster (from ok to fail or vice versa),
     * so it's a good idea to call it before serving the unblocked clients
     * later in this function. */
    if (server.cluster_enabled) clusterBeforeSleep();

    /* Run a fast expire cycle (the called function will return
     * ASAP if a fast cycle is not needed). */
    if (server.active_expire_enabled && server.masterhost == NULL)
        activeExpireCycle(ACTIVE_EXPIRE_CYCLE_FAST);

    /* Unblock all the clients blocked for synchronous replication
     * in WAIT. */
    if (listLength(server.clients_waiting_acks))
        processClientsWaitingReplicas();

    /* Check if there are clients unblocked by modules that implement
     * blocking commands. */
    if (moduleCount()) moduleHandleBlockedClients();

    /* Try to process pending commands for clients that were just unblocked. */
    if (listLength(server.unblocked_clients))
        processUnblockedClients();

    /* Send all the slaves an ACK request if at least one client blocked
     * during the previous event loop iteration. Note that we do this after
     * processUnblockedClients(), so if there are multiple pipelined WAITs
     * and the just unblocked WAIT gets blocked again, we don't have to wait
     * a server cron cycle in absence of other event loop events. See #6623.
     * 
     * We also don't send the ACKs while clients are paused, since it can
     * increment the replication backlog, they'll be sent after the pause
     * if we are still the master. */
    if (server.get_ack_from_slaves && !checkClientPauseTimeoutAndReturnIfPaused()) {
        robj *argv[3];

        argv[0] = shared.replconf;
        argv[1] = shared.getack;
        argv[2] = shared.special_asterick; /* Not used argument. */
        replicationFeedSlaves(server.slaves, server.slaveseldb, argv, 3);
        server.get_ack_from_slaves = 0;
    }

    /* We may have received updates from clients about their current offset. NOTE:
     * this can't be done where the ACK is received since failover will disconnect 
     * our clients. */
    updateFailoverStatus();

    /* Send the invalidation messages to clients participating to the
     * client side caching protocol in broadcasting (BCAST) mode. */
    trackingBroadcastInvalidationMessages();

    /* Write the AOF buffer on disk */
    if (server.aof_state == AOF_ON)
        flushAppendOnlyFile(0);

    /* Handle writes with pending output buffers. */
    handleClientsWithPendingWritesUsingThreads();

    /* Close clients that need to be closed asynchronous */
    freeClientsInAsyncFreeQueue();

    /* Try to process blocked clients every once in while. Example: A module
     * calls RM_SignalKeyAsReady from within a timer callback (So we don't
     * visit processCommand() at all). */
    handleClientsBlockedOnKeys();

    /* Before we are going to sleep, let the threads access the dataset by
     * releasing the GIL. Redis main thread will not touch anything at this
     * time. */
    if (moduleCount()) moduleReleaseGIL();

    /* Do NOT add anything below moduleReleaseGIL !!! */
}

/* This function is called immediately after the event loop multiplexing
 * API returned, and the control is going to soon return to Redis by invoking
 * the different events callbacks. */
void afterSleep(struct aeEventLoop *eventLoop) {
    UNUSED(eventLoop);

    /* Do NOT add anything above moduleAcquireGIL !!! */

    /* Acquire the modules GIL so that their threads won't touch anything. */
    if (!ProcessingEventsWhileBlocked) {
        if (moduleCount()) moduleAcquireGIL();
    }
}

/* =========================== Server initialization ======================== */

void createSharedObjects(void) {
    int j;

    /* Shared command responses */
    shared.crlf = createObject(OBJ_STRING,sdsnew("\r\n"));
    shared.ok = createObject(OBJ_STRING,sdsnew("+OK\r\n"));
    shared.emptybulk = createObject(OBJ_STRING,sdsnew("$0\r\n\r\n"));
    shared.czero = createObject(OBJ_STRING,sdsnew(":0\r\n"));
    shared.cone = createObject(OBJ_STRING,sdsnew(":1\r\n"));
    shared.emptyarray = createObject(OBJ_STRING,sdsnew("*0\r\n"));
    shared.pong = createObject(OBJ_STRING,sdsnew("+PONG\r\n"));
    shared.queued = createObject(OBJ_STRING,sdsnew("+QUEUED\r\n"));
    shared.emptyscan = createObject(OBJ_STRING,sdsnew("*2\r\n$1\r\n0\r\n*0\r\n"));
    shared.space = createObject(OBJ_STRING,sdsnew(" "));
    shared.plus = createObject(OBJ_STRING,sdsnew("+"));

    /* Shared command error responses */
    shared.wrongtypeerr = createObject(OBJ_STRING,sdsnew(
        "-WRONGTYPE Operation against a key holding the wrong kind of value\r\n"));
    shared.err = createObject(OBJ_STRING,sdsnew("-ERR\r\n"));
    shared.nokeyerr = createObject(OBJ_STRING,sdsnew(
        "-ERR no such key\r\n"));
    shared.syntaxerr = createObject(OBJ_STRING,sdsnew(
        "-ERR syntax error\r\n"));
    shared.sameobjecterr = createObject(OBJ_STRING,sdsnew(
        "-ERR source and destination objects are the same\r\n"));
    shared.outofrangeerr = createObject(OBJ_STRING,sdsnew(
        "-ERR index out of range\r\n"));
    shared.noscripterr = createObject(OBJ_STRING,sdsnew(
        "-NOSCRIPT No matching script. Please use EVAL.\r\n"));
    shared.loadingerr = createObject(OBJ_STRING,sdsnew(
        "-LOADING Redis is loading the dataset in memory\r\n"));
    shared.slowscripterr = createObject(OBJ_STRING,sdsnew(
        "-BUSY Redis is busy running a script. You can only call SCRIPT KILL or SHUTDOWN NOSAVE.\r\n"));
    shared.masterdownerr = createObject(OBJ_STRING,sdsnew(
        "-MASTERDOWN Link with MASTER is down and replica-serve-stale-data is set to 'no'.\r\n"));
    shared.bgsaveerr = createObject(OBJ_STRING,sdsnew(
        "-MISCONF Redis is configured to save RDB snapshots, but it is currently not able to persist on disk. Commands that may modify the data set are disabled, because this instance is configured to report errors during writes if RDB snapshotting fails (stop-writes-on-bgsave-error option). Please check the Redis logs for details about the RDB error.\r\n"));
    shared.roslaveerr = createObject(OBJ_STRING,sdsnew(
        "-READONLY You can't write against a read only replica.\r\n"));
    shared.noautherr = createObject(OBJ_STRING,sdsnew(
        "-NOAUTH Authentication required.\r\n"));
    shared.oomerr = createObject(OBJ_STRING,sdsnew(
        "-OOM command not allowed when used memory > 'maxmemory'.\r\n"));
    shared.execaborterr = createObject(OBJ_STRING,sdsnew(
        "-EXECABORT Transaction discarded because of previous errors.\r\n"));
    shared.noreplicaserr = createObject(OBJ_STRING,sdsnew(
        "-NOREPLICAS Not enough good replicas to write.\r\n"));
    shared.busykeyerr = createObject(OBJ_STRING,sdsnew(
        "-BUSYKEY Target key name already exists.\r\n"));

    /* The shared NULL depends on the protocol version. */
    shared.null[0] = NULL;
    shared.null[1] = NULL;
    shared.null[2] = createObject(OBJ_STRING,sdsnew("$-1\r\n"));
    shared.null[3] = createObject(OBJ_STRING,sdsnew("_\r\n"));

    shared.nullarray[0] = NULL;
    shared.nullarray[1] = NULL;
    shared.nullarray[2] = createObject(OBJ_STRING,sdsnew("*-1\r\n"));
    shared.nullarray[3] = createObject(OBJ_STRING,sdsnew("_\r\n"));

    shared.emptymap[0] = NULL;
    shared.emptymap[1] = NULL;
    shared.emptymap[2] = createObject(OBJ_STRING,sdsnew("*0\r\n"));
    shared.emptymap[3] = createObject(OBJ_STRING,sdsnew("%0\r\n"));

    shared.emptyset[0] = NULL;
    shared.emptyset[1] = NULL;
    shared.emptyset[2] = createObject(OBJ_STRING,sdsnew("*0\r\n"));
    shared.emptyset[3] = createObject(OBJ_STRING,sdsnew("~0\r\n"));

    for (j = 0; j < PROTO_SHARED_SELECT_CMDS; j++) {
        char dictid_str[64];
        int dictid_len;

        dictid_len = ll2string(dictid_str,sizeof(dictid_str),j);
        shared.select[j] = createObject(OBJ_STRING,
            sdscatprintf(sdsempty(),
                "*2\r\n$6\r\nSELECT\r\n$%d\r\n%s\r\n",
                dictid_len, dictid_str));
    }
    shared.messagebulk = createStringObject("$7\r\nmessage\r\n",13);
    shared.pmessagebulk = createStringObject("$8\r\npmessage\r\n",14);
    shared.subscribebulk = createStringObject("$9\r\nsubscribe\r\n",15);
    shared.unsubscribebulk = createStringObject("$11\r\nunsubscribe\r\n",18);
    shared.psubscribebulk = createStringObject("$10\r\npsubscribe\r\n",17);
    shared.punsubscribebulk = createStringObject("$12\r\npunsubscribe\r\n",19);

    /* Shared command names */
    shared.del = createStringObject("DEL",3);
    shared.unlink = createStringObject("UNLINK",6);
    shared.rpop = createStringObject("RPOP",4);
    shared.lpop = createStringObject("LPOP",4);
    shared.lpush = createStringObject("LPUSH",5);
    shared.rpoplpush = createStringObject("RPOPLPUSH",9);
    shared.lmove = createStringObject("LMOVE",5);
    shared.blmove = createStringObject("BLMOVE",6);
    shared.zpopmin = createStringObject("ZPOPMIN",7);
    shared.zpopmax = createStringObject("ZPOPMAX",7);
    shared.multi = createStringObject("MULTI",5);
    shared.exec = createStringObject("EXEC",4);
    shared.hset = createStringObject("HSET",4);
    shared.srem = createStringObject("SREM",4);
    shared.xgroup = createStringObject("XGROUP",6);
    shared.xclaim = createStringObject("XCLAIM",6);
    shared.script = createStringObject("SCRIPT",6);
    shared.replconf = createStringObject("REPLCONF",8);
    shared.pexpireat = createStringObject("PEXPIREAT",9);
    shared.pexpire = createStringObject("PEXPIRE",7);
    shared.persist = createStringObject("PERSIST",7);
    shared.set = createStringObject("SET",3);
    shared.eval = createStringObject("EVAL",4);

    /* Shared command argument */
    shared.left = createStringObject("left",4);
    shared.right = createStringObject("right",5);
    shared.pxat = createStringObject("PXAT", 4);
    shared.time = createStringObject("TIME",4);
    shared.retrycount = createStringObject("RETRYCOUNT",10);
    shared.force = createStringObject("FORCE",5);
    shared.justid = createStringObject("JUSTID",6);
    shared.lastid = createStringObject("LASTID",6);
    shared.default_username = createStringObject("default",7);
    shared.ping = createStringObject("ping",4);
    shared.setid = createStringObject("SETID",5);
    shared.keepttl = createStringObject("KEEPTTL",7);
    shared.absttl = createStringObject("ABSTTL",6);
    shared.load = createStringObject("LOAD",4);
    shared.createconsumer = createStringObject("CREATECONSUMER",14);
    shared.getack = createStringObject("GETACK",6);
    shared.special_asterick = createStringObject("*",1);
    shared.special_equals = createStringObject("=",1);
    shared.redacted = makeObjectShared(createStringObject("(redacted)",10));

    for (j = 0; j < OBJ_SHARED_INTEGERS; j++) {
        shared.integers[j] =
            makeObjectShared(createObject(OBJ_STRING,(void*)(long)j));
        shared.integers[j]->encoding = OBJ_ENCODING_INT;
    }
    for (j = 0; j < OBJ_SHARED_BULKHDR_LEN; j++) {
        shared.mbulkhdr[j] = createObject(OBJ_STRING,
            sdscatprintf(sdsempty(),"*%d\r\n",j));
        shared.bulkhdr[j] = createObject(OBJ_STRING,
            sdscatprintf(sdsempty(),"$%d\r\n",j));
    }
    /* The following two shared objects, minstring and maxstring, are not
     * actually used for their value but as a special object meaning
     * respectively the minimum possible string and the maximum possible
     * string in string comparisons for the ZRANGEBYLEX command. */
    shared.minstring = sdsnew("minstring");
    shared.maxstring = sdsnew("maxstring");
}


void initServerConfig(void) {
    int j;
    char *default_bindaddr[CONFIG_DEFAULT_BINDADDR_COUNT] = CONFIG_DEFAULT_BINDADDR;

    updateCachedTime(1);
    getRandomHexChars(server.runid,CONFIG_RUN_ID_SIZE);
    server.runid[CONFIG_RUN_ID_SIZE] = '\0';
    changeReplicationId();
    clearReplicationId2();
    server.hz = CONFIG_DEFAULT_HZ; /* Initialize it ASAP, even if it may get
                                      updated later after loading the config.
                                      This value may be used before the server
                                      is initialized. */
    server.timezone = getTimeZone(); /* Initialized by tzset(). */
    server.configfile = NULL;
    server.executable = NULL;
    server.arch_bits = (sizeof(long) == 8) ? 64 : 32;
    server.bindaddr_count = CONFIG_DEFAULT_BINDADDR_COUNT;
    for (j = 0; j < CONFIG_DEFAULT_BINDADDR_COUNT; j++)
        server.bindaddr[j] = zstrdup(default_bindaddr[j]);
    server.bind_source_addr = NULL;
    server.unixsocketperm = CONFIG_DEFAULT_UNIX_SOCKET_PERM;
    server.ipfd.count = 0;
    server.tlsfd.count = 0;
    server.sofd = -1;
    server.active_expire_enabled = 1;
    server.skip_checksum_validation = 0;
    server.saveparams = NULL;
    server.loading = 0;
    server.loading_rdb_used_mem = 0;
    server.logfile = zstrdup(CONFIG_DEFAULT_LOGFILE);
    server.aof_state = AOF_OFF;
    server.aof_rewrite_base_size = 0;
    server.aof_rewrite_scheduled = 0;
    server.aof_flush_sleep = 0;
    server.aof_last_fsync = time(NULL);
    atomicSet(server.aof_bio_fsync_status,C_OK);
    server.aof_rewrite_time_last = -1;
    server.aof_rewrite_time_start = -1;
    server.aof_lastbgrewrite_status = C_OK;
    server.aof_delayed_fsync = 0;
    server.aof_fd = -1;
    server.aof_selected_db = -1; /* Make sure the first time will not match */
    server.aof_flush_postponed_start = 0;
    server.pidfile = NULL;
    server.active_defrag_running = 0;
    server.notify_keyspace_events = 0;
    server.blocked_clients = 0;
    memset(server.blocked_clients_by_type,0,
           sizeof(server.blocked_clients_by_type));
    server.shutdown_asap = 0;
    server.cluster_configfile = zstrdup(CONFIG_DEFAULT_CLUSTER_CONFIG_FILE);
    server.cluster_module_flags = CLUSTER_MODULE_FLAG_NONE;
    server.migrate_cached_sockets = dictCreate(&migrateCacheDictType);
    server.next_client_id = 1; /* Client IDs, start from 1 .*/
    server.loading_process_events_interval_bytes = (1024*1024*2);
    server.page_size = sysconf(_SC_PAGESIZE);

    unsigned int lruclock = getLRUClock();
    atomicSet(server.lruclock,lruclock);
    resetServerSaveParams();

    appendServerSaveParams(60*60,1);  /* save after 1 hour and 1 change */
    appendServerSaveParams(300,100);  /* save after 5 minutes and 100 changes */
    appendServerSaveParams(60,10000); /* save after 1 minute and 10000 changes */

    /* Replication related */
    server.masterauth = NULL;
    server.masterhost = NULL;
    server.masterport = 6379;
    server.master = NULL;
    server.cached_master = NULL;
    server.master_initial_offset = -1;
    server.repl_state = REPL_STATE_NONE;
    server.repl_transfer_tmpfile = NULL;
    server.repl_transfer_fd = -1;
    server.repl_transfer_s = NULL;
    server.repl_syncio_timeout = CONFIG_REPL_SYNCIO_TIMEOUT;
    server.repl_down_since = 0; /* Never connected, repl is down since EVER. */
    server.master_repl_offset = 0;

    /* Replication partial resync backlog */
    server.repl_backlog = NULL;
    server.repl_backlog_histlen = 0;
    server.repl_backlog_idx = 0;
    server.repl_backlog_off = 0;
    server.repl_no_slaves_since = time(NULL);

    /* Failover related */
    server.failover_end_time = 0;
    server.force_failover = 0;
    server.target_replica_host = NULL;
    server.target_replica_port = 0;
    server.failover_state = NO_FAILOVER;

    /* Client output buffer limits */
    for (j = 0; j < CLIENT_TYPE_OBUF_COUNT; j++)
        server.client_obuf_limits[j] = clientBufferLimitsDefaults[j];

    /* Linux OOM Score config */
    for (j = 0; j < CONFIG_OOM_COUNT; j++)
        server.oom_score_adj_values[j] = configOOMScoreAdjValuesDefaults[j];

    /* Double constants initialization */
    R_Zero = 0.0;
    R_PosInf = 1.0/R_Zero;
    R_NegInf = -1.0/R_Zero;
    R_Nan = R_Zero/R_Zero;

    /* Command table -- we initialize it here as it is part of the
     * initial configuration, since command names may be changed via
     * redis.conf using the rename-command directive. */
    server.commands = dictCreate(&commandTableDictType);
    server.orig_commands = dictCreate(&commandTableDictType);
    populateCommandTable();
    server.delCommand = lookupCommandByCString("del");
    server.multiCommand = lookupCommandByCString("multi");
    server.lpushCommand = lookupCommandByCString("lpush");
    server.lpopCommand = lookupCommandByCString("lpop");
    server.rpopCommand = lookupCommandByCString("rpop");
    server.zpopminCommand = lookupCommandByCString("zpopmin");
    server.zpopmaxCommand = lookupCommandByCString("zpopmax");
    server.sremCommand = lookupCommandByCString("srem");
    server.execCommand = lookupCommandByCString("exec");
    server.expireCommand = lookupCommandByCString("expire");
    server.pexpireCommand = lookupCommandByCString("pexpire");
    server.xclaimCommand = lookupCommandByCString("xclaim");
    server.xgroupCommand = lookupCommandByCString("xgroup");
    server.rpoplpushCommand = lookupCommandByCString("rpoplpush");
    server.lmoveCommand = lookupCommandByCString("lmove");

    /* Debugging */
    server.watchdog_period = 0;

    /* By default we want scripts to be always replicated by effects
     * (single commands executed by the script), and not by sending the
     * script to the slave / AOF. This is the new way starting from
     * Redis 5. However it is possible to revert it via redis.conf. */
    server.lua_always_replicate_commands = 1;

    initConfigValues();
}

extern char **environ;

/* Restart the server, executing the same executable that started this
 * instance, with the same arguments and configuration file.
 *
 * The function is designed to directly call execve() so that the new
 * server instance will retain the PID of the previous one.
 *
 * The list of flags, that may be bitwise ORed together, alter the
 * behavior of this function:
 *
 * RESTART_SERVER_NONE              No flags.
 * RESTART_SERVER_GRACEFULLY        Do a proper shutdown before restarting.
 * RESTART_SERVER_CONFIG_REWRITE    Rewrite the config file before restarting.
 *
 * On success the function does not return, because the process turns into
 * a different process. On error C_ERR is returned. */
int restartServer(int flags, mstime_t delay) {
    int j;

    /* Check if we still have accesses to the executable that started this
     * server instance. */
    if (access(server.executable,X_OK) == -1) {
        serverLog(LL_WARNING,"Can't restart: this process has no "
                             "permissions to execute %s", server.executable);
        return C_ERR;
    }

    /* Config rewriting. */
    if (flags & RESTART_SERVER_CONFIG_REWRITE &&
        server.configfile &&
        rewriteConfig(server.configfile, 0) == -1)
    {
        serverLog(LL_WARNING,"Can't restart: configuration rewrite process "
                             "failed");
        return C_ERR;
    }

    /* Perform a proper shutdown. */
    if (flags & RESTART_SERVER_GRACEFULLY &&
        prepareForShutdown(SHUTDOWN_NOFLAGS) != C_OK)
    {
        serverLog(LL_WARNING,"Can't restart: error preparing for shutdown");
        return C_ERR;
    }

    /* Close all file descriptors, with the exception of stdin, stdout, stderr
     * which are useful if we restart a Redis server which is not daemonized. */
    for (j = 3; j < (int)server.maxclients + 1024; j++) {
        /* Test the descriptor validity before closing it, otherwise
         * Valgrind issues a warning on close(). */
        if (fcntl(j,F_GETFD) != -1) close(j);
    }

    /* Execute the server with the original command line. */
    if (delay) usleep(delay*1000);
    zfree(server.exec_argv[0]);
    server.exec_argv[0] = zstrdup(server.executable);
    execve(server.executable,server.exec_argv,environ);

    /* If an error occurred here, there is nothing we can do, but exit. */
    _exit(1);

    return C_ERR; /* Never reached. */
}

static void readOOMScoreAdj(void) {
#ifdef HAVE_PROC_OOM_SCORE_ADJ
    char buf[64];
    int fd = open("/proc/self/oom_score_adj", O_RDONLY);

    if (fd < 0) return;
    if (read(fd, buf, sizeof(buf)) > 0)
        server.oom_score_adj_base = atoi(buf);
    close(fd);
#endif
}

/* This function will configure the current process's oom_score_adj according
 * to user specified configuration. This is currently implemented on Linux
 * only.
 *
 * A process_class value of -1 implies OOM_CONFIG_MASTER or OOM_CONFIG_REPLICA,
 * depending on current role.
 */
int setOOMScoreAdj(int process_class) {

    if (server.oom_score_adj == OOM_SCORE_ADJ_NO) return C_OK;
    if (process_class == -1)
        process_class = (server.masterhost ? CONFIG_OOM_REPLICA : CONFIG_OOM_MASTER);

    serverAssert(process_class >= 0 && process_class < CONFIG_OOM_COUNT);

#ifdef HAVE_PROC_OOM_SCORE_ADJ
    int fd;
    int val;
    char buf[64];

    val = server.oom_score_adj_values[process_class];
    if (server.oom_score_adj == OOM_SCORE_RELATIVE)
        val += server.oom_score_adj_base;
    if (val > 1000) val = 1000;
    if (val < -1000) val = -1000;

    snprintf(buf, sizeof(buf) - 1, "%d\n", val);

    fd = open("/proc/self/oom_score_adj", O_WRONLY);
    if (fd < 0 || write(fd, buf, strlen(buf)) < 0) {
        serverLog(LL_WARNING, "Unable to write oom_score_adj: %s", strerror(errno));
        if (fd != -1) close(fd);
        return C_ERR;
    }

    close(fd);
    return C_OK;
#else
    /* Unsupported */
    return C_ERR;
#endif
}

/* This function will try to raise the max number of open files accordingly to
 * the configured max number of clients. It also reserves a number of file
 * descriptors (CONFIG_MIN_RESERVED_FDS) for extra operations of
 * persistence, listening sockets, log files and so forth.
 *
 * If it will not be possible to set the limit accordingly to the configured
 * max number of clients, the function will do the reverse setting
 * server.maxclients to the value that we can actually handle. */
void adjustOpenFilesLimit(void) {
    rlim_t maxfiles = server.maxclients+CONFIG_MIN_RESERVED_FDS;
    struct rlimit limit;

    if (getrlimit(RLIMIT_NOFILE,&limit) == -1) {
        serverLog(LL_WARNING,"Unable to obtain the current NOFILE limit (%s), assuming 1024 and setting the max clients configuration accordingly.",
            strerror(errno));
        server.maxclients = 1024-CONFIG_MIN_RESERVED_FDS;
    } else {
        rlim_t oldlimit = limit.rlim_cur;

        /* Set the max number of files if the current limit is not enough
         * for our needs. */
        if (oldlimit < maxfiles) {
            rlim_t bestlimit;
            int setrlimit_error = 0;

            /* Try to set the file limit to match 'maxfiles' or at least
             * to the higher value supported less than maxfiles. */
            bestlimit = maxfiles;
            while(bestlimit > oldlimit) {
                rlim_t decr_step = 16;

                limit.rlim_cur = bestlimit;
                limit.rlim_max = bestlimit;
                if (setrlimit(RLIMIT_NOFILE,&limit) != -1) break;
                setrlimit_error = errno;

                /* We failed to set file limit to 'bestlimit'. Try with a
                 * smaller limit decrementing by a few FDs per iteration. */
                if (bestlimit < decr_step) {
                    bestlimit = oldlimit;
                    break;
                }
                bestlimit -= decr_step;
            }

            /* Assume that the limit we get initially is still valid if
             * our last try was even lower. */
            if (bestlimit < oldlimit) bestlimit = oldlimit;

            if (bestlimit < maxfiles) {
                unsigned int old_maxclients = server.maxclients;
                server.maxclients = bestlimit-CONFIG_MIN_RESERVED_FDS;
                /* maxclients is unsigned so may overflow: in order
                 * to check if maxclients is now logically less than 1
                 * we test indirectly via bestlimit. */
                if (bestlimit <= CONFIG_MIN_RESERVED_FDS) {
                    serverLog(LL_WARNING,"Your current 'ulimit -n' "
                        "of %llu is not enough for the server to start. "
                        "Please increase your open file limit to at least "
                        "%llu. Exiting.",
                        (unsigned long long) oldlimit,
                        (unsigned long long) maxfiles);
                    exit(1);
                }
                serverLog(LL_WARNING,"You requested maxclients of %d "
                    "requiring at least %llu max file descriptors.",
                    old_maxclients,
                    (unsigned long long) maxfiles);
                serverLog(LL_WARNING,"Server can't set maximum open files "
                    "to %llu because of OS error: %s.",
                    (unsigned long long) maxfiles, strerror(setrlimit_error));
                serverLog(LL_WARNING,"Current maximum open files is %llu. "
                    "maxclients has been reduced to %d to compensate for "
                    "low ulimit. "
                    "If you need higher maxclients increase 'ulimit -n'.",
                    (unsigned long long) bestlimit, server.maxclients);
            } else {
                serverLog(LL_NOTICE,"Increased maximum number of open files "
                    "to %llu (it was originally set to %llu).",
                    (unsigned long long) maxfiles,
                    (unsigned long long) oldlimit);
            }
        }
    }
}

/* Check that server.tcp_backlog can be actually enforced in Linux according
 * to the value of /proc/sys/net/core/somaxconn, or warn about it. */
void checkTcpBacklogSettings(void) {
#ifdef HAVE_PROC_SOMAXCONN
    FILE *fp = fopen("/proc/sys/net/core/somaxconn","r");
    char buf[1024];
    if (!fp) return;
    if (fgets(buf,sizeof(buf),fp) != NULL) {
        int somaxconn = atoi(buf);
        if (somaxconn > 0 && somaxconn < server.tcp_backlog) {
            serverLog(LL_WARNING,"WARNING: The TCP backlog setting of %d cannot be enforced because /proc/sys/net/core/somaxconn is set to the lower value of %d.", server.tcp_backlog, somaxconn);
        }
    }
    fclose(fp);
#endif
}

void closeSocketListeners(socketFds *sfd) {
    int j;

    for (j = 0; j < sfd->count; j++) {
        if (sfd->fd[j] == -1) continue;

        aeDeleteFileEvent(server.el, sfd->fd[j], AE_READABLE);
        close(sfd->fd[j]);
    }

    sfd->count = 0;
}

/* Create an event handler for accepting new connections in TCP or TLS domain sockets.
 * This works atomically for all socket fds */
int createSocketAcceptHandler(socketFds *sfd, aeFileProc *accept_handler) {
    int j;

    for (j = 0; j < sfd->count; j++) {
        if (aeCreateFileEvent(server.el, sfd->fd[j], AE_READABLE, accept_handler,NULL) == AE_ERR) {
            /* Rollback */
            for (j = j-1; j >= 0; j--) aeDeleteFileEvent(server.el, sfd->fd[j], AE_READABLE);
            return C_ERR;
        }
    }
    return C_OK;
}

/* Initialize a set of file descriptors to listen to the specified 'port'
 * binding the addresses specified in the Redis server configuration.
 *
 * The listening file descriptors are stored in the integer array 'fds'
 * and their number is set in '*count'.
 *
 * The addresses to bind are specified in the global server.bindaddr array
 * and their number is server.bindaddr_count. If the server configuration
 * contains no specific addresses to bind, this function will try to
 * bind * (all addresses) for both the IPv4 and IPv6 protocols.
 *
 * On success the function returns C_OK.
 *
 * On error the function returns C_ERR. For the function to be on
 * error, at least one of the server.bindaddr addresses was
 * impossible to bind, or no bind addresses were specified in the server
 * configuration but the function is not able to bind * for at least
 * one of the IPv4 or IPv6 protocols. */
int listenToPort(int port, socketFds *sfd) {
    int j;
    char **bindaddr = server.bindaddr;

    /* If we have no bind address, we don't listen on a TCP socket */
    if (server.bindaddr_count == 0) return C_OK;

    for (j = 0; j < server.bindaddr_count; j++) {
        char* addr = bindaddr[j];
        int optional = *addr == '-';
        if (optional) addr++;
        if (strchr(addr,':')) {
            /* Bind IPv6 address. */
            sfd->fd[sfd->count] = anetTcp6Server(server.neterr,port,addr,server.tcp_backlog);
        } else {
            /* Bind IPv4 address. */
            sfd->fd[sfd->count] = anetTcpServer(server.neterr,port,addr,server.tcp_backlog);
        }
        if (sfd->fd[sfd->count] == ANET_ERR) {
            int net_errno = errno;
            serverLog(LL_WARNING,
                "Warning: Could not create server TCP listening socket %s:%d: %s",
                addr, port, server.neterr);
            if (net_errno == EADDRNOTAVAIL && optional)
                continue;
            if (net_errno == ENOPROTOOPT     || net_errno == EPROTONOSUPPORT ||
                net_errno == ESOCKTNOSUPPORT || net_errno == EPFNOSUPPORT ||
                net_errno == EAFNOSUPPORT)
                continue;

            /* Rollback successful listens before exiting */
            closeSocketListeners(sfd);
            return C_ERR;
        }
        anetNonBlock(NULL,sfd->fd[sfd->count]);
        anetCloexec(sfd->fd[sfd->count]);
        sfd->count++;
    }
    return C_OK;
}

/* Resets the stats that we expose via INFO or other means that we want
 * to reset via CONFIG RESETSTAT. The function is also used in order to
 * initialize these fields in initServer() at server startup. */
void resetServerStats(void) {
    int j;

    server.stat_numcommands = 0;
    server.stat_numconnections = 0;
    server.stat_expiredkeys = 0;
    server.stat_expired_stale_perc = 0;
    server.stat_expired_time_cap_reached_count = 0;
    server.stat_expire_cycle_time_used = 0;
    server.stat_evictedkeys = 0;
    server.stat_total_eviction_exceeded_time = 0;
    server.stat_last_eviction_exceeded_time = 0;
    server.stat_keyspace_misses = 0;
    server.stat_keyspace_hits = 0;
    server.stat_active_defrag_hits = 0;
    server.stat_active_defrag_misses = 0;
    server.stat_active_defrag_key_hits = 0;
    server.stat_active_defrag_key_misses = 0;
    server.stat_active_defrag_scanned = 0;
    server.stat_fork_time = 0;
    server.stat_fork_rate = 0;
    server.stat_total_forks = 0;
    server.stat_rejected_conn = 0;
    server.stat_sync_full = 0;
    server.stat_sync_partial_ok = 0;
    server.stat_sync_partial_err = 0;
    server.stat_io_reads_processed = 0;
    atomicSet(server.stat_total_reads_processed, 0);
    server.stat_io_writes_processed = 0;
    atomicSet(server.stat_total_writes_processed, 0);
    for (j = 0; j < STATS_METRIC_COUNT; j++) {
        server.inst_metric[j].idx = 0;
        server.inst_metric[j].last_sample_time = mstime();
        server.inst_metric[j].last_sample_count = 0;
        memset(server.inst_metric[j].samples,0,
            sizeof(server.inst_metric[j].samples));
    }
    atomicSet(server.stat_net_input_bytes, 0);
    atomicSet(server.stat_net_output_bytes, 0);
    server.stat_unexpected_error_replies = 0;
    server.stat_total_error_replies = 0;
    server.stat_dump_payload_sanitizations = 0;
    server.aof_delayed_fsync = 0;
    lazyfreeResetStats();
}

/* Make the thread killable at any time, so that kill threads functions
 * can work reliably (default cancelability type is PTHREAD_CANCEL_DEFERRED).
 * Needed for pthread_cancel used by the fast memory test used by the crash report. */
void makeThreadKillable(void) {
    pthread_setcancelstate(PTHREAD_CANCEL_ENABLE, NULL);
    pthread_setcanceltype(PTHREAD_CANCEL_ASYNCHRONOUS, NULL);
}

void initServer(void) {
    int j;

    signal(SIGHUP, SIG_IGN);
    signal(SIGPIPE, SIG_IGN);
    setupSignalHandlers();
    makeThreadKillable();

    if (server.syslog_enabled) {
        openlog(server.syslog_ident, LOG_PID | LOG_NDELAY | LOG_NOWAIT,
            server.syslog_facility);
    }

    /* Initialization after setting defaults from the config system. */
    server.aof_state = server.aof_enabled ? AOF_ON : AOF_OFF;
    server.hz = server.config_hz;
    server.pid = getpid();
    server.in_fork_child = CHILD_TYPE_NONE;
    server.main_thread_id = pthread_self();
    server.current_client = NULL;
    server.errors = raxNew();
    server.fixed_time_expire = 0;
    server.clients = listCreate();
    server.clients_index = raxNew();
    server.clients_to_close = listCreate();
    server.slaves = listCreate();
    server.monitors = listCreate();
    server.clients_pending_write = listCreate();
    server.clients_pending_read = listCreate();
    server.clients_timeout_table = raxNew();
    server.replication_allowed = 1;
    server.slaveseldb = -1; /* Force to emit the first SELECT command. */
    server.unblocked_clients = listCreate();
    server.ready_keys = listCreate();
    server.clients_waiting_acks = listCreate();
    server.get_ack_from_slaves = 0;
    server.client_pause_type = 0;
    server.paused_clients = listCreate();
    server.events_processed_while_blocked = 0;
    server.system_memory_size = zmalloc_get_memory_size();
    server.blocked_last_cron = 0;
    server.blocking_op_nesting = 0;
    server.thp_enabled = 0;

    if ((server.tls_port || server.tls_replication || server.tls_cluster)
                && tlsConfigure(&server.tls_ctx_config) == C_ERR) {
        serverLog(LL_WARNING, "Failed to configure TLS. Check logs for more info.");
        exit(1);
    }

    createSharedObjects();
    adjustOpenFilesLimit();
    const char *clk_msg = monotonicInit();
    serverLog(LL_NOTICE, "monotonic clock: %s", clk_msg);
    server.el = aeCreateEventLoop(server.maxclients+CONFIG_FDSET_INCR);
    if (server.el == NULL) {
        serverLog(LL_WARNING,
            "Failed creating the event loop. Error message: '%s'",
            strerror(errno));
        exit(1);
    }
    server.db = zmalloc(sizeof(redisDb)*server.dbnum);

    /* Open the TCP listening socket for the user commands. */
    if (server.port != 0 &&
        listenToPort(server.port,&server.ipfd) == C_ERR) {
        serverLog(LL_WARNING, "Failed listening on port %u (TCP), aborting.", server.port);
        exit(1);
    }
    if (server.tls_port != 0 &&
        listenToPort(server.tls_port,&server.tlsfd) == C_ERR) {
        serverLog(LL_WARNING, "Failed listening on port %u (TLS), aborting.", server.tls_port);
        exit(1);
    }

    /* Open the listening Unix domain socket. */
    if (server.unixsocket != NULL) {
        unlink(server.unixsocket); /* don't care if this fails */
        server.sofd = anetUnixServer(server.neterr,server.unixsocket,
            server.unixsocketperm, server.tcp_backlog);
        if (server.sofd == ANET_ERR) {
            serverLog(LL_WARNING, "Opening Unix socket: %s", server.neterr);
            exit(1);
        }
        anetNonBlock(NULL,server.sofd);
        anetCloexec(server.sofd);
    }

    /* Abort if there are no listening sockets at all. */
    if (server.ipfd.count == 0 && server.tlsfd.count == 0 && server.sofd < 0) {
        serverLog(LL_WARNING, "Configured to not listen anywhere, exiting.");
        exit(1);
    }

    /* Create the Redis databases, and initialize other internal state. */
    for (j = 0; j < server.dbnum; j++) {
        server.db[j].dict = dictCreate(&dbDictType);
        server.db[j].expires = dictCreate(&dbExpiresDictType);
        server.db[j].expires_cursor = 0;
        server.db[j].blocking_keys = dictCreate(&keylistDictType);
        server.db[j].ready_keys = dictCreate(&objectKeyPointerValueDictType);
        server.db[j].watched_keys = dictCreate(&keylistDictType);
        server.db[j].id = j;
        server.db[j].avg_ttl = 0;
        server.db[j].defrag_later = listCreate();
        listSetFreeMethod(server.db[j].defrag_later,(void (*)(void*))sdsfree);
    }
    evictionPoolAlloc(); /* Initialize the LRU keys pool. */
    server.pubsub_channels = dictCreate(&keylistDictType);
    server.pubsub_patterns = dictCreate(&keylistDictType);
    server.cronloops = 0;
    server.in_eval = 0;
    server.in_exec = 0;
    server.propagate_in_transaction = 0;
    server.client_pause_in_transaction = 0;
    server.child_pid = -1;
    server.child_type = CHILD_TYPE_NONE;
    server.rdb_child_type = RDB_CHILD_TYPE_NONE;
    server.rdb_pipe_conns = NULL;
    server.rdb_pipe_numconns = 0;
    server.rdb_pipe_numconns_writing = 0;
    server.rdb_pipe_buff = NULL;
    server.rdb_pipe_bufflen = 0;
    server.rdb_bgsave_scheduled = 0;
    server.child_info_pipe[0] = -1;
    server.child_info_pipe[1] = -1;
    server.child_info_nread = 0;
    aofRewriteBufferReset();
    server.aof_buf = sdsempty();
    server.lastsave = time(NULL); /* At startup we consider the DB saved. */
    server.lastbgsave_try = 0;    /* At startup we never tried to BGSAVE. */
    server.rdb_save_time_last = -1;
    server.rdb_save_time_start = -1;
    server.dirty = 0;
    resetServerStats();
    /* A few stats we don't want to reset: server startup time, and peak mem. */
    server.stat_starttime = time(NULL);
    server.stat_peak_memory = 0;
    server.stat_current_cow_peak = 0;
    server.stat_current_cow_bytes = 0;
    server.stat_current_cow_updated = 0;
    server.stat_current_save_keys_processed = 0;
    server.stat_current_save_keys_total = 0;
    server.stat_rdb_cow_bytes = 0;
    server.stat_aof_cow_bytes = 0;
    server.stat_module_cow_bytes = 0;
    server.stat_module_progress = 0;
    for (int j = 0; j < CLIENT_TYPE_COUNT; j++)
        server.stat_clients_type_memory[j] = 0;
    server.cron_malloc_stats.zmalloc_used = 0;
    server.cron_malloc_stats.process_rss = 0;
    server.cron_malloc_stats.allocator_allocated = 0;
    server.cron_malloc_stats.allocator_active = 0;
    server.cron_malloc_stats.allocator_resident = 0;
    server.lastbgsave_status = C_OK;
    server.aof_last_write_status = C_OK;
    server.aof_last_write_errno = 0;
    server.repl_good_slaves_count = 0;

    /* Create the timer callback, this is our way to process many background
     * operations incrementally, like clients timeout, eviction of unaccessed
     * expired keys and so forth. */
    if (aeCreateTimeEvent(server.el, 1, serverCron, NULL, NULL) == AE_ERR) {
        serverPanic("Can't create event loop timers.");
        exit(1);
    }

    /* Create an event handler for accepting new connections in TCP and Unix
     * domain sockets. */
    if (createSocketAcceptHandler(&server.ipfd, acceptTcpHandler) != C_OK) {
        serverPanic("Unrecoverable error creating TCP socket accept handler.");
    }
    if (createSocketAcceptHandler(&server.tlsfd, acceptTLSHandler) != C_OK) {
        serverPanic("Unrecoverable error creating TLS socket accept handler.");
    }
    if (server.sofd > 0 && aeCreateFileEvent(server.el,server.sofd,AE_READABLE,
        acceptUnixHandler,NULL) == AE_ERR) serverPanic("Unrecoverable error creating server.sofd file event.");


    /* Register a readable event for the pipe used to awake the event loop
     * when a blocked client in a module needs attention. */
    if (aeCreateFileEvent(server.el, server.module_blocked_pipe[0], AE_READABLE,
        moduleBlockedClientPipeReadable,NULL) == AE_ERR) {
            serverPanic(
                "Error registering the readable event for the module "
                "blocked clients subsystem.");
    }

    /* Register before and after sleep handlers (note this needs to be done
     * before loading persistence since it is used by processEventsWhileBlocked. */
    aeSetBeforeSleepProc(server.el,beforeSleep);
    aeSetAfterSleepProc(server.el,afterSleep);

    /* 32 bit instances are limited to 4GB of address space, so if there is
     * no explicit limit in the user provided configuration we set a limit
     * at 3 GB using maxmemory with 'noeviction' policy'. This avoids
     * useless crashes of the Redis instance for out of memory. */
    if (server.arch_bits == 32 && server.maxmemory == 0) {
        serverLog(LL_WARNING,"Warning: 32 bit instance detected but no memory limit set. Setting 3 GB maxmemory limit with 'noeviction' policy now.");
        server.maxmemory = 3072LL*(1024*1024); /* 3 GB */
        server.maxmemory_policy = MAXMEMORY_NO_EVICTION;
    }

    if (server.cluster_enabled) clusterInit();
    replicationScriptCacheInit();
    scriptingInit(1);
    slowlogInit();
    latencyMonitorInit();
    
    /* Initialize ACL default password if it exists */
    ACLUpdateDefaultUserPassword(server.requirepass);
}

/* Some steps in server initialization need to be done last (after modules
 * are loaded).
 * Specifically, creation of threads due to a race bug in ld.so, in which
 * Thread Local Storage initialization collides with dlopen call.
 * see: https://sourceware.org/bugzilla/show_bug.cgi?id=19329 */
void InitServerLast() {
    bioInit();
    initThreadedIO();
    set_jemalloc_bg_thread(server.jemalloc_bg_thread);
    server.initial_memory_usage = zmalloc_used_memory();
}

/* Parse the flags string description 'strflags' and set them to the
 * command 'c'. If the flags are all valid C_OK is returned, otherwise
 * C_ERR is returned (yet the recognized flags are set in the command). */
int populateCommandTableParseFlags(struct redisCommand *c, char *strflags) {
    int argc;
    sds *argv;

    /* Split the line into arguments for processing. */
    argv = sdssplitargs(strflags,&argc);
    if (argv == NULL) return C_ERR;

    for (int j = 0; j < argc; j++) {
        char *flag = argv[j];
        if (!strcasecmp(flag,"write")) {
            c->flags |= CMD_WRITE|CMD_CATEGORY_WRITE;
        } else if (!strcasecmp(flag,"read-only")) {
            c->flags |= CMD_READONLY|CMD_CATEGORY_READ;
        } else if (!strcasecmp(flag,"use-memory")) {
            c->flags |= CMD_DENYOOM;
        } else if (!strcasecmp(flag,"admin")) {
            c->flags |= CMD_ADMIN|CMD_CATEGORY_ADMIN|CMD_CATEGORY_DANGEROUS;
        } else if (!strcasecmp(flag,"pub-sub")) {
            c->flags |= CMD_PUBSUB|CMD_CATEGORY_PUBSUB;
        } else if (!strcasecmp(flag,"no-script")) {
            c->flags |= CMD_NOSCRIPT;
        } else if (!strcasecmp(flag,"random")) {
            c->flags |= CMD_RANDOM;
        } else if (!strcasecmp(flag,"to-sort")) {
            c->flags |= CMD_SORT_FOR_SCRIPT;
        } else if (!strcasecmp(flag,"ok-loading")) {
            c->flags |= CMD_LOADING;
        } else if (!strcasecmp(flag,"ok-stale")) {
            c->flags |= CMD_STALE;
        } else if (!strcasecmp(flag,"no-monitor")) {
            c->flags |= CMD_SKIP_MONITOR;
        } else if (!strcasecmp(flag,"no-slowlog")) {
            c->flags |= CMD_SKIP_SLOWLOG;
        } else if (!strcasecmp(flag,"cluster-asking")) {
            c->flags |= CMD_ASKING;
        } else if (!strcasecmp(flag,"fast")) {
            c->flags |= CMD_FAST | CMD_CATEGORY_FAST;
        } else if (!strcasecmp(flag,"no-auth")) {
            c->flags |= CMD_NO_AUTH;
        } else if (!strcasecmp(flag,"may-replicate")) {
            c->flags |= CMD_MAY_REPLICATE;
        } else {
            /* Parse ACL categories here if the flag name starts with @. */
            uint64_t catflag;
            if (flag[0] == '@' &&
                (catflag = ACLGetCommandCategoryFlagByName(flag+1)) != 0)
            {
                c->flags |= catflag;
            } else {
                sdsfreesplitres(argv,argc);
                return C_ERR;
            }
        }
    }
    /* If it's not @fast is @slow in this binary world. */
    if (!(c->flags & CMD_CATEGORY_FAST)) c->flags |= CMD_CATEGORY_SLOW;

    sdsfreesplitres(argv,argc);
    return C_OK;
}

/* Populates the Redis Command Table starting from the hard coded list
 * we have on top of server.c file. */
void populateCommandTable(void) {
    int j;
    int numcommands = sizeof(redisCommandTable)/sizeof(struct redisCommand);
    for (j = 0; j < numcommands; j++) {
        struct redisCommand *c = redisCommandTable+j;
        int retval1, retval2;

        /* Translate the command string flags description into an actual
         * set of flags. */
        if (populateCommandTableParseFlags(c,c->sflags) == C_ERR)
            serverPanic("Unsupported command flag");

        c->id = ACLGetCommandID(c->name); /* Assign the ID used for ACL. */

        c->latency_histogram = NULL; /* We start with an unallocated histogram
                                      * and only allocate memory when a command
                                      * has been issued for the first time */
        retval1 = dictAdd(server.commands, sdsnew(c->name), c);
        /* Populate an additional dictionary that will be unaffected
         * by rename-command statements in redis.conf. */
        retval2 = dictAdd(server.orig_commands, sdsnew(c->name), c);
        serverAssert(retval1 == DICT_OK && retval2 == DICT_OK);
    }
}

void resetCommandTableStats(void) {
    struct redisCommand *c;
    dictEntry *de;
    dictIterator *di;

    di = dictGetSafeIterator(server.commands);
    while((de = dictNext(di)) != NULL) {
        c = (struct redisCommand *) dictGetVal(de);
        c->microseconds = 0;
        c->calls = 0;
        c->rejected_calls = 0;
        c->failed_calls = 0;
        if(c->latency_histogram) {
            hdr_close(c->latency_histogram);
            c->latency_histogram = NULL;
        }
    }
    dictReleaseIterator(di);

}

void resetErrorTableStats(void) {
    raxFreeWithCallback(server.errors, zfree);
    server.errors = raxNew();
}

/* ========================== Redis OP Array API ============================ */

void redisOpArrayInit(redisOpArray *oa) {
    oa->ops = NULL;
    oa->numops = 0;
}

int redisOpArrayAppend(redisOpArray *oa, struct redisCommand *cmd, int dbid,
                       robj **argv, int argc, int target)
{
    redisOp *op;

    oa->ops = zrealloc(oa->ops,sizeof(redisOp)*(oa->numops+1));
    op = oa->ops+oa->numops;
    op->cmd = cmd;
    op->dbid = dbid;
    op->argv = argv;
    op->argc = argc;
    op->target = target;
    oa->numops++;
    return oa->numops;
}

void redisOpArrayFree(redisOpArray *oa) {
    while(oa->numops) {
        int j;
        redisOp *op;

        oa->numops--;
        op = oa->ops+oa->numops;
        for (j = 0; j < op->argc; j++)
            decrRefCount(op->argv[j]);
        zfree(op->argv);
    }
    zfree(oa->ops);
    oa->ops = NULL;
}

/* ====================== Commands lookup and execution ===================== */

struct redisCommand *lookupCommand(sds name) {
    return dictFetchValue(server.commands, name);
}

struct redisCommand *lookupCommandByCString(const char *s) {
    struct redisCommand *cmd;
    sds name = sdsnew(s);

    cmd = dictFetchValue(server.commands, name);
    sdsfree(name);
    return cmd;
}

/* Lookup the command in the current table, if not found also check in
 * the original table containing the original command names unaffected by
 * redis.conf rename-command statement.
 *
 * This is used by functions rewriting the argument vector such as
 * rewriteClientCommandVector() in order to set client->cmd pointer
 * correctly even if the command was renamed. */
struct redisCommand *lookupCommandOrOriginal(sds name) {
    struct redisCommand *cmd = dictFetchValue(server.commands, name);

    if (!cmd) cmd = dictFetchValue(server.orig_commands,name);
    return cmd;
}

/* Propagate the specified command (in the context of the specified database id)
 * to AOF and Slaves.
 *
 * flags are an xor between:
 * + PROPAGATE_NONE (no propagation of command at all)
 * + PROPAGATE_AOF (propagate into the AOF file if is enabled)
 * + PROPAGATE_REPL (propagate into the replication link)
 *
 * This should not be used inside commands implementation since it will not
 * wrap the resulting commands in MULTI/EXEC. Use instead alsoPropagate(),
 * preventCommandPropagation(), forceCommandPropagation().
 *
 * However for functions that need to (also) propagate out of the context of a
 * command execution, for example when serving a blocked client, you
 * want to use propagate().
 */
void propagate(struct redisCommand *cmd, int dbid, robj **argv, int argc,
               int flags)
{
    UNUSED(cmd);

    if (!server.replication_allowed)
        return;

    /* Propagate a MULTI request once we encounter the first command which
     * is a write command.
     * This way we'll deliver the MULTI/..../EXEC block as a whole and
     * both the AOF and the replication link will have the same consistency
     * and atomicity guarantees. */
    if (server.in_exec && !server.propagate_in_transaction)
        execCommandPropagateMulti(dbid);

    /* This needs to be unreachable since the dataset should be fixed during 
     * client pause, otherwise data may be lost during a failover. */
    serverAssert(!(areClientsPaused() && !server.client_pause_in_transaction));

    if (server.aof_state != AOF_OFF && flags & PROPAGATE_AOF)
        feedAppendOnlyFile(dbid,argv,argc);
    if (flags & PROPAGATE_REPL)
        replicationFeedSlaves(server.slaves,dbid,argv,argc);
}

/* Used inside commands to schedule the propagation of additional commands
 * after the current command is propagated to AOF / Replication.
 *
 * 'cmd' must be a pointer to the Redis command to replicate, dbid is the
 * database ID the command should be propagated into.
 * Arguments of the command to propagate are passed as an array of redis
 * objects pointers of len 'argc', using the 'argv' vector.
 *
 * The function does not take a reference to the passed 'argv' vector,
 * so it is up to the caller to release the passed argv (but it is usually
 * stack allocated).  The function automatically increments ref count of
 * passed objects, so the caller does not need to. */
void alsoPropagate(struct redisCommand *cmd, int dbid, robj **argv, int argc,
                   int target)
{
    robj **argvcopy;
    int j;

    if (server.loading) return; /* No propagation during loading. */

    argvcopy = zmalloc(sizeof(robj*)*argc);
    for (j = 0; j < argc; j++) {
        argvcopy[j] = argv[j];
        incrRefCount(argv[j]);
    }
    redisOpArrayAppend(&server.also_propagate,cmd,dbid,argvcopy,argc,target);
}

/* It is possible to call the function forceCommandPropagation() inside a
 * Redis command implementation in order to to force the propagation of a
 * specific command execution into AOF / Replication. */
void forceCommandPropagation(client *c, int flags) {
    serverAssert(c->cmd->flags & (CMD_WRITE | CMD_MAY_REPLICATE));
    if (flags & PROPAGATE_REPL) c->flags |= CLIENT_FORCE_REPL;
    if (flags & PROPAGATE_AOF) c->flags |= CLIENT_FORCE_AOF;
}

/* Avoid that the executed command is propagated at all. This way we
 * are free to just propagate what we want using the alsoPropagate()
 * API. */
void preventCommandPropagation(client *c) {
    c->flags |= CLIENT_PREVENT_PROP;
}

/* AOF specific version of preventCommandPropagation(). */
void preventCommandAOF(client *c) {
    c->flags |= CLIENT_PREVENT_AOF_PROP;
}

/* Replication specific version of preventCommandPropagation(). */
void preventCommandReplication(client *c) {
    c->flags |= CLIENT_PREVENT_REPL_PROP;
}

/* Log the last command a client executed into the slowlog. */
void slowlogPushCurrentCommand(client *c, struct redisCommand *cmd, ustime_t duration) {
    /* Some commands may contain sensitive data that should not be available in the slowlog. */
    if (cmd->flags & CMD_SKIP_SLOWLOG)
        return;

    /* If command argument vector was rewritten, use the original
     * arguments. */
    robj **argv = c->original_argv ? c->original_argv : c->argv;
    int argc = c->original_argv ? c->original_argc : c->argc;
    slowlogPushEntryIfNeeded(c,argv,argc,duration);
}

/* This function is called in order to update the total command histogram duration.
 * The latency unit is nano-seconds.
 * If needed it will allocate the histogram memory and trim the duration to the upper/lower tracking limits*/
void updateCommandLatencyHistogram(struct hdr_histogram **latency_histogram, int64_t duration_hist){
    if (unlikely(duration_hist < LATENCY_HISTOGRAM_MIN_VALUE))
        duration_hist=LATENCY_HISTOGRAM_MIN_VALUE;
    if(unlikely(duration_hist>LATENCY_HISTOGRAM_MAX_VALUE))
        duration_hist=LATENCY_HISTOGRAM_MAX_VALUE;
    if(unlikely(*latency_histogram==NULL))
        hdr_init(LATENCY_HISTOGRAM_MIN_VALUE,LATENCY_HISTOGRAM_MAX_VALUE,LATENCY_HISTOGRAM_PRECISION,latency_histogram);
    hdr_record_value(*latency_histogram,duration_hist);
}

/* Call() is the core of Redis execution of a command.
 *
 * The following flags can be passed:
 * CMD_CALL_NONE        No flags.
 * CMD_CALL_SLOWLOG     Check command speed and log in the slow log if needed.
 * CMD_CALL_STATS       Populate command stats.
 * CMD_CALL_PROPAGATE_AOF   Append command to AOF if it modified the dataset
 *                          or if the client flags are forcing propagation.
 * CMD_CALL_PROPAGATE_REPL  Send command to slaves if it modified the dataset
 *                          or if the client flags are forcing propagation.
 * CMD_CALL_PROPAGATE   Alias for PROPAGATE_AOF|PROPAGATE_REPL.
 * CMD_CALL_FULL        Alias for SLOWLOG|STATS|PROPAGATE.
 *
 * The exact propagation behavior depends on the client flags.
 * Specifically:
 *
 * 1. If the client flags CLIENT_FORCE_AOF or CLIENT_FORCE_REPL are set
 *    and assuming the corresponding CMD_CALL_PROPAGATE_AOF/REPL is set
 *    in the call flags, then the command is propagated even if the
 *    dataset was not affected by the command.
 * 2. If the client flags CLIENT_PREVENT_REPL_PROP or CLIENT_PREVENT_AOF_PROP
 *    are set, the propagation into AOF or to slaves is not performed even
 *    if the command modified the dataset.
 *
 * Note that regardless of the client flags, if CMD_CALL_PROPAGATE_AOF
 * or CMD_CALL_PROPAGATE_REPL are not set, then respectively AOF or
 * slaves propagation will never occur.
 *
 * Client flags are modified by the implementation of a given command
 * using the following API:
 *
 * forceCommandPropagation(client *c, int flags);
 * preventCommandPropagation(client *c);
 * preventCommandAOF(client *c);
 * preventCommandReplication(client *c);
 *
 */
void call(client *c, int flags) {
    long long dirty;
    monotime call_timer;
    int client_old_flags = c->flags;
    struct redisCommand *real_cmd = c->cmd;
    static long long prev_err_count;

    /* Initialization: clear the flags that must be set by the command on
     * demand, and initialize the array for additional commands propagation. */
    c->flags &= ~(CLIENT_FORCE_AOF|CLIENT_FORCE_REPL|CLIENT_PREVENT_PROP);
    redisOpArray prev_also_propagate = server.also_propagate;
    redisOpArrayInit(&server.also_propagate);

    /* Call the command. */
    dirty = server.dirty;
    prev_err_count = server.stat_total_error_replies;

    /* Update cache time, in case we have nested calls we want to
     * update only on the first call*/
    if (server.fixed_time_expire++ == 0) {
        updateCachedTime(0);
    }

    elapsedStart(&call_timer);
    c->cmd->proc(c);
    const long duration = elapsedUs(call_timer);
    c->duration = duration;
    dirty = server.dirty-dirty;
    if (dirty < 0) dirty = 0;

    /* Update failed command calls if required.
     * We leverage a static variable (prev_err_count) to retain
     * the counter across nested function calls and avoid logging
     * the same error twice. */
    if ((server.stat_total_error_replies - prev_err_count) > 0) {
        real_cmd->failed_calls++;
    }

    /* After executing command, we will close the client after writing entire
     * reply if it is set 'CLIENT_CLOSE_AFTER_COMMAND' flag. */
    if (c->flags & CLIENT_CLOSE_AFTER_COMMAND) {
        c->flags &= ~CLIENT_CLOSE_AFTER_COMMAND;
        c->flags |= CLIENT_CLOSE_AFTER_REPLY;
    }

    /* When EVAL is called loading the AOF we don't want commands called
     * from Lua to go into the slowlog or to populate statistics. */
    if (server.loading && c->flags & CLIENT_LUA)
        flags &= ~(CMD_CALL_SLOWLOG | CMD_CALL_STATS);

    /* If the caller is Lua, we want to force the EVAL caller to propagate
     * the script if the command flag or client flag are forcing the
     * propagation. */
    if (c->flags & CLIENT_LUA && server.lua_caller) {
        if (c->flags & CLIENT_FORCE_REPL)
            server.lua_caller->flags |= CLIENT_FORCE_REPL;
        if (c->flags & CLIENT_FORCE_AOF)
            server.lua_caller->flags |= CLIENT_FORCE_AOF;
    }

    /* Note: the code below uses the real command that was executed
     * c->cmd and c->lastcmd may be different, in case of MULTI-EXEC or
     * re-written commands such as EXPIRE, GEOADD, etc. */

    /* Record the latency this command induced on the main thread.
     * unless instructed by the caller not to log. (happens when processing
     * a MULTI-EXEC from inside an AOF). */
    if (flags & CMD_CALL_SLOWLOG) {
        char *latency_event = (real_cmd->flags & CMD_FAST) ?
                               "fast-command" : "command";
        latencyAddSampleIfNeeded(latency_event,duration/1000);
    }

    /* Log the command into the Slow log if needed.
     * If the client is blocked we will handle slowlog when it is unblocked. */
    if ((flags & CMD_CALL_SLOWLOG) && !(c->flags & CLIENT_BLOCKED))
        slowlogPushCurrentCommand(c, real_cmd, duration);

    /* Send the command to clients in MONITOR mode if applicable.
     * Administrative commands are considered too dangerous to be shown. */
    if (!(c->cmd->flags & (CMD_SKIP_MONITOR|CMD_ADMIN))) {
        robj **argv = c->original_argv ? c->original_argv : c->argv;
        int argc = c->original_argv ? c->original_argc : c->argc;
        replicationFeedMonitors(c,server.monitors,c->db->id,argv,argc);
    }

    /* Clear the original argv.
     * If the client is blocked we will handle slowlog when it is unblocked. */
    if (!(c->flags & CLIENT_BLOCKED))
        freeClientOriginalArgv(c);

    /* populate the per-command statistics that we show in INFO commandstats. */
    if (flags & CMD_CALL_STATS) {
        real_cmd->microseconds += duration;
        real_cmd->calls++;
        updateCommandLatencyHistogram(&(c->lastcmd->latency_histogram), duration*1000);
    }

    /* Propagate the command into the AOF and replication link */
    if (flags & CMD_CALL_PROPAGATE &&
        (c->flags & CLIENT_PREVENT_PROP) != CLIENT_PREVENT_PROP)
    {
        int propagate_flags = PROPAGATE_NONE;

        /* Check if the command operated changes in the data set. If so
         * set for replication / AOF propagation. */
        if (dirty) propagate_flags |= (PROPAGATE_AOF|PROPAGATE_REPL);

        /* If the client forced AOF / replication of the command, set
         * the flags regardless of the command effects on the data set. */
        if (c->flags & CLIENT_FORCE_REPL) propagate_flags |= PROPAGATE_REPL;
        if (c->flags & CLIENT_FORCE_AOF) propagate_flags |= PROPAGATE_AOF;

        /* However prevent AOF / replication propagation if the command
         * implementation called preventCommandPropagation() or similar,
         * or if we don't have the call() flags to do so. */
        if (c->flags & CLIENT_PREVENT_REPL_PROP ||
            !(flags & CMD_CALL_PROPAGATE_REPL))
                propagate_flags &= ~PROPAGATE_REPL;
        if (c->flags & CLIENT_PREVENT_AOF_PROP ||
            !(flags & CMD_CALL_PROPAGATE_AOF))
                propagate_flags &= ~PROPAGATE_AOF;

        /* Call propagate() only if at least one of AOF / replication
         * propagation is needed. Note that modules commands handle replication
         * in an explicit way, so we never replicate them automatically. */
        if (propagate_flags != PROPAGATE_NONE && !(c->cmd->flags & CMD_MODULE))
            propagate(c->cmd,c->db->id,c->argv,c->argc,propagate_flags);
    }

    /* Restore the old replication flags, since call() can be executed
     * recursively. */
    c->flags &= ~(CLIENT_FORCE_AOF|CLIENT_FORCE_REPL|CLIENT_PREVENT_PROP);
    c->flags |= client_old_flags &
        (CLIENT_FORCE_AOF|CLIENT_FORCE_REPL|CLIENT_PREVENT_PROP);

    /* Handle the alsoPropagate() API to handle commands that want to propagate
     * multiple separated commands. Note that alsoPropagate() is not affected
     * by CLIENT_PREVENT_PROP flag. */
    if (server.also_propagate.numops) {
        int j;
        redisOp *rop;

        if (flags & CMD_CALL_PROPAGATE) {
            int multi_emitted = 0;
            /* Wrap the commands in server.also_propagate array,
             * but don't wrap it if we are already in MULTI context,
             * in case the nested MULTI/EXEC.
             *
             * And if the array contains only one command, no need to
             * wrap it, since the single command is atomic. */
            if (server.also_propagate.numops > 1 &&
                !(c->cmd->flags & CMD_MODULE) &&
                !(c->flags & CLIENT_MULTI) &&
                !(flags & CMD_CALL_NOWRAP))
            {
                execCommandPropagateMulti(c->db->id);
                multi_emitted = 1;
            }

            for (j = 0; j < server.also_propagate.numops; j++) {
                rop = &server.also_propagate.ops[j];
                int target = rop->target;
                /* Whatever the command wish is, we honor the call() flags. */
                if (!(flags&CMD_CALL_PROPAGATE_AOF)) target &= ~PROPAGATE_AOF;
                if (!(flags&CMD_CALL_PROPAGATE_REPL)) target &= ~PROPAGATE_REPL;
                if (target)
                    propagate(rop->cmd,rop->dbid,rop->argv,rop->argc,target);
            }

            if (multi_emitted) {
                execCommandPropagateExec(c->db->id);
            }
        }
        redisOpArrayFree(&server.also_propagate);
    }
    server.also_propagate = prev_also_propagate;

    /* Client pause takes effect after a transaction has finished. This needs
     * to be located after everything is propagated. */
    if (!server.in_exec && server.client_pause_in_transaction) {
        server.client_pause_in_transaction = 0;
    }

    /* If the client has keys tracking enabled for client side caching,
     * make sure to remember the keys it fetched via this command. */
    if (c->cmd->flags & CMD_READONLY) {
        client *caller = (c->flags & CLIENT_LUA && server.lua_caller) ?
                            server.lua_caller : c;
        if (caller->flags & CLIENT_TRACKING &&
            !(caller->flags & CLIENT_TRACKING_BCAST))
        {
            trackingRememberKeys(caller);
        }
    }

    server.fixed_time_expire--;
    server.stat_numcommands++;
    prev_err_count = server.stat_total_error_replies;

    /* Record peak memory after each command and before the eviction that runs
     * before the next command. */
    size_t zmalloc_used = zmalloc_used_memory();
    if (zmalloc_used > server.stat_peak_memory)
        server.stat_peak_memory = zmalloc_used;
}

/* Used when a command that is ready for execution needs to be rejected, due to
 * various pre-execution checks. it returns the appropriate error to the client.
 * If there's a transaction is flags it as dirty, and if the command is EXEC,
 * it aborts the transaction.
 * Note: 'reply' is expected to end with \r\n */
void rejectCommand(client *c, robj *reply) {
    flagTransaction(c);
    if (c->cmd) c->cmd->rejected_calls++;
    if (c->cmd && c->cmd->proc == execCommand) {
        execCommandAbort(c, reply->ptr);
    } else {
        /* using addReplyError* rather than addReply so that the error can be logged. */
        addReplyErrorObject(c, reply);
    }
}

void rejectCommandFormat(client *c, const char *fmt, ...) {
    if (c->cmd) c->cmd->rejected_calls++;
    flagTransaction(c);
    va_list ap;
    va_start(ap,fmt);
    sds s = sdscatvprintf(sdsempty(),fmt,ap);
    va_end(ap);
    /* Make sure there are no newlines in the string, otherwise invalid protocol
     * is emitted (The args come from the user, they may contain any character). */
    sdsmapchars(s, "\r\n", "  ",  2);
    if (c->cmd && c->cmd->proc == execCommand) {
        execCommandAbort(c, s);
        sdsfree(s);
    } else {
        /* The following frees 's'. */
        addReplyErrorSds(c, s);
    }
}

/* Returns 1 for commands that may have key names in their arguments, but have
 * no pre-determined key positions. */
static int cmdHasMovableKeys(struct redisCommand *cmd) {
    return (cmd->getkeys_proc && !(cmd->flags & CMD_MODULE)) ||
            cmd->flags & CMD_MODULE_GETKEYS;
}

/* If this function gets called we already read a whole
 * command, arguments are in the client argv/argc fields.
 * processCommand() execute the command or prepare the
 * server for a bulk read from the client.
 *
 * If C_OK is returned the client is still alive and valid and
 * other operations can be performed by the caller. Otherwise
 * if C_ERR is returned the client was destroyed (i.e. after QUIT). */
int processCommand(client *c) {
    if (!server.lua_timedout) {
        /* Both EXEC and EVAL call call() directly so there should be
         * no way in_exec or in_eval or propagate_in_transaction is 1.
         * That is unless lua_timedout, in which case client may run
         * some commands. */
        serverAssert(!server.propagate_in_transaction);
        serverAssert(!server.in_exec);
        serverAssert(!server.in_eval);
    }

    moduleCallCommandFilters(c);

    /* The QUIT command is handled separately. Normal command procs will
     * go through checking for replication and QUIT will cause trouble
     * when FORCE_REPLICATION is enabled and would be implemented in
     * a regular command proc. */
    if (!strcasecmp(c->argv[0]->ptr,"quit")) {
        addReply(c,shared.ok);
        c->flags |= CLIENT_CLOSE_AFTER_REPLY;
        return C_ERR;
    }

    /* Now lookup the command and check ASAP about trivial error conditions
     * such as wrong arity, bad command name and so forth. */
    c->cmd = c->lastcmd = lookupCommand(c->argv[0]->ptr);
    if (!c->cmd) {
        sds args = sdsempty();
        int i;
        for (i=1; i < c->argc && sdslen(args) < 128; i++)
            args = sdscatprintf(args, "`%.*s`, ", 128-(int)sdslen(args), (char*)c->argv[i]->ptr);
        rejectCommandFormat(c,"unknown command `%s`, with args beginning with: %s",
            (char*)c->argv[0]->ptr, args);
        sdsfree(args);
        return C_OK;
    } else if ((c->cmd->arity > 0 && c->cmd->arity != c->argc) ||
               (c->argc < -c->cmd->arity)) {
        rejectCommandFormat(c,"wrong number of arguments for '%s' command",
            c->cmd->name);
        return C_OK;
    }

    int is_read_command = (c->cmd->flags & CMD_READONLY) ||
                           (c->cmd->proc == execCommand && (c->mstate.cmd_flags & CMD_READONLY));
    int is_write_command = (c->cmd->flags & CMD_WRITE) ||
                           (c->cmd->proc == execCommand && (c->mstate.cmd_flags & CMD_WRITE));
    int is_denyoom_command = (c->cmd->flags & CMD_DENYOOM) ||
                             (c->cmd->proc == execCommand && (c->mstate.cmd_flags & CMD_DENYOOM));
    int is_denystale_command = !(c->cmd->flags & CMD_STALE) ||
                               (c->cmd->proc == execCommand && (c->mstate.cmd_inv_flags & CMD_STALE));
    int is_denyloading_command = !(c->cmd->flags & CMD_LOADING) ||
                                 (c->cmd->proc == execCommand && (c->mstate.cmd_inv_flags & CMD_LOADING));
    int is_may_replicate_command = (c->cmd->flags & (CMD_WRITE | CMD_MAY_REPLICATE)) ||
                                   (c->cmd->proc == execCommand && (c->mstate.cmd_flags & (CMD_WRITE | CMD_MAY_REPLICATE)));

    /* Check if the user is authenticated. This check is skipped in case
     * the default user is flagged as "nopass" and is active. */
    int auth_required = (!(DefaultUser->flags & USER_FLAG_NOPASS) ||
                          (DefaultUser->flags & USER_FLAG_DISABLED)) &&
                        !c->authenticated;
    if (auth_required) {
        /* AUTH and HELLO and no auth modules are valid even in
         * non-authenticated state. */
        if (!(c->cmd->flags & CMD_NO_AUTH)) {
            rejectCommand(c,shared.noautherr);
            return C_OK;
        }
    }

    /* Check if the user can run this command according to the current
     * ACLs. */
    int acl_errpos;
    int acl_retval = ACLCheckAllPerm(c,&acl_errpos);
    if (acl_retval != ACL_OK) {
        addACLLogEntry(c,acl_retval,acl_errpos,NULL);
        switch (acl_retval) {
        case ACL_DENIED_CMD:
            rejectCommandFormat(c,
                "-NOPERM this user has no permissions to run "
                "the '%s' command or its subcommand", c->cmd->name);
            break;
        case ACL_DENIED_KEY:
            rejectCommandFormat(c,
                "-NOPERM this user has no permissions to access "
                "one of the keys used as arguments");
            break;
        case ACL_DENIED_CHANNEL:
            rejectCommandFormat(c,
                "-NOPERM this user has no permissions to access "
                "one of the channels used as arguments");
            break;
        default:
            rejectCommandFormat(c, "no permission");
            break;
        }
        return C_OK;
    }

    /* If cluster is enabled perform the cluster redirection here.
     * However we don't perform the redirection if:
     * 1) The sender of this command is our master.
     * 2) The command has no key arguments. */
    if (server.cluster_enabled &&
        !(c->flags & CLIENT_MASTER) &&
        !(c->flags & CLIENT_LUA &&
          server.lua_caller->flags & CLIENT_MASTER) &&
        !(!cmdHasMovableKeys(c->cmd) && c->cmd->firstkey == 0 &&
          c->cmd->proc != execCommand))
    {
        int hashslot;
        int error_code;
        clusterNode *n = getNodeByQuery(c,c->cmd,c->argv,c->argc,
                                        &hashslot,&error_code);
        if (n == NULL || n != server.cluster->myself) {
            if (c->cmd->proc == execCommand) {
                discardTransaction(c);
            } else {
                flagTransaction(c);
            }
            clusterRedirectClient(c,n,hashslot,error_code);
            c->cmd->rejected_calls++;
            return C_OK;
        }
    }

    /* Handle the maxmemory directive.
     *
     * Note that we do not want to reclaim memory if we are here re-entering
     * the event loop since there is a busy Lua script running in timeout
     * condition, to avoid mixing the propagation of scripts with the
     * propagation of DELs due to eviction. */
    if (server.maxmemory && !server.lua_timedout) {
        int out_of_memory = (performEvictions() == EVICT_FAIL);
        /* performEvictions may flush slave output buffers. This may result
         * in a slave, that may be the active client, to be freed. */
        if (server.current_client == NULL) return C_ERR;

        int reject_cmd_on_oom = is_denyoom_command;
        /* If client is in MULTI/EXEC context, queuing may consume an unlimited
         * amount of memory, so we want to stop that.
         * However, we never want to reject DISCARD, or even EXEC (unless it
         * contains denied commands, in which case is_denyoom_command is already
         * set. */
        if (c->flags & CLIENT_MULTI &&
            c->cmd->proc != execCommand &&
            c->cmd->proc != discardCommand &&
            c->cmd->proc != resetCommand) {
            reject_cmd_on_oom = 1;
        }

        if (out_of_memory && reject_cmd_on_oom) {
            rejectCommand(c, shared.oomerr);
            return C_OK;
        }

        /* Save out_of_memory result at script start, otherwise if we check OOM
         * until first write within script, memory used by lua stack and
         * arguments might interfere. */
        if (c->cmd->proc == evalCommand || c->cmd->proc == evalShaCommand) {
            server.lua_oom = out_of_memory;
        }
    }

    /* Make sure to use a reasonable amount of memory for client side
     * caching metadata. */
    if (server.tracking_clients) trackingLimitUsedSlots();

    /* Don't accept write commands if there are problems persisting on disk
     * and if this is a master instance. */
    int deny_write_type = writeCommandsDeniedByDiskError();
    if (deny_write_type != DISK_ERROR_TYPE_NONE &&
        server.masterhost == NULL &&
        (is_write_command ||c->cmd->proc == pingCommand))
    {
        if (deny_write_type == DISK_ERROR_TYPE_RDB)
            rejectCommand(c, shared.bgsaveerr);
        else
            rejectCommandFormat(c,
                "-MISCONF Errors writing to the AOF file: %s",
                strerror(server.aof_last_write_errno));
        return C_OK;
    }

    /* Don't accept write commands if there are not enough good slaves and
     * user configured the min-slaves-to-write option. */
    if (server.masterhost == NULL &&
        server.repl_min_slaves_to_write &&
        server.repl_min_slaves_max_lag &&
        is_write_command &&
        server.repl_good_slaves_count < server.repl_min_slaves_to_write)
    {
        rejectCommand(c, shared.noreplicaserr);
        return C_OK;
    }

    /* Don't accept write commands if this is a read only slave. But
     * accept write commands if this is our master. */
    if (server.masterhost && server.repl_slave_ro &&
        !(c->flags & CLIENT_MASTER) &&
        is_write_command)
    {
        rejectCommand(c, shared.roslaveerr);
        return C_OK;
    }

    /* Only allow a subset of commands in the context of Pub/Sub if the
     * connection is in RESP2 mode. With RESP3 there are no limits. */
    if ((c->flags & CLIENT_PUBSUB && c->resp == 2) &&
        c->cmd->proc != pingCommand &&
        c->cmd->proc != subscribeCommand &&
        c->cmd->proc != unsubscribeCommand &&
        c->cmd->proc != psubscribeCommand &&
        c->cmd->proc != punsubscribeCommand &&
        c->cmd->proc != resetCommand) {
        rejectCommandFormat(c,
            "Can't execute '%s': only (P)SUBSCRIBE / "
            "(P)UNSUBSCRIBE / PING / QUIT / RESET are allowed in this context",
            c->cmd->name);
        return C_OK;
    }

    /* Only allow commands with flag "t", such as INFO, SLAVEOF and so on,
     * when slave-serve-stale-data is no and we are a slave with a broken
     * link with master. */
    if (server.masterhost && server.repl_state != REPL_STATE_CONNECTED &&
        server.repl_serve_stale_data == 0 &&
        is_denystale_command)
    {
        rejectCommand(c, shared.masterdownerr);
        return C_OK;
    }

    /* Loading DB? Return an error if the command has not the
     * CMD_LOADING flag. */
    if (server.loading && is_denyloading_command) {
        rejectCommand(c, shared.loadingerr);
        return C_OK;
    }

    /* Lua script too slow? Only allow a limited number of commands.
     * Note that we need to allow the transactions commands, otherwise clients
     * sending a transaction with pipelining without error checking, may have
     * the MULTI plus a few initial commands refused, then the timeout
     * condition resolves, and the bottom-half of the transaction gets
     * executed, see Github PR #7022. */
    if (server.lua_timedout &&
          c->cmd->proc != authCommand &&
          c->cmd->proc != helloCommand &&
          c->cmd->proc != replconfCommand &&
          c->cmd->proc != multiCommand &&
          c->cmd->proc != discardCommand &&
          c->cmd->proc != watchCommand &&
          c->cmd->proc != unwatchCommand &&
          c->cmd->proc != resetCommand &&
        !(c->cmd->proc == shutdownCommand &&
          c->argc == 2 &&
          tolower(((char*)c->argv[1]->ptr)[0]) == 'n') &&
        !(c->cmd->proc == scriptCommand &&
          c->argc == 2 &&
          tolower(((char*)c->argv[1]->ptr)[0]) == 'k'))
    {
        rejectCommand(c, shared.slowscripterr);
        return C_OK;
    }

    /* Prevent a replica from sending commands that access the keyspace.
     * The main objective here is to prevent abuse of client pause check
     * from which replicas are exempt. */
    if ((c->flags & CLIENT_SLAVE) && (is_may_replicate_command || is_write_command || is_read_command)) {
        rejectCommandFormat(c, "Replica can't interact with the keyspace");
        return C_OK;
    }

    /* If the server is paused, block the client until
     * the pause has ended. Replicas are never paused. */
    if (!(c->flags & CLIENT_SLAVE) && 
        ((server.client_pause_type == CLIENT_PAUSE_ALL) ||
        (server.client_pause_type == CLIENT_PAUSE_WRITE && is_may_replicate_command)))
    {
        c->bpop.timeout = 0;
        blockClient(c,BLOCKED_PAUSE);
        return C_OK;       
    }

    /* Exec the command */
    if (c->flags & CLIENT_MULTI &&
        c->cmd->proc != execCommand && c->cmd->proc != discardCommand &&
        c->cmd->proc != multiCommand && c->cmd->proc != watchCommand &&
        c->cmd->proc != resetCommand)
    {
        queueMultiCommand(c);
        addReply(c,shared.queued);
    } else {
        call(c,CMD_CALL_FULL);
        c->woff = server.master_repl_offset;
        if (listLength(server.ready_keys))
            handleClientsBlockedOnKeys();
    }

    return C_OK;
}

/* ====================== Error lookup and execution ===================== */

void incrementErrorCount(const char *fullerr, size_t namelen) {
    struct redisError *error = raxFind(server.errors,(unsigned char*)fullerr,namelen);
    if (error == raxNotFound) {
        error = zmalloc(sizeof(*error));
        error->count = 0;
        raxInsert(server.errors,(unsigned char*)fullerr,namelen,error,NULL);
    }
    error->count++;
}

/*================================== Shutdown =============================== */

/* Close listening sockets. Also unlink the unix domain socket if
 * unlink_unix_socket is non-zero. */
void closeListeningSockets(int unlink_unix_socket) {
    int j;

    for (j = 0; j < server.ipfd.count; j++) close(server.ipfd.fd[j]);
    for (j = 0; j < server.tlsfd.count; j++) close(server.tlsfd.fd[j]);
    if (server.sofd != -1) close(server.sofd);
    if (server.cluster_enabled)
        for (j = 0; j < server.cfd.count; j++) close(server.cfd.fd[j]);
    if (unlink_unix_socket && server.unixsocket) {
        serverLog(LL_NOTICE,"Removing the unix socket file.");
        unlink(server.unixsocket); /* don't care if this fails */
    }
}

int prepareForShutdown(int flags) {
    /* When SHUTDOWN is called while the server is loading a dataset in
     * memory we need to make sure no attempt is performed to save
     * the dataset on shutdown (otherwise it could overwrite the current DB
     * with half-read data).
     *
     * Also when in Sentinel mode clear the SAVE flag and force NOSAVE. */
    if (server.loading || server.sentinel_mode)
        flags = (flags & ~SHUTDOWN_SAVE) | SHUTDOWN_NOSAVE;

    int save = flags & SHUTDOWN_SAVE;
    int nosave = flags & SHUTDOWN_NOSAVE;

    serverLog(LL_WARNING,"User requested shutdown...");
    if (server.supervised_mode == SUPERVISED_SYSTEMD)
        redisCommunicateSystemd("STOPPING=1\n");

    /* Kill all the Lua debugger forked sessions. */
    ldbKillForkedSessions();

    /* Kill the saving child if there is a background saving in progress.
       We want to avoid race conditions, for instance our saving child may
       overwrite the synchronous saving did by SHUTDOWN. */
    if (server.child_type == CHILD_TYPE_RDB) {
        serverLog(LL_WARNING,"There is a child saving an .rdb. Killing it!");
        killRDBChild();
        /* Note that, in killRDBChild normally has backgroundSaveDoneHandler
         * doing it's cleanup, but in this case this code will not be reached,
         * so we need to call rdbRemoveTempFile which will close fd(in order
         * to unlink file actually) in background thread.
         * The temp rdb file fd may won't be closed when redis exits quickly,
         * but OS will close this fd when process exits. */
        rdbRemoveTempFile(server.child_pid, 0);
    }

    /* Kill module child if there is one. */
    if (server.child_type == CHILD_TYPE_MODULE) {
        serverLog(LL_WARNING,"There is a module fork child. Killing it!");
        TerminateModuleForkChild(server.child_pid,0);
    }

    if (server.aof_state != AOF_OFF) {
        /* Kill the AOF saving child as the AOF we already have may be longer
         * but contains the full dataset anyway. */
        if (server.child_type == CHILD_TYPE_AOF) {
            /* If we have AOF enabled but haven't written the AOF yet, don't
             * shutdown or else the dataset will be lost. */
            if (server.aof_state == AOF_WAIT_REWRITE) {
                serverLog(LL_WARNING, "Writing initial AOF, can't exit.");
                return C_ERR;
            }
            serverLog(LL_WARNING,
                "There is a child rewriting the AOF. Killing it!");
            killAppendOnlyChild();
        }
        /* Append only file: flush buffers and fsync() the AOF at exit */
        serverLog(LL_NOTICE,"Calling fsync() on the AOF file.");
        flushAppendOnlyFile(1);
        if (redis_fsync(server.aof_fd) == -1) {
            serverLog(LL_WARNING,"Fail to fsync the AOF file: %s.",
                                 strerror(errno));
        }
    }

    /* Create a new RDB file before exiting. */
    if ((server.saveparamslen > 0 && !nosave) || save) {
        serverLog(LL_NOTICE,"Saving the final RDB snapshot before exiting.");
        if (server.supervised_mode == SUPERVISED_SYSTEMD)
            redisCommunicateSystemd("STATUS=Saving the final RDB snapshot\n");
        /* Snapshotting. Perform a SYNC SAVE and exit */
        rdbSaveInfo rsi, *rsiptr;
        rsiptr = rdbPopulateSaveInfo(&rsi);
        if (rdbSave(server.rdb_filename,rsiptr) != C_OK) {
            /* Ooops.. error saving! The best we can do is to continue
             * operating. Note that if there was a background saving process,
             * in the next cron() Redis will be notified that the background
             * saving aborted, handling special stuff like slaves pending for
             * synchronization... */
            serverLog(LL_WARNING,"Error trying to save the DB, can't exit.");
            if (server.supervised_mode == SUPERVISED_SYSTEMD)
                redisCommunicateSystemd("STATUS=Error trying to save the DB, can't exit.\n");
            return C_ERR;
        }
    }

    /* Fire the shutdown modules event. */
    moduleFireServerEvent(REDISMODULE_EVENT_SHUTDOWN,0,NULL);

    /* Remove the pid file if possible and needed. */
    if (server.daemonize || server.pidfile) {
        serverLog(LL_NOTICE,"Removing the pid file.");
        unlink(server.pidfile);
    }

    /* Best effort flush of slave output buffers, so that we hopefully
     * send them pending writes. */
    flushSlavesOutputBuffers();

    /* Close the listening sockets. Apparently this allows faster restarts. */
    closeListeningSockets(1);
    serverLog(LL_WARNING,"%s is now ready to exit, bye bye...",
        server.sentinel_mode ? "Sentinel" : "Redis");
    return C_OK;
}

/*================================== Commands =============================== */

/* Sometimes Redis cannot accept write commands because there is a persistence
 * error with the RDB or AOF file, and Redis is configured in order to stop
 * accepting writes in such situation. This function returns if such a
 * condition is active, and the type of the condition.
 *
 * Function return values:
 *
 * DISK_ERROR_TYPE_NONE:    No problems, we can accept writes.
 * DISK_ERROR_TYPE_AOF:     Don't accept writes: AOF errors.
 * DISK_ERROR_TYPE_RDB:     Don't accept writes: RDB errors.
 */
int writeCommandsDeniedByDiskError(void) {
    if (server.stop_writes_on_bgsave_err &&
        server.saveparamslen > 0 &&
        server.lastbgsave_status == C_ERR)
    {
        return DISK_ERROR_TYPE_RDB;
    } else if (server.aof_state != AOF_OFF) {
        if (server.aof_last_write_status == C_ERR) {
            return DISK_ERROR_TYPE_AOF;
        }
        /* AOF fsync error. */
        int aof_bio_fsync_status;
        atomicGet(server.aof_bio_fsync_status,aof_bio_fsync_status);
        if (aof_bio_fsync_status == C_ERR) {
            atomicGet(server.aof_bio_fsync_errno,server.aof_last_write_errno);
            return DISK_ERROR_TYPE_AOF;
        }
    }

    return DISK_ERROR_TYPE_NONE;
}

/* The PING command. It works in a different way if the client is in
 * in Pub/Sub mode. */
void pingCommand(client *c) {
    /* The command takes zero or one arguments. */
    if (c->argc > 2) {
        addReplyErrorFormat(c,"wrong number of arguments for '%s' command",
            c->cmd->name);
        return;
    }

    if (c->flags & CLIENT_PUBSUB && c->resp == 2) {
        addReply(c,shared.mbulkhdr[2]);
        addReplyBulkCBuffer(c,"pong",4);
        if (c->argc == 1)
            addReplyBulkCBuffer(c,"",0);
        else
            addReplyBulk(c,c->argv[1]);
    } else {
        if (c->argc == 1)
            addReply(c,shared.pong);
        else
            addReplyBulk(c,c->argv[1]);
    }
}

void echoCommand(client *c) {
    addReplyBulk(c,c->argv[1]);
}

void timeCommand(client *c) {
    struct timeval tv;

    /* gettimeofday() can only fail if &tv is a bad address so we
     * don't check for errors. */
    gettimeofday(&tv,NULL);
    addReplyArrayLen(c,2);
    addReplyBulkLongLong(c,tv.tv_sec);
    addReplyBulkLongLong(c,tv.tv_usec);
}

/* Helper function for addReplyCommand() to output flags. */
int addReplyCommandFlag(client *c, struct redisCommand *cmd, int f, char *reply) {
    if (cmd->flags & f) {
        addReplyStatus(c, reply);
        return 1;
    }
    return 0;
}

/* Output the representation of a Redis command. Used by the COMMAND command. */
void addReplyCommand(client *c, struct redisCommand *cmd) {
    if (!cmd) {
        addReplyNull(c);
    } else {
        /* We are adding: command name, arg count, flags, first, last, offset, categories */
        addReplyArrayLen(c, 7);
        addReplyBulkCString(c, cmd->name);
        addReplyLongLong(c, cmd->arity);

        int flagcount = 0;
        void *flaglen = addReplyDeferredLen(c);
        flagcount += addReplyCommandFlag(c,cmd,CMD_WRITE, "write");
        flagcount += addReplyCommandFlag(c,cmd,CMD_READONLY, "readonly");
        flagcount += addReplyCommandFlag(c,cmd,CMD_DENYOOM, "denyoom");
        flagcount += addReplyCommandFlag(c,cmd,CMD_ADMIN, "admin");
        flagcount += addReplyCommandFlag(c,cmd,CMD_PUBSUB, "pubsub");
        flagcount += addReplyCommandFlag(c,cmd,CMD_NOSCRIPT, "noscript");
        flagcount += addReplyCommandFlag(c,cmd,CMD_RANDOM, "random");
        flagcount += addReplyCommandFlag(c,cmd,CMD_SORT_FOR_SCRIPT,"sort_for_script");
        flagcount += addReplyCommandFlag(c,cmd,CMD_LOADING, "loading");
        flagcount += addReplyCommandFlag(c,cmd,CMD_STALE, "stale");
        flagcount += addReplyCommandFlag(c,cmd,CMD_SKIP_MONITOR, "skip_monitor");
        flagcount += addReplyCommandFlag(c,cmd,CMD_SKIP_SLOWLOG, "skip_slowlog");
        flagcount += addReplyCommandFlag(c,cmd,CMD_ASKING, "asking");
        flagcount += addReplyCommandFlag(c,cmd,CMD_FAST, "fast");
        flagcount += addReplyCommandFlag(c,cmd,CMD_NO_AUTH, "no_auth");
        flagcount += addReplyCommandFlag(c,cmd,CMD_MAY_REPLICATE, "may_replicate");
        if (cmdHasMovableKeys(cmd)) {
            addReplyStatus(c, "movablekeys");
            flagcount += 1;
        }
        setDeferredSetLen(c, flaglen, flagcount);

        addReplyLongLong(c, cmd->firstkey);
        addReplyLongLong(c, cmd->lastkey);
        addReplyLongLong(c, cmd->keystep);

        addReplyCommandCategories(c,cmd);
    }
}

/* COMMAND <subcommand> <args> */
void commandCommand(client *c) {
    dictIterator *di;
    dictEntry *de;

    if (c->argc == 2 && !strcasecmp(c->argv[1]->ptr,"help")) {
        const char *help[] = {
"(no subcommand)",
"    Return details about all Redis commands.",
"COUNT",
"    Return the total number of commands in this Redis server.",
"GETKEYS <full-command>",
"    Return the keys from a full Redis command.",
"INFO [<command-name> ...]",
"    Return details about multiple Redis commands.",
NULL
        };
        addReplyHelp(c, help);
    } else if (c->argc == 1) {
        addReplyArrayLen(c, dictSize(server.commands));
        di = dictGetIterator(server.commands);
        while ((de = dictNext(di)) != NULL) {
            addReplyCommand(c, dictGetVal(de));
        }
        dictReleaseIterator(di);
    } else if (!strcasecmp(c->argv[1]->ptr, "info")) {
        int i;
        addReplyArrayLen(c, c->argc-2);
        for (i = 2; i < c->argc; i++) {
            addReplyCommand(c, dictFetchValue(server.commands, c->argv[i]->ptr));
        }
    } else if (!strcasecmp(c->argv[1]->ptr, "count") && c->argc == 2) {
        addReplyLongLong(c, dictSize(server.commands));
    } else if (!strcasecmp(c->argv[1]->ptr,"getkeys") && c->argc >= 3) {
        struct redisCommand *cmd = lookupCommand(c->argv[2]->ptr);
        getKeysResult result = GETKEYS_RESULT_INIT;
        int j;

        if (!cmd) {
            addReplyError(c,"Invalid command specified");
            return;
        } else if (cmd->getkeys_proc == NULL && cmd->firstkey == 0) {
            addReplyError(c,"The command has no key arguments");
            return;
        } else if ((cmd->arity > 0 && cmd->arity != c->argc-2) ||
                   ((c->argc-2) < -cmd->arity))
        {
            addReplyError(c,"Invalid number of arguments specified for command");
            return;
        }

        if (!getKeysFromCommand(cmd,c->argv+2,c->argc-2,&result)) {
            addReplyError(c,"Invalid arguments specified for command");
        } else {
            addReplyArrayLen(c,result.numkeys);
            for (j = 0; j < result.numkeys; j++) addReplyBulk(c,c->argv[result.keys[j]+2]);
        }
        getKeysFreeResult(&result);
    } else {
        addReplySubcommandSyntaxError(c);
    }
}

/* Convert an amount of bytes into a human readable string in the form
 * of 100B, 2G, 100M, 4K, and so forth. */
void bytesToHuman(char *s, unsigned long long n) {
    double d;

    if (n < 1024) {
        /* Bytes */
        sprintf(s,"%lluB",n);
    } else if (n < (1024*1024)) {
        d = (double)n/(1024);
        sprintf(s,"%.2fK",d);
    } else if (n < (1024LL*1024*1024)) {
        d = (double)n/(1024*1024);
        sprintf(s,"%.2fM",d);
    } else if (n < (1024LL*1024*1024*1024)) {
        d = (double)n/(1024LL*1024*1024);
        sprintf(s,"%.2fG",d);
    } else if (n < (1024LL*1024*1024*1024*1024)) {
        d = (double)n/(1024LL*1024*1024*1024);
        sprintf(s,"%.2fT",d);
    } else if (n < (1024LL*1024*1024*1024*1024*1024)) {
        d = (double)n/(1024LL*1024*1024*1024*1024);
        sprintf(s,"%.2fP",d);
    } else {
        /* Let's hope we never need this */
        sprintf(s,"%lluB",n);
    }
}


/* An array of time buckets, each representing a latency range,
 * between 1 nanosecond and roughly 1 second.
 * Each bucket covers twice the previous bucket s range.
 * Empty buckets are not printed.
 * Everything above 1sec is considered +Inf. */
sds fillCumulativeDistributionLatencies(sds info, const char* histogram_name, struct hdr_histogram* histogram){
    info = sdscatprintf(info, "latencyhist_%s:calls=%lld,histogram=[",
        histogram_name, (long long) histogram->total_count);
    struct hdr_iter iter;
    hdr_iter_log_init(&iter, histogram, 1024,2);
    size_t bucket_pos = 0;
    int64_t previous_count = 0;
<<<<<<< HEAD
    while (hdr_iter_next(&iter))
    {
        const int64_t micros = iter.highest_equivalent_value / 1000;
=======
    while (hdr_iter_next(&iter)) {
        const int64_t micros = iter.highest_equivalent_value;
>>>>>>> a4ed8974
        const int64_t cumulative_count = iter.cumulative_count;
        if(cumulative_count > previous_count){
            if (bucket_pos>0)
                info = sdscatprintf(info,";");
            info = sdscatprintf(info,"(%lld:%lld)", (long long) micros, (long long) cumulative_count);
            bucket_pos++;
        }
        previous_count = cumulative_count;

    }
    info = sdscatprintf(info,"]\r\n");
    return info;
}

/* Fill percentile distribution of latencies. */
sds fillPercentileDistributionLatencies(sds info, const char* histogram_name, struct hdr_histogram* histogram){
    info = sdscatprintf(info, "latencypercentiles_%s:p0=%.3f,p50=%.3f,p75=%.3f,p90=%.3f,p95=%.3f,p99=%.3f,p999=%.3f,p100=%.3f\r\n",
        histogram_name,
        ((double)hdr_min(histogram))/1000.0f,
        ((double)hdr_value_at_percentile(histogram,50.0))/1000.0f,
        ((double)hdr_value_at_percentile(histogram,75.0))/1000.0f,
        ((double)hdr_value_at_percentile(histogram,90.0))/1000.0f,
        ((double)hdr_value_at_percentile(histogram,95.0))/1000.0f,
        ((double)hdr_value_at_percentile(histogram,99.0))/1000.0f,
        ((double)hdr_value_at_percentile(histogram,99.9))/1000.0f,
        ((double)hdr_max(histogram))/1000.0f);
    return info;
}

/* Characters we sanitize on INFO output to maintain expected format. */
static char unsafe_info_chars[] = "#:\n\r";
static char unsafe_info_chars_substs[] = "____";   /* Must be same length as above */

/* Returns a sanitized version of s that contains no unsafe info string chars.
 * If no unsafe characters are found, simply returns s. Caller needs to
 * free tmp if it is non-null on return.
 */
const char *getSafeInfoString(const char *s, size_t len, char **tmp) {
    *tmp = NULL;
    if (mempbrk(s, len, unsafe_info_chars,sizeof(unsafe_info_chars)-1)
        == NULL) return s;
    char *new = *tmp = zmalloc(len + 1);
    memcpy(new, s, len);
    new[len] = '\0';
    return memmapchars(new, len, unsafe_info_chars, unsafe_info_chars_substs,
                       sizeof(unsafe_info_chars)-1);
}

/* Create the string returned by the INFO command. This is decoupled
 * by the INFO command itself as we need to report the same information
 * on memory corruption problems. */
sds genRedisInfoString(const char *section) {
    sds info = sdsempty();
    time_t uptime = server.unixtime-server.stat_starttime;
    int j;
    int allsections = 0, defsections = 0, everything = 0, modules = 0;
    int sections = 0;

    if (section == NULL) section = "default";
    allsections = strcasecmp(section,"all") == 0;
    defsections = strcasecmp(section,"default") == 0;
    everything = strcasecmp(section,"everything") == 0;
    modules = strcasecmp(section,"modules") == 0;
    if (everything) allsections = 1;

    /* Server */
    if (allsections || defsections || !strcasecmp(section,"server")) {
        static int call_uname = 1;
        static struct utsname name;
        char *mode;
        char *supervised;

        if (server.cluster_enabled) mode = "cluster";
        else if (server.sentinel_mode) mode = "sentinel";
        else mode = "standalone";

        if (server.supervised) {
            if (server.supervised_mode == SUPERVISED_UPSTART) supervised = "upstart";
            else if (server.supervised_mode == SUPERVISED_SYSTEMD) supervised = "systemd";
            else supervised = "unknown";
        } else {
            supervised = "no";
        }

        if (sections++) info = sdscat(info,"\r\n");

        if (call_uname) {
            /* Uname can be slow and is always the same output. Cache it. */
            uname(&name);
            call_uname = 0;
        }

        unsigned int lruclock;
        atomicGet(server.lruclock,lruclock);
        info = sdscatfmt(info,
            "# Server\r\n"
            "redis_version:%s\r\n"
            "redis_git_sha1:%s\r\n"
            "redis_git_dirty:%i\r\n"
            "redis_build_id:%s\r\n"
            "redis_mode:%s\r\n"
            "os:%s %s %s\r\n"
            "arch_bits:%i\r\n"
            "multiplexing_api:%s\r\n"
            "atomicvar_api:%s\r\n"
            "gcc_version:%i.%i.%i\r\n"
            "process_id:%I\r\n"
            "process_supervised:%s\r\n"
            "run_id:%s\r\n"
            "tcp_port:%i\r\n"
            "server_time_usec:%I\r\n"
            "uptime_in_seconds:%I\r\n"
            "uptime_in_days:%I\r\n"
            "hz:%i\r\n"
            "configured_hz:%i\r\n"
            "lru_clock:%u\r\n"
            "executable:%s\r\n"
            "config_file:%s\r\n"
            "io_threads_active:%i\r\n",
            REDIS_VERSION,
            redisGitSHA1(),
            strtol(redisGitDirty(),NULL,10) > 0,
            redisBuildIdString(),
            mode,
            name.sysname, name.release, name.machine,
            server.arch_bits,
            aeGetApiName(),
            REDIS_ATOMIC_API,
#ifdef __GNUC__
            __GNUC__,__GNUC_MINOR__,__GNUC_PATCHLEVEL__,
#else
            0,0,0,
#endif
            (int64_t) getpid(),
            supervised,
            server.runid,
            server.port ? server.port : server.tls_port,
            (int64_t)server.ustime,
            (int64_t)uptime,
            (int64_t)(uptime/(3600*24)),
            server.hz,
            server.config_hz,
            lruclock,
            server.executable ? server.executable : "",
            server.configfile ? server.configfile : "",
            server.io_threads_active);
    }

    /* Clients */
    if (allsections || defsections || !strcasecmp(section,"clients")) {
        size_t maxin, maxout;
        getExpansiveClientsInfo(&maxin,&maxout);
        if (sections++) info = sdscat(info,"\r\n");
        info = sdscatprintf(info,
            "# Clients\r\n"
            "connected_clients:%lu\r\n"
            "cluster_connections:%lu\r\n"
            "maxclients:%u\r\n"
            "client_recent_max_input_buffer:%zu\r\n"
            "client_recent_max_output_buffer:%zu\r\n"
            "blocked_clients:%d\r\n"
            "tracking_clients:%d\r\n"
            "clients_in_timeout_table:%llu\r\n",
            listLength(server.clients)-listLength(server.slaves),
            getClusterConnectionsCount(),
            server.maxclients,
            maxin, maxout,
            server.blocked_clients,
            server.tracking_clients,
            (unsigned long long) raxSize(server.clients_timeout_table));
    }

    /* Memory */
    if (allsections || defsections || !strcasecmp(section,"memory")) {
        char hmem[64];
        char peak_hmem[64];
        char total_system_hmem[64];
        char used_memory_lua_hmem[64];
        char used_memory_scripts_hmem[64];
        char used_memory_rss_hmem[64];
        char maxmemory_hmem[64];
        size_t zmalloc_used = zmalloc_used_memory();
        size_t total_system_mem = server.system_memory_size;
        const char *evict_policy = evictPolicyToString();
        long long memory_lua = server.lua ? (long long)lua_gc(server.lua,LUA_GCCOUNT,0)*1024 : 0;
        struct redisMemOverhead *mh = getMemoryOverheadData();

        /* Peak memory is updated from time to time by serverCron() so it
         * may happen that the instantaneous value is slightly bigger than
         * the peak value. This may confuse users, so we update the peak
         * if found smaller than the current memory usage. */
        if (zmalloc_used > server.stat_peak_memory)
            server.stat_peak_memory = zmalloc_used;

        bytesToHuman(hmem,zmalloc_used);
        bytesToHuman(peak_hmem,server.stat_peak_memory);
        bytesToHuman(total_system_hmem,total_system_mem);
        bytesToHuman(used_memory_lua_hmem,memory_lua);
        bytesToHuman(used_memory_scripts_hmem,mh->lua_caches);
        bytesToHuman(used_memory_rss_hmem,server.cron_malloc_stats.process_rss);
        bytesToHuman(maxmemory_hmem,server.maxmemory);

        if (sections++) info = sdscat(info,"\r\n");
        info = sdscatprintf(info,
            "# Memory\r\n"
            "used_memory:%zu\r\n"
            "used_memory_human:%s\r\n"
            "used_memory_rss:%zu\r\n"
            "used_memory_rss_human:%s\r\n"
            "used_memory_peak:%zu\r\n"
            "used_memory_peak_human:%s\r\n"
            "used_memory_peak_perc:%.2f%%\r\n"
            "used_memory_overhead:%zu\r\n"
            "used_memory_startup:%zu\r\n"
            "used_memory_dataset:%zu\r\n"
            "used_memory_dataset_perc:%.2f%%\r\n"
            "allocator_allocated:%zu\r\n"
            "allocator_active:%zu\r\n"
            "allocator_resident:%zu\r\n"
            "total_system_memory:%lu\r\n"
            "total_system_memory_human:%s\r\n"
            "used_memory_lua:%lld\r\n"
            "used_memory_lua_human:%s\r\n"
            "used_memory_scripts:%lld\r\n"
            "used_memory_scripts_human:%s\r\n"
            "number_of_cached_scripts:%lu\r\n"
            "maxmemory:%lld\r\n"
            "maxmemory_human:%s\r\n"
            "maxmemory_policy:%s\r\n"
            "allocator_frag_ratio:%.2f\r\n"
            "allocator_frag_bytes:%zu\r\n"
            "allocator_rss_ratio:%.2f\r\n"
            "allocator_rss_bytes:%zd\r\n"
            "rss_overhead_ratio:%.2f\r\n"
            "rss_overhead_bytes:%zd\r\n"
            "mem_fragmentation_ratio:%.2f\r\n"
            "mem_fragmentation_bytes:%zd\r\n"
            "mem_not_counted_for_evict:%zu\r\n"
            "mem_replication_backlog:%zu\r\n"
            "mem_clients_slaves:%zu\r\n"
            "mem_clients_normal:%zu\r\n"
            "mem_aof_buffer:%zu\r\n"
            "mem_allocator:%s\r\n"
            "active_defrag_running:%d\r\n"
            "lazyfree_pending_objects:%zu\r\n"
            "lazyfreed_objects:%zu\r\n",
            zmalloc_used,
            hmem,
            server.cron_malloc_stats.process_rss,
            used_memory_rss_hmem,
            server.stat_peak_memory,
            peak_hmem,
            mh->peak_perc,
            mh->overhead_total,
            mh->startup_allocated,
            mh->dataset,
            mh->dataset_perc,
            server.cron_malloc_stats.allocator_allocated,
            server.cron_malloc_stats.allocator_active,
            server.cron_malloc_stats.allocator_resident,
            (unsigned long)total_system_mem,
            total_system_hmem,
            memory_lua,
            used_memory_lua_hmem,
            (long long) mh->lua_caches,
            used_memory_scripts_hmem,
            dictSize(server.lua_scripts),
            server.maxmemory,
            maxmemory_hmem,
            evict_policy,
            mh->allocator_frag,
            mh->allocator_frag_bytes,
            mh->allocator_rss,
            mh->allocator_rss_bytes,
            mh->rss_extra,
            mh->rss_extra_bytes,
            mh->total_frag,       /* This is the total RSS overhead, including
                                     fragmentation, but not just it. This field
                                     (and the next one) is named like that just
                                     for backward compatibility. */
            mh->total_frag_bytes,
            freeMemoryGetNotCountedMemory(),
            mh->repl_backlog,
            mh->clients_slaves,
            mh->clients_normal,
            mh->aof_buffer,
            ZMALLOC_LIB,
            server.active_defrag_running,
            lazyfreeGetPendingObjectsCount(),
            lazyfreeGetFreedObjectsCount()
        );
        freeMemoryOverheadData(mh);
    }

    /* Persistence */
    if (allsections || defsections || !strcasecmp(section,"persistence")) {
        if (sections++) info = sdscat(info,"\r\n");
        double fork_perc = 0;
        if (server.stat_module_progress) {
            fork_perc = server.stat_module_progress * 100;
        } else if (server.stat_current_save_keys_total) {
            fork_perc = ((double)server.stat_current_save_keys_processed / server.stat_current_save_keys_total) * 100;
        }
        int aof_bio_fsync_status;
        atomicGet(server.aof_bio_fsync_status,aof_bio_fsync_status);

        info = sdscatprintf(info,
            "# Persistence\r\n"
            "loading:%d\r\n"
            "current_cow_peak:%zu\r\n"
            "current_cow_size:%zu\r\n"
            "current_cow_size_age:%lu\r\n"
            "current_fork_perc:%.2f\r\n"
            "current_save_keys_processed:%zu\r\n"
            "current_save_keys_total:%zu\r\n"
            "rdb_changes_since_last_save:%lld\r\n"
            "rdb_bgsave_in_progress:%d\r\n"
            "rdb_last_save_time:%jd\r\n"
            "rdb_last_bgsave_status:%s\r\n"
            "rdb_last_bgsave_time_sec:%jd\r\n"
            "rdb_current_bgsave_time_sec:%jd\r\n"
            "rdb_last_cow_size:%zu\r\n"
            "aof_enabled:%d\r\n"
            "aof_rewrite_in_progress:%d\r\n"
            "aof_rewrite_scheduled:%d\r\n"
            "aof_last_rewrite_time_sec:%jd\r\n"
            "aof_current_rewrite_time_sec:%jd\r\n"
            "aof_last_bgrewrite_status:%s\r\n"
            "aof_last_write_status:%s\r\n"
            "aof_last_cow_size:%zu\r\n"
            "module_fork_in_progress:%d\r\n"
            "module_fork_last_cow_size:%zu\r\n",
            (int)server.loading,
            server.stat_current_cow_peak,
            server.stat_current_cow_bytes,
            server.stat_current_cow_updated ? (unsigned long) elapsedMs(server.stat_current_cow_updated) / 1000 : 0,
            fork_perc,
            server.stat_current_save_keys_processed,
            server.stat_current_save_keys_total,
            server.dirty,
            server.child_type == CHILD_TYPE_RDB,
            (intmax_t)server.lastsave,
            (server.lastbgsave_status == C_OK) ? "ok" : "err",
            (intmax_t)server.rdb_save_time_last,
            (intmax_t)((server.child_type != CHILD_TYPE_RDB) ?
                -1 : time(NULL)-server.rdb_save_time_start),
            server.stat_rdb_cow_bytes,
            server.aof_state != AOF_OFF,
            server.child_type == CHILD_TYPE_AOF,
            server.aof_rewrite_scheduled,
            (intmax_t)server.aof_rewrite_time_last,
            (intmax_t)((server.child_type != CHILD_TYPE_AOF) ?
                -1 : time(NULL)-server.aof_rewrite_time_start),
            (server.aof_lastbgrewrite_status == C_OK) ? "ok" : "err",
            (server.aof_last_write_status == C_OK &&
                aof_bio_fsync_status == C_OK) ? "ok" : "err",
            server.stat_aof_cow_bytes,
            server.child_type == CHILD_TYPE_MODULE,
            server.stat_module_cow_bytes);

        if (server.aof_enabled) {
            info = sdscatprintf(info,
                "aof_current_size:%lld\r\n"
                "aof_base_size:%lld\r\n"
                "aof_pending_rewrite:%d\r\n"
                "aof_buffer_length:%zu\r\n"
                "aof_rewrite_buffer_length:%lu\r\n"
                "aof_pending_bio_fsync:%llu\r\n"
                "aof_delayed_fsync:%lu\r\n",
                (long long) server.aof_current_size,
                (long long) server.aof_rewrite_base_size,
                server.aof_rewrite_scheduled,
                sdslen(server.aof_buf),
                aofRewriteBufferSize(),
                bioPendingJobsOfType(BIO_AOF_FSYNC),
                server.aof_delayed_fsync);
        }

        if (server.loading) {
            double perc = 0;
            time_t eta, elapsed;
            off_t remaining_bytes = 1;

            if (server.loading_total_bytes) {
                perc = ((double)server.loading_loaded_bytes / server.loading_total_bytes) * 100;
                remaining_bytes = server.loading_total_bytes - server.loading_loaded_bytes;
            } else if(server.loading_rdb_used_mem) {
                perc = ((double)server.loading_loaded_bytes / server.loading_rdb_used_mem) * 100;
                remaining_bytes = server.loading_rdb_used_mem - server.loading_loaded_bytes;
                /* used mem is only a (bad) estimation of the rdb file size, avoid going over 100% */
                if (perc > 99.99) perc = 99.99;
                if (remaining_bytes < 1) remaining_bytes = 1;
            }

            elapsed = time(NULL)-server.loading_start_time;
            if (elapsed == 0) {
                eta = 1; /* A fake 1 second figure if we don't have
                            enough info */
            } else {
                eta = (elapsed*remaining_bytes)/(server.loading_loaded_bytes+1);
            }

            info = sdscatprintf(info,
                "loading_start_time:%jd\r\n"
                "loading_total_bytes:%llu\r\n"
                "loading_rdb_used_mem:%llu\r\n"
                "loading_loaded_bytes:%llu\r\n"
                "loading_loaded_perc:%.2f\r\n"
                "loading_eta_seconds:%jd\r\n",
                (intmax_t) server.loading_start_time,
                (unsigned long long) server.loading_total_bytes,
                (unsigned long long) server.loading_rdb_used_mem,
                (unsigned long long) server.loading_loaded_bytes,
                perc,
                (intmax_t)eta
            );
        }
    }

    /* Stats */
    if (allsections || defsections || !strcasecmp(section,"stats")) {
        long long stat_total_reads_processed, stat_total_writes_processed;
        long long stat_net_input_bytes, stat_net_output_bytes;
        long long current_eviction_exceeded_time = server.stat_last_eviction_exceeded_time ?
            (long long) elapsedUs(server.stat_last_eviction_exceeded_time): 0;
        atomicGet(server.stat_total_reads_processed, stat_total_reads_processed);
        atomicGet(server.stat_total_writes_processed, stat_total_writes_processed);
        atomicGet(server.stat_net_input_bytes, stat_net_input_bytes);
        atomicGet(server.stat_net_output_bytes, stat_net_output_bytes);

        if (sections++) info = sdscat(info,"\r\n");
        info = sdscatprintf(info,
            "# Stats\r\n"
            "total_connections_received:%lld\r\n"
            "total_commands_processed:%lld\r\n"
            "instantaneous_ops_per_sec:%lld\r\n"
            "total_net_input_bytes:%lld\r\n"
            "total_net_output_bytes:%lld\r\n"
            "instantaneous_input_kbps:%.2f\r\n"
            "instantaneous_output_kbps:%.2f\r\n"
            "rejected_connections:%lld\r\n"
            "sync_full:%lld\r\n"
            "sync_partial_ok:%lld\r\n"
            "sync_partial_err:%lld\r\n"
            "expired_keys:%lld\r\n"
            "expired_stale_perc:%.2f\r\n"
            "expired_time_cap_reached_count:%lld\r\n"
            "expire_cycle_cpu_milliseconds:%lld\r\n"
            "evicted_keys:%lld\r\n"
            "total_eviction_exceeded_time:%lld\r\n"
            "current_eviction_exceeded_time:%lld\r\n"
            "keyspace_hits:%lld\r\n"
            "keyspace_misses:%lld\r\n"
            "pubsub_channels:%ld\r\n"
            "pubsub_patterns:%lu\r\n"
            "latest_fork_usec:%lld\r\n"
            "total_forks:%lld\r\n"
            "migrate_cached_sockets:%ld\r\n"
            "slave_expires_tracked_keys:%zu\r\n"
            "active_defrag_hits:%lld\r\n"
            "active_defrag_misses:%lld\r\n"
            "active_defrag_key_hits:%lld\r\n"
            "active_defrag_key_misses:%lld\r\n"
            "tracking_total_keys:%lld\r\n"
            "tracking_total_items:%lld\r\n"
            "tracking_total_prefixes:%lld\r\n"
            "unexpected_error_replies:%lld\r\n"
            "total_error_replies:%lld\r\n"
            "dump_payload_sanitizations:%lld\r\n"
            "total_reads_processed:%lld\r\n"
            "total_writes_processed:%lld\r\n"
            "io_threaded_reads_processed:%lld\r\n"
            "io_threaded_writes_processed:%lld\r\n",
            server.stat_numconnections,
            server.stat_numcommands,
            getInstantaneousMetric(STATS_METRIC_COMMAND),
            stat_net_input_bytes,
            stat_net_output_bytes,
            (float)getInstantaneousMetric(STATS_METRIC_NET_INPUT)/1024,
            (float)getInstantaneousMetric(STATS_METRIC_NET_OUTPUT)/1024,
            server.stat_rejected_conn,
            server.stat_sync_full,
            server.stat_sync_partial_ok,
            server.stat_sync_partial_err,
            server.stat_expiredkeys,
            server.stat_expired_stale_perc*100,
            server.stat_expired_time_cap_reached_count,
            server.stat_expire_cycle_time_used/1000,
            server.stat_evictedkeys,
            (server.stat_total_eviction_exceeded_time + current_eviction_exceeded_time) / 1000,
            current_eviction_exceeded_time / 1000,
            server.stat_keyspace_hits,
            server.stat_keyspace_misses,
            dictSize(server.pubsub_channels),
            dictSize(server.pubsub_patterns),
            server.stat_fork_time,
            server.stat_total_forks,
            dictSize(server.migrate_cached_sockets),
            getSlaveKeyWithExpireCount(),
            server.stat_active_defrag_hits,
            server.stat_active_defrag_misses,
            server.stat_active_defrag_key_hits,
            server.stat_active_defrag_key_misses,
            (unsigned long long) trackingGetTotalKeys(),
            (unsigned long long) trackingGetTotalItems(),
            (unsigned long long) trackingGetTotalPrefixes(),
            server.stat_unexpected_error_replies,
            server.stat_total_error_replies,
            server.stat_dump_payload_sanitizations,
            stat_total_reads_processed,
            stat_total_writes_processed,
            server.stat_io_reads_processed,
            server.stat_io_writes_processed);
    }

    /* Replication */
    if (allsections || defsections || !strcasecmp(section,"replication")) {
        if (sections++) info = sdscat(info,"\r\n");
        info = sdscatprintf(info,
            "# Replication\r\n"
            "role:%s\r\n",
            server.masterhost == NULL ? "master" : "slave");
        if (server.masterhost) {
            long long slave_repl_offset = 1;

            if (server.master)
                slave_repl_offset = server.master->reploff;
            else if (server.cached_master)
                slave_repl_offset = server.cached_master->reploff;

            info = sdscatprintf(info,
                "master_host:%s\r\n"
                "master_port:%d\r\n"
                "master_link_status:%s\r\n"
                "master_last_io_seconds_ago:%d\r\n"
                "master_sync_in_progress:%d\r\n"
                "slave_repl_offset:%lld\r\n"
                ,server.masterhost,
                server.masterport,
                (server.repl_state == REPL_STATE_CONNECTED) ?
                    "up" : "down",
                server.master ?
                ((int)(server.unixtime-server.master->lastinteraction)) : -1,
                server.repl_state == REPL_STATE_TRANSFER,
                slave_repl_offset
            );

            if (server.repl_state == REPL_STATE_TRANSFER) {
                double perc = 0;
                if (server.repl_transfer_size) {
                    perc = ((double)server.repl_transfer_read / server.repl_transfer_size) * 100;
                }
                info = sdscatprintf(info,
                    "master_sync_total_bytes:%lld\r\n"
                    "master_sync_read_bytes:%lld\r\n"
                    "master_sync_left_bytes:%lld\r\n"
                    "master_sync_perc:%.2f\r\n"
                    "master_sync_last_io_seconds_ago:%d\r\n",
                    (long long) server.repl_transfer_size,
                    (long long) server.repl_transfer_read,
                    (long long) (server.repl_transfer_size - server.repl_transfer_read),
                    perc,
                    (int)(server.unixtime-server.repl_transfer_lastio)
                );
            }

            if (server.repl_state != REPL_STATE_CONNECTED) {
                info = sdscatprintf(info,
                    "master_link_down_since_seconds:%jd\r\n",
                    server.repl_down_since ?
                    (intmax_t)(server.unixtime-server.repl_down_since) : -1);
            }
            info = sdscatprintf(info,
                "slave_priority:%d\r\n"
                "slave_read_only:%d\r\n"
                "replica_announced:%d\r\n",
                server.slave_priority,
                server.repl_slave_ro,
                server.replica_announced);
        }

        info = sdscatprintf(info,
            "connected_slaves:%lu\r\n",
            listLength(server.slaves));

        /* If min-slaves-to-write is active, write the number of slaves
         * currently considered 'good'. */
        if (server.repl_min_slaves_to_write &&
            server.repl_min_slaves_max_lag) {
            info = sdscatprintf(info,
                "min_slaves_good_slaves:%d\r\n",
                server.repl_good_slaves_count);
        }

        if (listLength(server.slaves)) {
            int slaveid = 0;
            listNode *ln;
            listIter li;

            listRewind(server.slaves,&li);
            while((ln = listNext(&li))) {
                client *slave = listNodeValue(ln);
                char *state = NULL;
                char ip[NET_IP_STR_LEN], *slaveip = slave->slave_addr;
                int port;
                long lag = 0;

                if (!slaveip) {
                    if (connPeerToString(slave->conn,ip,sizeof(ip),&port) == -1)
                        continue;
                    slaveip = ip;
                }
                switch(slave->replstate) {
                case SLAVE_STATE_WAIT_BGSAVE_START:
                case SLAVE_STATE_WAIT_BGSAVE_END:
                    state = "wait_bgsave";
                    break;
                case SLAVE_STATE_SEND_BULK:
                    state = "send_bulk";
                    break;
                case SLAVE_STATE_ONLINE:
                    state = "online";
                    break;
                }
                if (state == NULL) continue;
                if (slave->replstate == SLAVE_STATE_ONLINE)
                    lag = time(NULL) - slave->repl_ack_time;

                info = sdscatprintf(info,
                    "slave%d:ip=%s,port=%d,state=%s,"
                    "offset=%lld,lag=%ld\r\n",
                    slaveid,slaveip,slave->slave_listening_port,state,
                    slave->repl_ack_off, lag);
                slaveid++;
            }
        }
        info = sdscatprintf(info,
            "master_failover_state:%s\r\n"
            "master_replid:%s\r\n"
            "master_replid2:%s\r\n"
            "master_repl_offset:%lld\r\n"
            "second_repl_offset:%lld\r\n"
            "repl_backlog_active:%d\r\n"
            "repl_backlog_size:%lld\r\n"
            "repl_backlog_first_byte_offset:%lld\r\n"
            "repl_backlog_histlen:%lld\r\n",
            getFailoverStateString(),
            server.replid,
            server.replid2,
            server.master_repl_offset,
            server.second_replid_offset,
            server.repl_backlog != NULL,
            server.repl_backlog_size,
            server.repl_backlog_off,
            server.repl_backlog_histlen);
    }

    /* CPU */
    if (allsections || defsections || !strcasecmp(section,"cpu")) {
        if (sections++) info = sdscat(info,"\r\n");

        struct rusage self_ru, c_ru;
        getrusage(RUSAGE_SELF, &self_ru);
        getrusage(RUSAGE_CHILDREN, &c_ru);
        info = sdscatprintf(info,
        "# CPU\r\n"
        "used_cpu_sys:%ld.%06ld\r\n"
        "used_cpu_user:%ld.%06ld\r\n"
        "used_cpu_sys_children:%ld.%06ld\r\n"
        "used_cpu_user_children:%ld.%06ld\r\n",
        (long)self_ru.ru_stime.tv_sec, (long)self_ru.ru_stime.tv_usec,
        (long)self_ru.ru_utime.tv_sec, (long)self_ru.ru_utime.tv_usec,
        (long)c_ru.ru_stime.tv_sec, (long)c_ru.ru_stime.tv_usec,
        (long)c_ru.ru_utime.tv_sec, (long)c_ru.ru_utime.tv_usec);
#ifdef RUSAGE_THREAD
        struct rusage m_ru;
        getrusage(RUSAGE_THREAD, &m_ru);
        info = sdscatprintf(info,
            "used_cpu_sys_main_thread:%ld.%06ld\r\n"
            "used_cpu_user_main_thread:%ld.%06ld\r\n",
            (long)m_ru.ru_stime.tv_sec, (long)m_ru.ru_stime.tv_usec,
            (long)m_ru.ru_utime.tv_sec, (long)m_ru.ru_utime.tv_usec);
#endif  /* RUSAGE_THREAD */
    }

    /* Modules */
    if (allsections || defsections || !strcasecmp(section,"modules")) {
        if (sections++) info = sdscat(info,"\r\n");
        info = sdscatprintf(info,"# Modules\r\n");
        info = genModulesInfoString(info);
    }

    /* Command statistics */
    if (allsections || !strcasecmp(section,"commandstats")) {
        if (sections++) info = sdscat(info,"\r\n");
        info = sdscatprintf(info, "# Commandstats\r\n");

        struct redisCommand *c;
        dictEntry *de;
        dictIterator *di;
        di = dictGetSafeIterator(server.commands);
        while((de = dictNext(di)) != NULL) {
            char *tmpsafe;
            c = (struct redisCommand *) dictGetVal(de);
            if (!c->calls && !c->failed_calls && !c->rejected_calls)
                continue;
            info = sdscatprintf(info,
                "cmdstat_%s:calls=%lld,usec=%lld,usec_per_call=%.2f"
                ",rejected_calls=%lld,failed_calls=%lld\r\n",
                getSafeInfoString(c->name, strlen(c->name), &tmpsafe), c->calls, c->microseconds,
                (c->calls == 0) ? 0 : ((float)c->microseconds/c->calls),
                c->rejected_calls, c->failed_calls);
            if (tmpsafe != NULL) zfree(tmpsafe);
        }
        dictReleaseIterator(di);
    }
    /* Error statistics */
    if (allsections || defsections || !strcasecmp(section,"errorstats")) {
        if (sections++) info = sdscat(info,"\r\n");
        info = sdscat(info, "# Errorstats\r\n");
        raxIterator ri;
        raxStart(&ri,server.errors);
        raxSeek(&ri,"^",NULL,0);
        struct redisError *e;
        while(raxNext(&ri)) {
            char *tmpsafe;
            e = (struct redisError *) ri.data;
            info = sdscatprintf(info,
                "errorstat_%.*s:count=%lld\r\n",
                (int)ri.key_len, getSafeInfoString((char *) ri.key, ri.key_len, &tmpsafe), e->count);
            if (tmpsafe != NULL) zfree(tmpsafe);
        }
        raxStop(&ri);
    }

    if (allsections || !strcasecmp(section,"latencystats")) {
        /* Latency by percentile distribution per command category */
<<<<<<< HEAD
        if (sections++) info = sdscat(info,"\r\n");
        info = sdscatprintf(info, "# Latencystats - latency by percentile distribution\r\n");
=======
        info = sdscatprintf(info, "# Latencystats\r\n");
>>>>>>> a4ed8974
        struct redisCommand *c;
        dictEntry *de;
        dictIterator *di;
        di = dictGetSafeIterator(server.commands);
        while((de = dictNext(di)) != NULL) {
            char *tmpsafe;
            c = (struct redisCommand *) dictGetVal(de);
            if (!c->calls || !c->latency_histogram)
                continue;
            info = fillPercentileDistributionLatencies(info,getSafeInfoString(c->name, strlen(c->name), &tmpsafe),c->latency_histogram);
            if (tmpsafe != NULL) zfree(tmpsafe);
        }
        dictReleaseIterator(di);

        /* Per command category cumulative distribution of latencies */
        if (sections++) info = sdscat(info,"\r\n");
        info = sdscatprintf(info, "# Latencystats - cumulative distribution of latencies\r\n");
        di = dictGetSafeIterator(server.commands);
        while((de = dictNext(di)) != NULL) {
            char *tmpsafe;
            c = (struct redisCommand *) dictGetVal(de);
            if (!c->calls || !c->latency_histogram)
                continue;
            info = fillCumulativeDistributionLatencies(info, getSafeInfoString(c->name, strlen(c->name), &tmpsafe), c->latency_histogram);
            if (tmpsafe != NULL) zfree(tmpsafe);
        }
        dictReleaseIterator(di);
    }

    /* Cluster */
    if (allsections || defsections || !strcasecmp(section,"cluster")) {
        if (sections++) info = sdscat(info,"\r\n");
        info = sdscatprintf(info,
        "# Cluster\r\n"
        "cluster_enabled:%d\r\n",
        server.cluster_enabled);
    }

    /* Key space */
    if (allsections || defsections || !strcasecmp(section,"keyspace")) {
        if (sections++) info = sdscat(info,"\r\n");
        info = sdscatprintf(info, "# Keyspace\r\n");
        for (j = 0; j < server.dbnum; j++) {
            long long keys, vkeys;

            keys = dictSize(server.db[j].dict);
            vkeys = dictSize(server.db[j].expires);
            if (keys || vkeys) {
                info = sdscatprintf(info,
                    "db%d:keys=%lld,expires=%lld,avg_ttl=%lld\r\n",
                    j, keys, vkeys, server.db[j].avg_ttl);
            }
        }
    }

    /* Get info from modules.
     * if user asked for "everything" or "modules", or a specific section
     * that's not found yet. */
    if (everything || modules ||
        (!allsections && !defsections && sections==0)) {
        info = modulesCollectInfo(info,
                                  everything || modules ? NULL: section,
                                  0, /* not a crash report */
                                  sections);
    }
    return info;
}

void infoCommand(client *c) {
    char *section = c->argc == 2 ? c->argv[1]->ptr : "default";

    if (c->argc > 2) {
        addReplyErrorObject(c,shared.syntaxerr);
        return;
    }
    sds info = genRedisInfoString(section);
    addReplyVerbatim(c,info,sdslen(info),"txt");
    sdsfree(info);
}

void monitorCommand(client *c) {
    if (c->flags & CLIENT_DENY_BLOCKING) {
        /**
         * A client that has CLIENT_DENY_BLOCKING flag on
         * expects a reply per command and so can't execute MONITOR. */
        addReplyError(c, "MONITOR isn't allowed for DENY BLOCKING client");
        return;
    }

    /* ignore MONITOR if already slave or in monitor mode */
    if (c->flags & CLIENT_SLAVE) return;

    c->flags |= (CLIENT_SLAVE|CLIENT_MONITOR);
    listAddNodeTail(server.monitors,c);
    addReply(c,shared.ok);
}

/* =================================== Main! ================================ */

int checkIgnoreWarning(const char *warning) {
    int argc, j;
    sds *argv = sdssplitargs(server.ignore_warnings, &argc);
    if (argv == NULL)
        return 0;

    for (j = 0; j < argc; j++) {
        char *flag = argv[j];
        if (!strcasecmp(flag, warning))
            break;
    }
    sdsfreesplitres(argv,argc);
    return j < argc;
}

#ifdef __linux__
int linuxOvercommitMemoryValue(void) {
    FILE *fp = fopen("/proc/sys/vm/overcommit_memory","r");
    char buf[64];

    if (!fp) return -1;
    if (fgets(buf,64,fp) == NULL) {
        fclose(fp);
        return -1;
    }
    fclose(fp);

    return atoi(buf);
}

void linuxMemoryWarnings(void) {
    if (linuxOvercommitMemoryValue() == 0) {
        serverLog(LL_WARNING,"WARNING overcommit_memory is set to 0! Background save may fail under low memory condition. To fix this issue add 'vm.overcommit_memory = 1' to /etc/sysctl.conf and then reboot or run the command 'sysctl vm.overcommit_memory=1' for this to take effect.");
    }
    if (THPIsEnabled()) {
        server.thp_enabled = 1;
        if (THPDisable() == 0) {
            server.thp_enabled = 0;
            return;
        }
        serverLog(LL_WARNING,"WARNING you have Transparent Huge Pages (THP) support enabled in your kernel. This will create latency and memory usage issues with Redis. To fix this issue run the command 'echo madvise > /sys/kernel/mm/transparent_hugepage/enabled' as root, and add it to your /etc/rc.local in order to retain the setting after a reboot. Redis must be restarted after THP is disabled (set to 'madvise' or 'never').");
    }
}

#ifdef __arm64__

/* Get size in kilobytes of the Shared_Dirty pages of the calling process for the
 * memory map corresponding to the provided address, or -1 on error. */
static int smapsGetSharedDirty(unsigned long addr) {
    int ret, in_mapping = 0, val = -1;
    unsigned long from, to;
    char buf[64];
    FILE *f;

    f = fopen("/proc/self/smaps", "r");
    if (!f) return -1;

    while (1) {
        if (!fgets(buf, sizeof(buf), f))
            break;

        ret = sscanf(buf, "%lx-%lx", &from, &to);
        if (ret == 2)
            in_mapping = from <= addr && addr < to;

        if (in_mapping && !memcmp(buf, "Shared_Dirty:", 13)) {
            sscanf(buf, "%*s %d", &val);
            /* If parsing fails, we remain with val == -1 */
            break;
        }
    }

    fclose(f);
    return val;
}

/* Older arm64 Linux kernels have a bug that could lead to data corruption
 * during background save in certain scenarios. This function checks if the
 * kernel is affected.
 * The bug was fixed in commit ff1712f953e27f0b0718762ec17d0adb15c9fd0b
 * titled: "arm64: pgtable: Ensure dirty bit is preserved across pte_wrprotect()"
 * Return -1 on unexpected test failure, 1 if the kernel seems to be affected,
 * and 0 otherwise. */
int linuxMadvFreeForkBugCheck(void) {
    int ret, pipefd[2] = { -1, -1 };
    pid_t pid;
    char *p = NULL, *q;
    int bug_found = 0;
    long page_size = sysconf(_SC_PAGESIZE);
    long map_size = 3 * page_size;

    /* Create a memory map that's in our full control (not one used by the allocator). */
    p = mmap(NULL, map_size, PROT_READ, MAP_ANONYMOUS | MAP_PRIVATE, -1, 0);
    if (p == MAP_FAILED) {
        serverLog(LL_WARNING, "Failed to mmap(): %s", strerror(errno));
        return -1;
    }

    q = p + page_size;

    /* Split the memory map in 3 pages by setting their protection as RO|RW|RO to prevent
     * Linux from merging this memory map with adjacent VMAs. */
    ret = mprotect(q, page_size, PROT_READ | PROT_WRITE);
    if (ret < 0) {
        serverLog(LL_WARNING, "Failed to mprotect(): %s", strerror(errno));
        bug_found = -1;
        goto exit;
    }

    /* Write to the page once to make it resident */
    *(volatile char*)q = 0;

    /* Tell the kernel that this page is free to be reclaimed. */
#ifndef MADV_FREE
#define MADV_FREE 8
#endif
    ret = madvise(q, page_size, MADV_FREE);
    if (ret < 0) {
        /* MADV_FREE is not available on older kernels that are presumably
         * not affected. */
        if (errno == EINVAL) goto exit;

        serverLog(LL_WARNING, "Failed to madvise(): %s", strerror(errno));
        bug_found = -1;
        goto exit;
    }

    /* Write to the page after being marked for freeing, this is supposed to take
     * ownership of that page again. */
    *(volatile char*)q = 0;

    /* Create a pipe for the child to return the info to the parent. */
    ret = pipe(pipefd);
    if (ret < 0) {
        serverLog(LL_WARNING, "Failed to create pipe: %s", strerror(errno));
        bug_found = -1;
        goto exit;
    }

    /* Fork the process. */
    pid = fork();
    if (pid < 0) {
        serverLog(LL_WARNING, "Failed to fork: %s", strerror(errno));
        bug_found = -1;
        goto exit;
    } else if (!pid) {
        /* Child: check if the page is marked as dirty, page_size in kb.
         * A value of 0 means the kernel is affected by the bug. */
        ret = smapsGetSharedDirty((unsigned long) q);
        if (!ret)
            bug_found = 1;
        else if (ret == -1)     /* Failed to read */
            bug_found = -1;

        if (write(pipefd[1], &bug_found, sizeof(bug_found)) < 0)
            serverLog(LL_WARNING, "Failed to write to parent: %s", strerror(errno));
        exitFromChild(0);
    } else {
        /* Read the result from the child. */
        ret = read(pipefd[0], &bug_found, sizeof(bug_found));
        if (ret < 0) {
            serverLog(LL_WARNING, "Failed to read from child: %s", strerror(errno));
            bug_found = -1;
        }

        /* Reap the child pid. */
        waitpid(pid, NULL, 0);
    }

exit:
    /* Cleanup */
    if (pipefd[0] != -1) close(pipefd[0]);
    if (pipefd[1] != -1) close(pipefd[1]);
    if (p != NULL) munmap(p, map_size);

    return bug_found;
}
#endif /* __arm64__ */
#endif /* __linux__ */

void createPidFile(void) {
    /* If pidfile requested, but no pidfile defined, use
     * default pidfile path */
    if (!server.pidfile) server.pidfile = zstrdup(CONFIG_DEFAULT_PID_FILE);

    /* Try to write the pid file in a best-effort way. */
    FILE *fp = fopen(server.pidfile,"w");
    if (fp) {
        fprintf(fp,"%d\n",(int)getpid());
        fclose(fp);
    }
}

void daemonize(void) {
    int fd;

    if (fork() != 0) exit(0); /* parent exits */
    setsid(); /* create a new session */

    /* Every output goes to /dev/null. If Redis is daemonized but
     * the 'logfile' is set to 'stdout' in the configuration file
     * it will not log at all. */
    if ((fd = open("/dev/null", O_RDWR, 0)) != -1) {
        dup2(fd, STDIN_FILENO);
        dup2(fd, STDOUT_FILENO);
        dup2(fd, STDERR_FILENO);
        if (fd > STDERR_FILENO) close(fd);
    }
}

void version(void) {
    printf("Redis server v=%s sha=%s:%d malloc=%s bits=%d build=%llx\n",
        REDIS_VERSION,
        redisGitSHA1(),
        atoi(redisGitDirty()) > 0,
        ZMALLOC_LIB,
        sizeof(long) == 4 ? 32 : 64,
        (unsigned long long) redisBuildId());
    exit(0);
}

void usage(void) {
    fprintf(stderr,"Usage: ./redis-server [/path/to/redis.conf] [options] [-]\n");
    fprintf(stderr,"       ./redis-server - (read config from stdin)\n");
    fprintf(stderr,"       ./redis-server -v or --version\n");
    fprintf(stderr,"       ./redis-server -h or --help\n");
    fprintf(stderr,"       ./redis-server --test-memory <megabytes>\n\n");
    fprintf(stderr,"Examples:\n");
    fprintf(stderr,"       ./redis-server (run the server with default conf)\n");
    fprintf(stderr,"       ./redis-server /etc/redis/6379.conf\n");
    fprintf(stderr,"       ./redis-server --port 7777\n");
    fprintf(stderr,"       ./redis-server --port 7777 --replicaof 127.0.0.1 8888\n");
    fprintf(stderr,"       ./redis-server /etc/myredis.conf --loglevel verbose -\n");
    fprintf(stderr,"       ./redis-server /etc/myredis.conf --loglevel verbose\n\n");
    fprintf(stderr,"Sentinel mode:\n");
    fprintf(stderr,"       ./redis-server /etc/sentinel.conf --sentinel\n");
    exit(1);
}

void redisAsciiArt(void) {
#include "asciilogo.h"
    char *buf = zmalloc(1024*16);
    char *mode;

    if (server.cluster_enabled) mode = "cluster";
    else if (server.sentinel_mode) mode = "sentinel";
    else mode = "standalone";

    /* Show the ASCII logo if: log file is stdout AND stdout is a
     * tty AND syslog logging is disabled. Also show logo if the user
     * forced us to do so via redis.conf. */
    int show_logo = ((!server.syslog_enabled &&
                      server.logfile[0] == '\0' &&
                      isatty(fileno(stdout))) ||
                     server.always_show_logo);

    if (!show_logo) {
        serverLog(LL_NOTICE,
            "Running mode=%s, port=%d.",
            mode, server.port ? server.port : server.tls_port
        );
    } else {
        snprintf(buf,1024*16,ascii_logo,
            REDIS_VERSION,
            redisGitSHA1(),
            strtol(redisGitDirty(),NULL,10) > 0,
            (sizeof(long) == 8) ? "64" : "32",
            mode, server.port ? server.port : server.tls_port,
            (long) getpid()
        );
        serverLogRaw(LL_NOTICE|LL_RAW,buf);
    }
    zfree(buf);
}

int changeBindAddr(sds *addrlist, int addrlist_len) {
    int i;
    int result = C_OK;

    char *prev_bindaddr[CONFIG_BINDADDR_MAX];
    int prev_bindaddr_count;

    /* Close old TCP and TLS servers */
    closeSocketListeners(&server.ipfd);
    closeSocketListeners(&server.tlsfd);

    /* Keep previous settings */
    prev_bindaddr_count = server.bindaddr_count;
    memcpy(prev_bindaddr, server.bindaddr, sizeof(server.bindaddr));

    /* Copy new settings */
    memset(server.bindaddr, 0, sizeof(server.bindaddr));
    for (i = 0; i < addrlist_len; i++) {
        server.bindaddr[i] = zstrdup(addrlist[i]);
    }
    server.bindaddr_count = addrlist_len;

    /* Bind to the new port */
    if ((server.port != 0 && listenToPort(server.port, &server.ipfd) != C_OK) ||
        (server.tls_port != 0 && listenToPort(server.tls_port, &server.tlsfd) != C_OK)) {
        serverLog(LL_WARNING, "Failed to bind, trying to restore old listening sockets.");

        /* Restore old bind addresses */
        for (i = 0; i < addrlist_len; i++) {
            zfree(server.bindaddr[i]);
        }
        memcpy(server.bindaddr, prev_bindaddr, sizeof(server.bindaddr));
        server.bindaddr_count = prev_bindaddr_count;

        /* Re-Listen TCP and TLS */
        server.ipfd.count = 0;
        if (server.port != 0 && listenToPort(server.port, &server.ipfd) != C_OK) {
            serverPanic("Failed to restore old listening TCP socket.");
        }

        server.tlsfd.count = 0;
        if (server.tls_port != 0 && listenToPort(server.tls_port, &server.tlsfd) != C_OK) {
            serverPanic("Failed to restore old listening TLS socket.");
        }

        result = C_ERR;
    } else {
        /* Free old bind addresses */
        for (i = 0; i < prev_bindaddr_count; i++) {
            zfree(prev_bindaddr[i]);
        }
    }

    /* Create TCP and TLS event handlers */
    if (createSocketAcceptHandler(&server.ipfd, acceptTcpHandler) != C_OK) {
        serverPanic("Unrecoverable error creating TCP socket accept handler.");
    }
    if (createSocketAcceptHandler(&server.tlsfd, acceptTLSHandler) != C_OK) {
        serverPanic("Unrecoverable error creating TLS socket accept handler.");
    }

    if (server.set_proc_title) redisSetProcTitle(NULL);

    return result;
}

int changeListenPort(int port, socketFds *sfd, aeFileProc *accept_handler) {
    socketFds new_sfd = {{0}};

    /* Just close the server if port disabled */
    if (port == 0) {
        closeSocketListeners(sfd);
        if (server.set_proc_title) redisSetProcTitle(NULL);
        return C_OK;
    }

    /* Bind to the new port */
    if (listenToPort(port, &new_sfd) != C_OK) {
        return C_ERR;
    }

    /* Create event handlers */
    if (createSocketAcceptHandler(&new_sfd, accept_handler) != C_OK) {
        closeSocketListeners(&new_sfd);
        return C_ERR;
    }

    /* Close old servers */
    closeSocketListeners(sfd);

    /* Copy new descriptors */
    sfd->count = new_sfd.count;
    memcpy(sfd->fd, new_sfd.fd, sizeof(new_sfd.fd));

    if (server.set_proc_title) redisSetProcTitle(NULL);

    return C_OK;
}

static void sigShutdownHandler(int sig) {
    char *msg;

    switch (sig) {
    case SIGINT:
        msg = "Received SIGINT scheduling shutdown...";
        break;
    case SIGTERM:
        msg = "Received SIGTERM scheduling shutdown...";
        break;
    default:
        msg = "Received shutdown signal, scheduling shutdown...";
    };

    /* SIGINT is often delivered via Ctrl+C in an interactive session.
     * If we receive the signal the second time, we interpret this as
     * the user really wanting to quit ASAP without waiting to persist
     * on disk. */
    if (server.shutdown_asap && sig == SIGINT) {
        serverLogFromHandler(LL_WARNING, "You insist... exiting now.");
        rdbRemoveTempFile(getpid(), 1);
        exit(1); /* Exit with an error since this was not a clean shutdown. */
    } else if (server.loading) {
        serverLogFromHandler(LL_WARNING, "Received shutdown signal during loading, exiting now.");
        exit(0);
    }

    serverLogFromHandler(LL_WARNING, msg);
    server.shutdown_asap = 1;
}

void setupSignalHandlers(void) {
    struct sigaction act;

    /* When the SA_SIGINFO flag is set in sa_flags then sa_sigaction is used.
     * Otherwise, sa_handler is used. */
    sigemptyset(&act.sa_mask);
    act.sa_flags = 0;
    act.sa_handler = sigShutdownHandler;
    sigaction(SIGTERM, &act, NULL);
    sigaction(SIGINT, &act, NULL);

    sigemptyset(&act.sa_mask);
    act.sa_flags = SA_NODEFER | SA_RESETHAND | SA_SIGINFO;
    act.sa_sigaction = sigsegvHandler;
    if(server.crashlog_enabled) {
        sigaction(SIGSEGV, &act, NULL);
        sigaction(SIGBUS, &act, NULL);
        sigaction(SIGFPE, &act, NULL);
        sigaction(SIGILL, &act, NULL);
        sigaction(SIGABRT, &act, NULL);
    }
    return;
}

void removeSignalHandlers(void) {
    struct sigaction act;
    sigemptyset(&act.sa_mask);
    act.sa_flags = SA_NODEFER | SA_RESETHAND;
    act.sa_handler = SIG_DFL;
    sigaction(SIGSEGV, &act, NULL);
    sigaction(SIGBUS, &act, NULL);
    sigaction(SIGFPE, &act, NULL);
    sigaction(SIGILL, &act, NULL);
    sigaction(SIGABRT, &act, NULL);
}

/* This is the signal handler for children process. It is currently useful
 * in order to track the SIGUSR1, that we send to a child in order to terminate
 * it in a clean way, without the parent detecting an error and stop
 * accepting writes because of a write error condition. */
static void sigKillChildHandler(int sig) {
    UNUSED(sig);
    int level = server.in_fork_child == CHILD_TYPE_MODULE? LL_VERBOSE: LL_WARNING;
    serverLogFromHandler(level, "Received SIGUSR1 in child, exiting now.");
    exitFromChild(SERVER_CHILD_NOERROR_RETVAL);
}

void setupChildSignalHandlers(void) {
    struct sigaction act;

    /* When the SA_SIGINFO flag is set in sa_flags then sa_sigaction is used.
     * Otherwise, sa_handler is used. */
    sigemptyset(&act.sa_mask);
    act.sa_flags = 0;
    act.sa_handler = sigKillChildHandler;
    sigaction(SIGUSR1, &act, NULL);
}

/* After fork, the child process will inherit the resources
 * of the parent process, e.g. fd(socket or flock) etc.
 * should close the resources not used by the child process, so that if the
 * parent restarts it can bind/lock despite the child possibly still running. */
void closeChildUnusedResourceAfterFork() {
    closeListeningSockets(0);
    if (server.cluster_enabled && server.cluster_config_file_lock_fd != -1)
        close(server.cluster_config_file_lock_fd);  /* don't care if this fails */

    /* Clear server.pidfile, this is the parent pidfile which should not
     * be touched (or deleted) by the child (on exit / crash) */
    zfree(server.pidfile);
    server.pidfile = NULL;
}

/* purpose is one of CHILD_TYPE_ types */
int redisFork(int purpose) {
    if (isMutuallyExclusiveChildType(purpose)) {
        if (hasActiveChildProcess())
            return -1;

        openChildInfoPipe();
    }

    int childpid;
    long long start = ustime();
    if ((childpid = fork()) == 0) {
        /* Child.
         *
         * The order of setting things up follows some reasoning:
         * Setup signal handlers first because a signal could fire at any time.
         * Adjust OOM score before everything else to assist the OOM killer if
         * memory resources are low.
         */
        server.in_fork_child = purpose;
        setupChildSignalHandlers();
        setOOMScoreAdj(CONFIG_OOM_BGCHILD);
        dismissMemoryInChild();
        closeChildUnusedResourceAfterFork();
    } else {
        /* Parent */
        server.stat_total_forks++;
        server.stat_fork_time = ustime()-start;
        server.stat_fork_rate = (double) zmalloc_used_memory() * 1000000 / server.stat_fork_time / (1024*1024*1024); /* GB per second. */
        latencyAddSampleIfNeeded("fork",server.stat_fork_time/1000);
        if (childpid == -1) {
            if (isMutuallyExclusiveChildType(purpose)) closeChildInfoPipe();
            return -1;
        }

        /* The child_pid and child_type are only for mutual exclusive children.
         * other child types should handle and store their pid's in dedicated variables.
         *
         * Today, we allows CHILD_TYPE_LDB to run in parallel with the other fork types:
         * - it isn't used for production, so it will not make the server be less efficient
         * - used for debugging, and we don't want to block it from running while other
         *   forks are running (like RDB and AOF) */
        if (isMutuallyExclusiveChildType(purpose)) {
            server.child_pid = childpid;
            server.child_type = purpose;
            server.stat_current_cow_peak = 0;
            server.stat_current_cow_bytes = 0;
            server.stat_current_cow_updated = 0;
            server.stat_current_save_keys_processed = 0;
            server.stat_module_progress = 0;
            server.stat_current_save_keys_total = dbTotalServerKeyCount();
        }

        updateDictResizePolicy();
        moduleFireServerEvent(REDISMODULE_EVENT_FORK_CHILD,
                              REDISMODULE_SUBEVENT_FORK_CHILD_BORN,
                              NULL);
    }
    return childpid;
}

void sendChildCowInfo(childInfoType info_type, char *pname) {
    sendChildInfoGeneric(info_type, 0, -1, pname);
}

void sendChildInfo(childInfoType info_type, size_t keys, char *pname) {
    sendChildInfoGeneric(info_type, keys, -1, pname);
}

/* Try to release pages back to the OS directly (bypassing the allocator),
 * in an effort to decrease CoW during fork. For small allocations, we can't
 * release any full page, so in an effort to avoid getting the size of the
 * allocation from the allocator (malloc_size) when we already know it's small,
 * we check the size_hint. If the size is not already known, passing a size_hint
 * of 0 will lead the checking the real size of the allocation.
 * Also please note that the size may be not accurate, so in order to make this
 * solution effective, the judgement for releasing memory pages should not be
 * too strict. */
void dismissMemory(void* ptr, size_t size_hint) {
    if (ptr == NULL) return;

    /* madvise(MADV_DONTNEED) can not release pages if the size of memory
     * is too small, we try to release only for the memory which the size
     * is more than half of page size. */
    if (size_hint && size_hint <= server.page_size/2) return;

    zmadvise_dontneed(ptr);
}

/* Dismiss big chunks of memory inside a client structure, see dismissMemory() */
void dismissClientMemory(client *c) {
    /* Dismiss client query buffer. */
    dismissSds(c->querybuf);
    dismissSds(c->pending_querybuf);
    /* Dismiss argv array only if we estimate it contains a big buffer. */
    if (c->argc && c->argv_len_sum/c->argc >= server.page_size) {
        for (int i = 0; i < c->argc; i++) {
            dismissObject(c->argv[i], 0);
        }
    }
    if (c->argc) dismissMemory(c->argv, c->argc*sizeof(robj*));

    /* Dismiss the reply array only if the average buffer size is bigger
     * than a page. */
    if (listLength(c->reply) &&
        c->reply_bytes/listLength(c->reply) >= server.page_size)
    {
        listIter li;
        listNode *ln;
        listRewind(c->reply, &li);
        while ((ln = listNext(&li))) {
            clientReplyBlock *bulk = listNodeValue(ln);
            /* Default bulk size is 16k, actually it has extra data, maybe it
             * occupies 20k according to jemalloc bin size if using jemalloc. */
            if (bulk) dismissMemory(bulk, bulk->size);
        }
    }

    /* The client struct has a big static reply buffer in it. */
    dismissMemory(c, 0);
}

/* In the child process, we don't need some buffers anymore, and these are
 * likely to change in the parent when there's heavy write traffic.
 * We dismis them right away, to avoid CoW.
 * see dismissMemeory(). */
void dismissMemoryInChild(void) {
    /* madvise(MADV_DONTNEED) may not work if Transparent Huge Pages is enabled. */
    if (server.thp_enabled) return;

    /* Currently we use zmadvise_dontneed only when we use jemalloc with Linux.
     * so we avoid these pointless loops when they're not going to do anything. */
#if defined(USE_JEMALLOC) && defined(__linux__)

    /* Dismiss replication backlog. */
    if (server.repl_backlog != NULL) {
        dismissMemory(server.repl_backlog, server.repl_backlog_size);
    }

    /* Dismiss all clients memory. */
    listIter li;
    listNode *ln;
    listRewind(server.clients, &li);
    while((ln = listNext(&li))) {
        client *c = listNodeValue(ln);
        dismissClientMemory(c);
    }
#endif
}

void memtest(size_t megabytes, int passes);

/* Returns 1 if there is --sentinel among the arguments or if
 * executable name contains "redis-sentinel". */
int checkForSentinelMode(int argc, char **argv, char *exec_name) {
    if (strstr(exec_name,"redis-sentinel") != NULL) return 1;

    for (int j = 1; j < argc; j++)
        if (!strcmp(argv[j],"--sentinel")) return 1;
    return 0;
}

/* Function called at startup to load RDB or AOF file in memory. */
void loadDataFromDisk(void) {
    long long start = ustime();
    if (server.aof_state == AOF_ON) {
        /* It's not a failure if the file is empty or doesn't exist (later we will create it) */
        int ret = loadAppendOnlyFile(server.aof_filename);
        if (ret == AOF_FAILED || ret == AOF_OPEN_ERR)
            exit(1);
        if (ret == AOF_OK)
            serverLog(LL_NOTICE,"DB loaded from append only file: %.3f seconds",(float)(ustime()-start)/1000000);
    } else {
        rdbSaveInfo rsi = RDB_SAVE_INFO_INIT;
        errno = 0; /* Prevent a stale value from affecting error checking */
        if (rdbLoad(server.rdb_filename,&rsi,RDBFLAGS_NONE) == C_OK) {
            serverLog(LL_NOTICE,"DB loaded from disk: %.3f seconds",
                (float)(ustime()-start)/1000000);

            /* Restore the replication ID / offset from the RDB file. */
            if ((server.masterhost ||
                (server.cluster_enabled &&
                nodeIsSlave(server.cluster->myself))) &&
                rsi.repl_id_is_set &&
                rsi.repl_offset != -1 &&
                /* Note that older implementations may save a repl_stream_db
                 * of -1 inside the RDB file in a wrong way, see more
                 * information in function rdbPopulateSaveInfo. */
                rsi.repl_stream_db != -1)
            {
                memcpy(server.replid,rsi.repl_id,sizeof(server.replid));
                server.master_repl_offset = rsi.repl_offset;
                /* If we are a slave, create a cached master from this
                 * information, in order to allow partial resynchronization
                 * with masters. */
                replicationCacheMasterUsingMyself();
                selectDb(server.cached_master,rsi.repl_stream_db);
            }
        } else if (errno != ENOENT) {
            serverLog(LL_WARNING,"Fatal error loading the DB: %s. Exiting.",strerror(errno));
            exit(1);
        }
    }
}

void redisOutOfMemoryHandler(size_t allocation_size) {
    serverLog(LL_WARNING,"Out Of Memory allocating %zu bytes!",
        allocation_size);
    serverPanic("Redis aborting for OUT OF MEMORY. Allocating %zu bytes!",
        allocation_size);
}

/* Callback for sdstemplate on proc-title-template. See redis.conf for
 * supported variables.
 */
static sds redisProcTitleGetVariable(const sds varname, void *arg)
{
    if (!strcmp(varname, "title")) {
        return sdsnew(arg);
    } else if (!strcmp(varname, "listen-addr")) {
        if (server.port || server.tls_port)
            return sdscatprintf(sdsempty(), "%s:%u",
                                server.bindaddr_count ? server.bindaddr[0] : "*",
                                server.port ? server.port : server.tls_port);
        else
            return sdscatprintf(sdsempty(), "unixsocket:%s", server.unixsocket);
    } else if (!strcmp(varname, "server-mode")) {
        if (server.cluster_enabled) return sdsnew("[cluster]");
        else if (server.sentinel_mode) return sdsnew("[sentinel]");
        else return sdsempty();
    } else if (!strcmp(varname, "config-file")) {
        return sdsnew(server.configfile ? server.configfile : "-");
    } else if (!strcmp(varname, "port")) {
        return sdscatprintf(sdsempty(), "%u", server.port);
    } else if (!strcmp(varname, "tls-port")) {
        return sdscatprintf(sdsempty(), "%u", server.tls_port);
    } else if (!strcmp(varname, "unixsocket")) {
        return sdsnew(server.unixsocket);
    } else
        return NULL;    /* Unknown variable name */
}

/* Expand the specified proc-title-template string and return a newly
 * allocated sds, or NULL. */
static sds expandProcTitleTemplate(const char *template, const char *title) {
    sds res = sdstemplate(template, redisProcTitleGetVariable, (void *) title);
    if (!res)
        return NULL;
    return sdstrim(res, " ");
}
/* Validate the specified template, returns 1 if valid or 0 otherwise. */
int validateProcTitleTemplate(const char *template) {
    int ok = 1;
    sds res = expandProcTitleTemplate(template, "");
    if (!res)
        return 0;
    if (sdslen(res) == 0) ok = 0;
    sdsfree(res);
    return ok;
}

int redisSetProcTitle(char *title) {
#ifdef USE_SETPROCTITLE
    if (!title) title = server.exec_argv[0];
    sds proc_title = expandProcTitleTemplate(server.proc_title_template, title);
    if (!proc_title) return C_ERR;  /* Not likely, proc_title_template is validated */

    setproctitle("%s", proc_title);
    sdsfree(proc_title);
#else
    UNUSED(title);
#endif

    return C_OK;
}

void redisSetCpuAffinity(const char *cpulist) {
#ifdef USE_SETCPUAFFINITY
    setcpuaffinity(cpulist);
#else
    UNUSED(cpulist);
#endif
}

/* Send a notify message to systemd. Returns sd_notify return code which is
 * a positive number on success. */
int redisCommunicateSystemd(const char *sd_notify_msg) {
#ifdef HAVE_LIBSYSTEMD
    int ret = sd_notify(0, sd_notify_msg);

    if (ret == 0)
        serverLog(LL_WARNING, "systemd supervision error: NOTIFY_SOCKET not found!");
    else if (ret < 0)
        serverLog(LL_WARNING, "systemd supervision error: sd_notify: %d", ret);
    return ret;
#else
    UNUSED(sd_notify_msg);
    return 0;
#endif
}

/* Attempt to set up upstart supervision. Returns 1 if successful. */
static int redisSupervisedUpstart(void) {
    const char *upstart_job = getenv("UPSTART_JOB");

    if (!upstart_job) {
        serverLog(LL_WARNING,
                "upstart supervision requested, but UPSTART_JOB not found!");
        return 0;
    }

    serverLog(LL_NOTICE, "supervised by upstart, will stop to signal readiness.");
    raise(SIGSTOP);
    unsetenv("UPSTART_JOB");
    return 1;
}

/* Attempt to set up systemd supervision. Returns 1 if successful. */
static int redisSupervisedSystemd(void) {
#ifndef HAVE_LIBSYSTEMD
    serverLog(LL_WARNING,
            "systemd supervision requested or auto-detected, but Redis is compiled without libsystemd support!");
    return 0;
#else
    if (redisCommunicateSystemd("STATUS=Redis is loading...\n") <= 0)
        return 0;
    serverLog(LL_NOTICE,
        "Supervised by systemd. Please make sure you set appropriate values for TimeoutStartSec and TimeoutStopSec in your service unit.");
    return 1;
#endif
}

int redisIsSupervised(int mode) {
    int ret = 0;

    if (mode == SUPERVISED_AUTODETECT) {
        if (getenv("UPSTART_JOB")) {
            serverLog(LL_VERBOSE, "Upstart supervision detected.");
            mode = SUPERVISED_UPSTART;
        } else if (getenv("NOTIFY_SOCKET")) {
            serverLog(LL_VERBOSE, "Systemd supervision detected.");
            mode = SUPERVISED_SYSTEMD;
        }
    }

    switch (mode) {
        case SUPERVISED_UPSTART:
            ret = redisSupervisedUpstart();
            break;
        case SUPERVISED_SYSTEMD:
            ret = redisSupervisedSystemd();
            break;
        default:
            break;
    }

    if (ret)
        server.supervised_mode = mode;

    return ret;
}

int iAmMaster(void) {
    return ((!server.cluster_enabled && server.masterhost == NULL) ||
            (server.cluster_enabled && nodeIsMaster(server.cluster->myself)));
}

#ifdef REDIS_TEST
typedef int redisTestProc(int argc, char **argv, int accurate);
struct redisTest {
    char *name;
    redisTestProc *proc;
    int failed;
} redisTests[] = {
    {"ziplist", ziplistTest},
    {"quicklist", quicklistTest},
    {"intset", intsetTest},
    {"zipmap", zipmapTest},
    {"sha1test", sha1Test},
    {"util", utilTest},
    {"endianconv", endianconvTest},
    {"crc64", crc64Test},
    {"zmalloc", zmalloc_test},
    {"sds", sdsTest},
    {"dict", dictTest},
    {"listpack", listpackTest}
};
redisTestProc *getTestProcByName(const char *name) {
    int numtests = sizeof(redisTests)/sizeof(struct redisTest);
    for (int j = 0; j < numtests; j++) {
        if (!strcasecmp(name,redisTests[j].name)) {
            return redisTests[j].proc;
        }
    }
    return NULL;
}
#endif

int main(int argc, char **argv) {
    struct timeval tv;
    int j;
    char config_from_stdin = 0;

#ifdef REDIS_TEST
    if (argc >= 3 && !strcasecmp(argv[1], "test")) {
        int accurate = 0;
        for (j = 3; j < argc; j++) {
            if (!strcasecmp(argv[j], "--accurate")) {
                accurate = 1;
            }
        }

        if (!strcasecmp(argv[2], "all")) {
            int numtests = sizeof(redisTests)/sizeof(struct redisTest);
            for (j = 0; j < numtests; j++) {
                redisTests[j].failed = (redisTests[j].proc(argc,argv,accurate) != 0);
            }

            /* Report tests result */
            int failed_num = 0;
            for (j = 0; j < numtests; j++) {
                if (redisTests[j].failed) {
                    failed_num++;
                    printf("[failed] Test - %s\n", redisTests[j].name);
                } else {
                    printf("[ok] Test - %s\n", redisTests[j].name);
                }
            }

            printf("%d tests, %d passed, %d failed\n", numtests,
                   numtests-failed_num, failed_num);

            return failed_num == 0 ? 0 : 1;
        } else {
            redisTestProc *proc = getTestProcByName(argv[2]);
            if (!proc) return -1; /* test not found */
            return proc(argc,argv,accurate);
        }

        return 0;
    }
#endif

    /* We need to initialize our libraries, and the server configuration. */
#ifdef INIT_SETPROCTITLE_REPLACEMENT
    spt_init(argc, argv);
#endif
    setlocale(LC_COLLATE,"");
    tzset(); /* Populates 'timezone' global. */
    zmalloc_set_oom_handler(redisOutOfMemoryHandler);
    srand(time(NULL)^getpid());
    srandom(time(NULL)^getpid());
    gettimeofday(&tv,NULL);
    init_genrand64(((long long) tv.tv_sec * 1000000 + tv.tv_usec) ^ getpid());
    crc64_init();

    /* Store umask value. Because umask(2) only offers a set-and-get API we have
     * to reset it and restore it back. We do this early to avoid a potential
     * race condition with threads that could be creating files or directories.
     */
    umask(server.umask = umask(0777));

    uint8_t hashseed[16];
    getRandomBytes(hashseed,sizeof(hashseed));
    dictSetHashFunctionSeed(hashseed);

    char *exec_name = strrchr(argv[0], '/');
    if (exec_name == NULL) exec_name = argv[0];
    server.sentinel_mode = checkForSentinelMode(argc,argv, exec_name);
    initServerConfig();
    ACLInit(); /* The ACL subsystem must be initialized ASAP because the
                  basic networking code and client creation depends on it. */
    moduleInitModulesSystem();
    tlsInit();

    /* Store the executable path and arguments in a safe place in order
     * to be able to restart the server later. */
    server.executable = getAbsolutePath(argv[0]);
    server.exec_argv = zmalloc(sizeof(char*)*(argc+1));
    server.exec_argv[argc] = NULL;
    for (j = 0; j < argc; j++) server.exec_argv[j] = zstrdup(argv[j]);

    /* We need to init sentinel right now as parsing the configuration file
     * in sentinel mode will have the effect of populating the sentinel
     * data structures with master nodes to monitor. */
    if (server.sentinel_mode) {
        initSentinelConfig();
        initSentinel();
    }

    /* Check if we need to start in redis-check-rdb/aof mode. We just execute
     * the program main. However the program is part of the Redis executable
     * so that we can easily execute an RDB check on loading errors. */
    if (strstr(exec_name,"redis-check-rdb") != NULL)
        redis_check_rdb_main(argc,argv,NULL);
    else if (strstr(exec_name,"redis-check-aof") != NULL)
        redis_check_aof_main(argc,argv);

    if (argc >= 2) {
        j = 1; /* First option to parse in argv[] */
        sds options = sdsempty();

        /* Handle special options --help and --version */
        if (strcmp(argv[1], "-v") == 0 ||
            strcmp(argv[1], "--version") == 0) version();
        if (strcmp(argv[1], "--help") == 0 ||
            strcmp(argv[1], "-h") == 0) usage();
        if (strcmp(argv[1], "--test-memory") == 0) {
            if (argc == 3) {
                memtest(atoi(argv[2]),50);
                exit(0);
            } else {
                fprintf(stderr,"Please specify the amount of memory to test in megabytes.\n");
                fprintf(stderr,"Example: ./redis-server --test-memory 4096\n\n");
                exit(1);
            }
        }
        /* Parse command line options
         * Precedence wise, File, stdin, explicit options -- last config is the one that matters.
         *
         * First argument is the config file name? */
        if (argv[1][0] != '-') {
            /* Replace the config file in server.exec_argv with its absolute path. */
            server.configfile = getAbsolutePath(argv[1]);
            zfree(server.exec_argv[1]);
            server.exec_argv[1] = zstrdup(server.configfile);
            j = 2; // Skip this arg when parsing options
        }
        while(j < argc) {
            /* Either first or last argument - Should we read config from stdin? */
            if (argv[j][0] == '-' && argv[j][1] == '\0' && (j == 1 || j == argc-1)) {
                config_from_stdin = 1;
            }
            /* All the other options are parsed and conceptually appended to the
             * configuration file. For instance --port 6380 will generate the
             * string "port 6380\n" to be parsed after the actual config file
             * and stdin input are parsed (if they exist). */
            else if (argv[j][0] == '-' && argv[j][1] == '-') {
                /* Option name */
                if (sdslen(options)) options = sdscat(options,"\n");
                options = sdscat(options,argv[j]+2);
                options = sdscat(options," ");
            } else {
                /* Option argument */
                options = sdscatrepr(options,argv[j],strlen(argv[j]));
                options = sdscat(options," ");
            }
            j++;
        }

        loadServerConfig(server.configfile, config_from_stdin, options);
        if (server.sentinel_mode) loadSentinelConfigFromQueue();
        sdsfree(options);
    }
    if (server.sentinel_mode) sentinelCheckConfigFile();
    server.supervised = redisIsSupervised(server.supervised_mode);
    int background = server.daemonize && !server.supervised;
    if (background) daemonize();

    serverLog(LL_WARNING, "oO0OoO0OoO0Oo Redis is starting oO0OoO0OoO0Oo");
    serverLog(LL_WARNING,
        "Redis version=%s, bits=%d, commit=%s, modified=%d, pid=%d, just started",
            REDIS_VERSION,
            (sizeof(long) == 8) ? 64 : 32,
            redisGitSHA1(),
            strtol(redisGitDirty(),NULL,10) > 0,
            (int)getpid());

    if (argc == 1) {
        serverLog(LL_WARNING, "Warning: no config file specified, using the default config. In order to specify a config file use %s /path/to/redis.conf", argv[0]);
    } else {
        serverLog(LL_WARNING, "Configuration loaded");
    }

    readOOMScoreAdj();
    initServer();
    if (background || server.pidfile) createPidFile();
    if (server.set_proc_title) redisSetProcTitle(NULL);
    redisAsciiArt();
    checkTcpBacklogSettings();

    if (!server.sentinel_mode) {
        /* Things not needed when running in Sentinel mode. */
        serverLog(LL_WARNING,"Server initialized");
    #ifdef __linux__
        linuxMemoryWarnings();
    #if defined (__arm64__)
        int ret;
        if ((ret = linuxMadvFreeForkBugCheck())) {
            if (ret == 1)
                serverLog(LL_WARNING,"WARNING Your kernel has a bug that could lead to data corruption during background save. "
                                     "Please upgrade to the latest stable kernel.");
            else
                serverLog(LL_WARNING, "Failed to test the kernel for a bug that could lead to data corruption during background save. "
                                      "Your system could be affected, please report this error.");
            if (!checkIgnoreWarning("ARM64-COW-BUG")) {
                serverLog(LL_WARNING,"Redis will now exit to prevent data corruption. "
                                     "Note that it is possible to suppress this warning by setting the following config: ignore-warnings ARM64-COW-BUG");
                exit(1);
            }
        }
    #endif /* __arm64__ */
    #endif /* __linux__ */
        moduleInitModulesSystemLast();
        moduleLoadFromQueue();
        ACLLoadUsersAtStartup();
        InitServerLast();
        loadDataFromDisk();
        /* Open the AOF file if needed. */
        if (server.aof_state == AOF_ON) {
            server.aof_fd = open(server.aof_filename,
                                 O_WRONLY|O_APPEND|O_CREAT,0644);
            if (server.aof_fd == -1) {
                serverLog(LL_WARNING, "Can't open the append-only file: %s",
                          strerror(errno));
                exit(1);
            }
        }
        if (server.cluster_enabled) {
            if (verifyClusterConfigWithData() == C_ERR) {
                serverLog(LL_WARNING,
                    "You can't have keys in a DB different than DB 0 when in "
                    "Cluster mode. Exiting.");
                exit(1);
            }
        }
        if (server.ipfd.count > 0 || server.tlsfd.count > 0)
            serverLog(LL_NOTICE,"Ready to accept connections");
        if (server.sofd > 0)
            serverLog(LL_NOTICE,"The server is now ready to accept connections at %s", server.unixsocket);
        if (server.supervised_mode == SUPERVISED_SYSTEMD) {
            if (!server.masterhost) {
                redisCommunicateSystemd("STATUS=Ready to accept connections\n");
            } else {
                redisCommunicateSystemd("STATUS=Ready to accept connections in read-only mode. Waiting for MASTER <-> REPLICA sync\n");
            }
            redisCommunicateSystemd("READY=1\n");
        }
    } else {
        ACLLoadUsersAtStartup();
        InitServerLast();
        sentinelIsRunning();
        if (server.supervised_mode == SUPERVISED_SYSTEMD) {
            redisCommunicateSystemd("STATUS=Ready to accept connections\n");
            redisCommunicateSystemd("READY=1\n");
        }
    }

    /* Warning the user about suspicious maxmemory setting. */
    if (server.maxmemory > 0 && server.maxmemory < 1024*1024) {
        serverLog(LL_WARNING,"WARNING: You specified a maxmemory value that is less than 1MB (current value is %llu bytes). Are you sure this is what you really want?", server.maxmemory);
    }

    redisSetCpuAffinity(server.server_cpulist);
    setOOMScoreAdj(-1);

    aeMain(server.el);
    aeDeleteEventLoop(server.el);
    return 0;
}

/* The End */<|MERGE_RESOLUTION|>--- conflicted
+++ resolved
@@ -4655,14 +4655,8 @@
     hdr_iter_log_init(&iter, histogram, 1024,2);
     size_t bucket_pos = 0;
     int64_t previous_count = 0;
-<<<<<<< HEAD
-    while (hdr_iter_next(&iter))
-    {
+    while (hdr_iter_next(&iter)) {
         const int64_t micros = iter.highest_equivalent_value / 1000;
-=======
-    while (hdr_iter_next(&iter)) {
-        const int64_t micros = iter.highest_equivalent_value;
->>>>>>> a4ed8974
         const int64_t cumulative_count = iter.cumulative_count;
         if(cumulative_count > previous_count){
             if (bucket_pos>0)
@@ -5400,12 +5394,8 @@
 
     if (allsections || !strcasecmp(section,"latencystats")) {
         /* Latency by percentile distribution per command category */
-<<<<<<< HEAD
         if (sections++) info = sdscat(info,"\r\n");
         info = sdscatprintf(info, "# Latencystats - latency by percentile distribution\r\n");
-=======
-        info = sdscatprintf(info, "# Latencystats\r\n");
->>>>>>> a4ed8974
         struct redisCommand *c;
         dictEntry *de;
         dictIterator *di;
