/*
 * Copyright (c) 2009-2016, Salvatore Sanfilippo <antirez at gmail dot com>
 * All rights reserved.
 *
 * Redistribution and use in source and binary forms, with or without
 * modification, are permitted provided that the following conditions are met:
 *
 *   * Redistributions of source code must retain the above copyright notice,
 *     this list of conditions and the following disclaimer.
 *   * Redistributions in binary form must reproduce the above copyright
 *     notice, this list of conditions and the following disclaimer in the
 *     documentation and/or other materials provided with the distribution.
 *   * Neither the name of Redis nor the names of its contributors may be used
 *     to endorse or promote products derived from this software without
 *     specific prior written permission.
 *
 * THIS SOFTWARE IS PROVIDED BY THE COPYRIGHT HOLDERS AND CONTRIBUTORS "AS IS"
 * AND ANY EXPRESS OR IMPLIED WARRANTIES, INCLUDING, BUT NOT LIMITED TO, THE
 * IMPLIED WARRANTIES OF MERCHANTABILITY AND FITNESS FOR A PARTICULAR PURPOSE
 * ARE DISCLAIMED. IN NO EVENT SHALL THE COPYRIGHT OWNER OR CONTRIBUTORS BE
 * LIABLE FOR ANY DIRECT, INDIRECT, INCIDENTAL, SPECIAL, EXEMPLARY, OR
 * CONSEQUENTIAL DAMAGES (INCLUDING, BUT NOT LIMITED TO, PROCUREMENT OF
 * SUBSTITUTE GOODS OR SERVICES; LOSS OF USE, DATA, OR PROFITS; OR BUSINESS
 * INTERRUPTION) HOWEVER CAUSED AND ON ANY THEORY OF LIABILITY, WHETHER IN
 * CONTRACT, STRICT LIABILITY, OR TORT (INCLUDING NEGLIGENCE OR OTHERWISE)
 * ARISING IN ANY WAY OUT OF THE USE OF THIS SOFTWARE, EVEN IF ADVISED OF THE
 * POSSIBILITY OF SUCH DAMAGE.
 */

#include "server.h"
#include "monotonic.h"
#include "cluster.h"
#include "slowlog.h"
#include "bio.h"
#include "latency.h"
#include "atomicvar.h"
#include "mt19937-64.h"
#include "functions.h"
#include "syscheck.h"

#include <time.h>
#include <signal.h>
#include <sys/wait.h>
#include <errno.h>
#include <assert.h>
#include <ctype.h>
#include <stdarg.h>
#include <arpa/inet.h>
#include <sys/stat.h>
#include <fcntl.h>
#include <sys/file.h>
#include <sys/time.h>
#include <sys/resource.h>
#include <sys/uio.h>
#include <sys/un.h>
#include <limits.h>
#include <float.h>
#include <math.h>
#include <sys/utsname.h>
#include <locale.h>
#include <sys/socket.h>

#ifdef __linux__
#include <sys/mman.h>
#endif

#if defined(HAVE_SYSCTL_KIPC_SOMAXCONN) || defined(HAVE_SYSCTL_KERN_SOMAXCONN)
#include <sys/sysctl.h>
#endif

/* Our shared "common" objects */

struct sharedObjectsStruct shared;

/* Global vars that are actually used as constants. The following double
 * values are used for double on-disk serialization, and are initialized
 * at runtime to avoid strange compiler optimizations. */

double R_Zero, R_PosInf, R_NegInf, R_Nan;

/*================================= Globals ================================= */

/* Global vars */
struct redisServer server; /* Server global state */

/*============================ Internal prototypes ========================== */

static inline int isShutdownInitiated(void);
int isReadyToShutdown(void);
int finishShutdown(void);
const char *replstateToString(int replstate);

/*============================ Utility functions ============================ */

/* This macro tells if we are in the context of loading an AOF. */
#define isAOFLoadingContext() \
    ((server.current_client && server.current_client->id == CLIENT_ID_AOF) ? 1 : 0)

/* We use a private localtime implementation which is fork-safe. The logging
 * function of Redis may be called from other threads. */
void nolocks_localtime(struct tm *tmp, time_t t, time_t tz, int dst);

/* Low level logging. To use only for very big messages, otherwise
 * serverLog() is to prefer. */
void serverLogRaw(int level, const char *msg) {
    const int syslogLevelMap[] = { LOG_DEBUG, LOG_INFO, LOG_NOTICE, LOG_WARNING };
    const char *c = ".-*#";
    FILE *fp;
    char buf[64];
    int rawmode = (level & LL_RAW);
    int log_to_stdout = server.logfile[0] == '\0';

    level &= 0xff; /* clear flags */
    if (level < server.verbosity) return;

    fp = log_to_stdout ? stdout : fopen(server.logfile,"a");
    if (!fp) return;

    if (rawmode) {
        fprintf(fp,"%s",msg);
    } else {
        int off;
        struct timeval tv;
        int role_char;
        pid_t pid = getpid();

        gettimeofday(&tv,NULL);
        struct tm tm;
        nolocks_localtime(&tm,tv.tv_sec,server.timezone,server.daylight_active);
        off = strftime(buf,sizeof(buf),"%d %b %Y %H:%M:%S.",&tm);
        snprintf(buf+off,sizeof(buf)-off,"%03d",(int)tv.tv_usec/1000);
        if (server.sentinel_mode) {
            role_char = 'X'; /* Sentinel. */
        } else if (pid != server.pid) {
            role_char = 'C'; /* RDB / AOF writing child. */
        } else {
            role_char = (server.masterhost ? 'S':'M'); /* Slave or Master. */
        }
        fprintf(fp,"%d:%c %s %c %s\n",
            (int)getpid(),role_char, buf,c[level],msg);
    }
    fflush(fp);

    if (!log_to_stdout) fclose(fp);
    if (server.syslog_enabled) syslog(syslogLevelMap[level], "%s", msg);
}

/* Like serverLogRaw() but with printf-alike support. This is the function that
 * is used across the code. The raw version is only used in order to dump
 * the INFO output on crash. */
void _serverLog(int level, const char *fmt, ...) {
    va_list ap;
    char msg[LOG_MAX_LEN];

    va_start(ap, fmt);
    vsnprintf(msg, sizeof(msg), fmt, ap);
    va_end(ap);

    serverLogRaw(level,msg);
}

/* Log a fixed message without printf-alike capabilities, in a way that is
 * safe to call from a signal handler.
 *
 * We actually use this only for signals that are not fatal from the point
 * of view of Redis. Signals that are going to kill the server anyway and
 * where we need printf-alike features are served by serverLog(). */
void serverLogFromHandler(int level, const char *msg) {
    int fd;
    int log_to_stdout = server.logfile[0] == '\0';
    char buf[64];

    if ((level&0xff) < server.verbosity || (log_to_stdout && server.daemonize))
        return;
    fd = log_to_stdout ? STDOUT_FILENO :
                         open(server.logfile, O_APPEND|O_CREAT|O_WRONLY, 0644);
    if (fd == -1) return;
    ll2string(buf,sizeof(buf),getpid());
    if (write(fd,buf,strlen(buf)) == -1) goto err;
    if (write(fd,":signal-handler (",17) == -1) goto err;
    ll2string(buf,sizeof(buf),time(NULL));
    if (write(fd,buf,strlen(buf)) == -1) goto err;
    if (write(fd,") ",2) == -1) goto err;
    if (write(fd,msg,strlen(msg)) == -1) goto err;
    if (write(fd,"\n",1) == -1) goto err;
err:
    if (!log_to_stdout) close(fd);
}

/* Return the UNIX time in microseconds */
long long ustime(void) {
    struct timeval tv;
    long long ust;

    gettimeofday(&tv, NULL);
    ust = ((long long)tv.tv_sec)*1000000;
    ust += tv.tv_usec;
    return ust;
}

/* Return the UNIX time in milliseconds */
mstime_t mstime(void) {
    return ustime()/1000;
}

/* Return the command time snapshot in milliseconds.
 * The time the command started is the logical time it runs,
 * and all the time readings during the execution time should
 * reflect the same time.
 * More details can be found in the comments below. */
mstime_t commandTimeSnapshot(void) {
    /* When we are in the middle of a command execution, we want to use a
     * reference time that does not change: in that case we just use the
     * cached time, that we update before each call in the call() function.
     * This way we avoid that commands such as RPOPLPUSH or similar, that
     * may re-open the same key multiple times, can invalidate an already
     * open object in a next call, if the next call will see the key expired,
     * while the first did not.
     * This is specifically important in the context of scripts, where we
     * pretend that time freezes. This way a key can expire only the first time
     * it is accessed and not in the middle of the script execution, making
     * propagation to slaves / AOF consistent. See issue #1525 for more info.
     * Note that we cannot use the cached server.mstime because it can change
     * in processEventsWhileBlocked etc. */
    return server.cmd_time_snapshot;
}

/* After an RDB dump or AOF rewrite we exit from children using _exit() instead of
 * exit(), because the latter may interact with the same file objects used by
 * the parent process. However if we are testing the coverage normal exit() is
 * used in order to obtain the right coverage information. */
void exitFromChild(int retcode) {
#ifdef COVERAGE_TEST
    exit(retcode);
#else
    _exit(retcode);
#endif
}

/*====================== Hash table type implementation  ==================== */

/* This is a hash table type that uses the SDS dynamic strings library as
 * keys and redis objects as values (objects can hold SDS strings,
 * lists, sets). */

void dictVanillaFree(dict *d, void *val)
{
    UNUSED(d);
    zfree(val);
}

void dictListDestructor(dict *d, void *val)
{
    UNUSED(d);
    listRelease((list*)val);
}

int dictSdsKeyCompare(dict *d, const void *key1,
        const void *key2)
{
    int l1,l2;
    UNUSED(d);

    l1 = sdslen((sds)key1);
    l2 = sdslen((sds)key2);
    if (l1 != l2) return 0;
    return memcmp(key1, key2, l1) == 0;
}

/* A case insensitive version used for the command lookup table and other
 * places where case insensitive non binary-safe comparison is needed. */
int dictSdsKeyCaseCompare(dict *d, const void *key1,
        const void *key2)
{
    UNUSED(d);
    return strcasecmp(key1, key2) == 0;
}

void dictObjectDestructor(dict *d, void *val)
{
    UNUSED(d);
    if (val == NULL) return; /* Lazy freeing will set value to NULL. */
    decrRefCount(val);
}

void dictSdsDestructor(dict *d, void *val)
{
    UNUSED(d);
    sdsfree(val);
}

void *dictSdsDup(dict *d, const void *key) {
    UNUSED(d);
    return sdsdup((const sds) key);
}

int dictObjKeyCompare(dict *d, const void *key1,
        const void *key2)
{
    const robj *o1 = key1, *o2 = key2;
    return dictSdsKeyCompare(d, o1->ptr,o2->ptr);
}

uint64_t dictObjHash(const void *key) {
    const robj *o = key;
    return dictGenHashFunction(o->ptr, sdslen((sds)o->ptr));
}

uint64_t dictSdsHash(const void *key) {
    return dictGenHashFunction((unsigned char*)key, sdslen((char*)key));
}

uint64_t dictSdsCaseHash(const void *key) {
    return dictGenCaseHashFunction((unsigned char*)key, sdslen((char*)key));
}

/* Dict hash function for null terminated string */
uint64_t dictCStrHash(const void *key) {
    return dictGenHashFunction((unsigned char*)key, strlen((char*)key));
}

/* Dict hash function for null terminated string */
uint64_t dictCStrCaseHash(const void *key) {
    return dictGenCaseHashFunction((unsigned char*)key, strlen((char*)key));
}

/* Dict compare function for null terminated string */
int dictCStrKeyCompare(dict *d, const void *key1, const void *key2) {
    int l1,l2;
    UNUSED(d);

    l1 = strlen((char*)key1);
    l2 = strlen((char*)key2);
    if (l1 != l2) return 0;
    return memcmp(key1, key2, l1) == 0;
}

/* Dict case insensitive compare function for null terminated string */
int dictCStrKeyCaseCompare(dict *d, const void *key1, const void *key2) {
    UNUSED(d);
    return strcasecmp(key1, key2) == 0;
}

int dictEncObjKeyCompare(dict *d, const void *key1, const void *key2)
{
    robj *o1 = (robj*) key1, *o2 = (robj*) key2;
    int cmp;

    if (o1->encoding == OBJ_ENCODING_INT &&
        o2->encoding == OBJ_ENCODING_INT)
            return o1->ptr == o2->ptr;

    /* Due to OBJ_STATIC_REFCOUNT, we avoid calling getDecodedObject() without
     * good reasons, because it would incrRefCount() the object, which
     * is invalid. So we check to make sure dictFind() works with static
     * objects as well. */
    if (o1->refcount != OBJ_STATIC_REFCOUNT) o1 = getDecodedObject(o1);
    if (o2->refcount != OBJ_STATIC_REFCOUNT) o2 = getDecodedObject(o2);
    cmp = dictSdsKeyCompare(d,o1->ptr,o2->ptr);
    if (o1->refcount != OBJ_STATIC_REFCOUNT) decrRefCount(o1);
    if (o2->refcount != OBJ_STATIC_REFCOUNT) decrRefCount(o2);
    return cmp;
}

uint64_t dictEncObjHash(const void *key) {
    robj *o = (robj*) key;

    if (sdsEncodedObject(o)) {
        return dictGenHashFunction(o->ptr, sdslen((sds)o->ptr));
    } else if (o->encoding == OBJ_ENCODING_INT) {
        char buf[32];
        int len;

        len = ll2string(buf,32,(long)o->ptr);
        return dictGenHashFunction((unsigned char*)buf, len);
    } else {
        serverPanic("Unknown string encoding");
    }
}

/* Return 1 if currently we allow dict to expand. Dict may allocate huge
 * memory to contain hash buckets when dict expands, that may lead redis
 * rejects user's requests or evicts some keys, we can stop dict to expand
 * provisionally if used memory will be over maxmemory after dict expands,
 * but to guarantee the performance of redis, we still allow dict to expand
 * if dict load factor exceeds HASHTABLE_MAX_LOAD_FACTOR. */
int dictExpandAllowed(size_t moreMem, double usedRatio) {
    if (usedRatio <= HASHTABLE_MAX_LOAD_FACTOR) {
        return !overMaxmemoryAfterAlloc(moreMem);
    } else {
        return 1;
    }
}

/* Returns the size of the DB dict entry metadata in bytes. In cluster mode, the
 * metadata is used for constructing a doubly linked list of the dict entries
 * belonging to the same cluster slot. See the Slot to Key API in cluster.c. */
size_t dbDictEntryMetadataSize(dict *d) {
    UNUSED(d);
    /* NOTICE: this also affects overhead_ht_slot_to_keys in getMemoryOverheadData.
     * If we ever add non-cluster related data here, that code must be modified too. */
    return server.cluster_enabled ? sizeof(clusterDictEntryMetadata) : 0;
}

/* Returns the size of the DB dict metadata in bytes. In cluster mode, we store
 * a pointer to the db in the main db dict, used for updating the slot-to-key
 * mapping when a dictEntry is reallocated. */
size_t dbDictMetadataSize(void) {
    return server.cluster_enabled ? sizeof(clusterDictMetadata) : 0;
}

void dbDictAfterReplaceEntry(dict *d, dictEntry *de) {
    if (server.cluster_enabled) slotToKeyReplaceEntry(d, de);
}

/* Generic hash table type where keys are Redis Objects, Values
 * dummy pointers. */
dictType objectKeyPointerValueDictType = {
    dictEncObjHash,            /* hash function */
    NULL,                      /* key dup */
    NULL,                      /* val dup */
    dictEncObjKeyCompare,      /* key compare */
    dictObjectDestructor,      /* key destructor */
    NULL,                      /* val destructor */
    NULL                       /* allow to expand */
};

/* Like objectKeyPointerValueDictType(), but values can be destroyed, if
 * not NULL, calling zfree(). */
dictType objectKeyHeapPointerValueDictType = {
    dictEncObjHash,            /* hash function */
    NULL,                      /* key dup */
    NULL,                      /* val dup */
    dictEncObjKeyCompare,      /* key compare */
    dictObjectDestructor,      /* key destructor */
    dictVanillaFree,           /* val destructor */
    NULL                       /* allow to expand */
};

/* Set dictionary type. Keys are SDS strings, values are not used. */
dictType setDictType = {
    dictSdsHash,               /* hash function */
    NULL,                      /* key dup */
    NULL,                      /* val dup */
    dictSdsKeyCompare,         /* key compare */
    dictSdsDestructor,         /* key destructor */
    .no_value = 1,             /* no values in this dict */
    .keys_are_odd = 1          /* an SDS string is always an odd pointer */
};

/* Sorted sets hash (note: a skiplist is used in addition to the hash table) */
dictType zsetDictType = {
    dictSdsHash,               /* hash function */
    NULL,                      /* key dup */
    NULL,                      /* val dup */
    dictSdsKeyCompare,         /* key compare */
    NULL,                      /* Note: SDS string shared & freed by skiplist */
    NULL,                      /* val destructor */
    NULL                       /* allow to expand */
};

/* Db->dict, keys are sds strings, vals are Redis objects. */
dictType dbDictType = {
    dictSdsHash,                /* hash function */
    NULL,                       /* key dup */
    NULL,                       /* val dup */
    dictSdsKeyCompare,          /* key compare */
    dictSdsDestructor,          /* key destructor */
    dictObjectDestructor,       /* val destructor */
    dictExpandAllowed,          /* allow to expand */
    .dictEntryMetadataBytes = dbDictEntryMetadataSize,
    .dictMetadataBytes = dbDictMetadataSize,
    .afterReplaceEntry = dbDictAfterReplaceEntry
};

/* Db->expires */
dictType dbExpiresDictType = {
    dictSdsHash,                /* hash function */
    NULL,                       /* key dup */
    NULL,                       /* val dup */
    dictSdsKeyCompare,          /* key compare */
    NULL,                       /* key destructor */
    NULL,                       /* val destructor */
    dictExpandAllowed           /* allow to expand */
};

/* Command table. sds string -> command struct pointer. */
dictType commandTableDictType = {
    dictSdsCaseHash,            /* hash function */
    NULL,                       /* key dup */
    NULL,                       /* val dup */
    dictSdsKeyCaseCompare,      /* key compare */
    dictSdsDestructor,          /* key destructor */
    NULL,                       /* val destructor */
    NULL                        /* allow to expand */
};

/* Hash type hash table (note that small hashes are represented with listpacks) */
dictType hashDictType = {
    dictSdsHash,                /* hash function */
    NULL,                       /* key dup */
    NULL,                       /* val dup */
    dictSdsKeyCompare,          /* key compare */
    dictSdsDestructor,          /* key destructor */
    dictSdsDestructor,          /* val destructor */
    NULL                        /* allow to expand */
};

/* Dict type without destructor */
dictType sdsReplyDictType = {
    dictSdsHash,                /* hash function */
    NULL,                       /* key dup */
    NULL,                       /* val dup */
    dictSdsKeyCompare,          /* key compare */
    NULL,                       /* key destructor */
    NULL,                       /* val destructor */
    NULL                        /* allow to expand */
};

/* Keylist hash table type has unencoded redis objects as keys and
 * lists as values. It's used for blocking operations (BLPOP) and to
 * map swapped keys to a list of clients waiting for this keys to be loaded. */
dictType keylistDictType = {
    dictObjHash,                /* hash function */
    NULL,                       /* key dup */
    NULL,                       /* val dup */
    dictObjKeyCompare,          /* key compare */
    dictObjectDestructor,       /* key destructor */
    dictListDestructor,         /* val destructor */
    NULL                        /* allow to expand */
};

/* Modules system dictionary type. Keys are module name,
 * values are pointer to RedisModule struct. */
dictType modulesDictType = {
    dictSdsCaseHash,            /* hash function */
    NULL,                       /* key dup */
    NULL,                       /* val dup */
    dictSdsKeyCaseCompare,      /* key compare */
    dictSdsDestructor,          /* key destructor */
    NULL,                       /* val destructor */
    NULL                        /* allow to expand */
};

/* Migrate cache dict type. */
dictType migrateCacheDictType = {
    dictSdsHash,                /* hash function */
    NULL,                       /* key dup */
    NULL,                       /* val dup */
    dictSdsKeyCompare,          /* key compare */
    dictSdsDestructor,          /* key destructor */
    NULL,                       /* val destructor */
    NULL                        /* allow to expand */
};

/* Dict for for case-insensitive search using null terminated C strings.
 * The keys stored in dict are sds though. */
dictType stringSetDictType = {
    dictCStrCaseHash,           /* hash function */
    NULL,                       /* key dup */
    NULL,                       /* val dup */
    dictCStrKeyCaseCompare,     /* key compare */
    dictSdsDestructor,          /* key destructor */
    NULL,                       /* val destructor */
    NULL                        /* allow to expand */
};

/* Dict for for case-insensitive search using null terminated C strings.
 * The key and value do not have a destructor. */
dictType externalStringType = {
    dictCStrCaseHash,           /* hash function */
    NULL,                       /* key dup */
    NULL,                       /* val dup */
    dictCStrKeyCaseCompare,     /* key compare */
    NULL,                       /* key destructor */
    NULL,                       /* val destructor */
    NULL                        /* allow to expand */
};

/* Dict for case-insensitive search using sds objects with a zmalloc
 * allocated object as the value. */
dictType sdsHashDictType = {
    dictSdsCaseHash,            /* hash function */
    NULL,                       /* key dup */
    NULL,                       /* val dup */
    dictSdsKeyCaseCompare,      /* key compare */
    dictSdsDestructor,          /* key destructor */
    dictVanillaFree,            /* val destructor */
    NULL                        /* allow to expand */
};

int htNeedsResize(dict *dict) {
    long long size, used;

    size = dictSlots(dict);
    used = dictSize(dict);
    return (size > DICT_HT_INITIAL_SIZE &&
            (used*100/size < HASHTABLE_MIN_FILL));
}

/* If the percentage of used slots in the HT reaches HASHTABLE_MIN_FILL
 * we resize the hash table to save memory */
void tryResizeHashTables(int dbid) {
    if (htNeedsResize(server.db[dbid].dict))
        dictResize(server.db[dbid].dict);
    if (htNeedsResize(server.db[dbid].expires))
        dictResize(server.db[dbid].expires);
}

/* Our hash table implementation performs rehashing incrementally while
 * we write/read from the hash table. Still if the server is idle, the hash
 * table will use two tables for a long time. So we try to use 1 millisecond
 * of CPU time at every call of this function to perform some rehashing.
 *
 * The function returns 1 if some rehashing was performed, otherwise 0
 * is returned. */
int incrementallyRehash(int dbid) {
    /* Keys dictionary */
    if (dictIsRehashing(server.db[dbid].dict)) {
        dictRehashMilliseconds(server.db[dbid].dict,1);
        return 1; /* already used our millisecond for this loop... */
    }
    /* Expires */
    if (dictIsRehashing(server.db[dbid].expires)) {
        dictRehashMilliseconds(server.db[dbid].expires,1);
        return 1; /* already used our millisecond for this loop... */
    }
    return 0;
}

/* This function is called once a background process of some kind terminates,
 * as we want to avoid resizing the hash tables when there is a child in order
 * to play well with copy-on-write (otherwise when a resize happens lots of
 * memory pages are copied). The goal of this function is to update the ability
 * for dict.c to resize or rehash the tables accordingly to the fact we have an
 * active fork child running. */
void updateDictResizePolicy(void) {
    if (server.in_fork_child != CHILD_TYPE_NONE)
        dictSetResizeEnabled(DICT_RESIZE_FORBID);
    else if (hasActiveChildProcess())
        dictSetResizeEnabled(DICT_RESIZE_AVOID);
    else
        dictSetResizeEnabled(DICT_RESIZE_ENABLE);
}

const char *strChildType(int type) {
    switch(type) {
        case CHILD_TYPE_RDB: return "RDB";
        case CHILD_TYPE_AOF: return "AOF";
        case CHILD_TYPE_LDB: return "LDB";
        case CHILD_TYPE_MODULE: return "MODULE";
        default: return "Unknown";
    }
}

/* Return true if there are active children processes doing RDB saving,
 * AOF rewriting, or some side process spawned by a loaded module. */
int hasActiveChildProcess() {
    return server.child_pid != -1;
}

void resetChildState() {
    server.child_type = CHILD_TYPE_NONE;
    server.child_pid = -1;
    server.stat_current_cow_peak = 0;
    server.stat_current_cow_bytes = 0;
    server.stat_current_cow_updated = 0;
    server.stat_current_save_keys_processed = 0;
    server.stat_module_progress = 0;
    server.stat_current_save_keys_total = 0;
    updateDictResizePolicy();
    closeChildInfoPipe();
    moduleFireServerEvent(REDISMODULE_EVENT_FORK_CHILD,
                          REDISMODULE_SUBEVENT_FORK_CHILD_DIED,
                          NULL);
}

/* Return if child type is mutually exclusive with other fork children */
int isMutuallyExclusiveChildType(int type) {
    return type == CHILD_TYPE_RDB || type == CHILD_TYPE_AOF || type == CHILD_TYPE_MODULE;
}

/* Returns true when we're inside a long command that yielded to the event loop. */
int isInsideYieldingLongCommand() {
    return scriptIsTimedout() || server.busy_module_yield_flags;
}

/* Return true if this instance has persistence completely turned off:
 * both RDB and AOF are disabled. */
int allPersistenceDisabled(void) {
    return server.saveparamslen == 0 && server.aof_state == AOF_OFF;
}

/* ======================= Cron: called every 100 ms ======================== */

/* Add a sample to the operations per second array of samples. */
void trackInstantaneousMetric(int metric, long long current_reading) {
    long long now = mstime();
    long long t = now - server.inst_metric[metric].last_sample_time;
    long long ops = current_reading -
                    server.inst_metric[metric].last_sample_count;
    long long ops_sec;

    ops_sec = t > 0 ? (ops*1000/t) : 0;

    server.inst_metric[metric].samples[server.inst_metric[metric].idx] =
        ops_sec;
    server.inst_metric[metric].idx++;
    server.inst_metric[metric].idx %= STATS_METRIC_SAMPLES;
    server.inst_metric[metric].last_sample_time = now;
    server.inst_metric[metric].last_sample_count = current_reading;
}

/* Return the mean of all the samples. */
long long getInstantaneousMetric(int metric) {
    int j;
    long long sum = 0;

    for (j = 0; j < STATS_METRIC_SAMPLES; j++)
        sum += server.inst_metric[metric].samples[j];
    return sum / STATS_METRIC_SAMPLES;
}

/* The client query buffer is an sds.c string that can end with a lot of
 * free space not used, this function reclaims space if needed.
 *
 * The function always returns 0 as it never terminates the client. */
int clientsCronResizeQueryBuffer(client *c) {
    size_t querybuf_size = sdsalloc(c->querybuf);
    time_t idletime = server.unixtime - c->lastinteraction;

    /* Only resize the query buffer if the buffer is actually wasting at least a
     * few kbytes */
    if (sdsavail(c->querybuf) > 1024*4) {
        /* There are two conditions to resize the query buffer: */
        if (idletime > 2) {
            /* 1) Query is idle for a long time. */
            c->querybuf = sdsRemoveFreeSpace(c->querybuf, 1);
        } else if (querybuf_size > PROTO_RESIZE_THRESHOLD && querybuf_size/2 > c->querybuf_peak) {
            /* 2) Query buffer is too big for latest peak and is larger than
             *    resize threshold. Trim excess space but only up to a limit,
             *    not below the recent peak and current c->querybuf (which will
             *    be soon get used). If we're in the middle of a bulk then make
             *    sure not to resize to less than the bulk length. */
            size_t resize = sdslen(c->querybuf);
            if (resize < c->querybuf_peak) resize = c->querybuf_peak;
            if (c->bulklen != -1 && resize < (size_t)c->bulklen) resize = c->bulklen;
            c->querybuf = sdsResize(c->querybuf, resize, 1);
        }
    }

    /* Reset the peak again to capture the peak memory usage in the next
     * cycle. */
    c->querybuf_peak = sdslen(c->querybuf);
    /* We reset to either the current used, or currently processed bulk size,
     * which ever is bigger. */
    if (c->bulklen != -1 && (size_t)c->bulklen > c->querybuf_peak)
        c->querybuf_peak = c->bulklen;
    return 0;
}

/* The client output buffer can be adjusted to better fit the memory requirements.
 *
 * the logic is:
 * in case the last observed peak size of the buffer equals the buffer size - we double the size
 * in case the last observed peak size of the buffer is less than half the buffer size - we shrink by half.
 * The buffer peak will be reset back to the buffer position every server.reply_buffer_peak_reset_time milliseconds
 * The function always returns 0 as it never terminates the client. */
int clientsCronResizeOutputBuffer(client *c, mstime_t now_ms) {

    size_t new_buffer_size = 0;
    char *oldbuf = NULL;
    const size_t buffer_target_shrink_size = c->buf_usable_size/2;
    const size_t buffer_target_expand_size = c->buf_usable_size*2;

    /* in case the resizing is disabled return immediately */
    if(!server.reply_buffer_resizing_enabled)
        return 0;

    if (buffer_target_shrink_size >= PROTO_REPLY_MIN_BYTES &&
        c->buf_peak < buffer_target_shrink_size )
    {
        new_buffer_size = max(PROTO_REPLY_MIN_BYTES,c->buf_peak+1);
        server.stat_reply_buffer_shrinks++;
    } else if (buffer_target_expand_size < PROTO_REPLY_CHUNK_BYTES*2 &&
        c->buf_peak == c->buf_usable_size)
    {
        new_buffer_size = min(PROTO_REPLY_CHUNK_BYTES,buffer_target_expand_size);
        server.stat_reply_buffer_expands++;
    }

    serverAssertWithInfo(c, NULL, (!new_buffer_size) || (new_buffer_size >= (size_t)c->bufpos));

    /* reset the peak value each server.reply_buffer_peak_reset_time seconds. in case the client will be idle
     * it will start to shrink.
     */
    if (server.reply_buffer_peak_reset_time >=0 &&
        now_ms - c->buf_peak_last_reset_time >= server.reply_buffer_peak_reset_time)
    {
        c->buf_peak = c->bufpos;
        c->buf_peak_last_reset_time = now_ms;
    }

    if (new_buffer_size) {
        oldbuf = c->buf;
        c->buf = zmalloc_usable(new_buffer_size, &c->buf_usable_size);
        memcpy(c->buf,oldbuf,c->bufpos);
        zfree(oldbuf);
    }
    return 0;
}

/* This function is used in order to track clients using the biggest amount
 * of memory in the latest few seconds. This way we can provide such information
 * in the INFO output (clients section), without having to do an O(N) scan for
 * all the clients.
 *
 * This is how it works. We have an array of CLIENTS_PEAK_MEM_USAGE_SLOTS slots
 * where we track, for each, the biggest client output and input buffers we
 * saw in that slot. Every slot corresponds to one of the latest seconds, since
 * the array is indexed by doing UNIXTIME % CLIENTS_PEAK_MEM_USAGE_SLOTS.
 *
 * When we want to know what was recently the peak memory usage, we just scan
 * such few slots searching for the maximum value. */
#define CLIENTS_PEAK_MEM_USAGE_SLOTS 8
size_t ClientsPeakMemInput[CLIENTS_PEAK_MEM_USAGE_SLOTS] = {0};
size_t ClientsPeakMemOutput[CLIENTS_PEAK_MEM_USAGE_SLOTS] = {0};

int clientsCronTrackExpansiveClients(client *c, int time_idx) {
    size_t in_usage = sdsZmallocSize(c->querybuf) + c->argv_len_sum +
	              (c->argv ? zmalloc_size(c->argv) : 0);
    size_t out_usage = getClientOutputBufferMemoryUsage(c);

    /* Track the biggest values observed so far in this slot. */
    if (in_usage > ClientsPeakMemInput[time_idx]) ClientsPeakMemInput[time_idx] = in_usage;
    if (out_usage > ClientsPeakMemOutput[time_idx]) ClientsPeakMemOutput[time_idx] = out_usage;

    return 0; /* This function never terminates the client. */
}

/* All normal clients are placed in one of the "mem usage buckets" according
 * to how much memory they currently use. We use this function to find the
 * appropriate bucket based on a given memory usage value. The algorithm simply
 * does a log2(mem) to ge the bucket. This means, for examples, that if a
 * client's memory usage doubles it's moved up to the next bucket, if it's
 * halved we move it down a bucket.
 * For more details see CLIENT_MEM_USAGE_BUCKETS documentation in server.h. */
static inline clientMemUsageBucket *getMemUsageBucket(size_t mem) {
    int size_in_bits = 8*(int)sizeof(mem);
    int clz = mem > 0 ? __builtin_clzl(mem) : size_in_bits;
    int bucket_idx = size_in_bits - clz;
    if (bucket_idx > CLIENT_MEM_USAGE_BUCKET_MAX_LOG)
        bucket_idx = CLIENT_MEM_USAGE_BUCKET_MAX_LOG;
    else if (bucket_idx < CLIENT_MEM_USAGE_BUCKET_MIN_LOG)
        bucket_idx = CLIENT_MEM_USAGE_BUCKET_MIN_LOG;
    bucket_idx -= CLIENT_MEM_USAGE_BUCKET_MIN_LOG;
    return &server.client_mem_usage_buckets[bucket_idx];
}

/*
 * This method updates the client memory usage and update the
 * server stats for client type.
 *
 * This method is called from the clientsCron to have updated
 * stats for non CLIENT_TYPE_NORMAL/PUBSUB clients to accurately
 * provide information around clients memory usage.
 *
 * It is also used in updateClientMemUsageAndBucket to have latest
 * client memory usage information to place it into appropriate client memory
 * usage bucket.
 */
void updateClientMemoryUsage(client *c) {
    size_t mem = getClientMemoryUsage(c, NULL);
    int type = getClientType(c);
    /* Now that we have the memory used by the client, remove the old
     * value from the old category, and add it back. */
    server.stat_clients_type_memory[c->last_memory_type] -= c->last_memory_usage;
    server.stat_clients_type_memory[type] += mem;
    /* Remember what we added and where, to remove it next time. */
    c->last_memory_type = type;
    c->last_memory_usage = mem;
}

int clientEvictionAllowed(client *c) {
    if (server.maxmemory_clients == 0 || c->flags & CLIENT_NO_EVICT) {
        return 0;
    }
    int type = getClientType(c);
    return (type == CLIENT_TYPE_NORMAL || type == CLIENT_TYPE_PUBSUB);
}


/* This function is used to cleanup the client's previously tracked memory usage.
 * This is called during incremental client memory usage tracking as well as
 * used to reset when client to bucket allocation is not required when 
 * client eviction is disabled.  */
void removeClientFromMemUsageBucket(client *c, int allow_eviction) {
    if (c->mem_usage_bucket) {
        c->mem_usage_bucket->mem_usage_sum -= c->last_memory_usage;
        /* If this client can't be evicted then remove it from the mem usage
         * buckets */
        if (!allow_eviction) {
            listDelNode(c->mem_usage_bucket->clients, c->mem_usage_bucket_node);
            c->mem_usage_bucket = NULL;
            c->mem_usage_bucket_node = NULL;
        }
    }
}

/* This is called only if explicit clients when something changed their buffers,
 * so we can track clients' memory and enforce clients' maxmemory in real time.
 *
 * This also adds the client to the correct memory usage bucket. Each bucket contains
 * all clients with roughly the same amount of memory. This way we group
 * together clients consuming about the same amount of memory and can quickly
 * free them in case we reach maxmemory-clients (client eviction).
 *
 * Note: This function filters clients of type monitor, master or replica regardless
 * of whether the eviction is enabled or not, so the memory usage we get from these
 * types of clients via the INFO command may be out of date. If someday we wanna
 * improve that to make monitors' memory usage more accurate, we need to re-add this
 * function call to `replicationFeedMonitors()`.
 *
 * returns 1 if client eviction for this client is allowed, 0 otherwise.
 */
int updateClientMemUsageAndBucket(client *c) {
    serverAssert(io_threads_op == IO_THREADS_OP_IDLE);
    int allow_eviction = clientEvictionAllowed(c);
    removeClientFromMemUsageBucket(c, allow_eviction);

    if (!allow_eviction) {
        return 0;
    }

    /* Update client memory usage. */
    updateClientMemoryUsage(c);

    /* Update the client in the mem usage buckets */
    clientMemUsageBucket *bucket = getMemUsageBucket(c->last_memory_usage);
    bucket->mem_usage_sum += c->last_memory_usage;
    if (bucket != c->mem_usage_bucket) {
        if (c->mem_usage_bucket)
            listDelNode(c->mem_usage_bucket->clients,
                        c->mem_usage_bucket_node);
        c->mem_usage_bucket = bucket;
        listAddNodeTail(bucket->clients, c);
        c->mem_usage_bucket_node = listLast(bucket->clients);
    }
    return 1;
}

/* Return the max samples in the memory usage of clients tracked by
 * the function clientsCronTrackExpansiveClients(). */
void getExpansiveClientsInfo(size_t *in_usage, size_t *out_usage) {
    size_t i = 0, o = 0;
    for (int j = 0; j < CLIENTS_PEAK_MEM_USAGE_SLOTS; j++) {
        if (ClientsPeakMemInput[j] > i) i = ClientsPeakMemInput[j];
        if (ClientsPeakMemOutput[j] > o) o = ClientsPeakMemOutput[j];
    }
    *in_usage = i;
    *out_usage = o;
}

/* This function is called by serverCron() and is used in order to perform
 * operations on clients that are important to perform constantly. For instance
 * we use this function in order to disconnect clients after a timeout, including
 * clients blocked in some blocking command with a non-zero timeout.
 *
 * The function makes some effort to process all the clients every second, even
 * if this cannot be strictly guaranteed, since serverCron() may be called with
 * an actual frequency lower than server.hz in case of latency events like slow
 * commands.
 *
 * It is very important for this function, and the functions it calls, to be
 * very fast: sometimes Redis has tens of hundreds of connected clients, and the
 * default server.hz value is 10, so sometimes here we need to process thousands
 * of clients per second, turning this function into a source of latency.
 */
#define CLIENTS_CRON_MIN_ITERATIONS 5
void clientsCron(void) {
    /* Try to process at least numclients/server.hz of clients
     * per call. Since normally (if there are no big latency events) this
     * function is called server.hz times per second, in the average case we
     * process all the clients in 1 second. */
    int numclients = listLength(server.clients);
    int iterations = numclients/server.hz;
    mstime_t now = mstime();

    /* Process at least a few clients while we are at it, even if we need
     * to process less than CLIENTS_CRON_MIN_ITERATIONS to meet our contract
     * of processing each client once per second. */
    if (iterations < CLIENTS_CRON_MIN_ITERATIONS)
        iterations = (numclients < CLIENTS_CRON_MIN_ITERATIONS) ?
                     numclients : CLIENTS_CRON_MIN_ITERATIONS;


    int curr_peak_mem_usage_slot = server.unixtime % CLIENTS_PEAK_MEM_USAGE_SLOTS;
    /* Always zero the next sample, so that when we switch to that second, we'll
     * only register samples that are greater in that second without considering
     * the history of such slot.
     *
     * Note: our index may jump to any random position if serverCron() is not
     * called for some reason with the normal frequency, for instance because
     * some slow command is called taking multiple seconds to execute. In that
     * case our array may end containing data which is potentially older
     * than CLIENTS_PEAK_MEM_USAGE_SLOTS seconds: however this is not a problem
     * since here we want just to track if "recently" there were very expansive
     * clients from the POV of memory usage. */
    int zeroidx = (curr_peak_mem_usage_slot+1) % CLIENTS_PEAK_MEM_USAGE_SLOTS;
    ClientsPeakMemInput[zeroidx] = 0;
    ClientsPeakMemOutput[zeroidx] = 0;


    while(listLength(server.clients) && iterations--) {
        client *c;
        listNode *head;

        /* Rotate the list, take the current head, process.
         * This way if the client must be removed from the list it's the
         * first element and we don't incur into O(N) computation. */
        listRotateTailToHead(server.clients);
        head = listFirst(server.clients);
        c = listNodeValue(head);
        /* The following functions do different service checks on the client.
         * The protocol is that they return non-zero if the client was
         * terminated. */
        if (clientsCronHandleTimeout(c,now)) continue;
        if (clientsCronResizeQueryBuffer(c)) continue;
        if (clientsCronResizeOutputBuffer(c,now)) continue;

        if (clientsCronTrackExpansiveClients(c, curr_peak_mem_usage_slot)) continue;

        /* Iterating all the clients in getMemoryOverheadData() is too slow and
         * in turn would make the INFO command too slow. So we perform this
         * computation incrementally and track the (not instantaneous but updated
         * to the second) total memory used by clients using clientsCron() in
         * a more incremental way (depending on server.hz).
         * If client eviction is enabled, update the bucket as well. */
        if (!updateClientMemUsageAndBucket(c))
            updateClientMemoryUsage(c);

        if (closeClientOnOutputBufferLimitReached(c, 0)) continue;
    }
}

/* This function handles 'background' operations we are required to do
 * incrementally in Redis databases, such as active key expiring, resizing,
 * rehashing. */
void databasesCron(void) {
    /* Expire keys by random sampling. Not required for slaves
     * as master will synthesize DELs for us. */
    if (server.active_expire_enabled) {
        if (iAmMaster()) {
            activeExpireCycle(ACTIVE_EXPIRE_CYCLE_SLOW);
        } else {
            expireSlaveKeys();
        }
    }

    /* Defrag keys gradually. */
    activeDefragCycle();

    /* Perform hash tables rehashing if needed, but only if there are no
     * other processes saving the DB on disk. Otherwise rehashing is bad
     * as will cause a lot of copy-on-write of memory pages. */
    if (!hasActiveChildProcess()) {
        /* We use global counters so if we stop the computation at a given
         * DB we'll be able to start from the successive in the next
         * cron loop iteration. */
        static unsigned int resize_db = 0;
        static unsigned int rehash_db = 0;
        int dbs_per_call = CRON_DBS_PER_CALL;
        int j;

        /* Don't test more DBs than we have. */
        if (dbs_per_call > server.dbnum) dbs_per_call = server.dbnum;

        /* Resize */
        for (j = 0; j < dbs_per_call; j++) {
            tryResizeHashTables(resize_db % server.dbnum);
            resize_db++;
        }

        /* Rehash */
        if (server.activerehashing) {
            for (j = 0; j < dbs_per_call; j++) {
                int work_done = incrementallyRehash(rehash_db);
                if (work_done) {
                    /* If the function did some work, stop here, we'll do
                     * more at the next cron loop. */
                    break;
                } else {
                    /* If this db didn't need rehash, we'll try the next one. */
                    rehash_db++;
                    rehash_db %= server.dbnum;
                }
            }
        }
    }
}

static inline void updateCachedTimeWithUs(int update_daylight_info, const long long ustime) {
    server.ustime = ustime;
    server.mstime = server.ustime / 1000;
    time_t unixtime = server.mstime / 1000;
    atomicSet(server.unixtime, unixtime);

    /* To get information about daylight saving time, we need to call
     * localtime_r and cache the result. However calling localtime_r in this
     * context is safe since we will never fork() while here, in the main
     * thread. The logging function will call a thread safe version of
     * localtime that has no locks. */
    if (update_daylight_info) {
        struct tm tm;
        time_t ut = server.unixtime;
        localtime_r(&ut,&tm);
        server.daylight_active = tm.tm_isdst;
    }
}

/* We take a cached value of the unix time in the global state because with
 * virtual memory and aging there is to store the current time in objects at
 * every object access, and accuracy is not needed. To access a global var is
 * a lot faster than calling time(NULL).
 *
 * This function should be fast because it is called at every command execution
 * in call(), so it is possible to decide if to update the daylight saving
 * info or not using the 'update_daylight_info' argument. Normally we update
 * such info only when calling this function from serverCron() but not when
 * calling it from call(). */
void updateCachedTime(int update_daylight_info) {
    const long long us = ustime();
    updateCachedTimeWithUs(update_daylight_info, us);
}

/* Performing required operations in order to enter an execution unit.
 * In general, if we are already inside an execution unit then there is nothing to do,
 * otherwise we need to update cache times so the same cached time will be used all over
 * the execution unit.
 * update_cached_time - if 0, will not update the cached time even if required.
 * us - if not zero, use this time for cached time, otherwise get current time. */
void enterExecutionUnit(int update_cached_time, long long us) {
    if (server.execution_nesting++ == 0 && update_cached_time) {
        if (us == 0) {
            us = ustime();
        }
        updateCachedTimeWithUs(0, us);
        server.cmd_time_snapshot = server.mstime;
    }
}

void exitExecutionUnit() {
    --server.execution_nesting;
}

void checkChildrenDone(void) {
    int statloc = 0;
    pid_t pid;

    if ((pid = waitpid(-1, &statloc, WNOHANG)) != 0) {
        int exitcode = WIFEXITED(statloc) ? WEXITSTATUS(statloc) : -1;
        int bysignal = 0;

        if (WIFSIGNALED(statloc)) bysignal = WTERMSIG(statloc);

        /* sigKillChildHandler catches the signal and calls exit(), but we
         * must make sure not to flag lastbgsave_status, etc incorrectly.
         * We could directly terminate the child process via SIGUSR1
         * without handling it */
        if (exitcode == SERVER_CHILD_NOERROR_RETVAL) {
            bysignal = SIGUSR1;
            exitcode = 1;
        }

        if (pid == -1) {
            serverLog(LL_WARNING,"waitpid() returned an error: %s. "
                "child_type: %s, child_pid = %d",
                strerror(errno),
                strChildType(server.child_type),
                (int) server.child_pid);
        } else if (pid == server.child_pid) {
            if (server.child_type == CHILD_TYPE_RDB) {
                backgroundSaveDoneHandler(exitcode, bysignal);
            } else if (server.child_type == CHILD_TYPE_AOF) {
                backgroundRewriteDoneHandler(exitcode, bysignal);
            } else if (server.child_type == CHILD_TYPE_MODULE) {
                ModuleForkDoneHandler(exitcode, bysignal);
            } else {
                serverPanic("Unknown child type %d for child pid %d", server.child_type, server.child_pid);
                exit(1);
            }
            if (!bysignal && exitcode == 0) receiveChildInfo();
            resetChildState();
        } else {
            if (!ldbRemoveChild(pid)) {
                serverLog(LL_WARNING,
                          "Warning, detected child with unmatched pid: %ld",
                          (long) pid);
            }
        }

        /* start any pending forks immediately. */
        replicationStartPendingFork();
    }
}

/* Called from serverCron and cronUpdateMemoryStats to update cached memory metrics. */
void cronUpdateMemoryStats() {
    /* Record the max memory used since the server was started. */
    if (zmalloc_used_memory() > server.stat_peak_memory)
        server.stat_peak_memory = zmalloc_used_memory();

    run_with_period(100) {
        /* Sample the RSS and other metrics here since this is a relatively slow call.
         * We must sample the zmalloc_used at the same time we take the rss, otherwise
         * the frag ratio calculate may be off (ratio of two samples at different times) */
        server.cron_malloc_stats.process_rss = zmalloc_get_rss();
        server.cron_malloc_stats.zmalloc_used = zmalloc_used_memory();
        /* Sampling the allocator info can be slow too.
         * The fragmentation ratio it'll show is potentially more accurate
         * it excludes other RSS pages such as: shared libraries, LUA and other non-zmalloc
         * allocations, and allocator reserved pages that can be pursed (all not actual frag) */
        zmalloc_get_allocator_info(&server.cron_malloc_stats.allocator_allocated,
                                   &server.cron_malloc_stats.allocator_active,
                                   &server.cron_malloc_stats.allocator_resident);
        /* in case the allocator isn't providing these stats, fake them so that
         * fragmentation info still shows some (inaccurate metrics) */
        if (!server.cron_malloc_stats.allocator_resident) {
            /* LUA memory isn't part of zmalloc_used, but it is part of the process RSS,
             * so we must deduct it in order to be able to calculate correct
             * "allocator fragmentation" ratio */
            size_t lua_memory = evalMemory();
            server.cron_malloc_stats.allocator_resident = server.cron_malloc_stats.process_rss - lua_memory;
        }
        if (!server.cron_malloc_stats.allocator_active)
            server.cron_malloc_stats.allocator_active = server.cron_malloc_stats.allocator_resident;
        if (!server.cron_malloc_stats.allocator_allocated)
            server.cron_malloc_stats.allocator_allocated = server.cron_malloc_stats.zmalloc_used;
    }
}

/* This is our timer interrupt, called server.hz times per second.
 * Here is where we do a number of things that need to be done asynchronously.
 * For instance:
 *
 * - Active expired keys collection (it is also performed in a lazy way on
 *   lookup).
 * - Software watchdog.
 * - Update some statistic.
 * - Incremental rehashing of the DBs hash tables.
 * - Triggering BGSAVE / AOF rewrite, and handling of terminated children.
 * - Clients timeout of different kinds.
 * - Replication reconnection.
 * - Many more...
 *
 * Everything directly called here will be called server.hz times per second,
 * so in order to throttle execution of things we want to do less frequently
 * a macro is used: run_with_period(milliseconds) { .... }
 */

int serverCron(struct aeEventLoop *eventLoop, long long id, void *clientData) {
    int j;
    UNUSED(eventLoop);
    UNUSED(id);
    UNUSED(clientData);

    /* Software watchdog: deliver the SIGALRM that will reach the signal
     * handler if we don't return here fast enough. */
    if (server.watchdog_period) watchdogScheduleSignal(server.watchdog_period);

    server.hz = server.config_hz;
    /* Adapt the server.hz value to the number of configured clients. If we have
     * many clients, we want to call serverCron() with an higher frequency. */
    if (server.dynamic_hz) {
        while (listLength(server.clients) / server.hz >
               MAX_CLIENTS_PER_CLOCK_TICK)
        {
            server.hz *= 2;
            if (server.hz > CONFIG_MAX_HZ) {
                server.hz = CONFIG_MAX_HZ;
                break;
            }
        }
    }

    /* for debug purposes: skip actual cron work if pause_cron is on */
    if (server.pause_cron) return 1000/server.hz;

    run_with_period(100) {
        long long stat_net_input_bytes, stat_net_output_bytes;
        long long stat_net_repl_input_bytes, stat_net_repl_output_bytes;
        atomicGet(server.stat_net_input_bytes, stat_net_input_bytes);
        atomicGet(server.stat_net_output_bytes, stat_net_output_bytes);
        atomicGet(server.stat_net_repl_input_bytes, stat_net_repl_input_bytes);
        atomicGet(server.stat_net_repl_output_bytes, stat_net_repl_output_bytes);

        trackInstantaneousMetric(STATS_METRIC_COMMAND,server.stat_numcommands);
        trackInstantaneousMetric(STATS_METRIC_NET_INPUT,
                stat_net_input_bytes + stat_net_repl_input_bytes);
        trackInstantaneousMetric(STATS_METRIC_NET_OUTPUT,
                stat_net_output_bytes + stat_net_repl_output_bytes);
        trackInstantaneousMetric(STATS_METRIC_NET_INPUT_REPLICATION,
                                 stat_net_repl_input_bytes);
        trackInstantaneousMetric(STATS_METRIC_NET_OUTPUT_REPLICATION,
                                 stat_net_repl_output_bytes);
    }

    /* We have just LRU_BITS bits per object for LRU information.
     * So we use an (eventually wrapping) LRU clock.
     *
     * Note that even if the counter wraps it's not a big problem,
     * everything will still work but some object will appear younger
     * to Redis. However for this to happen a given object should never be
     * touched for all the time needed to the counter to wrap, which is
     * not likely.
     *
     * Note that you can change the resolution altering the
     * LRU_CLOCK_RESOLUTION define. */
    unsigned int lruclock = getLRUClock();
    atomicSet(server.lruclock,lruclock);

    cronUpdateMemoryStats();

    /* We received a SIGTERM or SIGINT, shutting down here in a safe way, as it is
     * not ok doing so inside the signal handler. */
    if (server.shutdown_asap && !isShutdownInitiated()) {
        int shutdownFlags = SHUTDOWN_NOFLAGS;
        if (server.last_sig_received == SIGINT && server.shutdown_on_sigint)
            shutdownFlags = server.shutdown_on_sigint;
        else if (server.last_sig_received == SIGTERM && server.shutdown_on_sigterm)
            shutdownFlags = server.shutdown_on_sigterm;

        if (prepareForShutdown(shutdownFlags) == C_OK) exit(0);
    } else if (isShutdownInitiated()) {
        if (server.mstime >= server.shutdown_mstime || isReadyToShutdown()) {
            if (finishShutdown() == C_OK) exit(0);
            /* Shutdown failed. Continue running. An error has been logged. */
        }
    }

    /* Show some info about non-empty databases */
    if (server.verbosity <= LL_VERBOSE) {
        run_with_period(5000) {
            for (j = 0; j < server.dbnum; j++) {
                long long size, used, vkeys;

                size = dictSlots(server.db[j].dict);
                used = dictSize(server.db[j].dict);
                vkeys = dictSize(server.db[j].expires);
                if (used || vkeys) {
                    serverLog(LL_VERBOSE,"DB %d: %lld keys (%lld volatile) in %lld slots HT.",j,used,vkeys,size);
                }
            }
        }
    }

    /* Show information about connected clients */
    if (!server.sentinel_mode) {
        run_with_period(5000) {
            serverLog(LL_DEBUG,
                "%lu clients connected (%lu replicas), %zu bytes in use",
                listLength(server.clients)-listLength(server.slaves),
                listLength(server.slaves),
                zmalloc_used_memory());
        }
    }

    /* We need to do a few operations on clients asynchronously. */
    clientsCron();

    /* Handle background operations on Redis databases. */
    databasesCron();

    /* Start a scheduled AOF rewrite if this was requested by the user while
     * a BGSAVE was in progress. */
    if (!hasActiveChildProcess() &&
        server.aof_rewrite_scheduled &&
        !aofRewriteLimited())
    {
        rewriteAppendOnlyFileBackground();
    }

    /* Check if a background saving or AOF rewrite in progress terminated. */
    if (hasActiveChildProcess() || ldbPendingChildren())
    {
        run_with_period(1000) receiveChildInfo();
        checkChildrenDone();
    } else {
        /* If there is not a background saving/rewrite in progress check if
         * we have to save/rewrite now. */
        for (j = 0; j < server.saveparamslen; j++) {
            struct saveparam *sp = server.saveparams+j;

            /* Save if we reached the given amount of changes,
             * the given amount of seconds, and if the latest bgsave was
             * successful or if, in case of an error, at least
             * CONFIG_BGSAVE_RETRY_DELAY seconds already elapsed. */
            if (server.dirty >= sp->changes &&
                server.unixtime-server.lastsave > sp->seconds &&
                (server.unixtime-server.lastbgsave_try >
                 CONFIG_BGSAVE_RETRY_DELAY ||
                 server.lastbgsave_status == C_OK))
            {
                serverLog(LL_NOTICE,"%d changes in %d seconds. Saving...",
                    sp->changes, (int)sp->seconds);
                rdbSaveInfo rsi, *rsiptr;
                rsiptr = rdbPopulateSaveInfo(&rsi);
                rdbSaveBackground(SLAVE_REQ_NONE,server.rdb_filename,rsiptr,RDBFLAGS_NONE);
                break;
            }
        }

        /* Trigger an AOF rewrite if needed. */
        if (server.aof_state == AOF_ON &&
            !hasActiveChildProcess() &&
            server.aof_rewrite_perc &&
            server.aof_current_size > server.aof_rewrite_min_size)
        {
            long long base = server.aof_rewrite_base_size ?
                server.aof_rewrite_base_size : 1;
            long long growth = (server.aof_current_size*100/base) - 100;
            if (growth >= server.aof_rewrite_perc && !aofRewriteLimited()) {
                serverLog(LL_NOTICE,"Starting automatic rewriting of AOF on %lld%% growth",growth);
                rewriteAppendOnlyFileBackground();
            }
        }
    }
    /* Just for the sake of defensive programming, to avoid forgetting to
     * call this function when needed. */
    updateDictResizePolicy();


    /* AOF postponed flush: Try at every cron cycle if the slow fsync
     * completed. */
    if ((server.aof_state == AOF_ON || server.aof_state == AOF_WAIT_REWRITE) &&
        server.aof_flush_postponed_start)
    {
        flushAppendOnlyFile(0);
    }

    /* AOF write errors: in this case we have a buffer to flush as well and
     * clear the AOF error in case of success to make the DB writable again,
     * however to try every second is enough in case of 'hz' is set to
     * a higher frequency. */
    run_with_period(1000) {
        if ((server.aof_state == AOF_ON || server.aof_state == AOF_WAIT_REWRITE) &&
            server.aof_last_write_status == C_ERR) 
            {
                flushAppendOnlyFile(0);
            }
    }

    /* Clear the paused actions state if needed. */
    updatePausedActions();

    /* Replication cron function -- used to reconnect to master,
     * detect transfer failures, start background RDB transfers and so forth. 
     * 
     * If Redis is trying to failover then run the replication cron faster so
     * progress on the handshake happens more quickly. */
    if (server.failover_state != NO_FAILOVER) {
        run_with_period(100) replicationCron();
    } else {
        run_with_period(1000) replicationCron();
    }

    /* Run the Redis Cluster cron. */
    run_with_period(100) {
        if (server.cluster_enabled) clusterCron();
    }

    /* Run the Sentinel timer if we are in sentinel mode. */
    if (server.sentinel_mode) sentinelTimer();

    /* Cleanup expired MIGRATE cached sockets. */
    run_with_period(1000) {
        migrateCloseTimedoutSockets();
    }

    /* Stop the I/O threads if we don't have enough pending work. */
    stopThreadedIOIfNeeded();

    /* Resize tracking keys table if needed. This is also done at every
     * command execution, but we want to be sure that if the last command
     * executed changes the value via CONFIG SET, the server will perform
     * the operation even if completely idle. */
    if (server.tracking_clients) trackingLimitUsedSlots();

    /* Start a scheduled BGSAVE if the corresponding flag is set. This is
     * useful when we are forced to postpone a BGSAVE because an AOF
     * rewrite is in progress.
     *
     * Note: this code must be after the replicationCron() call above so
     * make sure when refactoring this file to keep this order. This is useful
     * because we want to give priority to RDB savings for replication. */
    if (!hasActiveChildProcess() &&
        server.rdb_bgsave_scheduled &&
        (server.unixtime-server.lastbgsave_try > CONFIG_BGSAVE_RETRY_DELAY ||
         server.lastbgsave_status == C_OK))
    {
        rdbSaveInfo rsi, *rsiptr;
        rsiptr = rdbPopulateSaveInfo(&rsi);
        if (rdbSaveBackground(SLAVE_REQ_NONE,server.rdb_filename,rsiptr,RDBFLAGS_NONE) == C_OK)
            server.rdb_bgsave_scheduled = 0;
    }

    run_with_period(100) {
        if (moduleCount()) modulesCron();
    }

    /* Fire the cron loop modules event. */
    RedisModuleCronLoopV1 ei = {REDISMODULE_CRON_LOOP_VERSION,server.hz};
    moduleFireServerEvent(REDISMODULE_EVENT_CRON_LOOP,
                          0,
                          &ei);

    server.cronloops++;
    return 1000/server.hz;
}


void blockingOperationStarts() {
    if(!server.blocking_op_nesting++){
        updateCachedTime(0);
        server.blocked_last_cron = server.mstime;
    }
}

void blockingOperationEnds() {
    if(!(--server.blocking_op_nesting)){
        server.blocked_last_cron = 0;
    }
}

/* This function fills in the role of serverCron during RDB or AOF loading, and
 * also during blocked scripts.
 * It attempts to do its duties at a similar rate as the configured server.hz,
 * and updates cronloops variable so that similarly to serverCron, the
 * run_with_period can be used. */
void whileBlockedCron() {
    /* Here we may want to perform some cron jobs (normally done server.hz times
     * per second). */

    /* Since this function depends on a call to blockingOperationStarts, let's
     * make sure it was done. */
    serverAssert(server.blocked_last_cron);

    /* In case we where called too soon, leave right away. This way one time
     * jobs after the loop below don't need an if. and we don't bother to start
     * latency monitor if this function is called too often. */
    if (server.blocked_last_cron >= server.mstime)
        return;

    mstime_t latency;
    latencyStartMonitor(latency);

    /* In some cases we may be called with big intervals, so we may need to do
     * extra work here. This is because some of the functions in serverCron rely
     * on the fact that it is performed every 10 ms or so. For instance, if
     * activeDefragCycle needs to utilize 25% cpu, it will utilize 2.5ms, so we
     * need to call it multiple times. */
    long hz_ms = 1000/server.hz;
    while (server.blocked_last_cron < server.mstime) {

        /* Defrag keys gradually. */
        activeDefragCycle();

        server.blocked_last_cron += hz_ms;

        /* Increment cronloop so that run_with_period works. */
        server.cronloops++;
    }

    /* Other cron jobs do not need to be done in a loop. No need to check
     * server.blocked_last_cron since we have an early exit at the top. */

    /* Update memory stats during loading (excluding blocked scripts) */
    if (server.loading) cronUpdateMemoryStats();

    latencyEndMonitor(latency);
    latencyAddSampleIfNeeded("while-blocked-cron",latency);

    /* We received a SIGTERM during loading, shutting down here in a safe way,
     * as it isn't ok doing so inside the signal handler. */
    if (server.shutdown_asap && server.loading) {
        if (prepareForShutdown(SHUTDOWN_NOSAVE) == C_OK) exit(0);
        serverLog(LL_WARNING,"SIGTERM received but errors trying to shut down the server, check the logs for more information");
        server.shutdown_asap = 0;
        server.last_sig_received = 0;
    }
}

static void sendGetackToReplicas(void) {
    robj *argv[3];
    argv[0] = shared.replconf;
    argv[1] = shared.getack;
    argv[2] = shared.special_asterick; /* Not used argument. */
    replicationFeedSlaves(server.slaves, -1, argv, 3);
}

extern int ProcessingEventsWhileBlocked;

/* This function gets called every time Redis is entering the
 * main loop of the event driven library, that is, before to sleep
 * for ready file descriptors.
 *
 * Note: This function is (currently) called from two functions:
 * 1. aeMain - The main server loop
 * 2. processEventsWhileBlocked - Process clients during RDB/AOF load
 *
 * If it was called from processEventsWhileBlocked we don't want
 * to perform all actions (For example, we don't want to expire
 * keys), but we do need to perform some actions.
 *
 * The most important is freeClientsInAsyncFreeQueue but we also
 * call some other low-risk functions. */
void beforeSleep(struct aeEventLoop *eventLoop) {
    UNUSED(eventLoop);

    size_t zmalloc_used = zmalloc_used_memory();
    if (zmalloc_used > server.stat_peak_memory)
        server.stat_peak_memory = zmalloc_used;

    /* Just call a subset of vital functions in case we are re-entering
     * the event loop from processEventsWhileBlocked(). Note that in this
     * case we keep track of the number of events we are processing, since
     * processEventsWhileBlocked() wants to stop ASAP if there are no longer
     * events to handle. */
    if (ProcessingEventsWhileBlocked) {
        uint64_t processed = 0;
        processed += handleClientsWithPendingReadsUsingThreads();
        processed += connTypeProcessPendingData();
        if (server.aof_state == AOF_ON || server.aof_state == AOF_WAIT_REWRITE)
            flushAppendOnlyFile(0);
        processed += handleClientsWithPendingWrites();
        processed += freeClientsInAsyncFreeQueue();
        server.events_processed_while_blocked += processed;
        return;
    }

    /* Handle precise timeouts of blocked clients. */
    handleBlockedClientsTimeout();

    /* We should handle pending reads clients ASAP after event loop. */
    handleClientsWithPendingReadsUsingThreads();

    /* Handle pending data(typical TLS). (must be done before flushAppendOnlyFile) */
    connTypeProcessPendingData();

    /* If any connection type(typical TLS) still has pending unread data don't sleep at all. */
    aeSetDontWait(server.el, connTypeHasPendingData());

    /* Call the Redis Cluster before sleep function. Note that this function
     * may change the state of Redis Cluster (from ok to fail or vice versa),
     * so it's a good idea to call it before serving the unblocked clients
     * later in this function. */
    if (server.cluster_enabled) clusterBeforeSleep();

    /* Run a fast expire cycle (the called function will return
     * ASAP if a fast cycle is not needed). */
    if (server.active_expire_enabled && server.masterhost == NULL)
        activeExpireCycle(ACTIVE_EXPIRE_CYCLE_FAST);

    /* Unblock all the clients blocked for synchronous replication
     * in WAIT or WAITAOF. */
    if (listLength(server.clients_waiting_acks))
        processClientsWaitingReplicas();

    /* Check if there are clients unblocked by modules that implement
     * blocking commands. */
    if (moduleCount()) {
        moduleFireServerEvent(REDISMODULE_EVENT_EVENTLOOP,
                              REDISMODULE_SUBEVENT_EVENTLOOP_BEFORE_SLEEP,
                              NULL);
        moduleHandleBlockedClients();
    }

    /* Try to process pending commands for clients that were just unblocked. */
    if (listLength(server.unblocked_clients))
        processUnblockedClients();

    /* Send all the slaves an ACK request if at least one client blocked
     * during the previous event loop iteration. Note that we do this after
     * processUnblockedClients(), so if there are multiple pipelined WAITs
     * and the just unblocked WAIT gets blocked again, we don't have to wait
     * a server cron cycle in absence of other event loop events. See #6623.
     * 
     * We also don't send the ACKs while clients are paused, since it can
     * increment the replication backlog, they'll be sent after the pause
     * if we are still the master. */
    if (server.get_ack_from_slaves && !isPausedActionsWithUpdate(PAUSE_ACTION_REPLICA)) {
        sendGetackToReplicas();
        server.get_ack_from_slaves = 0;
    }

    /* We may have received updates from clients about their current offset. NOTE:
     * this can't be done where the ACK is received since failover will disconnect 
     * our clients. */
    updateFailoverStatus();

    /* Since we rely on current_client to send scheduled invalidation messages
     * we have to flush them after each command, so when we get here, the list
     * must be empty. */
    serverAssert(listLength(server.tracking_pending_keys) == 0);

    /* Send the invalidation messages to clients participating to the
     * client side caching protocol in broadcasting (BCAST) mode. */
    trackingBroadcastInvalidationMessages();

    /* Try to process blocked clients every once in while.
     *
     * Example: A module calls RM_SignalKeyAsReady from within a timer callback
     * (So we don't visit processCommand() at all).
     *
     * must be done before flushAppendOnlyFile, in case of appendfsync=always,
     * since the unblocked clients may write data. */
    handleClientsBlockedOnKeys();

    /* Write the AOF buffer on disk,
     * must be done before handleClientsWithPendingWritesUsingThreads,
     * in case of appendfsync=always. */
    if (server.aof_state == AOF_ON || server.aof_state == AOF_WAIT_REWRITE)
        flushAppendOnlyFile(0);

    /* Update the fsynced replica offset.
     * If an initial rewrite is in progress then not all data is guaranteed to have actually been
     * persisted to disk yet, so we cannot update the field. We will wait for the rewrite to complete. */
    if (server.aof_state == AOF_ON && server.fsynced_reploff != -1) {
        long long fsynced_reploff_pending;
        atomicGet(server.fsynced_reploff_pending, fsynced_reploff_pending);
        server.fsynced_reploff = fsynced_reploff_pending;
    }

    /* Handle writes with pending output buffers. */
    handleClientsWithPendingWritesUsingThreads();

    /* Close clients that need to be closed asynchronous */
    freeClientsInAsyncFreeQueue();

    /* Incrementally trim replication backlog, 10 times the normal speed is
     * to free replication backlog as much as possible. */
    if (server.repl_backlog)
        incrementalTrimReplicationBacklog(10*REPL_BACKLOG_TRIM_BLOCKS_PER_CALL);

    /* Disconnect some clients if they are consuming too much memory. */
    evictClients();

    /* Before we are going to sleep, let the threads access the dataset by
     * releasing the GIL. Redis main thread will not touch anything at this
     * time. */
    if (moduleCount()) moduleReleaseGIL();
    /********************* WARNING ********************
     * Do NOT add anything below moduleReleaseGIL !!! *
     ***************************** ********************/
}

/* This function is called immediately after the event loop multiplexing
 * API returned, and the control is going to soon return to Redis by invoking
 * the different events callbacks. */
void afterSleep(struct aeEventLoop *eventLoop) {
    UNUSED(eventLoop);
    /********************* WARNING ********************
     * Do NOT add anything above moduleAcquireGIL !!! *
     ***************************** ********************/
    if (!ProcessingEventsWhileBlocked) {
        /* Acquire the modules GIL so that their threads won't touch anything. */
        if (moduleCount()) {
            mstime_t latency;
            latencyStartMonitor(latency);

            moduleAcquireGIL();
            moduleFireServerEvent(REDISMODULE_EVENT_EVENTLOOP,
                                  REDISMODULE_SUBEVENT_EVENTLOOP_AFTER_SLEEP,
                                  NULL);
            latencyEndMonitor(latency);
            latencyAddSampleIfNeeded("module-acquire-GIL",latency);
        }
    }

    /* Update the time cache. */
    updateCachedTime(1);

    /* Update command time snapshot in case it'll be required without a command
     * e.g. somehow used by module timers. Don't update it while yielding to a
     * blocked command, call() will handle that and restore the original time. */
    if (!ProcessingEventsWhileBlocked) {
        server.cmd_time_snapshot = server.mstime;
    }
}

/* =========================== Server initialization ======================== */

void createSharedObjects(void) {
    int j;

    /* Shared command responses */
    shared.ok = createObject(OBJ_STRING,sdsnew("+OK\r\n"));
    shared.emptybulk = createObject(OBJ_STRING,sdsnew("$0\r\n\r\n"));
    shared.czero = createObject(OBJ_STRING,sdsnew(":0\r\n"));
    shared.cone = createObject(OBJ_STRING,sdsnew(":1\r\n"));
    shared.emptyarray = createObject(OBJ_STRING,sdsnew("*0\r\n"));
    shared.pong = createObject(OBJ_STRING,sdsnew("+PONG\r\n"));
    shared.queued = createObject(OBJ_STRING,sdsnew("+QUEUED\r\n"));
    shared.emptyscan = createObject(OBJ_STRING,sdsnew("*2\r\n$1\r\n0\r\n*0\r\n"));
    shared.space = createObject(OBJ_STRING,sdsnew(" "));
    shared.plus = createObject(OBJ_STRING,sdsnew("+"));

    /* Shared command error responses */
    shared.wrongtypeerr = createObject(OBJ_STRING,sdsnew(
        "-WRONGTYPE Operation against a key holding the wrong kind of value\r\n"));
    shared.err = createObject(OBJ_STRING,sdsnew("-ERR\r\n"));
    shared.nokeyerr = createObject(OBJ_STRING,sdsnew(
        "-ERR no such key\r\n"));
    shared.syntaxerr = createObject(OBJ_STRING,sdsnew(
        "-ERR syntax error\r\n"));
    shared.sameobjecterr = createObject(OBJ_STRING,sdsnew(
        "-ERR source and destination objects are the same\r\n"));
    shared.outofrangeerr = createObject(OBJ_STRING,sdsnew(
        "-ERR index out of range\r\n"));
    shared.noscripterr = createObject(OBJ_STRING,sdsnew(
        "-NOSCRIPT No matching script. Please use EVAL.\r\n"));
    shared.loadingerr = createObject(OBJ_STRING,sdsnew(
        "-LOADING Redis is loading the dataset in memory\r\n"));
    shared.slowevalerr = createObject(OBJ_STRING,sdsnew(
        "-BUSY Redis is busy running a script. You can only call SCRIPT KILL or SHUTDOWN NOSAVE.\r\n"));
    shared.slowscripterr = createObject(OBJ_STRING,sdsnew(
        "-BUSY Redis is busy running a script. You can only call FUNCTION KILL or SHUTDOWN NOSAVE.\r\n"));
    shared.slowmoduleerr = createObject(OBJ_STRING,sdsnew(
        "-BUSY Redis is busy running a module command.\r\n"));
    shared.masterdownerr = createObject(OBJ_STRING,sdsnew(
        "-MASTERDOWN Link with MASTER is down and replica-serve-stale-data is set to 'no'.\r\n"));
    shared.bgsaveerr = createObject(OBJ_STRING,sdsnew(
        "-MISCONF Redis is configured to save RDB snapshots, but it's currently unable to persist to disk. Commands that may modify the data set are disabled, because this instance is configured to report errors during writes if RDB snapshotting fails (stop-writes-on-bgsave-error option). Please check the Redis logs for details about the RDB error.\r\n"));
    shared.roslaveerr = createObject(OBJ_STRING,sdsnew(
        "-READONLY You can't write against a read only replica.\r\n"));
    shared.noautherr = createObject(OBJ_STRING,sdsnew(
        "-NOAUTH Authentication required.\r\n"));
    shared.oomerr = createObject(OBJ_STRING,sdsnew(
        "-OOM command not allowed when used memory > 'maxmemory'.\r\n"));
    shared.execaborterr = createObject(OBJ_STRING,sdsnew(
        "-EXECABORT Transaction discarded because of previous errors.\r\n"));
    shared.noreplicaserr = createObject(OBJ_STRING,sdsnew(
        "-NOREPLICAS Not enough good replicas to write.\r\n"));
    shared.busykeyerr = createObject(OBJ_STRING,sdsnew(
        "-BUSYKEY Target key name already exists.\r\n"));

    /* The shared NULL depends on the protocol version. */
    shared.null[0] = NULL;
    shared.null[1] = NULL;
    shared.null[2] = createObject(OBJ_STRING,sdsnew("$-1\r\n"));
    shared.null[3] = createObject(OBJ_STRING,sdsnew("_\r\n"));

    shared.nullarray[0] = NULL;
    shared.nullarray[1] = NULL;
    shared.nullarray[2] = createObject(OBJ_STRING,sdsnew("*-1\r\n"));
    shared.nullarray[3] = createObject(OBJ_STRING,sdsnew("_\r\n"));

    shared.emptymap[0] = NULL;
    shared.emptymap[1] = NULL;
    shared.emptymap[2] = createObject(OBJ_STRING,sdsnew("*0\r\n"));
    shared.emptymap[3] = createObject(OBJ_STRING,sdsnew("%0\r\n"));

    shared.emptyset[0] = NULL;
    shared.emptyset[1] = NULL;
    shared.emptyset[2] = createObject(OBJ_STRING,sdsnew("*0\r\n"));
    shared.emptyset[3] = createObject(OBJ_STRING,sdsnew("~0\r\n"));

    for (j = 0; j < PROTO_SHARED_SELECT_CMDS; j++) {
        char dictid_str[64];
        int dictid_len;

        dictid_len = ll2string(dictid_str,sizeof(dictid_str),j);
        shared.select[j] = createObject(OBJ_STRING,
            sdscatprintf(sdsempty(),
                "*2\r\n$6\r\nSELECT\r\n$%d\r\n%s\r\n",
                dictid_len, dictid_str));
    }
    shared.messagebulk = createStringObject("$7\r\nmessage\r\n",13);
    shared.pmessagebulk = createStringObject("$8\r\npmessage\r\n",14);
    shared.subscribebulk = createStringObject("$9\r\nsubscribe\r\n",15);
    shared.unsubscribebulk = createStringObject("$11\r\nunsubscribe\r\n",18);
    shared.ssubscribebulk = createStringObject("$10\r\nssubscribe\r\n", 17);
    shared.sunsubscribebulk = createStringObject("$12\r\nsunsubscribe\r\n", 19);
    shared.smessagebulk = createStringObject("$8\r\nsmessage\r\n", 14);
    shared.psubscribebulk = createStringObject("$10\r\npsubscribe\r\n",17);
    shared.punsubscribebulk = createStringObject("$12\r\npunsubscribe\r\n",19);

    /* Shared command names */
    shared.del = createStringObject("DEL",3);
    shared.unlink = createStringObject("UNLINK",6);
    shared.rpop = createStringObject("RPOP",4);
    shared.lpop = createStringObject("LPOP",4);
    shared.lpush = createStringObject("LPUSH",5);
    shared.rpoplpush = createStringObject("RPOPLPUSH",9);
    shared.lmove = createStringObject("LMOVE",5);
    shared.blmove = createStringObject("BLMOVE",6);
    shared.zpopmin = createStringObject("ZPOPMIN",7);
    shared.zpopmax = createStringObject("ZPOPMAX",7);
    shared.multi = createStringObject("MULTI",5);
    shared.exec = createStringObject("EXEC",4);
    shared.hset = createStringObject("HSET",4);
    shared.srem = createStringObject("SREM",4);
    shared.xgroup = createStringObject("XGROUP",6);
    shared.xclaim = createStringObject("XCLAIM",6);
    shared.script = createStringObject("SCRIPT",6);
    shared.replconf = createStringObject("REPLCONF",8);
    shared.pexpireat = createStringObject("PEXPIREAT",9);
    shared.pexpire = createStringObject("PEXPIRE",7);
    shared.persist = createStringObject("PERSIST",7);
    shared.set = createStringObject("SET",3);
    shared.eval = createStringObject("EVAL",4);

    /* Shared command argument */
    shared.left = createStringObject("left",4);
    shared.right = createStringObject("right",5);
    shared.pxat = createStringObject("PXAT", 4);
    shared.time = createStringObject("TIME",4);
    shared.retrycount = createStringObject("RETRYCOUNT",10);
    shared.force = createStringObject("FORCE",5);
    shared.justid = createStringObject("JUSTID",6);
    shared.entriesread = createStringObject("ENTRIESREAD",11);
    shared.lastid = createStringObject("LASTID",6);
    shared.default_username = createStringObject("default",7);
    shared.ping = createStringObject("ping",4);
    shared.setid = createStringObject("SETID",5);
    shared.keepttl = createStringObject("KEEPTTL",7);
    shared.absttl = createStringObject("ABSTTL",6);
    shared.load = createStringObject("LOAD",4);
    shared.createconsumer = createStringObject("CREATECONSUMER",14);
    shared.getack = createStringObject("GETACK",6);
    shared.special_asterick = createStringObject("*",1);
    shared.special_equals = createStringObject("=",1);
    shared.redacted = makeObjectShared(createStringObject("(redacted)",10));

    for (j = 0; j < OBJ_SHARED_INTEGERS; j++) {
        shared.integers[j] =
            makeObjectShared(createObject(OBJ_STRING,(void*)(long)j));
        shared.integers[j]->encoding = OBJ_ENCODING_INT;
    }
    for (j = 0; j < OBJ_SHARED_BULKHDR_LEN; j++) {
        shared.mbulkhdr[j] = createObject(OBJ_STRING,
            sdscatprintf(sdsempty(),"*%d\r\n",j));
        shared.bulkhdr[j] = createObject(OBJ_STRING,
            sdscatprintf(sdsempty(),"$%d\r\n",j));
        shared.maphdr[j] = createObject(OBJ_STRING,
            sdscatprintf(sdsempty(),"%%%d\r\n",j));
        shared.sethdr[j] = createObject(OBJ_STRING,
            sdscatprintf(sdsempty(),"~%d\r\n",j));
    }
    /* The following two shared objects, minstring and maxstring, are not
     * actually used for their value but as a special object meaning
     * respectively the minimum possible string and the maximum possible
     * string in string comparisons for the ZRANGEBYLEX command. */
    shared.minstring = sdsnew("minstring");
    shared.maxstring = sdsnew("maxstring");
}

void initServerClientMemUsageBuckets() {
    if (server.client_mem_usage_buckets)
        return;
    server.client_mem_usage_buckets = zmalloc(sizeof(clientMemUsageBucket)*CLIENT_MEM_USAGE_BUCKETS);
    for (int j = 0; j < CLIENT_MEM_USAGE_BUCKETS; j++) {
        server.client_mem_usage_buckets[j].mem_usage_sum = 0;
        server.client_mem_usage_buckets[j].clients = listCreate();
    }
}

void freeServerClientMemUsageBuckets() {
    if (!server.client_mem_usage_buckets)
        return;
    for (int j = 0; j < CLIENT_MEM_USAGE_BUCKETS; j++)
        listRelease(server.client_mem_usage_buckets[j].clients);
    zfree(server.client_mem_usage_buckets);
    server.client_mem_usage_buckets = NULL;
}

void initServerConfig(void) {
    int j;
    char *default_bindaddr[CONFIG_DEFAULT_BINDADDR_COUNT] = CONFIG_DEFAULT_BINDADDR;

    initConfigValues();
    updateCachedTime(1);
    server.cmd_time_snapshot = server.mstime;
    getRandomHexChars(server.runid,CONFIG_RUN_ID_SIZE);
    server.runid[CONFIG_RUN_ID_SIZE] = '\0';
    changeReplicationId();
    clearReplicationId2();
    server.hz = CONFIG_DEFAULT_HZ; /* Initialize it ASAP, even if it may get
                                      updated later after loading the config.
                                      This value may be used before the server
                                      is initialized. */
    server.timezone = getTimeZone(); /* Initialized by tzset(). */
    server.configfile = NULL;
    server.executable = NULL;
    server.arch_bits = (sizeof(long) == 8) ? 64 : 32;
    server.bindaddr_count = CONFIG_DEFAULT_BINDADDR_COUNT;
    for (j = 0; j < CONFIG_DEFAULT_BINDADDR_COUNT; j++)
        server.bindaddr[j] = zstrdup(default_bindaddr[j]);
    memset(server.listeners, 0x00, sizeof(server.listeners));
    server.active_expire_enabled = 1;
    server.lazy_expire_disabled = 0;
    server.skip_checksum_validation = 0;
    server.loading = 0;
    server.async_loading = 0;
    server.loading_rdb_used_mem = 0;
    server.aof_state = AOF_OFF;
    server.aof_rewrite_base_size = 0;
    server.aof_rewrite_scheduled = 0;
    server.aof_flush_sleep = 0;
    server.aof_last_fsync = time(NULL);
    server.aof_cur_timestamp = 0;
    atomicSet(server.aof_bio_fsync_status,C_OK);
    server.aof_rewrite_time_last = -1;
    server.aof_rewrite_time_start = -1;
    server.aof_lastbgrewrite_status = C_OK;
    server.aof_delayed_fsync = 0;
    server.aof_fd = -1;
    server.aof_selected_db = -1; /* Make sure the first time will not match */
    server.aof_flush_postponed_start = 0;
    server.aof_last_incr_size = 0;
    server.active_defrag_running = 0;
    server.notify_keyspace_events = 0;
    server.blocked_clients = 0;
    memset(server.blocked_clients_by_type,0,
           sizeof(server.blocked_clients_by_type));
    server.shutdown_asap = 0;
    server.shutdown_flags = 0;
    server.shutdown_mstime = 0;
    server.cluster_module_flags = CLUSTER_MODULE_FLAG_NONE;
    server.migrate_cached_sockets = dictCreate(&migrateCacheDictType);
    server.next_client_id = 1; /* Client IDs, start from 1 .*/
    server.page_size = sysconf(_SC_PAGESIZE);
    server.pause_cron = 0;

    server.latency_tracking_info_percentiles_len = 3;
    server.latency_tracking_info_percentiles = zmalloc(sizeof(double)*(server.latency_tracking_info_percentiles_len));
    server.latency_tracking_info_percentiles[0] = 50.0;  /* p50 */
    server.latency_tracking_info_percentiles[1] = 99.0;  /* p99 */
    server.latency_tracking_info_percentiles[2] = 99.9;  /* p999 */

    unsigned int lruclock = getLRUClock();
    atomicSet(server.lruclock,lruclock);
    resetServerSaveParams();

    appendServerSaveParams(60*60,1);  /* save after 1 hour and 1 change */
    appendServerSaveParams(300,100);  /* save after 5 minutes and 100 changes */
    appendServerSaveParams(60,10000); /* save after 1 minute and 10000 changes */

    /* Replication related */
    server.masterhost = NULL;
    server.masterport = 6379;
    server.master = NULL;
    server.cached_master = NULL;
    server.master_initial_offset = -1;
    server.repl_state = REPL_STATE_NONE;
    server.repl_transfer_tmpfile = NULL;
    server.repl_transfer_fd = -1;
    server.repl_transfer_s = NULL;
    server.repl_syncio_timeout = CONFIG_REPL_SYNCIO_TIMEOUT;
    server.repl_down_since = 0; /* Never connected, repl is down since EVER. */
    server.master_repl_offset = 0;
    server.fsynced_reploff_pending = 0;

    /* Replication partial resync backlog */
    server.repl_backlog = NULL;
    server.repl_no_slaves_since = time(NULL);

    /* Failover related */
    server.failover_end_time = 0;
    server.force_failover = 0;
    server.target_replica_host = NULL;
    server.target_replica_port = 0;
    server.failover_state = NO_FAILOVER;

    /* Client output buffer limits */
    for (j = 0; j < CLIENT_TYPE_OBUF_COUNT; j++)
        server.client_obuf_limits[j] = clientBufferLimitsDefaults[j];

    /* Linux OOM Score config */
    for (j = 0; j < CONFIG_OOM_COUNT; j++)
        server.oom_score_adj_values[j] = configOOMScoreAdjValuesDefaults[j];

    /* Double constants initialization */
    R_Zero = 0.0;
    R_PosInf = 1.0/R_Zero;
    R_NegInf = -1.0/R_Zero;
    R_Nan = R_Zero/R_Zero;

    /* Command table -- we initialize it here as it is part of the
     * initial configuration, since command names may be changed via
     * redis.conf using the rename-command directive. */
    server.commands = dictCreate(&commandTableDictType);
    server.orig_commands = dictCreate(&commandTableDictType);
    populateCommandTable();

    /* Debugging */
    server.watchdog_period = 0;
}

extern char **environ;

/* Restart the server, executing the same executable that started this
 * instance, with the same arguments and configuration file.
 *
 * The function is designed to directly call execve() so that the new
 * server instance will retain the PID of the previous one.
 *
 * The list of flags, that may be bitwise ORed together, alter the
 * behavior of this function:
 *
 * RESTART_SERVER_NONE              No flags.
 * RESTART_SERVER_GRACEFULLY        Do a proper shutdown before restarting.
 * RESTART_SERVER_CONFIG_REWRITE    Rewrite the config file before restarting.
 *
 * On success the function does not return, because the process turns into
 * a different process. On error C_ERR is returned. */
int restartServer(int flags, mstime_t delay) {
    int j;

    /* Check if we still have accesses to the executable that started this
     * server instance. */
    if (access(server.executable,X_OK) == -1) {
        serverLog(LL_WARNING,"Can't restart: this process has no "
                             "permissions to execute %s", server.executable);
        return C_ERR;
    }

    /* Config rewriting. */
    if (flags & RESTART_SERVER_CONFIG_REWRITE &&
        server.configfile &&
        rewriteConfig(server.configfile, 0) == -1)
    {
        serverLog(LL_WARNING,"Can't restart: configuration rewrite process "
                             "failed: %s", strerror(errno));
        return C_ERR;
    }

    /* Perform a proper shutdown. We don't wait for lagging replicas though. */
    if (flags & RESTART_SERVER_GRACEFULLY &&
        prepareForShutdown(SHUTDOWN_NOW) != C_OK)
    {
        serverLog(LL_WARNING,"Can't restart: error preparing for shutdown");
        return C_ERR;
    }

    /* Close all file descriptors, with the exception of stdin, stdout, stderr
     * which are useful if we restart a Redis server which is not daemonized. */
    for (j = 3; j < (int)server.maxclients + 1024; j++) {
        /* Test the descriptor validity before closing it, otherwise
         * Valgrind issues a warning on close(). */
        if (fcntl(j,F_GETFD) != -1) close(j);
    }

    /* Execute the server with the original command line. */
    if (delay) usleep(delay*1000);
    zfree(server.exec_argv[0]);
    server.exec_argv[0] = zstrdup(server.executable);
    execve(server.executable,server.exec_argv,environ);

    /* If an error occurred here, there is nothing we can do, but exit. */
    _exit(1);

    return C_ERR; /* Never reached. */
}

/* This function will configure the current process's oom_score_adj according
 * to user specified configuration. This is currently implemented on Linux
 * only.
 *
 * A process_class value of -1 implies OOM_CONFIG_MASTER or OOM_CONFIG_REPLICA,
 * depending on current role.
 */
int setOOMScoreAdj(int process_class) {
    if (process_class == -1)
        process_class = (server.masterhost ? CONFIG_OOM_REPLICA : CONFIG_OOM_MASTER);

    serverAssert(process_class >= 0 && process_class < CONFIG_OOM_COUNT);

#ifdef HAVE_PROC_OOM_SCORE_ADJ
    /* The following statics are used to indicate Redis has changed the process's oom score.
     * And to save the original score so we can restore it later if needed.
     * We need this so when we disabled oom-score-adj (also during configuration rollback
     * when another configuration parameter was invalid and causes a rollback after
     * applying a new oom-score) we can return to the oom-score value from before our
     * adjustments. */
    static int oom_score_adjusted_by_redis = 0;
    static int oom_score_adj_base = 0;

    int fd;
    int val;
    char buf[64];

    if (server.oom_score_adj != OOM_SCORE_ADJ_NO) {
        if (!oom_score_adjusted_by_redis) {
            oom_score_adjusted_by_redis = 1;
            /* Backup base value before enabling Redis control over oom score */
            fd = open("/proc/self/oom_score_adj", O_RDONLY);
            if (fd < 0 || read(fd, buf, sizeof(buf)) < 0) {
                serverLog(LL_WARNING, "Unable to read oom_score_adj: %s", strerror(errno));
                if (fd != -1) close(fd);
                return C_ERR;
            }
            oom_score_adj_base = atoi(buf);
            close(fd);
        }

        val = server.oom_score_adj_values[process_class];
        if (server.oom_score_adj == OOM_SCORE_RELATIVE)
            val += oom_score_adj_base;
        if (val > 1000) val = 1000;
        if (val < -1000) val = -1000;
    } else if (oom_score_adjusted_by_redis) {
        oom_score_adjusted_by_redis = 0;
        val = oom_score_adj_base;
    }
    else {
        return C_OK;
    }

    snprintf(buf, sizeof(buf) - 1, "%d\n", val);

    fd = open("/proc/self/oom_score_adj", O_WRONLY);
    if (fd < 0 || write(fd, buf, strlen(buf)) < 0) {
        serverLog(LL_WARNING, "Unable to write oom_score_adj: %s", strerror(errno));
        if (fd != -1) close(fd);
        return C_ERR;
    }

    close(fd);
    return C_OK;
#else
    /* Unsupported */
    return C_ERR;
#endif
}

/* This function will try to raise the max number of open files accordingly to
 * the configured max number of clients. It also reserves a number of file
 * descriptors (CONFIG_MIN_RESERVED_FDS) for extra operations of
 * persistence, listening sockets, log files and so forth.
 *
 * If it will not be possible to set the limit accordingly to the configured
 * max number of clients, the function will do the reverse setting
 * server.maxclients to the value that we can actually handle. */
void adjustOpenFilesLimit(void) {
    rlim_t maxfiles = server.maxclients+CONFIG_MIN_RESERVED_FDS;
    struct rlimit limit;

    if (getrlimit(RLIMIT_NOFILE,&limit) == -1) {
        serverLog(LL_WARNING,"Unable to obtain the current NOFILE limit (%s), assuming 1024 and setting the max clients configuration accordingly.",
            strerror(errno));
        server.maxclients = 1024-CONFIG_MIN_RESERVED_FDS;
    } else {
        rlim_t oldlimit = limit.rlim_cur;

        /* Set the max number of files if the current limit is not enough
         * for our needs. */
        if (oldlimit < maxfiles) {
            rlim_t bestlimit;
            int setrlimit_error = 0;

            /* Try to set the file limit to match 'maxfiles' or at least
             * to the higher value supported less than maxfiles. */
            bestlimit = maxfiles;
            while(bestlimit > oldlimit) {
                rlim_t decr_step = 16;

                limit.rlim_cur = bestlimit;
                limit.rlim_max = bestlimit;
                if (setrlimit(RLIMIT_NOFILE,&limit) != -1) break;
                setrlimit_error = errno;

                /* We failed to set file limit to 'bestlimit'. Try with a
                 * smaller limit decrementing by a few FDs per iteration. */
                if (bestlimit < decr_step) {
                    bestlimit = oldlimit;
                    break;
                }
                bestlimit -= decr_step;
            }

            /* Assume that the limit we get initially is still valid if
             * our last try was even lower. */
            if (bestlimit < oldlimit) bestlimit = oldlimit;

            if (bestlimit < maxfiles) {
                unsigned int old_maxclients = server.maxclients;
                server.maxclients = bestlimit-CONFIG_MIN_RESERVED_FDS;
                /* maxclients is unsigned so may overflow: in order
                 * to check if maxclients is now logically less than 1
                 * we test indirectly via bestlimit. */
                if (bestlimit <= CONFIG_MIN_RESERVED_FDS) {
                    serverLog(LL_WARNING,"Your current 'ulimit -n' "
                        "of %llu is not enough for the server to start. "
                        "Please increase your open file limit to at least "
                        "%llu. Exiting.",
                        (unsigned long long) oldlimit,
                        (unsigned long long) maxfiles);
                    exit(1);
                }
                serverLog(LL_WARNING,"You requested maxclients of %d "
                    "requiring at least %llu max file descriptors.",
                    old_maxclients,
                    (unsigned long long) maxfiles);
                serverLog(LL_WARNING,"Server can't set maximum open files "
                    "to %llu because of OS error: %s.",
                    (unsigned long long) maxfiles, strerror(setrlimit_error));
                serverLog(LL_WARNING,"Current maximum open files is %llu. "
                    "maxclients has been reduced to %d to compensate for "
                    "low ulimit. "
                    "If you need higher maxclients increase 'ulimit -n'.",
                    (unsigned long long) bestlimit, server.maxclients);
            } else {
                serverLog(LL_NOTICE,"Increased maximum number of open files "
                    "to %llu (it was originally set to %llu).",
                    (unsigned long long) maxfiles,
                    (unsigned long long) oldlimit);
            }
        }
    }
}

/* Check that server.tcp_backlog can be actually enforced in Linux according
 * to the value of /proc/sys/net/core/somaxconn, or warn about it. */
void checkTcpBacklogSettings(void) {
#if defined(HAVE_PROC_SOMAXCONN)
    FILE *fp = fopen("/proc/sys/net/core/somaxconn","r");
    char buf[1024];
    if (!fp) return;
    if (fgets(buf,sizeof(buf),fp) != NULL) {
        int somaxconn = atoi(buf);
        if (somaxconn > 0 && somaxconn < server.tcp_backlog) {
            serverLog(LL_WARNING,"WARNING: The TCP backlog setting of %d cannot be enforced because /proc/sys/net/core/somaxconn is set to the lower value of %d.", server.tcp_backlog, somaxconn);
        }
    }
    fclose(fp);
#elif defined(HAVE_SYSCTL_KIPC_SOMAXCONN)
    int somaxconn, mib[3];
    size_t len = sizeof(int);

    mib[0] = CTL_KERN;
    mib[1] = KERN_IPC;
    mib[2] = KIPC_SOMAXCONN;

    if (sysctl(mib, 3, &somaxconn, &len, NULL, 0) == 0) {
        if (somaxconn > 0 && somaxconn < server.tcp_backlog) {
            serverLog(LL_WARNING,"WARNING: The TCP backlog setting of %d cannot be enforced because kern.ipc.somaxconn is set to the lower value of %d.", server.tcp_backlog, somaxconn);
        }
    }
#elif defined(HAVE_SYSCTL_KERN_SOMAXCONN)
    int somaxconn, mib[2];
    size_t len = sizeof(int);

    mib[0] = CTL_KERN;
    mib[1] = KERN_SOMAXCONN;

    if (sysctl(mib, 2, &somaxconn, &len, NULL, 0) == 0) {
        if (somaxconn > 0 && somaxconn < server.tcp_backlog) {
            serverLog(LL_WARNING,"WARNING: The TCP backlog setting of %d cannot be enforced because kern.somaxconn is set to the lower value of %d.", server.tcp_backlog, somaxconn);
        }
    }
#elif defined(SOMAXCONN)
    if (SOMAXCONN < server.tcp_backlog) {
        serverLog(LL_WARNING,"WARNING: The TCP backlog setting of %d cannot be enforced because SOMAXCONN is set to the lower value of %d.", server.tcp_backlog, SOMAXCONN);
    }
#endif
}

void closeListener(connListener *sfd) {
    int j;

    for (j = 0; j < sfd->count; j++) {
        if (sfd->fd[j] == -1) continue;

        aeDeleteFileEvent(server.el, sfd->fd[j], AE_READABLE);
        close(sfd->fd[j]);
    }

    sfd->count = 0;
}

/* Create an event handler for accepting new connections in TCP or TLS domain sockets.
 * This works atomically for all socket fds */
int createSocketAcceptHandler(connListener *sfd, aeFileProc *accept_handler) {
    int j;

    for (j = 0; j < sfd->count; j++) {
        if (aeCreateFileEvent(server.el, sfd->fd[j], AE_READABLE, accept_handler,sfd) == AE_ERR) {
            /* Rollback */
            for (j = j-1; j >= 0; j--) aeDeleteFileEvent(server.el, sfd->fd[j], AE_READABLE);
            return C_ERR;
        }
    }
    return C_OK;
}

/* Initialize a set of file descriptors to listen to the specified 'port'
 * binding the addresses specified in the Redis server configuration.
 *
 * The listening file descriptors are stored in the integer array 'fds'
 * and their number is set in '*count'. Actually @sfd should be 'listener',
 * for the historical reasons, let's keep 'sfd' here.
 *
 * The addresses to bind are specified in the global server.bindaddr array
 * and their number is server.bindaddr_count. If the server configuration
 * contains no specific addresses to bind, this function will try to
 * bind * (all addresses) for both the IPv4 and IPv6 protocols.
 *
 * On success the function returns C_OK.
 *
 * On error the function returns C_ERR. For the function to be on
 * error, at least one of the server.bindaddr addresses was
 * impossible to bind, or no bind addresses were specified in the server
 * configuration but the function is not able to bind * for at least
 * one of the IPv4 or IPv6 protocols. */
int listenToPort(connListener *sfd) {
    int j;
    int port = sfd->port;
    char **bindaddr = sfd->bindaddr;

    /* If we have no bind address, we don't listen on a TCP socket */
    if (sfd->bindaddr_count == 0) return C_OK;

    for (j = 0; j < sfd->bindaddr_count; j++) {
        char* addr = bindaddr[j];
        int optional = *addr == '-';
        if (optional) addr++;
        if (strchr(addr,':')) {
            /* Bind IPv6 address. */
            sfd->fd[sfd->count] = anetTcp6Server(server.neterr,port,addr,server.tcp_backlog);
        } else {
            /* Bind IPv4 address. */
            sfd->fd[sfd->count] = anetTcpServer(server.neterr,port,addr,server.tcp_backlog);
        }
        if (sfd->fd[sfd->count] == ANET_ERR) {
            int net_errno = errno;
            serverLog(LL_WARNING,
                "Warning: Could not create server TCP listening socket %s:%d: %s",
                addr, port, server.neterr);
            if (net_errno == EADDRNOTAVAIL && optional)
                continue;
            if (net_errno == ENOPROTOOPT     || net_errno == EPROTONOSUPPORT ||
                net_errno == ESOCKTNOSUPPORT || net_errno == EPFNOSUPPORT ||
                net_errno == EAFNOSUPPORT)
                continue;

            /* Rollback successful listens before exiting */
            closeListener(sfd);
            return C_ERR;
        }
        if (server.socket_mark_id > 0) anetSetSockMarkId(NULL, sfd->fd[sfd->count], server.socket_mark_id);
        anetNonBlock(NULL,sfd->fd[sfd->count]);
        anetCloexec(sfd->fd[sfd->count]);
        sfd->count++;
    }
    return C_OK;
}

/* Resets the stats that we expose via INFO or other means that we want
 * to reset via CONFIG RESETSTAT. The function is also used in order to
 * initialize these fields in initServer() at server startup. */
void resetServerStats(void) {
    int j;

    server.stat_numcommands = 0;
    server.stat_numconnections = 0;
    server.stat_expiredkeys = 0;
    server.stat_expired_stale_perc = 0;
    server.stat_expired_time_cap_reached_count = 0;
    server.stat_expire_cycle_time_used = 0;
    server.stat_evictedkeys = 0;
    server.stat_evictedclients = 0;
    server.stat_total_eviction_exceeded_time = 0;
    server.stat_last_eviction_exceeded_time = 0;
    server.stat_keyspace_misses = 0;
    server.stat_keyspace_hits = 0;
    server.stat_active_defrag_hits = 0;
    server.stat_active_defrag_misses = 0;
    server.stat_active_defrag_key_hits = 0;
    server.stat_active_defrag_key_misses = 0;
    server.stat_active_defrag_scanned = 0;
    server.stat_total_active_defrag_time = 0;
    server.stat_last_active_defrag_time = 0;
    server.stat_fork_time = 0;
    server.stat_fork_rate = 0;
    server.stat_total_forks = 0;
    server.stat_rejected_conn = 0;
    server.stat_sync_full = 0;
    server.stat_sync_partial_ok = 0;
    server.stat_sync_partial_err = 0;
    server.stat_io_reads_processed = 0;
    atomicSet(server.stat_total_reads_processed, 0);
    server.stat_io_writes_processed = 0;
    atomicSet(server.stat_total_writes_processed, 0);
    for (j = 0; j < STATS_METRIC_COUNT; j++) {
        server.inst_metric[j].idx = 0;
        server.inst_metric[j].last_sample_time = mstime();
        server.inst_metric[j].last_sample_count = 0;
        memset(server.inst_metric[j].samples,0,
            sizeof(server.inst_metric[j].samples));
    }
    server.stat_aof_rewrites = 0;
    server.stat_rdb_saves = 0;
    server.stat_aofrw_consecutive_failures = 0;
    atomicSet(server.stat_net_input_bytes, 0);
    atomicSet(server.stat_net_output_bytes, 0);
    atomicSet(server.stat_net_repl_input_bytes, 0);
    atomicSet(server.stat_net_repl_output_bytes, 0);
    server.stat_unexpected_error_replies = 0;
    server.stat_total_error_replies = 0;
    server.stat_dump_payload_sanitizations = 0;
    server.aof_delayed_fsync = 0;
    server.stat_reply_buffer_shrinks = 0;
    server.stat_reply_buffer_expands = 0;
    lazyfreeResetStats();
}

/* Make the thread killable at any time, so that kill threads functions
 * can work reliably (default cancelability type is PTHREAD_CANCEL_DEFERRED).
 * Needed for pthread_cancel used by the fast memory test used by the crash report. */
void makeThreadKillable(void) {
    pthread_setcancelstate(PTHREAD_CANCEL_ENABLE, NULL);
    pthread_setcanceltype(PTHREAD_CANCEL_ASYNCHRONOUS, NULL);
}

void initServer(void) {
    int j;

    signal(SIGHUP, SIG_IGN);
    signal(SIGPIPE, SIG_IGN);
    setupSignalHandlers();
    makeThreadKillable();

    if (server.syslog_enabled) {
        openlog(server.syslog_ident, LOG_PID | LOG_NDELAY | LOG_NOWAIT,
            server.syslog_facility);
    }

    /* Initialization after setting defaults from the config system. */
    server.aof_state = server.aof_enabled ? AOF_ON : AOF_OFF;
    server.fsynced_reploff = server.aof_enabled ? 0 : -1;
    server.hz = server.config_hz;
    server.pid = getpid();
    server.in_fork_child = CHILD_TYPE_NONE;
    server.main_thread_id = pthread_self();
    server.current_client = NULL;
    server.errors = raxNew();
    server.execution_nesting = 0;
    server.clients = listCreate();
    server.clients_index = raxNew();
    server.clients_to_close = listCreate();
    server.slaves = listCreate();
    server.monitors = listCreate();
    server.clients_pending_write = listCreate();
    server.clients_pending_read = listCreate();
    server.clients_timeout_table = raxNew();
    server.replication_allowed = 1;
    server.slaveseldb = -1; /* Force to emit the first SELECT command. */
    server.unblocked_clients = listCreate();
    server.ready_keys = listCreate();
    server.tracking_pending_keys = listCreate();
    server.clients_waiting_acks = listCreate();
    server.get_ack_from_slaves = 0;
    server.paused_actions = 0;
    memset(server.client_pause_per_purpose, 0,
           sizeof(server.client_pause_per_purpose));
    server.postponed_clients = listCreate();
    server.events_processed_while_blocked = 0;
    server.system_memory_size = zmalloc_get_memory_size();
    server.blocked_last_cron = 0;
    server.blocking_op_nesting = 0;
    server.thp_enabled = 0;
    server.cluster_drop_packet_filter = -1;
    server.reply_buffer_peak_reset_time = REPLY_BUFFER_DEFAULT_PEAK_RESET_TIME;
    server.reply_buffer_resizing_enabled = 1;
    server.client_mem_usage_buckets = NULL;
    resetReplicationBuffer();

    /* Make sure the locale is set on startup based on the config file. */
    if (setlocale(LC_COLLATE,server.locale_collate) == NULL) {
        serverLog(LL_WARNING, "Failed to configure LOCALE for invalid locale name.");
        exit(1);
    }

    createSharedObjects();
    adjustOpenFilesLimit();
    const char *clk_msg = monotonicInit();
    serverLog(LL_NOTICE, "monotonic clock: %s", clk_msg);
    server.el = aeCreateEventLoop(server.maxclients+CONFIG_FDSET_INCR);
    if (server.el == NULL) {
        serverLog(LL_WARNING,
            "Failed creating the event loop. Error message: '%s'",
            strerror(errno));
        exit(1);
    }
    server.db = zmalloc(sizeof(redisDb)*server.dbnum);

    /* Create the Redis databases, and initialize other internal state. */
    for (j = 0; j < server.dbnum; j++) {
        server.db[j].dict = dictCreate(&dbDictType);
        server.db[j].expires = dictCreate(&dbExpiresDictType);
        server.db[j].expires_cursor = 0;
        server.db[j].blocking_keys = dictCreate(&keylistDictType);
        server.db[j].blocking_keys_unblock_on_nokey = dictCreate(&objectKeyPointerValueDictType);
        server.db[j].ready_keys = dictCreate(&objectKeyPointerValueDictType);
        server.db[j].watched_keys = dictCreate(&keylistDictType);
        server.db[j].id = j;
        server.db[j].avg_ttl = 0;
        server.db[j].defrag_later = listCreate();
        server.db[j].slots_to_keys = NULL; /* Set by clusterInit later on if necessary. */
        listSetFreeMethod(server.db[j].defrag_later,(void (*)(void*))sdsfree);
    }
    evictionPoolAlloc(); /* Initialize the LRU keys pool. */
    server.pubsub_channels = dictCreate(&keylistDictType);
    server.pubsub_patterns = dictCreate(&keylistDictType);
    server.pubsubshard_channels = dictCreate(&keylistDictType);
    server.cronloops = 0;
    server.in_exec = 0;
    server.busy_module_yield_flags = BUSY_MODULE_YIELD_NONE;
    server.busy_module_yield_reply = NULL;
    server.client_pause_in_transaction = 0;
    server.child_pid = -1;
    server.child_type = CHILD_TYPE_NONE;
    server.rdb_child_type = RDB_CHILD_TYPE_NONE;
    server.rdb_pipe_conns = NULL;
    server.rdb_pipe_numconns = 0;
    server.rdb_pipe_numconns_writing = 0;
    server.rdb_pipe_buff = NULL;
    server.rdb_pipe_bufflen = 0;
    server.rdb_bgsave_scheduled = 0;
    server.child_info_pipe[0] = -1;
    server.child_info_pipe[1] = -1;
    server.child_info_nread = 0;
    server.aof_buf = sdsempty();
    server.lastsave = time(NULL); /* At startup we consider the DB saved. */
    server.lastbgsave_try = 0;    /* At startup we never tried to BGSAVE. */
    server.rdb_save_time_last = -1;
    server.rdb_save_time_start = -1;
    server.rdb_last_load_keys_expired = 0;
    server.rdb_last_load_keys_loaded = 0;
    server.dirty = 0;
    resetServerStats();
    /* A few stats we don't want to reset: server startup time, and peak mem. */
    server.stat_starttime = time(NULL);
    server.stat_peak_memory = 0;
    server.stat_current_cow_peak = 0;
    server.stat_current_cow_bytes = 0;
    server.stat_current_cow_updated = 0;
    server.stat_current_save_keys_processed = 0;
    server.stat_current_save_keys_total = 0;
    server.stat_rdb_cow_bytes = 0;
    server.stat_aof_cow_bytes = 0;
    server.stat_module_cow_bytes = 0;
    server.stat_module_progress = 0;
    for (int j = 0; j < CLIENT_TYPE_COUNT; j++)
        server.stat_clients_type_memory[j] = 0;
    server.stat_cluster_links_memory = 0;
    server.cron_malloc_stats.zmalloc_used = 0;
    server.cron_malloc_stats.process_rss = 0;
    server.cron_malloc_stats.allocator_allocated = 0;
    server.cron_malloc_stats.allocator_active = 0;
    server.cron_malloc_stats.allocator_resident = 0;
    server.lastbgsave_status = C_OK;
    server.aof_last_write_status = C_OK;
    server.aof_last_write_errno = 0;
    server.repl_good_slaves_count = 0;
    server.last_sig_received = 0;

    /* Initiate acl info struct */
    server.acl_info.invalid_cmd_accesses = 0;
    server.acl_info.invalid_key_accesses  = 0;
    server.acl_info.user_auth_failures = 0;
    server.acl_info.invalid_channel_accesses = 0;

    /* Create the timer callback, this is our way to process many background
     * operations incrementally, like clients timeout, eviction of unaccessed
     * expired keys and so forth. */
    if (aeCreateTimeEvent(server.el, 1, serverCron, NULL, NULL) == AE_ERR) {
        serverPanic("Can't create event loop timers.");
        exit(1);
    }

    /* Register a readable event for the pipe used to awake the event loop
     * from module threads. */
    if (aeCreateFileEvent(server.el, server.module_pipe[0], AE_READABLE,
        modulePipeReadable,NULL) == AE_ERR) {
            serverPanic(
                "Error registering the readable event for the module pipe.");
    }

    /* Register before and after sleep handlers (note this needs to be done
     * before loading persistence since it is used by processEventsWhileBlocked. */
    aeSetBeforeSleepProc(server.el,beforeSleep);
    aeSetAfterSleepProc(server.el,afterSleep);

    /* 32 bit instances are limited to 4GB of address space, so if there is
     * no explicit limit in the user provided configuration we set a limit
     * at 3 GB using maxmemory with 'noeviction' policy'. This avoids
     * useless crashes of the Redis instance for out of memory. */
    if (server.arch_bits == 32 && server.maxmemory == 0) {
        serverLog(LL_WARNING,"Warning: 32 bit instance detected but no memory limit set. Setting 3 GB maxmemory limit with 'noeviction' policy now.");
        server.maxmemory = 3072LL*(1024*1024); /* 3 GB */
        server.maxmemory_policy = MAXMEMORY_NO_EVICTION;
    }

    scriptingInit(1);
    functionsInit();
    slowlogInit();
    latencyMonitorInit();

    /* Initialize ACL default password if it exists */
    ACLUpdateDefaultUserPassword(server.requirepass);

    applyWatchdogPeriod();

    if (server.maxmemory_clients != 0)
        initServerClientMemUsageBuckets();
}

void initListeners() {
    /* Setup listeners from server config for TCP/TLS/Unix */
    int conn_index;
    connListener *listener;
    if (server.port != 0) {
        conn_index = connectionIndexByType(CONN_TYPE_SOCKET);
        if (conn_index < 0)
            serverPanic("Failed finding connection listener of %s", CONN_TYPE_SOCKET);
        listener = &server.listeners[conn_index];
        listener->bindaddr = server.bindaddr;
        listener->bindaddr_count = server.bindaddr_count;
        listener->port = server.port;
        listener->ct = connectionByType(CONN_TYPE_SOCKET);
    }

    if (server.tls_port || server.tls_replication || server.tls_cluster) {
        ConnectionType *ct_tls = connectionTypeTls();
        if (!ct_tls) {
            serverLog(LL_WARNING, "Failed finding TLS support.");
            exit(1);
        }
        if (connTypeConfigure(ct_tls, &server.tls_ctx_config, 1) == C_ERR) {
            serverLog(LL_WARNING, "Failed to configure TLS. Check logs for more info.");
            exit(1);
        }
    }

    if (server.tls_port != 0) {
        conn_index = connectionIndexByType(CONN_TYPE_TLS);
        if (conn_index < 0)
            serverPanic("Failed finding connection listener of %s", CONN_TYPE_TLS);
        listener = &server.listeners[conn_index];
        listener->bindaddr = server.bindaddr;
        listener->bindaddr_count = server.bindaddr_count;
        listener->port = server.tls_port;
        listener->ct = connectionByType(CONN_TYPE_TLS);
    }
    if (server.unixsocket != NULL) {
        conn_index = connectionIndexByType(CONN_TYPE_UNIX);
        if (conn_index < 0)
            serverPanic("Failed finding connection listener of %s", CONN_TYPE_UNIX);
        listener = &server.listeners[conn_index];
        listener->bindaddr = &server.unixsocket;
        listener->bindaddr_count = 1;
        listener->ct = connectionByType(CONN_TYPE_UNIX);
        listener->priv = &server.unixsocketperm; /* Unix socket specified */
    }

    /* create all the configured listener, and add handler to start to accept */
    int listen_fds = 0;
    for (int j = 0; j < CONN_TYPE_MAX; j++) {
        listener = &server.listeners[j];
        if (listener->ct == NULL)
            continue;

        if (connListen(listener) == C_ERR) {
            serverLog(LL_WARNING, "Failed listening on port %u (%s), aborting.", listener->port, listener->ct->get_type(NULL));
            exit(1);
        }

        if (createSocketAcceptHandler(listener, connAcceptHandler(listener->ct)) != C_OK)
            serverPanic("Unrecoverable error creating %s listener accept handler.", listener->ct->get_type(NULL));

       listen_fds += listener->count;
    }

    if (listen_fds == 0) {
        serverLog(LL_WARNING, "Configured to not listen anywhere, exiting.");
        exit(1);
    }
}

/* Some steps in server initialization need to be done last (after modules
 * are loaded).
 * Specifically, creation of threads due to a race bug in ld.so, in which
 * Thread Local Storage initialization collides with dlopen call.
 * see: https://sourceware.org/bugzilla/show_bug.cgi?id=19329 */
void InitServerLast() {
    bioInit();
    initThreadedIO();
    set_jemalloc_bg_thread(server.jemalloc_bg_thread);
    server.initial_memory_usage = zmalloc_used_memory();
}

/* The purpose of this function is to try to "glue" consecutive range
 * key specs in order to build the legacy (first,last,step) spec
 * used by the COMMAND command.
 * By far the most common case is just one range spec (e.g. SET)
 * but some commands' ranges were split into two or more ranges
 * in order to have different flags for different keys (e.g. SMOVE,
 * first key is "RW ACCESS DELETE", second key is "RW INSERT").
 *
 * Additionally set the CMD_MOVABLE_KEYS flag for commands that may have key
 * names in their arguments, but the legacy range spec doesn't cover all of them.
 *
 * This function uses very basic heuristics and is "best effort":
 * 1. Only commands which have only "range" specs are considered.
 * 2. Only range specs with keystep of 1 are considered.
 * 3. The order of the range specs must be ascending (i.e.
 *    lastkey of spec[i] == firstkey-1 of spec[i+1]).
 *
 * This function will succeed on all native Redis commands and may
 * fail on module commands, even if it only has "range" specs that
 * could actually be "glued", in the following cases:
 * 1. The order of "range" specs is not ascending (e.g. the spec for
 *    the key at index 2 was added before the spec of the key at
 *    index 1).
 * 2. The "range" specs have keystep >1.
 *
 * If this functions fails it means that the legacy (first,last,step)
 * spec used by COMMAND will show 0,0,0. This is not a dire situation
 * because anyway the legacy (first,last,step) spec is to be deprecated
 * and one should use the new key specs scheme.
 */
void populateCommandLegacyRangeSpec(struct redisCommand *c) {
    memset(&c->legacy_range_key_spec, 0, sizeof(c->legacy_range_key_spec));

    /* Set the movablekeys flag if we have a GETKEYS flag for modules.
     * Note that for native redis commands, we always have keyspecs,
     * with enough information to rely on for movablekeys. */
    if (c->flags & CMD_MODULE_GETKEYS)
        c->flags |= CMD_MOVABLE_KEYS;

    /* no key-specs, no keys, exit. */
    if (c->key_specs_num == 0) {
        return;
    }

    if (c->key_specs_num == 1 &&
        c->key_specs[0].begin_search_type == KSPEC_BS_INDEX &&
        c->key_specs[0].find_keys_type == KSPEC_FK_RANGE)
    {
        /* Quick win, exactly one range spec. */
        c->legacy_range_key_spec = c->key_specs[0];
        /* If it has the incomplete flag, set the movablekeys flag on the command. */
        if (c->key_specs[0].flags & CMD_KEY_INCOMPLETE)
            c->flags |= CMD_MOVABLE_KEYS;
        return;
    }

    int firstkey = INT_MAX, lastkey = 0;
    int prev_lastkey = 0;
    for (int i = 0; i < c->key_specs_num; i++) {
        if (c->key_specs[i].begin_search_type != KSPEC_BS_INDEX ||
            c->key_specs[i].find_keys_type != KSPEC_FK_RANGE)
        {
            /* Found an incompatible (non range) spec, skip it, and set the movablekeys flag. */
            c->flags |= CMD_MOVABLE_KEYS;
            continue;
        }
        if (c->key_specs[i].fk.range.keystep != 1 ||
            (prev_lastkey && prev_lastkey != c->key_specs[i].bs.index.pos-1))
        {
            /* Found a range spec that's not plain (step of 1) or not consecutive to the previous one.
             * Skip it, and we set the movablekeys flag. */
            c->flags |= CMD_MOVABLE_KEYS;
            continue;
        }
        if (c->key_specs[i].flags & CMD_KEY_INCOMPLETE) {
            /* The spec we're using is incomplete, we can use it, but we also have to set the movablekeys flag. */
            c->flags |= CMD_MOVABLE_KEYS;
        }
        firstkey = min(firstkey, c->key_specs[i].bs.index.pos);
        /* Get the absolute index for lastkey (in the "range" spec, lastkey is relative to firstkey) */
        int lastkey_abs_index = c->key_specs[i].fk.range.lastkey;
        if (lastkey_abs_index >= 0)
            lastkey_abs_index += c->key_specs[i].bs.index.pos;
        /* For lastkey we use unsigned comparison to handle negative values correctly */
        lastkey = max((unsigned)lastkey, (unsigned)lastkey_abs_index);
        prev_lastkey = lastkey;
    }

    if (firstkey == INT_MAX) {
        /* Couldn't find range specs, the legacy range spec will remain empty, and we set the movablekeys flag. */
        c->flags |= CMD_MOVABLE_KEYS;
        return;
    }

    serverAssert(firstkey != 0);
    serverAssert(lastkey != 0);

    c->legacy_range_key_spec.begin_search_type = KSPEC_BS_INDEX;
    c->legacy_range_key_spec.bs.index.pos = firstkey;
    c->legacy_range_key_spec.find_keys_type = KSPEC_FK_RANGE;
    c->legacy_range_key_spec.fk.range.lastkey = lastkey < 0 ? lastkey : (lastkey-firstkey); /* in the "range" spec, lastkey is relative to firstkey */
    c->legacy_range_key_spec.fk.range.keystep = 1;
    c->legacy_range_key_spec.fk.range.limit = 0;
}

sds catSubCommandFullname(const char *parent_name, const char *sub_name) {
    return sdscatfmt(sdsempty(), "%s|%s", parent_name, sub_name);
}

void commandAddSubcommand(struct redisCommand *parent, struct redisCommand *subcommand, const char *declared_name) {
    if (!parent->subcommands_dict)
        parent->subcommands_dict = dictCreate(&commandTableDictType);

    subcommand->parent = parent; /* Assign the parent command */
    subcommand->id = ACLGetCommandID(subcommand->fullname); /* Assign the ID used for ACL. */

    serverAssert(dictAdd(parent->subcommands_dict, sdsnew(declared_name), subcommand) == DICT_OK);
}

/* Set implicit ACl categories (see comment above the definition of
 * struct redisCommand). */
void setImplicitACLCategories(struct redisCommand *c) {
    if (c->flags & CMD_WRITE)
        c->acl_categories |= ACL_CATEGORY_WRITE;
    /* Exclude scripting commands from the RO category. */
    if (c->flags & CMD_READONLY && !(c->acl_categories & ACL_CATEGORY_SCRIPTING))
        c->acl_categories |= ACL_CATEGORY_READ;
    if (c->flags & CMD_ADMIN)
        c->acl_categories |= ACL_CATEGORY_ADMIN|ACL_CATEGORY_DANGEROUS;
    if (c->flags & CMD_PUBSUB)
        c->acl_categories |= ACL_CATEGORY_PUBSUB;
    if (c->flags & CMD_FAST)
        c->acl_categories |= ACL_CATEGORY_FAST;
    if (c->flags & CMD_BLOCKING)
        c->acl_categories |= ACL_CATEGORY_BLOCKING;

    /* If it's not @fast is @slow in this binary world. */
    if (!(c->acl_categories & ACL_CATEGORY_FAST))
        c->acl_categories |= ACL_CATEGORY_SLOW;
}

/* Recursively populate the args structure (setting num_args to the number of
 * subargs) and return the number of args. */
int populateArgsStructure(struct redisCommandArg *args) {
    if (!args)
        return 0;
    int count = 0;
    while (args->name) {
        serverAssert(count < INT_MAX);
        args->num_args = populateArgsStructure(args->subargs);
        count++;
        args++;
    }
    return count;
}

/* Recursively populate the command structure.
 *
 * On success, the function return C_OK. Otherwise C_ERR is returned and we won't
 * add this command in the commands dict. */
int populateCommandStructure(struct redisCommand *c) {
    /* If the command marks with CMD_SENTINEL, it exists in sentinel. */
    if (!(c->flags & CMD_SENTINEL) && server.sentinel_mode)
        return C_ERR;

    /* If the command marks with CMD_ONLY_SENTINEL, it only exists in sentinel. */
    if (c->flags & CMD_ONLY_SENTINEL && !server.sentinel_mode)
        return C_ERR;

    /* Translate the command string flags description into an actual
     * set of flags. */
    setImplicitACLCategories(c);

    /* Redis commands don't need more args than STATIC_KEY_SPECS_NUM (Number of keys
     * specs can be greater than STATIC_KEY_SPECS_NUM only for module commands) */
    c->key_specs = c->key_specs_static;
    c->key_specs_max = STATIC_KEY_SPECS_NUM;

    /* We start with an unallocated histogram and only allocate memory when a command
     * has been issued for the first time */
    c->latency_histogram = NULL;

    for (int i = 0; i < STATIC_KEY_SPECS_NUM; i++) {
        if (c->key_specs[i].begin_search_type == KSPEC_BS_INVALID)
            break;
        c->key_specs_num++;
    }

    /* Count things so we don't have to use deferred reply in COMMAND reply. */
    while (c->history && c->history[c->num_history].since)
        c->num_history++;
    while (c->tips && c->tips[c->num_tips])
        c->num_tips++;
    c->num_args = populateArgsStructure(c->args);

    /* Handle the legacy range spec and the "movablekeys" flag (must be done after populating all key specs). */
    populateCommandLegacyRangeSpec(c);

    /* Assign the ID used for ACL. */
    c->id = ACLGetCommandID(c->fullname);

    /* Handle subcommands */
    if (c->subcommands) {
        for (int j = 0; c->subcommands[j].declared_name; j++) {
            struct redisCommand *sub = c->subcommands+j;

            sub->fullname = catSubCommandFullname(c->declared_name, sub->declared_name);
            if (populateCommandStructure(sub) == C_ERR)
                continue;

            commandAddSubcommand(c, sub, sub->declared_name);
        }
    }

    return C_OK;
}

extern struct redisCommand redisCommandTable[];

/* Populates the Redis Command Table dict from the static table in commands.c
 * which is auto generated from the json files in the commands folder. */
void populateCommandTable(void) {
    int j;
    struct redisCommand *c;

    for (j = 0;; j++) {
        c = redisCommandTable + j;
        if (c->declared_name == NULL)
            break;

        int retval1, retval2;

        c->fullname = sdsnew(c->declared_name);
        if (populateCommandStructure(c) == C_ERR)
            continue;

        retval1 = dictAdd(server.commands, sdsdup(c->fullname), c);
        /* Populate an additional dictionary that will be unaffected
         * by rename-command statements in redis.conf. */
        retval2 = dictAdd(server.orig_commands, sdsdup(c->fullname), c);
        serverAssert(retval1 == DICT_OK && retval2 == DICT_OK);
    }
}

void resetCommandTableStats(dict* commands) {
    struct redisCommand *c;
    dictEntry *de;
    dictIterator *di;

    di = dictGetSafeIterator(commands);
    while((de = dictNext(di)) != NULL) {
        c = (struct redisCommand *) dictGetVal(de);
        c->microseconds = 0;
        c->calls = 0;
        c->rejected_calls = 0;
        c->failed_calls = 0;
        if(c->latency_histogram) {
            hdr_close(c->latency_histogram);
            c->latency_histogram = NULL;
        }
        if (c->subcommands_dict)
            resetCommandTableStats(c->subcommands_dict);
    }
    dictReleaseIterator(di);
}

void resetErrorTableStats(void) {
    raxFreeWithCallback(server.errors, zfree);
    server.errors = raxNew();
}

/* ========================== Redis OP Array API ============================ */

int redisOpArrayAppend(redisOpArray *oa, int dbid, robj **argv, int argc, int target) {
    redisOp *op;
    int prev_capacity = oa->capacity;

    if (oa->numops == 0) {
        oa->capacity = 16;
    } else if (oa->numops >= oa->capacity) {
        oa->capacity *= 2;
    }

    if (prev_capacity != oa->capacity)
        oa->ops = zrealloc(oa->ops,sizeof(redisOp)*oa->capacity);
    op = oa->ops+oa->numops;
    op->dbid = dbid;
    op->argv = argv;
    op->argc = argc;
    op->target = target;
    oa->numops++;
    return oa->numops;
}

void redisOpArrayFree(redisOpArray *oa) {
    while(oa->numops) {
        int j;
        redisOp *op;

        oa->numops--;
        op = oa->ops+oa->numops;
        for (j = 0; j < op->argc; j++)
            decrRefCount(op->argv[j]);
        zfree(op->argv);
    }
    /* no need to free the actual op array, we reuse the memory for future commands */
    serverAssert(!oa->numops);
}

/* ====================== Commands lookup and execution ===================== */

int isContainerCommandBySds(sds s) {
    struct redisCommand *base_cmd = dictFetchValue(server.commands, s);
    int has_subcommands = base_cmd && base_cmd->subcommands_dict;
    return has_subcommands;
}

struct redisCommand *lookupSubcommand(struct redisCommand *container, sds sub_name) {
    return dictFetchValue(container->subcommands_dict, sub_name);
}

/* Look up a command by argv and argc
 *
 * If `strict` is not 0 we expect argc to be exact (i.e. argc==2
 * for a subcommand and argc==1 for a top-level command)
 * `strict` should be used every time we want to look up a command
 * name (e.g. in COMMAND INFO) rather than to find the command
 * a user requested to execute (in processCommand).
 */
struct redisCommand *lookupCommandLogic(dict *commands, robj **argv, int argc, int strict) {
    struct redisCommand *base_cmd = dictFetchValue(commands, argv[0]->ptr);
    int has_subcommands = base_cmd && base_cmd->subcommands_dict;
    if (argc == 1 || !has_subcommands) {
        if (strict && argc != 1)
            return NULL;
        /* Note: It is possible that base_cmd->proc==NULL (e.g. CONFIG) */
        return base_cmd;
    } else { /* argc > 1 && has_subcommands */
        if (strict && argc != 2)
            return NULL;
        /* Note: Currently we support just one level of subcommands */
        return lookupSubcommand(base_cmd, argv[1]->ptr);
    }
}

struct redisCommand *lookupCommand(robj **argv, int argc) {
    return lookupCommandLogic(server.commands,argv,argc,0);
}

struct redisCommand *lookupCommandBySdsLogic(dict *commands, sds s) {
    int argc, j;
    sds *strings = sdssplitlen(s,sdslen(s),"|",1,&argc);
    if (strings == NULL)
        return NULL;
    if (argc > 2) {
        /* Currently we support just one level of subcommands */
        sdsfreesplitres(strings,argc);
        return NULL;
    }

    robj objects[argc];
    robj *argv[argc];
    for (j = 0; j < argc; j++) {
        initStaticStringObject(objects[j],strings[j]);
        argv[j] = &objects[j];
    }

    struct redisCommand *cmd = lookupCommandLogic(commands,argv,argc,1);
    sdsfreesplitres(strings,argc);
    return cmd;
}

struct redisCommand *lookupCommandBySds(sds s) {
    return lookupCommandBySdsLogic(server.commands,s);
}

struct redisCommand *lookupCommandByCStringLogic(dict *commands, const char *s) {
    struct redisCommand *cmd;
    sds name = sdsnew(s);

    cmd = lookupCommandBySdsLogic(commands,name);
    sdsfree(name);
    return cmd;
}

struct redisCommand *lookupCommandByCString(const char *s) {
    return lookupCommandByCStringLogic(server.commands,s);
}

/* Lookup the command in the current table, if not found also check in
 * the original table containing the original command names unaffected by
 * redis.conf rename-command statement.
 *
 * This is used by functions rewriting the argument vector such as
 * rewriteClientCommandVector() in order to set client->cmd pointer
 * correctly even if the command was renamed. */
struct redisCommand *lookupCommandOrOriginal(robj **argv ,int argc) {
    struct redisCommand *cmd = lookupCommandLogic(server.commands, argv, argc, 0);

    if (!cmd) cmd = lookupCommandLogic(server.orig_commands, argv, argc, 0);
    return cmd;
}

/* Commands arriving from the master client or AOF client, should never be rejected. */
int mustObeyClient(client *c) {
    return c->id == CLIENT_ID_AOF || c->flags & CLIENT_MASTER;
}

static int shouldPropagate(int target) {
    if (!server.replication_allowed || target == PROPAGATE_NONE || server.loading)
        return 0;

    if (target & PROPAGATE_AOF) {
        if (server.aof_state != AOF_OFF)
            return 1;
    }
    if (target & PROPAGATE_REPL) {
        if (server.masterhost == NULL && (server.repl_backlog || listLength(server.slaves) != 0))
            return 1;
    }

    return 0;
}

/* Propagate the specified command (in the context of the specified database id)
 * to AOF and Slaves.
 *
 * flags are an xor between:
 * + PROPAGATE_NONE (no propagation of command at all)
 * + PROPAGATE_AOF (propagate into the AOF file if is enabled)
 * + PROPAGATE_REPL (propagate into the replication link)
 *
 * This is an internal low-level function and should not be called!
 *
 * The API for propagating commands is alsoPropagate().
 *
 * dbid value of -1 is saved to indicate that the called do not want
 * to replicate SELECT for this command (used for database neutral commands).
 */
static void propagateNow(int dbid, robj **argv, int argc, int target) {
    if (!shouldPropagate(target))
        return;

    /* This needs to be unreachable since the dataset should be fixed during
     * replica pause (otherwise data may be lost during a failover) */
    serverAssert(!(isPausedActions(PAUSE_ACTION_REPLICA) &&
                   (!server.client_pause_in_transaction)));

    if (server.aof_state != AOF_OFF && target & PROPAGATE_AOF)
        feedAppendOnlyFile(dbid,argv,argc);
    if (target & PROPAGATE_REPL)
        replicationFeedSlaves(server.slaves,dbid,argv,argc);
}

/* Used inside commands to schedule the propagation of additional commands
 * after the current command is propagated to AOF / Replication.
 *
 * dbid is the database ID the command should be propagated into.
 * Arguments of the command to propagate are passed as an array of redis
 * objects pointers of len 'argc', using the 'argv' vector.
 *
 * The function does not take a reference to the passed 'argv' vector,
 * so it is up to the caller to release the passed argv (but it is usually
 * stack allocated).  The function automatically increments ref count of
 * passed objects, so the caller does not need to. */
void alsoPropagate(int dbid, robj **argv, int argc, int target) {
    robj **argvcopy;
    int j;

    if (!shouldPropagate(target))
        return;

    argvcopy = zmalloc(sizeof(robj*)*argc);
    for (j = 0; j < argc; j++) {
        argvcopy[j] = argv[j];
        incrRefCount(argv[j]);
    }
    redisOpArrayAppend(&server.also_propagate,dbid,argvcopy,argc,target);
}

/* It is possible to call the function forceCommandPropagation() inside a
 * Redis command implementation in order to to force the propagation of a
 * specific command execution into AOF / Replication. */
void forceCommandPropagation(client *c, int flags) {
    serverAssert(c->cmd->flags & (CMD_WRITE | CMD_MAY_REPLICATE));
    if (flags & PROPAGATE_REPL) c->flags |= CLIENT_FORCE_REPL;
    if (flags & PROPAGATE_AOF) c->flags |= CLIENT_FORCE_AOF;
}

/* Avoid that the executed command is propagated at all. This way we
 * are free to just propagate what we want using the alsoPropagate()
 * API. */
void preventCommandPropagation(client *c) {
    c->flags |= CLIENT_PREVENT_PROP;
}

/* AOF specific version of preventCommandPropagation(). */
void preventCommandAOF(client *c) {
    c->flags |= CLIENT_PREVENT_AOF_PROP;
}

/* Replication specific version of preventCommandPropagation(). */
void preventCommandReplication(client *c) {
    c->flags |= CLIENT_PREVENT_REPL_PROP;
}

/* Log the last command a client executed into the slowlog. */
void slowlogPushCurrentCommand(client *c, struct redisCommand *cmd, ustime_t duration) {
    /* Some commands may contain sensitive data that should not be available in the slowlog. */
    if (cmd->flags & CMD_SKIP_SLOWLOG)
        return;

    /* If command argument vector was rewritten, use the original
     * arguments. */
    robj **argv = c->original_argv ? c->original_argv : c->argv;
    int argc = c->original_argv ? c->original_argc : c->argc;
    slowlogPushEntryIfNeeded(c,argv,argc,duration);
}

/* This function is called in order to update the total command histogram duration.
 * The latency unit is nano-seconds.
 * If needed it will allocate the histogram memory and trim the duration to the upper/lower tracking limits*/
void updateCommandLatencyHistogram(struct hdr_histogram **latency_histogram, int64_t duration_hist){
    if (duration_hist < LATENCY_HISTOGRAM_MIN_VALUE)
        duration_hist=LATENCY_HISTOGRAM_MIN_VALUE;
    if (duration_hist>LATENCY_HISTOGRAM_MAX_VALUE)
        duration_hist=LATENCY_HISTOGRAM_MAX_VALUE;
    if (*latency_histogram==NULL)
        hdr_init(LATENCY_HISTOGRAM_MIN_VALUE,LATENCY_HISTOGRAM_MAX_VALUE,LATENCY_HISTOGRAM_PRECISION,latency_histogram);
    hdr_record_value(*latency_histogram,duration_hist);
}

/* Handle the alsoPropagate() API to handle commands that want to propagate
 * multiple separated commands. Note that alsoPropagate() is not affected
 * by CLIENT_PREVENT_PROP flag. */
static void propagatePendingCommands() {
    if (server.also_propagate.numops == 0)
        return;

    int j;
    redisOp *rop;

    /* If we got here it means we have finished an execution-unit.
     * If that unit has caused propagation of multiple commands, they
     * should be propagated as a transaction */
    int transaction = server.also_propagate.numops > 1;

    /* In case a command that may modify random keys was run *directly*
     * (i.e. not from within a script, MULTI/EXEC, RM_Call, etc.) we want
     * to avoid using a transaction (much like active-expire) */
    if (server.current_client &&
        server.current_client->cmd &&
        server.current_client->cmd->flags & CMD_TOUCHES_ARBITRARY_KEYS)
    {
        transaction = 0;
    }

    if (transaction) {
        /* We use dbid=-1 to indicate we do not want to replicate SELECT.
         * It'll be inserted together with the next command (inside the MULTI) */
        propagateNow(-1,&shared.multi,1,PROPAGATE_AOF|PROPAGATE_REPL);
    }

    for (j = 0; j < server.also_propagate.numops; j++) {
        rop = &server.also_propagate.ops[j];
        serverAssert(rop->target);
        propagateNow(rop->dbid,rop->argv,rop->argc,rop->target);
    }

    if (transaction) {
        /* We use dbid=-1 to indicate we do not want to replicate select */
        propagateNow(-1,&shared.exec,1,PROPAGATE_AOF|PROPAGATE_REPL);
    }

    redisOpArrayFree(&server.also_propagate);
}

/* Performs operations that should be performed after an execution unit ends.
 * Execution unit is a code that should be done atomically.
 * Execution units can be nested and are not necessarily starts with Redis command.
 *
 * For example the following is a logical unit:
 *   active expire ->
 *      trigger del notification of some module ->
 *          accessing a key ->
 *              trigger key miss notification of some other module
 *
 * What we want to achieve is that the entire execution unit will be done atomically,
 * currently with respect to replication and post jobs, but in the future there might
 * be other considerations. So we basically want the `postUnitOperations` to trigger
 * after the entire chain finished. */
void postExecutionUnitOperations() {
    if (server.execution_nesting)
        return;

    firePostExecutionUnitJobs();

    /* If we are at the top-most call() and not inside a an active module
     * context (e.g. within a module timer) we can propagate what we accumulated. */
    propagatePendingCommands();

    /* Module subsystem post-execution-unit logic */
    modulePostExecutionUnitOperations();
}

/* Increment the command failure counters (either rejected_calls or failed_calls).
 * The decision which counter to increment is done using the flags argument, options are:
 * * ERROR_COMMAND_REJECTED - update rejected_calls
 * * ERROR_COMMAND_FAILED - update failed_calls
 *
 * The function also reset the prev_err_count to make sure we will not count the same error
 * twice, its possible to pass a NULL cmd value to indicate that the error was counted elsewhere.
 *
 * The function returns true if stats was updated and false if not. */
int incrCommandStatsOnError(struct redisCommand *cmd, int flags) {
    /* hold the prev error count captured on the last command execution */
    static long long prev_err_count = 0;
    int res = 0;
    if (cmd) {
        if ((server.stat_total_error_replies - prev_err_count) > 0) {
            if (flags & ERROR_COMMAND_REJECTED) {
                cmd->rejected_calls++;
                res = 1;
            } else if (flags & ERROR_COMMAND_FAILED) {
                cmd->failed_calls++;
                res = 1;
            }
        }
    }
    prev_err_count = server.stat_total_error_replies;
    return res;
}

/* Call() is the core of Redis execution of a command.
 *
 * The following flags can be passed:
 * CMD_CALL_NONE        No flags.
 * CMD_CALL_PROPAGATE_AOF   Append command to AOF if it modified the dataset
 *                          or if the client flags are forcing propagation.
 * CMD_CALL_PROPAGATE_REPL  Send command to slaves if it modified the dataset
 *                          or if the client flags are forcing propagation.
 * CMD_CALL_PROPAGATE   Alias for PROPAGATE_AOF|PROPAGATE_REPL.
 * CMD_CALL_FULL        Alias for SLOWLOG|STATS|PROPAGATE.
 *
 * The exact propagation behavior depends on the client flags.
 * Specifically:
 *
 * 1. If the client flags CLIENT_FORCE_AOF or CLIENT_FORCE_REPL are set
 *    and assuming the corresponding CMD_CALL_PROPAGATE_AOF/REPL is set
 *    in the call flags, then the command is propagated even if the
 *    dataset was not affected by the command.
 * 2. If the client flags CLIENT_PREVENT_REPL_PROP or CLIENT_PREVENT_AOF_PROP
 *    are set, the propagation into AOF or to slaves is not performed even
 *    if the command modified the dataset.
 *
 * Note that regardless of the client flags, if CMD_CALL_PROPAGATE_AOF
 * or CMD_CALL_PROPAGATE_REPL are not set, then respectively AOF or
 * slaves propagation will never occur.
 *
 * Client flags are modified by the implementation of a given command
 * using the following API:
 *
 * forceCommandPropagation(client *c, int flags);
 * preventCommandPropagation(client *c);
 * preventCommandAOF(client *c);
 * preventCommandReplication(client *c);
 *
 */
void call(client *c, int flags) {
    long long dirty;
    uint64_t client_old_flags = c->flags;
    struct redisCommand *real_cmd = c->realcmd;
    client *prev_client = server.executing_client;
    server.executing_client = c;

    /* When call() is issued during loading the AOF we don't want commands called
     * from module, exec or LUA to go into the slowlog or to populate statistics. */
    int update_command_stats = !isAOFLoadingContext();

    /* We want to be aware of a client which is making a first time attempt to execute this command
     * and a client which is reprocessing command again (after being unblocked).
     * Blocked clients can be blocked in different places and not always it means the call() function has been
     * called. For example this is required for avoiding double logging to monitors.*/
    int reprocessing_command = flags & CMD_CALL_REPROCESSING;

    /* Initialization: clear the flags that must be set by the command on
     * demand, and initialize the array for additional commands propagation. */
    c->flags &= ~(CLIENT_FORCE_AOF|CLIENT_FORCE_REPL|CLIENT_PREVENT_PROP);

    /* Redis core is in charge of propagation when the first entry point
     * of call() is processCommand().
     * The only other option to get to call() without having processCommand
     * as an entry point is if a module triggers RM_Call outside of call()
     * context (for example, in a timer).
     * In that case, the module is in charge of propagation. */

    /* Call the command. */
    dirty = server.dirty;
    long long old_master_repl_offset = server.master_repl_offset;
    incrCommandStatsOnError(NULL, 0);

    const long long call_timer = ustime();
    enterExecutionUnit(1, call_timer);

    /* setting the CLIENT_EXECUTING_COMMAND flag so we will avoid
     * sending client side caching message in the middle of a command reply.
     * In case of blocking commands, the flag will be un-set only after successfully
     * re-processing and unblock the client.*/
    c->flags |= CLIENT_EXECUTING_COMMAND;

    monotime monotonic_start = 0;
    if (monotonicGetType() == MONOTONIC_CLOCK_HW)
        monotonic_start = getMonotonicUs();

    c->cmd->proc(c);

    exitExecutionUnit();

    /* In case client is blocked after trying to execute the command,
     * it means the execution is not yet completed and we MIGHT reprocess the command in the future. */
    if (!(c->flags & CLIENT_BLOCKED)) c->flags &= ~(CLIENT_EXECUTING_COMMAND);

    /* In order to avoid performance implication due to querying the clock using a system call 3 times,
     * we use a monotonic clock, when we are sure its cost is very low, and fall back to non-monotonic call otherwise. */
    ustime_t duration;
    if (monotonicGetType() == MONOTONIC_CLOCK_HW)
        duration = getMonotonicUs() - monotonic_start;
    else
        duration = ustime() - call_timer;

    c->duration += duration;
    dirty = server.dirty-dirty;
    if (dirty < 0) dirty = 0;

    /* Update failed command calls if required. */

    if (!incrCommandStatsOnError(real_cmd, ERROR_COMMAND_FAILED) && c->deferred_reply_errors) {
        /* When call is used from a module client, error stats, and total_error_replies
         * isn't updated since these errors, if handled by the module, are internal,
         * and not reflected to users. however, the commandstats does show these calls
         * (made by RM_Call), so it should log if they failed or succeeded. */
        real_cmd->failed_calls++;
    }

    /* After executing command, we will close the client after writing entire
     * reply if it is set 'CLIENT_CLOSE_AFTER_COMMAND' flag. */
    if (c->flags & CLIENT_CLOSE_AFTER_COMMAND) {
        c->flags &= ~CLIENT_CLOSE_AFTER_COMMAND;
        c->flags |= CLIENT_CLOSE_AFTER_REPLY;
    }

    /* Note: the code below uses the real command that was executed
     * c->cmd and c->lastcmd may be different, in case of MULTI-EXEC or
     * re-written commands such as EXPIRE, GEOADD, etc. */

    /* Record the latency this command induced on the main thread.
     * unless instructed by the caller not to log. (happens when processing
     * a MULTI-EXEC from inside an AOF). */
    if (update_command_stats) {
        char *latency_event = (real_cmd->flags & CMD_FAST) ?
                               "fast-command" : "command";
        latencyAddSampleIfNeeded(latency_event,duration/1000);
    }

    /* Log the command into the Slow log if needed.
     * If the client is blocked we will handle slowlog when it is unblocked. */
    if (update_command_stats && !(c->flags & CLIENT_BLOCKED))
        slowlogPushCurrentCommand(c, real_cmd, c->duration);

    /* Send the command to clients in MONITOR mode if applicable,
     * since some administrative commands are considered too dangerous to be shown.
     * Other exceptions is a client which is unblocked and retring to process the command
     * or we are currently in the process of loading AOF. */
    if (update_command_stats && !reprocessing_command &&
        !(c->cmd->flags & (CMD_SKIP_MONITOR|CMD_ADMIN))) {
        robj **argv = c->original_argv ? c->original_argv : c->argv;
        int argc = c->original_argv ? c->original_argc : c->argc;
        replicationFeedMonitors(c,server.monitors,c->db->id,argv,argc);
    }

    /* Clear the original argv.
     * If the client is blocked we will handle slowlog when it is unblocked. */
    if (!(c->flags & CLIENT_BLOCKED))
        freeClientOriginalArgv(c);

    /* populate the per-command statistics that we show in INFO commandstats.
     * If the client is blocked we will handle latency stats and duration when it is unblocked. */
    if (update_command_stats && !(c->flags & CLIENT_BLOCKED)) {
        real_cmd->calls++;
        real_cmd->microseconds += c->duration;
        if (server.latency_tracking_enabled && !(c->flags & CLIENT_BLOCKED))
            updateCommandLatencyHistogram(&(real_cmd->latency_histogram), c->duration*1000);
    }

    /* Propagate the command into the AOF and replication link.
     * We never propagate EXEC explicitly, it will be implicitly
     * propagated if needed (see propagatePendingCommands).
     * Also, module commands take care of themselves */
    if (flags & CMD_CALL_PROPAGATE &&
        (c->flags & CLIENT_PREVENT_PROP) != CLIENT_PREVENT_PROP &&
        c->cmd->proc != execCommand &&
        !(c->cmd->flags & CMD_MODULE))
    {
        int propagate_flags = PROPAGATE_NONE;

        /* Check if the command operated changes in the data set. If so
         * set for replication / AOF propagation. */
        if (dirty) propagate_flags |= (PROPAGATE_AOF|PROPAGATE_REPL);

        /* If the client forced AOF / replication of the command, set
         * the flags regardless of the command effects on the data set. */
        if (c->flags & CLIENT_FORCE_REPL) propagate_flags |= PROPAGATE_REPL;
        if (c->flags & CLIENT_FORCE_AOF) propagate_flags |= PROPAGATE_AOF;

        /* However prevent AOF / replication propagation if the command
         * implementation called preventCommandPropagation() or similar,
         * or if we don't have the call() flags to do so. */
        if (c->flags & CLIENT_PREVENT_REPL_PROP        ||
            c->flags & CLIENT_MODULE_PREVENT_REPL_PROP ||
            !(flags & CMD_CALL_PROPAGATE_REPL))
                propagate_flags &= ~PROPAGATE_REPL;
        if (c->flags & CLIENT_PREVENT_AOF_PROP        ||
            c->flags & CLIENT_MODULE_PREVENT_AOF_PROP ||
            !(flags & CMD_CALL_PROPAGATE_AOF))
                propagate_flags &= ~PROPAGATE_AOF;

        /* Call alsoPropagate() only if at least one of AOF / replication
         * propagation is needed. */
        if (propagate_flags != PROPAGATE_NONE)
            alsoPropagate(c->db->id,c->argv,c->argc,propagate_flags);
    }

    /* Restore the old replication flags, since call() can be executed
     * recursively. */
    c->flags &= ~(CLIENT_FORCE_AOF|CLIENT_FORCE_REPL|CLIENT_PREVENT_PROP);
    c->flags |= client_old_flags &
        (CLIENT_FORCE_AOF|CLIENT_FORCE_REPL|CLIENT_PREVENT_PROP);

    /* If the client has keys tracking enabled for client side caching,
     * make sure to remember the keys it fetched via this command. For read-only
     * scripts, don't process the script, only the commands it executes. */
    if ((c->cmd->flags & CMD_READONLY) && (c->cmd->proc != evalRoCommand)
        && (c->cmd->proc != evalShaRoCommand) && (c->cmd->proc != fcallroCommand))
    {
        /* We use the tracking flag of the original external client that
         * triggered the command, but we take the keys from the actual command
         * being executed. */
        if (server.current_client &&
            (server.current_client->flags & CLIENT_TRACKING) &&
            !(server.current_client->flags & CLIENT_TRACKING_BCAST))
        {
            trackingRememberKeys(server.current_client, c);
        }
    }

    if (!(c->flags & CLIENT_BLOCKED))
        server.stat_numcommands++;

    /* Record peak memory after each command and before the eviction that runs
     * before the next command. */
    size_t zmalloc_used = zmalloc_used_memory();
    if (zmalloc_used > server.stat_peak_memory)
        server.stat_peak_memory = zmalloc_used;

    /* Do some maintenance job and cleanup */
    afterCommand(c);

    /* Remember the replication offset of the client, right after its last
     * command that resulted in propagation. */
    if (old_master_repl_offset != server.master_repl_offset)
        c->woff = server.master_repl_offset;

    /* Client pause takes effect after a transaction has finished. This needs
     * to be located after everything is propagated. */
    if (!server.in_exec && server.client_pause_in_transaction) {
        server.client_pause_in_transaction = 0;
    }

    server.executing_client = prev_client;
}

/* Used when a command that is ready for execution needs to be rejected, due to
 * various pre-execution checks. it returns the appropriate error to the client.
 * If there's a transaction is flags it as dirty, and if the command is EXEC,
 * it aborts the transaction.
 * Note: 'reply' is expected to end with \r\n */
void rejectCommand(client *c, robj *reply) {
    flagTransaction(c);
    if (c->cmd) c->cmd->rejected_calls++;
    if (c->cmd && c->cmd->proc == execCommand) {
        execCommandAbort(c, reply->ptr);
    } else {
        /* using addReplyError* rather than addReply so that the error can be logged. */
        addReplyErrorObject(c, reply);
    }
}

void rejectCommandSds(client *c, sds s) {
    flagTransaction(c);
    if (c->cmd) c->cmd->rejected_calls++;
    if (c->cmd && c->cmd->proc == execCommand) {
        execCommandAbort(c, s);
        sdsfree(s);
    } else {
        /* The following frees 's'. */
        addReplyErrorSds(c, s);
    }
}

void rejectCommandFormat(client *c, const char *fmt, ...) {
    va_list ap;
    va_start(ap,fmt);
    sds s = sdscatvprintf(sdsempty(),fmt,ap);
    va_end(ap);
    /* Make sure there are no newlines in the string, otherwise invalid protocol
     * is emitted (The args come from the user, they may contain any character). */
    sdsmapchars(s, "\r\n", "  ",  2);
    rejectCommandSds(c, s);
}

/* This is called after a command in call, we can do some maintenance job in it. */
void afterCommand(client *c) {
    UNUSED(c);
    /* Should be done before trackingHandlePendingKeyInvalidations so that we
     * reply to client before invalidating cache (makes more sense) */
    postExecutionUnitOperations();
    trackingHandlePendingKeyInvalidations();
}

/* Check if c->cmd exists, fills `err` with details in case it doesn't.
 * Return 1 if exists. */
int commandCheckExistence(client *c, sds *err) {
    if (c->cmd)
        return 1;
    if (!err)
        return 0;
    if (isContainerCommandBySds(c->argv[0]->ptr)) {
        /* If we can't find the command but argv[0] by itself is a command
         * it means we're dealing with an invalid subcommand. Print Help. */
        sds cmd = sdsnew((char *)c->argv[0]->ptr);
        sdstoupper(cmd);
        *err = sdsnew(NULL);
        *err = sdscatprintf(*err, "unknown subcommand '%.128s'. Try %s HELP.",
                            (char *)c->argv[1]->ptr, cmd);
        sdsfree(cmd);
    } else {
        sds args = sdsempty();
        int i;
        for (i=1; i < c->argc && sdslen(args) < 128; i++)
            args = sdscatprintf(args, "'%.*s' ", 128-(int)sdslen(args), (char*)c->argv[i]->ptr);
        *err = sdsnew(NULL);
        *err = sdscatprintf(*err, "unknown command '%.128s', with args beginning with: %s",
                            (char*)c->argv[0]->ptr, args);
        sdsfree(args);
    }
    /* Make sure there are no newlines in the string, otherwise invalid protocol
     * is emitted (The args come from the user, they may contain any character). */
    sdsmapchars(*err, "\r\n", "  ",  2);
    return 0;
}

/* Check if c->argc is valid for c->cmd, fills `err` with details in case it isn't.
 * Return 1 if valid. */
int commandCheckArity(client *c, sds *err) {
    if ((c->cmd->arity > 0 && c->cmd->arity != c->argc) ||
        (c->argc < -c->cmd->arity))
    {
        if (err) {
            *err = sdsnew(NULL);
            *err = sdscatprintf(*err, "wrong number of arguments for '%s' command", c->cmd->fullname);
        }
        return 0;
    }

    return 1;
}

/* If we're executing a script, try to extract a set of command flags from
 * it, in case it declared them. Note this is just an attempt, we don't yet
 * know the script command is well formed.*/
uint64_t getCommandFlags(client *c) {
    uint64_t cmd_flags = c->cmd->flags;

    if (c->cmd->proc == fcallCommand || c->cmd->proc == fcallroCommand) {
        cmd_flags = fcallGetCommandFlags(c, cmd_flags);
    } else if (c->cmd->proc == evalCommand || c->cmd->proc == evalRoCommand ||
               c->cmd->proc == evalShaCommand || c->cmd->proc == evalShaRoCommand)
    {
        cmd_flags = evalGetCommandFlags(c, cmd_flags);
    }

    return cmd_flags;
}

/* If this function gets called we already read a whole
 * command, arguments are in the client argv/argc fields.
 * processCommand() execute the command or prepare the
 * server for a bulk read from the client.
 *
 * If C_OK is returned the client is still alive and valid and
 * other operations can be performed by the caller. Otherwise
 * if C_ERR is returned the client was destroyed (i.e. after QUIT). */
int processCommand(client *c) {
    if (!scriptIsTimedout()) {
        /* Both EXEC and scripts call call() directly so there should be
         * no way in_exec or scriptIsRunning() is 1.
         * That is unless lua_timedout, in which case client may run
         * some commands. */
        serverAssert(!server.in_exec);
        serverAssert(!scriptIsRunning());
    }

    /* in case we are starting to ProcessCommand and we already have a command we assume
     * this is a reprocessing of this command, so we do not want to perform some of the actions again. */
    int client_reprocessing_command = c->cmd ? 1 : 0;

<<<<<<< HEAD
    /* only run command filter if not reprocessing command */
    if (!client_reprocessing_command) {
        moduleCallCommandFilters(c);
    }
=======
    if (!client_reprocessing_command)
        reqresAppendRequest(c);
>>>>>>> 2dd5c3a1

    /* Handle possible security attacks. */
    if (!strcasecmp(c->argv[0]->ptr,"host:") || !strcasecmp(c->argv[0]->ptr,"post")) {
        securityWarningCommand(c);
        return C_ERR;
    }

    /* If we're inside a module blocked context yielding that wants to avoid
     * processing clients, postpone the command. */
    if (server.busy_module_yield_flags != BUSY_MODULE_YIELD_NONE &&
        !(server.busy_module_yield_flags & BUSY_MODULE_YIELD_CLIENTS))
    {
        blockPostponeClient(c);
        return C_OK;
    }

    /* Now lookup the command and check ASAP about trivial error conditions
     * such as wrong arity, bad command name and so forth.
     * In case we are reprocessing a command after it was blocked,
     * we do not have to repeat the same checks */
    if (!client_reprocessing_command) {
        c->cmd = c->lastcmd = c->realcmd = lookupCommand(c->argv,c->argc);
        sds err;
        if (!commandCheckExistence(c, &err)) {
            rejectCommandSds(c, err);
            return C_OK;
        }
        if (!commandCheckArity(c, &err)) {
            rejectCommandSds(c, err);
            return C_OK;
        }


        /* Check if the command is marked as protected and the relevant configuration allows it */
        if (c->cmd->flags & CMD_PROTECTED) {
            if ((c->cmd->proc == debugCommand && !allowProtectedAction(server.enable_debug_cmd, c)) ||
                (c->cmd->proc == moduleCommand && !allowProtectedAction(server.enable_module_cmd, c)))
            {
                rejectCommandFormat(c,"%s command not allowed. If the %s option is set to \"local\", "
                                      "you can run it from a local connection, otherwise you need to set this option "
                                      "in the configuration file, and then restart the server.",
                                      c->cmd->proc == debugCommand ? "DEBUG" : "MODULE",
                                      c->cmd->proc == debugCommand ? "enable-debug-command" : "enable-module-command");
                return C_OK;

            }
        }
    }

    uint64_t cmd_flags = getCommandFlags(c);

    int is_read_command = (cmd_flags & CMD_READONLY) ||
                           (c->cmd->proc == execCommand && (c->mstate.cmd_flags & CMD_READONLY));
    int is_write_command = (cmd_flags & CMD_WRITE) ||
                           (c->cmd->proc == execCommand && (c->mstate.cmd_flags & CMD_WRITE));
    int is_denyoom_command = (cmd_flags & CMD_DENYOOM) ||
                             (c->cmd->proc == execCommand && (c->mstate.cmd_flags & CMD_DENYOOM));
    int is_denystale_command = !(cmd_flags & CMD_STALE) ||
                               (c->cmd->proc == execCommand && (c->mstate.cmd_inv_flags & CMD_STALE));
    int is_denyloading_command = !(cmd_flags & CMD_LOADING) ||
                                 (c->cmd->proc == execCommand && (c->mstate.cmd_inv_flags & CMD_LOADING));
    int is_may_replicate_command = (cmd_flags & (CMD_WRITE | CMD_MAY_REPLICATE)) ||
                                   (c->cmd->proc == execCommand && (c->mstate.cmd_flags & (CMD_WRITE | CMD_MAY_REPLICATE)));
    int is_deny_async_loading_command = (cmd_flags & CMD_NO_ASYNC_LOADING) ||
                                        (c->cmd->proc == execCommand && (c->mstate.cmd_flags & CMD_NO_ASYNC_LOADING));
    int obey_client = mustObeyClient(c);

    if (authRequired(c)) {
        /* AUTH and HELLO and no auth commands are valid even in
         * non-authenticated state. */
        if (!(c->cmd->flags & CMD_NO_AUTH)) {
            rejectCommand(c,shared.noautherr);
            return C_OK;
        }
    }

    if (c->flags & CLIENT_MULTI && c->cmd->flags & CMD_NO_MULTI) {
        rejectCommandFormat(c,"Command not allowed inside a transaction");
        return C_OK;
    }

    /* Check if the user can run this command according to the current
     * ACLs. */
    int acl_errpos;
    int acl_retval = ACLCheckAllPerm(c,&acl_errpos);
    if (acl_retval != ACL_OK) {
        addACLLogEntry(c,acl_retval,(c->flags & CLIENT_MULTI) ? ACL_LOG_CTX_MULTI : ACL_LOG_CTX_TOPLEVEL,acl_errpos,NULL,NULL);
        sds msg = getAclErrorMessage(acl_retval, c->user, c->cmd, c->argv[acl_errpos]->ptr, 0);
        rejectCommandFormat(c, "-NOPERM %s", msg);
        sdsfree(msg);
        return C_OK;
    }

    /* If cluster is enabled perform the cluster redirection here.
     * However we don't perform the redirection if:
     * 1) The sender of this command is our master.
     * 2) The command has no key arguments. */
    if (server.cluster_enabled &&
        !mustObeyClient(c) &&
        !(!(c->cmd->flags&CMD_MOVABLE_KEYS) && c->cmd->key_specs_num == 0 &&
          c->cmd->proc != execCommand))
    {
        int error_code;
        clusterNode *n = getNodeByQuery(c,c->cmd,c->argv,c->argc,
                                        &c->slot,&error_code);
        if (n == NULL || n != server.cluster->myself) {
            if (c->cmd->proc == execCommand) {
                discardTransaction(c);
            } else {
                flagTransaction(c);
            }
            clusterRedirectClient(c,n,c->slot,error_code);
            c->cmd->rejected_calls++;
            return C_OK;
        }
    }

    /* Disconnect some clients if total clients memory is too high. We do this
     * before key eviction, after the last command was executed and consumed
     * some client output buffer memory. */
    evictClients();
    if (server.current_client == NULL) {
        /* If we evicted ourself then abort processing the command */
        return C_ERR;
    }

    /* Handle the maxmemory directive.
     *
     * Note that we do not want to reclaim memory if we are here re-entering
     * the event loop since there is a busy Lua script running in timeout
     * condition, to avoid mixing the propagation of scripts with the
     * propagation of DELs due to eviction. */
    if (server.maxmemory && !isInsideYieldingLongCommand()) {
        int out_of_memory = (performEvictions() == EVICT_FAIL);

        /* performEvictions may evict keys, so we need flush pending tracking
         * invalidation keys. If we don't do this, we may get an invalidation
         * message after we perform operation on the key, where in fact this
         * message belongs to the old value of the key before it gets evicted.*/
        trackingHandlePendingKeyInvalidations();

        /* performEvictions may flush slave output buffers. This may result
         * in a slave, that may be the active client, to be freed. */
        if (server.current_client == NULL) return C_ERR;

        int reject_cmd_on_oom = is_denyoom_command;
        /* If client is in MULTI/EXEC context, queuing may consume an unlimited
         * amount of memory, so we want to stop that.
         * However, we never want to reject DISCARD, or even EXEC (unless it
         * contains denied commands, in which case is_denyoom_command is already
         * set. */
        if (c->flags & CLIENT_MULTI &&
            c->cmd->proc != execCommand &&
            c->cmd->proc != discardCommand &&
            c->cmd->proc != quitCommand &&
            c->cmd->proc != resetCommand) {
            reject_cmd_on_oom = 1;
        }

        if (out_of_memory && reject_cmd_on_oom) {
            rejectCommand(c, shared.oomerr);
            return C_OK;
        }

        /* Save out_of_memory result at command start, otherwise if we check OOM
         * in the first write within script, memory used by lua stack and
         * arguments might interfere. We need to save it for EXEC and module
         * calls too, since these can call EVAL, but avoid saving it during an
         * interrupted / yielding busy script / module. */
        server.pre_command_oom_state = out_of_memory;
    }

    /* Make sure to use a reasonable amount of memory for client side
     * caching metadata. */
    if (server.tracking_clients) trackingLimitUsedSlots();

    /* Don't accept write commands if there are problems persisting on disk
     * unless coming from our master, in which case check the replica ignore
     * disk write error config to either log or crash. */
    int deny_write_type = writeCommandsDeniedByDiskError();
    if (deny_write_type != DISK_ERROR_TYPE_NONE &&
        (is_write_command || c->cmd->proc == pingCommand))
    {
        if (obey_client) {
            if (!server.repl_ignore_disk_write_error && c->cmd->proc != pingCommand) {
                serverPanic("Replica was unable to write command to disk.");
            } else {
                static mstime_t last_log_time_ms = 0;
                const mstime_t log_interval_ms = 10000;
                if (server.mstime > last_log_time_ms + log_interval_ms) {
                    last_log_time_ms = server.mstime;
                    serverLog(LL_WARNING, "Replica is applying a command even though "
                                          "it is unable to write to disk.");
                }
            }
        } else {
            sds err = writeCommandsGetDiskErrorMessage(deny_write_type);
            /* remove the newline since rejectCommandSds adds it. */
            sdssubstr(err, 0, sdslen(err)-2);
            rejectCommandSds(c, err);
            return C_OK;
        }
    }

    /* Don't accept write commands if there are not enough good slaves and
     * user configured the min-slaves-to-write option. */
    if (is_write_command && !checkGoodReplicasStatus()) {
        rejectCommand(c, shared.noreplicaserr);
        return C_OK;
    }

    /* Don't accept write commands if this is a read only slave. But
     * accept write commands if this is our master. */
    if (server.masterhost && server.repl_slave_ro &&
        !obey_client &&
        is_write_command)
    {
        rejectCommand(c, shared.roslaveerr);
        return C_OK;
    }

    /* Only allow a subset of commands in the context of Pub/Sub if the
     * connection is in RESP2 mode. With RESP3 there are no limits. */
    if ((c->flags & CLIENT_PUBSUB && c->resp == 2) &&
        c->cmd->proc != pingCommand &&
        c->cmd->proc != subscribeCommand &&
        c->cmd->proc != ssubscribeCommand &&
        c->cmd->proc != unsubscribeCommand &&
        c->cmd->proc != sunsubscribeCommand &&
        c->cmd->proc != psubscribeCommand &&
        c->cmd->proc != punsubscribeCommand &&
        c->cmd->proc != quitCommand &&
        c->cmd->proc != resetCommand) {
        rejectCommandFormat(c,
            "Can't execute '%s': only (P|S)SUBSCRIBE / "
            "(P|S)UNSUBSCRIBE / PING / QUIT / RESET are allowed in this context",
            c->cmd->fullname);
        return C_OK;
    }

    /* Only allow commands with flag "t", such as INFO, REPLICAOF and so on,
     * when replica-serve-stale-data is no and we are a replica with a broken
     * link with master. */
    if (server.masterhost && server.repl_state != REPL_STATE_CONNECTED &&
        server.repl_serve_stale_data == 0 &&
        is_denystale_command)
    {
        rejectCommand(c, shared.masterdownerr);
        return C_OK;
    }

    /* Loading DB? Return an error if the command has not the
     * CMD_LOADING flag. */
    if (server.loading && !server.async_loading && is_denyloading_command) {
        rejectCommand(c, shared.loadingerr);
        return C_OK;
    }

    /* During async-loading, block certain commands. */
    if (server.async_loading && is_deny_async_loading_command) {
        rejectCommand(c,shared.loadingerr);
        return C_OK;
    }

    /* when a busy job is being done (script / module)
     * Only allow a limited number of commands.
     * Note that we need to allow the transactions commands, otherwise clients
     * sending a transaction with pipelining without error checking, may have
     * the MULTI plus a few initial commands refused, then the timeout
     * condition resolves, and the bottom-half of the transaction gets
     * executed, see Github PR #7022. */
    if (isInsideYieldingLongCommand() && !(c->cmd->flags & CMD_ALLOW_BUSY)) {
        if (server.busy_module_yield_flags && server.busy_module_yield_reply) {
            rejectCommandFormat(c, "-BUSY %s", server.busy_module_yield_reply);
        } else if (server.busy_module_yield_flags) {
            rejectCommand(c, shared.slowmoduleerr);
        } else if (scriptIsEval()) {
            rejectCommand(c, shared.slowevalerr);
        } else {
            rejectCommand(c, shared.slowscripterr);
        }
        return C_OK;
    }

    /* Prevent a replica from sending commands that access the keyspace.
     * The main objective here is to prevent abuse of client pause check
     * from which replicas are exempt. */
    if ((c->flags & CLIENT_SLAVE) && (is_may_replicate_command || is_write_command || is_read_command)) {
        rejectCommandFormat(c, "Replica can't interact with the keyspace");
        return C_OK;
    }

    /* If the server is paused, block the client until
     * the pause has ended. Replicas are never paused. */
    if (!(c->flags & CLIENT_SLAVE) && 
        ((isPausedActions(PAUSE_ACTION_CLIENT_ALL)) ||
        ((isPausedActions(PAUSE_ACTION_CLIENT_WRITE)) && is_may_replicate_command)))
    {
        blockPostponeClient(c);
        return C_OK;       
    }

    /* Exec the command */
    if (c->flags & CLIENT_MULTI &&
        c->cmd->proc != execCommand &&
        c->cmd->proc != discardCommand &&
        c->cmd->proc != multiCommand &&
        c->cmd->proc != watchCommand &&
        c->cmd->proc != quitCommand &&
        c->cmd->proc != resetCommand)
    {
        queueMultiCommand(c, cmd_flags);
        addReply(c,shared.queued);
    } else {
        int flags = CMD_CALL_FULL;
        if (client_reprocessing_command) flags |= CMD_CALL_REPROCESSING;
        call(c,flags);
        if (listLength(server.ready_keys))
            handleClientsBlockedOnKeys();
    }

    return C_OK;
}

/* ====================== Error lookup and execution ===================== */

void incrementErrorCount(const char *fullerr, size_t namelen) {
    struct redisError *error = raxFind(server.errors,(unsigned char*)fullerr,namelen);
    if (error == raxNotFound) {
        error = zmalloc(sizeof(*error));
        error->count = 0;
        raxInsert(server.errors,(unsigned char*)fullerr,namelen,error,NULL);
    }
    error->count++;
}

/*================================== Shutdown =============================== */

/* Close listening sockets. Also unlink the unix domain socket if
 * unlink_unix_socket is non-zero. */
void closeListeningSockets(int unlink_unix_socket) {
    int j;

    for (int i = 0; i < CONN_TYPE_MAX; i++) {
        connListener *listener = &server.listeners[i];
        if (listener->ct == NULL)
            continue;

        for (j = 0; j < listener->count; j++) close(listener->fd[j]);
    }

    if (server.cluster_enabled)
        for (j = 0; j < server.clistener.count; j++) close(server.clistener.fd[j]);
    if (unlink_unix_socket && server.unixsocket) {
        serverLog(LL_NOTICE,"Removing the unix socket file.");
        if (unlink(server.unixsocket) != 0)
            serverLog(LL_WARNING,"Error removing the unix socket file: %s",strerror(errno));
    }
}

/* Prepare for shutting down the server. Flags:
 *
 * - SHUTDOWN_SAVE: Save a database dump even if the server is configured not to
 *   save any dump.
 *
 * - SHUTDOWN_NOSAVE: Don't save any database dump even if the server is
 *   configured to save one.
 *
 * - SHUTDOWN_NOW: Don't wait for replicas to catch up before shutting down.
 *
 * - SHUTDOWN_FORCE: Ignore errors writing AOF and RDB files on disk, which
 *   would normally prevent a shutdown.
 *
 * Unless SHUTDOWN_NOW is set and if any replicas are lagging behind, C_ERR is
 * returned and server.shutdown_mstime is set to a timestamp to allow a grace
 * period for the replicas to catch up. This is checked and handled by
 * serverCron() which completes the shutdown as soon as possible.
 *
 * If shutting down fails due to errors writing RDB or AOF files, C_ERR is
 * returned and an error is logged. If the flag SHUTDOWN_FORCE is set, these
 * errors are logged but ignored and C_OK is returned.
 *
 * On success, this function returns C_OK and then it's OK to call exit(0). */
int prepareForShutdown(int flags) {
    if (isShutdownInitiated()) return C_ERR;

    /* When SHUTDOWN is called while the server is loading a dataset in
     * memory we need to make sure no attempt is performed to save
     * the dataset on shutdown (otherwise it could overwrite the current DB
     * with half-read data).
     *
     * Also when in Sentinel mode clear the SAVE flag and force NOSAVE. */
    if (server.loading || server.sentinel_mode)
        flags = (flags & ~SHUTDOWN_SAVE) | SHUTDOWN_NOSAVE;

    server.shutdown_flags = flags;

    serverLog(LL_NOTICE,"User requested shutdown...");
    if (server.supervised_mode == SUPERVISED_SYSTEMD)
        redisCommunicateSystemd("STOPPING=1\n");

    /* If we have any replicas, let them catch up the replication offset before
     * we shut down, to avoid data loss. */
    if (!(flags & SHUTDOWN_NOW) &&
        server.shutdown_timeout != 0 &&
        !isReadyToShutdown())
    {
        server.shutdown_mstime = server.mstime + server.shutdown_timeout * 1000;
        if (!isPausedActions(PAUSE_ACTION_REPLICA)) sendGetackToReplicas();
        pauseActions(PAUSE_DURING_SHUTDOWN,
                      LLONG_MAX,
                     PAUSE_ACTIONS_CLIENT_WRITE_SET);
        serverLog(LL_NOTICE, "Waiting for replicas before shutting down.");
        return C_ERR;
    }

    return finishShutdown();
}

static inline int isShutdownInitiated(void) {
    return server.shutdown_mstime != 0;
}

/* Returns 0 if there are any replicas which are lagging in replication which we
 * need to wait for before shutting down. Returns 1 if we're ready to shut
 * down now. */
int isReadyToShutdown(void) {
    if (listLength(server.slaves) == 0) return 1;  /* No replicas. */

    listIter li;
    listNode *ln;
    listRewind(server.slaves, &li);
    while ((ln = listNext(&li)) != NULL) {
        client *replica = listNodeValue(ln);
        if (replica->repl_ack_off != server.master_repl_offset) return 0;
    }
    return 1;
}

static void cancelShutdown(void) {
    server.shutdown_asap = 0;
    server.shutdown_flags = 0;
    server.shutdown_mstime = 0;
    server.last_sig_received = 0;
    replyToClientsBlockedOnShutdown();
    unpauseActions(PAUSE_DURING_SHUTDOWN);
}

/* Returns C_OK if shutdown was aborted and C_ERR if shutdown wasn't ongoing. */
int abortShutdown(void) {
    if (isShutdownInitiated()) {
        cancelShutdown();
    } else if (server.shutdown_asap) {
        /* Signal handler has requested shutdown, but it hasn't been initiated
         * yet. Just clear the flag. */
        server.shutdown_asap = 0;
    } else {
        /* Shutdown neither initiated nor requested. */
        return C_ERR;
    }
    serverLog(LL_NOTICE, "Shutdown manually aborted.");
    return C_OK;
}

/* The final step of the shutdown sequence. Returns C_OK if the shutdown
 * sequence was successful and it's OK to call exit(). If C_ERR is returned,
 * it's not safe to call exit(). */
int finishShutdown(void) {

    int save = server.shutdown_flags & SHUTDOWN_SAVE;
    int nosave = server.shutdown_flags & SHUTDOWN_NOSAVE;
    int force = server.shutdown_flags & SHUTDOWN_FORCE;

    /* Log a warning for each replica that is lagging. */
    listIter replicas_iter;
    listNode *replicas_list_node;
    int num_replicas = 0, num_lagging_replicas = 0;
    listRewind(server.slaves, &replicas_iter);
    while ((replicas_list_node = listNext(&replicas_iter)) != NULL) {
        client *replica = listNodeValue(replicas_list_node);
        num_replicas++;
        if (replica->repl_ack_off != server.master_repl_offset) {
            num_lagging_replicas++;
            long lag = replica->replstate == SLAVE_STATE_ONLINE ?
                time(NULL) - replica->repl_ack_time : 0;
            serverLog(LL_NOTICE,
                      "Lagging replica %s reported offset %lld behind master, lag=%ld, state=%s.",
                      replicationGetSlaveName(replica),
                      server.master_repl_offset - replica->repl_ack_off,
                      lag,
                      replstateToString(replica->replstate));
        }
    }
    if (num_replicas > 0) {
        serverLog(LL_NOTICE,
                  "%d of %d replicas are in sync when shutting down.",
                  num_replicas - num_lagging_replicas,
                  num_replicas);
    }

    /* Kill all the Lua debugger forked sessions. */
    ldbKillForkedSessions();

    /* Kill the saving child if there is a background saving in progress.
       We want to avoid race conditions, for instance our saving child may
       overwrite the synchronous saving did by SHUTDOWN. */
    if (server.child_type == CHILD_TYPE_RDB) {
        serverLog(LL_WARNING,"There is a child saving an .rdb. Killing it!");
        killRDBChild();
        /* Note that, in killRDBChild normally has backgroundSaveDoneHandler
         * doing it's cleanup, but in this case this code will not be reached,
         * so we need to call rdbRemoveTempFile which will close fd(in order
         * to unlink file actually) in background thread.
         * The temp rdb file fd may won't be closed when redis exits quickly,
         * but OS will close this fd when process exits. */
        rdbRemoveTempFile(server.child_pid, 0);
    }

    /* Kill module child if there is one. */
    if (server.child_type == CHILD_TYPE_MODULE) {
        serverLog(LL_WARNING,"There is a module fork child. Killing it!");
        TerminateModuleForkChild(server.child_pid,0);
    }

    /* Kill the AOF saving child as the AOF we already have may be longer
     * but contains the full dataset anyway. */
    if (server.child_type == CHILD_TYPE_AOF) {
        /* If we have AOF enabled but haven't written the AOF yet, don't
         * shutdown or else the dataset will be lost. */
        if (server.aof_state == AOF_WAIT_REWRITE) {
            if (force) {
                serverLog(LL_WARNING, "Writing initial AOF. Exit anyway.");
            } else {
                serverLog(LL_WARNING, "Writing initial AOF, can't exit.");
                goto error;
            }
        }
        serverLog(LL_WARNING,
                  "There is a child rewriting the AOF. Killing it!");
        killAppendOnlyChild();
    }
    if (server.aof_state != AOF_OFF) {
        /* Append only file: flush buffers and fsync() the AOF at exit */
        serverLog(LL_NOTICE,"Calling fsync() on the AOF file.");
        flushAppendOnlyFile(1);
        if (redis_fsync(server.aof_fd) == -1) {
            serverLog(LL_WARNING,"Fail to fsync the AOF file: %s.",
                                 strerror(errno));
        }
    }

    /* Create a new RDB file before exiting. */
    if ((server.saveparamslen > 0 && !nosave) || save) {
        serverLog(LL_NOTICE,"Saving the final RDB snapshot before exiting.");
        if (server.supervised_mode == SUPERVISED_SYSTEMD)
            redisCommunicateSystemd("STATUS=Saving the final RDB snapshot\n");
        /* Snapshotting. Perform a SYNC SAVE and exit */
        rdbSaveInfo rsi, *rsiptr;
        rsiptr = rdbPopulateSaveInfo(&rsi);
        /* Keep the page cache since it's likely to restart soon */
        if (rdbSave(SLAVE_REQ_NONE,server.rdb_filename,rsiptr,RDBFLAGS_KEEP_CACHE) != C_OK) {
            /* Ooops.. error saving! The best we can do is to continue
             * operating. Note that if there was a background saving process,
             * in the next cron() Redis will be notified that the background
             * saving aborted, handling special stuff like slaves pending for
             * synchronization... */
            if (force) {
                serverLog(LL_WARNING,"Error trying to save the DB. Exit anyway.");
            } else {
                serverLog(LL_WARNING,"Error trying to save the DB, can't exit.");
                if (server.supervised_mode == SUPERVISED_SYSTEMD)
                    redisCommunicateSystemd("STATUS=Error trying to save the DB, can't exit.\n");
                goto error;
            }
        }
    }

    /* Free the AOF manifest. */
    if (server.aof_manifest) aofManifestFree(server.aof_manifest);

    /* Fire the shutdown modules event. */
    moduleFireServerEvent(REDISMODULE_EVENT_SHUTDOWN,0,NULL);

    /* Remove the pid file if possible and needed. */
    if (server.daemonize || server.pidfile) {
        serverLog(LL_NOTICE,"Removing the pid file.");
        unlink(server.pidfile);
    }

    /* Best effort flush of slave output buffers, so that we hopefully
     * send them pending writes. */
    flushSlavesOutputBuffers();

    /* Close the listening sockets. Apparently this allows faster restarts. */
    closeListeningSockets(1);

#if !defined(__sun)
    /* Unlock the cluster config file before shutdown */
    if (server.cluster_enabled && server.cluster_config_file_lock_fd != -1) {
        flock(server.cluster_config_file_lock_fd, LOCK_UN|LOCK_NB);
    }
#endif /* __sun */


    serverLog(LL_WARNING,"%s is now ready to exit, bye bye...",
        server.sentinel_mode ? "Sentinel" : "Redis");
    return C_OK;

error:
    serverLog(LL_WARNING, "Errors trying to shut down the server. Check the logs for more information.");
    cancelShutdown();
    return C_ERR;
}

/*================================== Commands =============================== */

/* Sometimes Redis cannot accept write commands because there is a persistence
 * error with the RDB or AOF file, and Redis is configured in order to stop
 * accepting writes in such situation. This function returns if such a
 * condition is active, and the type of the condition.
 *
 * Function return values:
 *
 * DISK_ERROR_TYPE_NONE:    No problems, we can accept writes.
 * DISK_ERROR_TYPE_AOF:     Don't accept writes: AOF errors.
 * DISK_ERROR_TYPE_RDB:     Don't accept writes: RDB errors.
 */
int writeCommandsDeniedByDiskError(void) {
    if (server.stop_writes_on_bgsave_err &&
        server.saveparamslen > 0 &&
        server.lastbgsave_status == C_ERR)
    {
        return DISK_ERROR_TYPE_RDB;
    } else if (server.aof_state != AOF_OFF) {
        if (server.aof_last_write_status == C_ERR) {
            return DISK_ERROR_TYPE_AOF;
        }
        /* AOF fsync error. */
        int aof_bio_fsync_status;
        atomicGet(server.aof_bio_fsync_status,aof_bio_fsync_status);
        if (aof_bio_fsync_status == C_ERR) {
            atomicGet(server.aof_bio_fsync_errno,server.aof_last_write_errno);
            return DISK_ERROR_TYPE_AOF;
        }
    }

    return DISK_ERROR_TYPE_NONE;
}

sds writeCommandsGetDiskErrorMessage(int error_code) {
    sds ret = NULL;
    if (error_code == DISK_ERROR_TYPE_RDB) {
        ret = sdsdup(shared.bgsaveerr->ptr);
    } else {
        ret = sdscatfmt(sdsempty(),
                "-MISCONF Errors writing to the AOF file: %s\r\n",
                strerror(server.aof_last_write_errno));
    }
    return ret;
}

/* The PING command. It works in a different way if the client is in
 * in Pub/Sub mode. */
void pingCommand(client *c) {
    /* The command takes zero or one arguments. */
    if (c->argc > 2) {
        addReplyErrorArity(c);
        return;
    }

    if (c->flags & CLIENT_PUBSUB && c->resp == 2) {
        addReply(c,shared.mbulkhdr[2]);
        addReplyBulkCBuffer(c,"pong",4);
        if (c->argc == 1)
            addReplyBulkCBuffer(c,"",0);
        else
            addReplyBulk(c,c->argv[1]);
    } else {
        if (c->argc == 1)
            addReply(c,shared.pong);
        else
            addReplyBulk(c,c->argv[1]);
    }
}

void echoCommand(client *c) {
    addReplyBulk(c,c->argv[1]);
}

void timeCommand(client *c) {
    addReplyArrayLen(c,2);
    addReplyBulkLongLong(c, server.unixtime);
    addReplyBulkLongLong(c, server.ustime-((long long)server.unixtime)*1000000);
}

typedef struct replyFlagNames {
    uint64_t flag;
    const char *name;
} replyFlagNames;

/* Helper function to output flags. */
void addReplyCommandFlags(client *c, uint64_t flags, replyFlagNames *replyFlags) {
    int count = 0, j=0;
    /* Count them so we don't have to use deferred reply. */
    while (replyFlags[j].name) {
        if (flags & replyFlags[j].flag)
            count++;
        j++;
    }

    addReplySetLen(c, count);
    j = 0;
    while (replyFlags[j].name) {
        if (flags & replyFlags[j].flag)
            addReplyStatus(c, replyFlags[j].name);
        j++;
    }
}

void addReplyFlagsForCommand(client *c, struct redisCommand *cmd) {
    replyFlagNames flagNames[] = {
        {CMD_WRITE,             "write"},
        {CMD_READONLY,          "readonly"},
        {CMD_DENYOOM,           "denyoom"},
        {CMD_MODULE,            "module"},
        {CMD_ADMIN,             "admin"},
        {CMD_PUBSUB,            "pubsub"},
        {CMD_NOSCRIPT,          "noscript"},
        {CMD_BLOCKING,          "blocking"},
        {CMD_LOADING,           "loading"},
        {CMD_STALE,             "stale"},
        {CMD_SKIP_MONITOR,      "skip_monitor"},
        {CMD_SKIP_SLOWLOG,      "skip_slowlog"},
        {CMD_ASKING,            "asking"},
        {CMD_FAST,              "fast"},
        {CMD_NO_AUTH,           "no_auth"},
        /* {CMD_MAY_REPLICATE,     "may_replicate"},, Hidden on purpose */
        /* {CMD_SENTINEL,          "sentinel"}, Hidden on purpose */
        /* {CMD_ONLY_SENTINEL,     "only_sentinel"}, Hidden on purpose */
        {CMD_NO_MANDATORY_KEYS, "no_mandatory_keys"},
        /* {CMD_PROTECTED,         "protected"}, Hidden on purpose */
        {CMD_NO_ASYNC_LOADING,  "no_async_loading"},
        {CMD_NO_MULTI,          "no_multi"},
        {CMD_MOVABLE_KEYS,      "movablekeys"},
        {CMD_ALLOW_BUSY,        "allow_busy"},
        /* {CMD_TOUCHES_ARBITRARY_KEYS,  "TOUCHES_ARBITRARY_KEYS"}, Hidden on purpose */
        {0,NULL}
    };
    addReplyCommandFlags(c, cmd->flags, flagNames);
}

void addReplyDocFlagsForCommand(client *c, struct redisCommand *cmd) {
    replyFlagNames docFlagNames[] = {
        {CMD_DOC_DEPRECATED,         "deprecated"},
        {CMD_DOC_SYSCMD,             "syscmd"},
        {0,NULL}
    };
    addReplyCommandFlags(c, cmd->doc_flags, docFlagNames);
}

void addReplyFlagsForKeyArgs(client *c, uint64_t flags) {
    replyFlagNames docFlagNames[] = {
        {CMD_KEY_RO,              "RO"},
        {CMD_KEY_RW,              "RW"},
        {CMD_KEY_OW,              "OW"},
        {CMD_KEY_RM,              "RM"},
        {CMD_KEY_ACCESS,          "access"},
        {CMD_KEY_UPDATE,          "update"},
        {CMD_KEY_INSERT,          "insert"},
        {CMD_KEY_DELETE,          "delete"},
        {CMD_KEY_NOT_KEY,         "not_key"},
        {CMD_KEY_INCOMPLETE,      "incomplete"},
        {CMD_KEY_VARIABLE_FLAGS,  "variable_flags"},
        {0,NULL}
    };
    addReplyCommandFlags(c, flags, docFlagNames);
}

/* Must match redisCommandArgType */
const char *ARG_TYPE_STR[] = {
    "string",
    "integer",
    "double",
    "key",
    "pattern",
    "unix-time",
    "pure-token",
    "oneof",
    "block",
};

void addReplyFlagsForArg(client *c, uint64_t flags) {
    replyFlagNames argFlagNames[] = {
        {CMD_ARG_OPTIONAL,          "optional"},
        {CMD_ARG_MULTIPLE,          "multiple"},
        {CMD_ARG_MULTIPLE_TOKEN,    "multiple_token"},
        {0,NULL}
    };
    addReplyCommandFlags(c, flags, argFlagNames);
}

void addReplyCommandArgList(client *c, struct redisCommandArg *args, int num_args) {
    addReplyArrayLen(c, num_args);
    for (int j = 0; j<num_args; j++) {
        /* Count our reply len so we don't have to use deferred reply. */
        int has_display_text = 1;
        long maplen = 2;
        if (args[j].key_spec_index != -1) maplen++;
        if (args[j].token) maplen++;
        if (args[j].summary) maplen++;
        if (args[j].since) maplen++;
        if (args[j].deprecated_since) maplen++;
        if (args[j].flags) maplen++;
        if (args[j].type == ARG_TYPE_ONEOF || args[j].type == ARG_TYPE_BLOCK) {
            has_display_text = 0;
            maplen++;
        }
        if (has_display_text) maplen++;
        addReplyMapLen(c, maplen);

        addReplyBulkCString(c, "name");
        addReplyBulkCString(c, args[j].name);

        addReplyBulkCString(c, "type");
        addReplyBulkCString(c, ARG_TYPE_STR[args[j].type]);

        if (has_display_text) {
            addReplyBulkCString(c, "display_text");
            addReplyBulkCString(c, args[j].display_text ? args[j].display_text : args[j].name);
        }
        if (args[j].key_spec_index != -1) {
            addReplyBulkCString(c, "key_spec_index");
            addReplyLongLong(c, args[j].key_spec_index);
        }
        if (args[j].token) {
            addReplyBulkCString(c, "token");
            addReplyBulkCString(c, args[j].token);
        }
        if (args[j].summary) {
            addReplyBulkCString(c, "summary");
            addReplyBulkCString(c, args[j].summary);
        }
        if (args[j].since) {
            addReplyBulkCString(c, "since");
            addReplyBulkCString(c, args[j].since);
        }
        if (args[j].deprecated_since) {
            addReplyBulkCString(c, "deprecated_since");
            addReplyBulkCString(c, args[j].deprecated_since);
        }
        if (args[j].flags) {
            addReplyBulkCString(c, "flags");
            addReplyFlagsForArg(c, args[j].flags);
        }
        if (args[j].type == ARG_TYPE_ONEOF || args[j].type == ARG_TYPE_BLOCK) {
            addReplyBulkCString(c, "arguments");
            addReplyCommandArgList(c, args[j].subargs, args[j].num_args);
        }
    }
}

#ifdef LOG_REQ_RES

void addReplyJson(client *c, struct jsonObject *rs) {
    addReplyMapLen(c, rs->length);

    for (int i = 0; i < rs->length; i++) {
        struct jsonObjectElement *curr = &rs->elements[i];
        addReplyBulkCString(c, curr->key);
        switch (curr->type) {
        case (JSON_TYPE_BOOLEAN):
            addReplyBool(c, curr->value.boolean);
            break;
        case (JSON_TYPE_INTEGER):
            addReplyLongLong(c, curr->value.integer);
            break;
        case (JSON_TYPE_STRING):
            addReplyBulkCString(c, curr->value.string);
            break;
        case (JSON_TYPE_OBJECT):
            addReplyJson(c, curr->value.object);
            break;
        case (JSON_TYPE_ARRAY):
            addReplyArrayLen(c, curr->value.array.length);
            for (int k = 0; k < curr->value.array.length; k++) {
                struct jsonObject *object = curr->value.array.objects[k];
                addReplyJson(c, object);
            }
            break;
        default:
            serverPanic("Invalid JSON type %d", curr->type);
        }
    }
}

#endif

void addReplyCommandHistory(client *c, struct redisCommand *cmd) {
    addReplySetLen(c, cmd->num_history);
    for (int j = 0; j<cmd->num_history; j++) {
        addReplyArrayLen(c, 2);
        addReplyBulkCString(c, cmd->history[j].since);
        addReplyBulkCString(c, cmd->history[j].changes);
    }
}

void addReplyCommandTips(client *c, struct redisCommand *cmd) {
    addReplySetLen(c, cmd->num_tips);
    for (int j = 0; j<cmd->num_tips; j++) {
        addReplyBulkCString(c, cmd->tips[j]);
    }
}

void addReplyCommandKeySpecs(client *c, struct redisCommand *cmd) {
    addReplySetLen(c, cmd->key_specs_num);
    for (int i = 0; i < cmd->key_specs_num; i++) {
        int maplen = 3;
        if (cmd->key_specs[i].notes) maplen++;

        addReplyMapLen(c, maplen);

        if (cmd->key_specs[i].notes) {
            addReplyBulkCString(c, "notes");
            addReplyBulkCString(c,cmd->key_specs[i].notes);
        }

        addReplyBulkCString(c, "flags");
        addReplyFlagsForKeyArgs(c,cmd->key_specs[i].flags);

        addReplyBulkCString(c, "begin_search");
        switch (cmd->key_specs[i].begin_search_type) {
            case KSPEC_BS_UNKNOWN:
                addReplyMapLen(c, 2);
                addReplyBulkCString(c, "type");
                addReplyBulkCString(c, "unknown");

                addReplyBulkCString(c, "spec");
                addReplyMapLen(c, 0);
                break;
            case KSPEC_BS_INDEX:
                addReplyMapLen(c, 2);
                addReplyBulkCString(c, "type");
                addReplyBulkCString(c, "index");

                addReplyBulkCString(c, "spec");
                addReplyMapLen(c, 1);
                addReplyBulkCString(c, "index");
                addReplyLongLong(c, cmd->key_specs[i].bs.index.pos);
                break;
            case KSPEC_BS_KEYWORD:
                addReplyMapLen(c, 2);
                addReplyBulkCString(c, "type");
                addReplyBulkCString(c, "keyword");

                addReplyBulkCString(c, "spec");
                addReplyMapLen(c, 2);
                addReplyBulkCString(c, "keyword");
                addReplyBulkCString(c, cmd->key_specs[i].bs.keyword.keyword);
                addReplyBulkCString(c, "startfrom");
                addReplyLongLong(c, cmd->key_specs[i].bs.keyword.startfrom);
                break;
            default:
                serverPanic("Invalid begin_search key spec type %d", cmd->key_specs[i].begin_search_type);
        }

        addReplyBulkCString(c, "find_keys");
        switch (cmd->key_specs[i].find_keys_type) {
            case KSPEC_FK_UNKNOWN:
                addReplyMapLen(c, 2);
                addReplyBulkCString(c, "type");
                addReplyBulkCString(c, "unknown");

                addReplyBulkCString(c, "spec");
                addReplyMapLen(c, 0);
                break;
            case KSPEC_FK_RANGE:
                addReplyMapLen(c, 2);
                addReplyBulkCString(c, "type");
                addReplyBulkCString(c, "range");

                addReplyBulkCString(c, "spec");
                addReplyMapLen(c, 3);
                addReplyBulkCString(c, "lastkey");
                addReplyLongLong(c, cmd->key_specs[i].fk.range.lastkey);
                addReplyBulkCString(c, "keystep");
                addReplyLongLong(c, cmd->key_specs[i].fk.range.keystep);
                addReplyBulkCString(c, "limit");
                addReplyLongLong(c, cmd->key_specs[i].fk.range.limit);
                break;
            case KSPEC_FK_KEYNUM:
                addReplyMapLen(c, 2);
                addReplyBulkCString(c, "type");
                addReplyBulkCString(c, "keynum");

                addReplyBulkCString(c, "spec");
                addReplyMapLen(c, 3);
                addReplyBulkCString(c, "keynumidx");
                addReplyLongLong(c, cmd->key_specs[i].fk.keynum.keynumidx);
                addReplyBulkCString(c, "firstkey");
                addReplyLongLong(c, cmd->key_specs[i].fk.keynum.firstkey);
                addReplyBulkCString(c, "keystep");
                addReplyLongLong(c, cmd->key_specs[i].fk.keynum.keystep);
                break;
            default:
                serverPanic("Invalid find_keys key spec type %d", cmd->key_specs[i].begin_search_type);
        }
    }
}

/* Reply with an array of sub-command using the provided reply callback. */
void addReplyCommandSubCommands(client *c, struct redisCommand *cmd, void (*reply_function)(client*, struct redisCommand*), int use_map) {
    if (!cmd->subcommands_dict) {
        addReplySetLen(c, 0);
        return;
    }

    if (use_map)
        addReplyMapLen(c, dictSize(cmd->subcommands_dict));
    else
        addReplyArrayLen(c, dictSize(cmd->subcommands_dict));
    dictEntry *de;
    dictIterator *di = dictGetSafeIterator(cmd->subcommands_dict);
    while((de = dictNext(di)) != NULL) {
        struct redisCommand *sub = (struct redisCommand *)dictGetVal(de);
        if (use_map)
            addReplyBulkCBuffer(c, sub->fullname, sdslen(sub->fullname));
        reply_function(c, sub);
    }
    dictReleaseIterator(di);
}

/* Must match redisCommandGroup */
const char *COMMAND_GROUP_STR[] = {
    "generic",
    "string",
    "list",
    "set",
    "sorted-set",
    "hash",
    "pubsub",
    "transactions",
    "connection",
    "server",
    "scripting",
    "hyperloglog",
    "cluster",
    "sentinel",
    "geo",
    "stream",
    "bitmap",
    "module"
};

/* Output the representation of a Redis command. Used by the COMMAND command and COMMAND INFO. */
void addReplyCommandInfo(client *c, struct redisCommand *cmd) {
    if (!cmd) {
        addReplyNull(c);
    } else {
        int firstkey = 0, lastkey = 0, keystep = 0;
        if (cmd->legacy_range_key_spec.begin_search_type != KSPEC_BS_INVALID) {
            firstkey = cmd->legacy_range_key_spec.bs.index.pos;
            lastkey = cmd->legacy_range_key_spec.fk.range.lastkey;
            if (lastkey >= 0)
                lastkey += firstkey;
            keystep = cmd->legacy_range_key_spec.fk.range.keystep;
        }

        addReplyArrayLen(c, 10);
        addReplyBulkCBuffer(c, cmd->fullname, sdslen(cmd->fullname));
        addReplyLongLong(c, cmd->arity);
        addReplyFlagsForCommand(c, cmd);
        addReplyLongLong(c, firstkey);
        addReplyLongLong(c, lastkey);
        addReplyLongLong(c, keystep);
        addReplyCommandCategories(c, cmd);
        addReplyCommandTips(c, cmd);
        addReplyCommandKeySpecs(c, cmd);
        addReplyCommandSubCommands(c, cmd, addReplyCommandInfo, 0);
    }
}

/* Output the representation of a Redis command. Used by the COMMAND DOCS. */
void addReplyCommandDocs(client *c, struct redisCommand *cmd) {
    /* Count our reply len so we don't have to use deferred reply. */
    long maplen = 1;
    if (cmd->summary) maplen++;
    if (cmd->since) maplen++;
    if (cmd->flags & CMD_MODULE) maplen++;
    if (cmd->complexity) maplen++;
    if (cmd->doc_flags) maplen++;
    if (cmd->deprecated_since) maplen++;
    if (cmd->replaced_by) maplen++;
    if (cmd->history) maplen++;
#ifdef LOG_REQ_RES
    if (cmd->reply_schema) maplen++;
#endif
    if (cmd->args) maplen++;
    if (cmd->subcommands_dict) maplen++;
    addReplyMapLen(c, maplen);

    if (cmd->summary) {
        addReplyBulkCString(c, "summary");
        addReplyBulkCString(c, cmd->summary);
    }
    if (cmd->since) {
        addReplyBulkCString(c, "since");
        addReplyBulkCString(c, cmd->since);
    }

    /* Always have the group, for module commands the group is always "module". */
    addReplyBulkCString(c, "group");
    addReplyBulkCString(c, COMMAND_GROUP_STR[cmd->group]);

    if (cmd->complexity) {
        addReplyBulkCString(c, "complexity");
        addReplyBulkCString(c, cmd->complexity);
    }
    if (cmd->flags & CMD_MODULE) {
        addReplyBulkCString(c, "module");
        addReplyBulkCString(c, moduleNameFromCommand(cmd));
    }
    if (cmd->doc_flags) {
        addReplyBulkCString(c, "doc_flags");
        addReplyDocFlagsForCommand(c, cmd);
    }
    if (cmd->deprecated_since) {
        addReplyBulkCString(c, "deprecated_since");
        addReplyBulkCString(c, cmd->deprecated_since);
    }
    if (cmd->replaced_by) {
        addReplyBulkCString(c, "replaced_by");
        addReplyBulkCString(c, cmd->replaced_by);
    }
    if (cmd->history) {
        addReplyBulkCString(c, "history");
        addReplyCommandHistory(c, cmd);
    }
#ifdef LOG_REQ_RES
    if (cmd->reply_schema) {
        addReplyBulkCString(c, "reply_schema");
        addReplyJson(c, cmd->reply_schema);
    }
#endif
    if (cmd->args) {
        addReplyBulkCString(c, "arguments");
        addReplyCommandArgList(c, cmd->args, cmd->num_args);
    }
    if (cmd->subcommands_dict) {
        addReplyBulkCString(c, "subcommands");
        addReplyCommandSubCommands(c, cmd, addReplyCommandDocs, 1);
    }
}

/* Helper for COMMAND GETKEYS and GETKEYSANDFLAGS */
void getKeysSubcommandImpl(client *c, int with_flags) {
    struct redisCommand *cmd = lookupCommand(c->argv+2,c->argc-2);
    getKeysResult result = GETKEYS_RESULT_INIT;
    int j;

    if (!cmd) {
        addReplyError(c,"Invalid command specified");
        return;
    } else if (!doesCommandHaveKeys(cmd)) {
        addReplyError(c,"The command has no key arguments");
        return;
    } else if ((cmd->arity > 0 && cmd->arity != c->argc-2) ||
               ((c->argc-2) < -cmd->arity))
    {
        addReplyError(c,"Invalid number of arguments specified for command");
        return;
    }

    if (!getKeysFromCommandWithSpecs(cmd,c->argv+2,c->argc-2,GET_KEYSPEC_DEFAULT,&result)) {
        if (cmd->flags & CMD_NO_MANDATORY_KEYS) {
            addReplyArrayLen(c,0);
        } else {
            addReplyError(c,"Invalid arguments specified for command");
        }
    } else {
        addReplyArrayLen(c,result.numkeys);
        for (j = 0; j < result.numkeys; j++) {
            if (!with_flags) {
                addReplyBulk(c,c->argv[result.keys[j].pos+2]);
            } else {
                addReplyArrayLen(c,2);
                addReplyBulk(c,c->argv[result.keys[j].pos+2]);
                addReplyFlagsForKeyArgs(c,result.keys[j].flags);
            }
        }
    }
    getKeysFreeResult(&result);
}

/* COMMAND GETKEYSANDFLAGS cmd arg1 arg2 ... */
void commandGetKeysAndFlagsCommand(client *c) {
    getKeysSubcommandImpl(c, 1);
}

/* COMMAND GETKEYS cmd arg1 arg2 ... */
void getKeysSubcommand(client *c) {
    getKeysSubcommandImpl(c, 0);
}

/* COMMAND (no args) */
void commandCommand(client *c) {
    dictIterator *di;
    dictEntry *de;

    addReplyArrayLen(c, dictSize(server.commands));
    di = dictGetIterator(server.commands);
    while ((de = dictNext(di)) != NULL) {
        addReplyCommandInfo(c, dictGetVal(de));
    }
    dictReleaseIterator(di);
}

/* COMMAND COUNT */
void commandCountCommand(client *c) {
    addReplyLongLong(c, dictSize(server.commands));
}

typedef enum {
    COMMAND_LIST_FILTER_MODULE,
    COMMAND_LIST_FILTER_ACLCAT,
    COMMAND_LIST_FILTER_PATTERN,
} commandListFilterType;

typedef struct {
    commandListFilterType type;
    sds arg;
    struct {
        int valid;
        union {
            uint64_t aclcat;
            void *module_handle;
        } u;
    } cache;
} commandListFilter;

int shouldFilterFromCommandList(struct redisCommand *cmd, commandListFilter *filter) {
    switch (filter->type) {
        case (COMMAND_LIST_FILTER_MODULE):
            if (!filter->cache.valid) {
                filter->cache.u.module_handle = moduleGetHandleByName(filter->arg);
                filter->cache.valid = 1;
            }
            return !moduleIsModuleCommand(filter->cache.u.module_handle, cmd);
        case (COMMAND_LIST_FILTER_ACLCAT): {
            if (!filter->cache.valid) {
                filter->cache.u.aclcat = ACLGetCommandCategoryFlagByName(filter->arg);
                filter->cache.valid = 1;
            }
            uint64_t cat = filter->cache.u.aclcat;
            if (cat == 0)
                return 1; /* Invalid ACL category */
            return (!(cmd->acl_categories & cat));
            break;
        }
        case (COMMAND_LIST_FILTER_PATTERN):
            return !stringmatchlen(filter->arg, sdslen(filter->arg), cmd->fullname, sdslen(cmd->fullname), 1);
        default:
            serverPanic("Invalid filter type %d", filter->type);
    }
}

/* COMMAND LIST FILTERBY (MODULE <module-name>|ACLCAT <cat>|PATTERN <pattern>) */
void commandListWithFilter(client *c, dict *commands, commandListFilter filter, int *numcmds) {
    dictEntry *de;
    dictIterator *di = dictGetIterator(commands);

    while ((de = dictNext(di)) != NULL) {
        struct redisCommand *cmd = dictGetVal(de);
        if (!shouldFilterFromCommandList(cmd,&filter)) {
            addReplyBulkCBuffer(c, cmd->fullname, sdslen(cmd->fullname));
            (*numcmds)++;
        }

        if (cmd->subcommands_dict) {
            commandListWithFilter(c, cmd->subcommands_dict, filter, numcmds);
        }
    }
    dictReleaseIterator(di);
}

/* COMMAND LIST */
void commandListWithoutFilter(client *c, dict *commands, int *numcmds) {
    dictEntry *de;
    dictIterator *di = dictGetIterator(commands);

    while ((de = dictNext(di)) != NULL) {
        struct redisCommand *cmd = dictGetVal(de);
        addReplyBulkCBuffer(c, cmd->fullname, sdslen(cmd->fullname));
        (*numcmds)++;

        if (cmd->subcommands_dict) {
            commandListWithoutFilter(c, cmd->subcommands_dict, numcmds);
        }
    }
    dictReleaseIterator(di);
}

/* COMMAND LIST [FILTERBY (MODULE <module-name>|ACLCAT <cat>|PATTERN <pattern>)] */
void commandListCommand(client *c) {

    /* Parse options. */
    int i = 2, got_filter = 0;
    commandListFilter filter = {0};
    for (; i < c->argc; i++) {
        int moreargs = (c->argc-1) - i; /* Number of additional arguments. */
        char *opt = c->argv[i]->ptr;
        if (!strcasecmp(opt,"filterby") && moreargs == 2) {
            char *filtertype = c->argv[i+1]->ptr;
            if (!strcasecmp(filtertype,"module")) {
                filter.type = COMMAND_LIST_FILTER_MODULE;
            } else if (!strcasecmp(filtertype,"aclcat")) {
                filter.type = COMMAND_LIST_FILTER_ACLCAT;
            } else if (!strcasecmp(filtertype,"pattern")) {
                filter.type = COMMAND_LIST_FILTER_PATTERN;
            } else {
                addReplyErrorObject(c,shared.syntaxerr);
                return;
            }
            got_filter = 1;
            filter.arg = c->argv[i+2]->ptr;
            i += 2;
        } else {
            addReplyErrorObject(c,shared.syntaxerr);
            return;
        }
    }

    int numcmds = 0;
    void *replylen = addReplyDeferredLen(c);

    if (got_filter) {
        commandListWithFilter(c, server.commands, filter, &numcmds);
    } else {
        commandListWithoutFilter(c, server.commands, &numcmds);
    }

    setDeferredArrayLen(c,replylen,numcmds);
}

/* COMMAND INFO [<command-name> ...] */
void commandInfoCommand(client *c) {
    int i;

    if (c->argc == 2) {
        dictIterator *di;
        dictEntry *de;
        addReplyArrayLen(c, dictSize(server.commands));
        di = dictGetIterator(server.commands);
        while ((de = dictNext(di)) != NULL) {
            addReplyCommandInfo(c, dictGetVal(de));
        }
        dictReleaseIterator(di);
    } else {
        addReplyArrayLen(c, c->argc-2);
        for (i = 2; i < c->argc; i++) {
            addReplyCommandInfo(c, lookupCommandBySds(c->argv[i]->ptr));
        }
    }
}

/* COMMAND DOCS [command-name [command-name ...]] */
void commandDocsCommand(client *c) {
    int i;
    if (c->argc == 2) {
        /* Reply with an array of all commands */
        dictIterator *di;
        dictEntry *de;
        addReplyMapLen(c, dictSize(server.commands));
        di = dictGetIterator(server.commands);
        while ((de = dictNext(di)) != NULL) {
            struct redisCommand *cmd = dictGetVal(de);
            addReplyBulkCBuffer(c, cmd->fullname, sdslen(cmd->fullname));
            addReplyCommandDocs(c, cmd);
        }
        dictReleaseIterator(di);
    } else {
        /* Reply with an array of the requested commands (if we find them) */
        int numcmds = 0;
        void *replylen = addReplyDeferredLen(c);
        for (i = 2; i < c->argc; i++) {
            struct redisCommand *cmd = lookupCommandBySds(c->argv[i]->ptr);
            if (!cmd)
                continue;
            addReplyBulkCBuffer(c, cmd->fullname, sdslen(cmd->fullname));
            addReplyCommandDocs(c, cmd);
            numcmds++;
        }
        setDeferredMapLen(c,replylen,numcmds);
    }
}

/* COMMAND GETKEYS arg0 arg1 arg2 ... */
void commandGetKeysCommand(client *c) {
    getKeysSubcommand(c);
}

/* COMMAND HELP */
void commandHelpCommand(client *c) {
    const char *help[] = {
"(no subcommand)",
"    Return details about all Redis commands.",
"COUNT",
"    Return the total number of commands in this Redis server.",
"LIST",
"    Return a list of all commands in this Redis server.",
"INFO [<command-name> ...]",
"    Return details about multiple Redis commands.",
"    If no command names are given, documentation details for all",
"    commands are returned.",
"DOCS [<command-name> ...]",
"    Return documentation details about multiple Redis commands.",
"    If no command names are given, documentation details for all",
"    commands are returned.",
"GETKEYS <full-command>",
"    Return the keys from a full Redis command.",
"GETKEYSANDFLAGS <full-command>",
"    Return the keys and the access flags from a full Redis command.",
NULL
    };

    addReplyHelp(c, help);
}

/* Convert an amount of bytes into a human readable string in the form
 * of 100B, 2G, 100M, 4K, and so forth. */
void bytesToHuman(char *s, size_t size, unsigned long long n) {
    double d;

    if (n < 1024) {
        /* Bytes */
        snprintf(s,size,"%lluB",n);
    } else if (n < (1024*1024)) {
        d = (double)n/(1024);
        snprintf(s,size,"%.2fK",d);
    } else if (n < (1024LL*1024*1024)) {
        d = (double)n/(1024*1024);
        snprintf(s,size,"%.2fM",d);
    } else if (n < (1024LL*1024*1024*1024)) {
        d = (double)n/(1024LL*1024*1024);
        snprintf(s,size,"%.2fG",d);
    } else if (n < (1024LL*1024*1024*1024*1024)) {
        d = (double)n/(1024LL*1024*1024*1024);
        snprintf(s,size,"%.2fT",d);
    } else if (n < (1024LL*1024*1024*1024*1024*1024)) {
        d = (double)n/(1024LL*1024*1024*1024*1024);
        snprintf(s,size,"%.2fP",d);
    } else {
        /* Let's hope we never need this */
        snprintf(s,size,"%lluB",n);
    }
}

/* Fill percentile distribution of latencies. */
sds fillPercentileDistributionLatencies(sds info, const char* histogram_name, struct hdr_histogram* histogram) {
    info = sdscatfmt(info,"latency_percentiles_usec_%s:",histogram_name);
    for (int j = 0; j < server.latency_tracking_info_percentiles_len; j++) {
        char fbuf[128];
        size_t len = snprintf(fbuf, sizeof(fbuf), "%f", server.latency_tracking_info_percentiles[j]);
        trimDoubleString(fbuf, len);
        info = sdscatprintf(info,"p%s=%.3f", fbuf,
            ((double)hdr_value_at_percentile(histogram,server.latency_tracking_info_percentiles[j]))/1000.0f);
        if (j != server.latency_tracking_info_percentiles_len-1)
            info = sdscatlen(info,",",1);
        }
    info = sdscatprintf(info,"\r\n");
    return info;
}

const char *replstateToString(int replstate) {
    switch (replstate) {
    case SLAVE_STATE_WAIT_BGSAVE_START:
    case SLAVE_STATE_WAIT_BGSAVE_END:
        return "wait_bgsave";
    case SLAVE_STATE_SEND_BULK:
        return "send_bulk";
    case SLAVE_STATE_ONLINE:
        return "online";
    default:
        return "";
    }
}

/* Characters we sanitize on INFO output to maintain expected format. */
static char unsafe_info_chars[] = "#:\n\r";
static char unsafe_info_chars_substs[] = "____";   /* Must be same length as above */

/* Returns a sanitized version of s that contains no unsafe info string chars.
 * If no unsafe characters are found, simply returns s. Caller needs to
 * free tmp if it is non-null on return.
 */
const char *getSafeInfoString(const char *s, size_t len, char **tmp) {
    *tmp = NULL;
    if (mempbrk(s, len, unsafe_info_chars,sizeof(unsafe_info_chars)-1)
        == NULL) return s;
    char *new = *tmp = zmalloc(len + 1);
    memcpy(new, s, len);
    new[len] = '\0';
    return memmapchars(new, len, unsafe_info_chars, unsafe_info_chars_substs,
                       sizeof(unsafe_info_chars)-1);
}

sds genRedisInfoStringCommandStats(sds info, dict *commands) {
    struct redisCommand *c;
    dictEntry *de;
    dictIterator *di;
    di = dictGetSafeIterator(commands);
    while((de = dictNext(di)) != NULL) {
        char *tmpsafe;
        c = (struct redisCommand *) dictGetVal(de);
        if (c->calls || c->failed_calls || c->rejected_calls) {
            info = sdscatprintf(info,
                "cmdstat_%s:calls=%lld,usec=%lld,usec_per_call=%.2f"
                ",rejected_calls=%lld,failed_calls=%lld\r\n",
                getSafeInfoString(c->fullname, sdslen(c->fullname), &tmpsafe), c->calls, c->microseconds,
                (c->calls == 0) ? 0 : ((float)c->microseconds/c->calls),
                c->rejected_calls, c->failed_calls);
            if (tmpsafe != NULL) zfree(tmpsafe);
        }
        if (c->subcommands_dict) {
            info = genRedisInfoStringCommandStats(info, c->subcommands_dict);
        }
    }
    dictReleaseIterator(di);

    return info;
}

/* Writes the ACL metrics to the info */
sds genRedisInfoStringACLStats(sds info) {
    info = sdscatprintf(info,
         "acl_access_denied_auth:%lld\r\n"
         "acl_access_denied_cmd:%lld\r\n"
         "acl_access_denied_key:%lld\r\n"
         "acl_access_denied_channel:%lld\r\n",
         server.acl_info.user_auth_failures,
         server.acl_info.invalid_cmd_accesses,
         server.acl_info.invalid_key_accesses,
         server.acl_info.invalid_channel_accesses);
    return info;
}

sds genRedisInfoStringLatencyStats(sds info, dict *commands) {
    struct redisCommand *c;
    dictEntry *de;
    dictIterator *di;
    di = dictGetSafeIterator(commands);
    while((de = dictNext(di)) != NULL) {
        char *tmpsafe;
        c = (struct redisCommand *) dictGetVal(de);
        if (c->latency_histogram) {
            info = fillPercentileDistributionLatencies(info,
                getSafeInfoString(c->fullname, sdslen(c->fullname), &tmpsafe),
                c->latency_histogram);
            if (tmpsafe != NULL) zfree(tmpsafe);
        }
        if (c->subcommands_dict) {
            info = genRedisInfoStringLatencyStats(info, c->subcommands_dict);
        }
    }
    dictReleaseIterator(di);

    return info;
}

/* Takes a null terminated sections list, and adds them to the dict. */
void addInfoSectionsToDict(dict *section_dict, char **sections) {
    while (*sections) {
        sds section = sdsnew(*sections);
        if (dictAdd(section_dict, section, NULL)==DICT_ERR)
            sdsfree(section);
        sections++;
    }
}

/* Cached copy of the default sections, as an optimization. */
static dict *cached_default_info_sections = NULL;

void releaseInfoSectionDict(dict *sec) {
    if (sec != cached_default_info_sections)
        dictRelease(sec);
}

/* Create a dictionary with unique section names to be used by genRedisInfoString.
 * 'argv' and 'argc' are list of arguments for INFO.
 * 'defaults' is an optional null terminated list of default sections.
 * 'out_all' and 'out_everything' are optional.
 * The resulting dictionary should be released with releaseInfoSectionDict. */
dict *genInfoSectionDict(robj **argv, int argc, char **defaults, int *out_all, int *out_everything) {
    char *default_sections[] = {
        "server", "clients", "memory", "persistence", "stats", "replication",
        "cpu", "module_list", "errorstats", "cluster", "keyspace", NULL};
    if (!defaults)
        defaults = default_sections;

    if (argc == 0) {
        /* In this case we know the dict is not gonna be modified, so we cache
         * it as an optimization for a common case. */
        if (cached_default_info_sections)
            return cached_default_info_sections;
        cached_default_info_sections = dictCreate(&stringSetDictType);
        dictExpand(cached_default_info_sections, 16);
        addInfoSectionsToDict(cached_default_info_sections, defaults);
        return cached_default_info_sections;
    }

    dict *section_dict = dictCreate(&stringSetDictType);
    dictExpand(section_dict, min(argc,16));
    for (int i = 0; i < argc; i++) {
        if (!strcasecmp(argv[i]->ptr,"default")) {
            addInfoSectionsToDict(section_dict, defaults);
        } else if (!strcasecmp(argv[i]->ptr,"all")) {
            if (out_all) *out_all = 1;
        } else if (!strcasecmp(argv[i]->ptr,"everything")) {
            if (out_everything) *out_everything = 1;
            if (out_all) *out_all = 1;
        } else {
            sds section = sdsnew(argv[i]->ptr);
            if (dictAdd(section_dict, section, NULL) != DICT_OK)
                sdsfree(section);
        }
    }
    return section_dict;
}

/* Create the string returned by the INFO command. This is decoupled
 * by the INFO command itself as we need to report the same information
 * on memory corruption problems. */
sds genRedisInfoString(dict *section_dict, int all_sections, int everything) {
    sds info = sdsempty();
    time_t uptime = server.unixtime-server.stat_starttime;
    int j;
    int sections = 0;
    if (everything) all_sections = 1;

    /* Server */
    if (all_sections || (dictFind(section_dict,"server") != NULL)) {
        static int call_uname = 1;
        static struct utsname name;
        char *mode;
        char *supervised;

        if (server.cluster_enabled) mode = "cluster";
        else if (server.sentinel_mode) mode = "sentinel";
        else mode = "standalone";

        if (server.supervised) {
            if (server.supervised_mode == SUPERVISED_UPSTART) supervised = "upstart";
            else if (server.supervised_mode == SUPERVISED_SYSTEMD) supervised = "systemd";
            else supervised = "unknown";
        } else {
            supervised = "no";
        }

        if (sections++) info = sdscat(info,"\r\n");

        if (call_uname) {
            /* Uname can be slow and is always the same output. Cache it. */
            uname(&name);
            call_uname = 0;
        }

        unsigned int lruclock;
        atomicGet(server.lruclock,lruclock);
        info = sdscatfmt(info,
            "# Server\r\n"
            "redis_version:%s\r\n"
            "redis_git_sha1:%s\r\n"
            "redis_git_dirty:%i\r\n"
            "redis_build_id:%s\r\n"
            "redis_mode:%s\r\n"
            "os:%s %s %s\r\n"
            "arch_bits:%i\r\n"
            "monotonic_clock:%s\r\n"
            "multiplexing_api:%s\r\n"
            "atomicvar_api:%s\r\n"
            "gcc_version:%i.%i.%i\r\n"
            "process_id:%I\r\n"
            "process_supervised:%s\r\n"
            "run_id:%s\r\n"
            "tcp_port:%i\r\n"
            "server_time_usec:%I\r\n"
            "uptime_in_seconds:%I\r\n"
            "uptime_in_days:%I\r\n"
            "hz:%i\r\n"
            "configured_hz:%i\r\n"
            "lru_clock:%u\r\n"
            "executable:%s\r\n"
            "config_file:%s\r\n"
            "io_threads_active:%i\r\n",
            REDIS_VERSION,
            redisGitSHA1(),
            strtol(redisGitDirty(),NULL,10) > 0,
            redisBuildIdString(),
            mode,
            name.sysname, name.release, name.machine,
            server.arch_bits,
            monotonicInfoString(),
            aeGetApiName(),
            REDIS_ATOMIC_API,
#ifdef __GNUC__
            __GNUC__,__GNUC_MINOR__,__GNUC_PATCHLEVEL__,
#else
            0,0,0,
#endif
            (int64_t) getpid(),
            supervised,
            server.runid,
            server.port ? server.port : server.tls_port,
            (int64_t)server.ustime,
            (int64_t)uptime,
            (int64_t)(uptime/(3600*24)),
            server.hz,
            server.config_hz,
            lruclock,
            server.executable ? server.executable : "",
            server.configfile ? server.configfile : "",
            server.io_threads_active);

        /* Conditional properties */
        if (isShutdownInitiated()) {
            info = sdscatfmt(info,
                "shutdown_in_milliseconds:%I\r\n",
                (int64_t)(server.shutdown_mstime - commandTimeSnapshot()));
        }

        /* get all the listeners information */
        info = getListensInfoString(info);
    }

    /* Clients */
    if (all_sections || (dictFind(section_dict,"clients") != NULL)) {
        size_t maxin, maxout;
        unsigned long blocking_keys, blocking_keys_on_nokey;
        getExpansiveClientsInfo(&maxin,&maxout);
        totalNumberOfBlockingKeys(&blocking_keys, &blocking_keys_on_nokey);
        if (sections++) info = sdscat(info,"\r\n");
        info = sdscatprintf(info,
            "# Clients\r\n"
            "connected_clients:%lu\r\n"
            "cluster_connections:%lu\r\n"
            "maxclients:%u\r\n"
            "client_recent_max_input_buffer:%zu\r\n"
            "client_recent_max_output_buffer:%zu\r\n"
            "blocked_clients:%d\r\n"
            "tracking_clients:%d\r\n"
            "clients_in_timeout_table:%llu\r\n"
            "total_blocking_keys:%lu\r\n"
            "total_blocking_keys_on_nokey:%lu\r\n",
            listLength(server.clients)-listLength(server.slaves),
            getClusterConnectionsCount(),
            server.maxclients,
            maxin, maxout,
            server.blocked_clients,
            server.tracking_clients,
            (unsigned long long) raxSize(server.clients_timeout_table),
            blocking_keys,
            blocking_keys_on_nokey);
    }

    /* Memory */
    if (all_sections || (dictFind(section_dict,"memory") != NULL)) {
        char hmem[64];
        char peak_hmem[64];
        char total_system_hmem[64];
        char used_memory_lua_hmem[64];
        char used_memory_vm_total_hmem[64];
        char used_memory_scripts_hmem[64];
        char used_memory_rss_hmem[64];
        char maxmemory_hmem[64];
        size_t zmalloc_used = zmalloc_used_memory();
        size_t total_system_mem = server.system_memory_size;
        const char *evict_policy = evictPolicyToString();
        long long memory_lua = evalMemory();
        long long memory_functions = functionsMemory();
        struct redisMemOverhead *mh = getMemoryOverheadData();

        /* Peak memory is updated from time to time by serverCron() so it
         * may happen that the instantaneous value is slightly bigger than
         * the peak value. This may confuse users, so we update the peak
         * if found smaller than the current memory usage. */
        if (zmalloc_used > server.stat_peak_memory)
            server.stat_peak_memory = zmalloc_used;

        bytesToHuman(hmem,sizeof(hmem),zmalloc_used);
        bytesToHuman(peak_hmem,sizeof(peak_hmem),server.stat_peak_memory);
        bytesToHuman(total_system_hmem,sizeof(total_system_hmem),total_system_mem);
        bytesToHuman(used_memory_lua_hmem,sizeof(used_memory_lua_hmem),memory_lua);
        bytesToHuman(used_memory_vm_total_hmem,sizeof(used_memory_vm_total_hmem),memory_functions + memory_lua);
        bytesToHuman(used_memory_scripts_hmem,sizeof(used_memory_scripts_hmem),mh->lua_caches + mh->functions_caches);
        bytesToHuman(used_memory_rss_hmem,sizeof(used_memory_rss_hmem),server.cron_malloc_stats.process_rss);
        bytesToHuman(maxmemory_hmem,sizeof(maxmemory_hmem),server.maxmemory);

        if (sections++) info = sdscat(info,"\r\n");
        info = sdscatprintf(info,
            "# Memory\r\n"
            "used_memory:%zu\r\n"
            "used_memory_human:%s\r\n"
            "used_memory_rss:%zu\r\n"
            "used_memory_rss_human:%s\r\n"
            "used_memory_peak:%zu\r\n"
            "used_memory_peak_human:%s\r\n"
            "used_memory_peak_perc:%.2f%%\r\n"
            "used_memory_overhead:%zu\r\n"
            "used_memory_startup:%zu\r\n"
            "used_memory_dataset:%zu\r\n"
            "used_memory_dataset_perc:%.2f%%\r\n"
            "allocator_allocated:%zu\r\n"
            "allocator_active:%zu\r\n"
            "allocator_resident:%zu\r\n"
            "total_system_memory:%lu\r\n"
            "total_system_memory_human:%s\r\n"
            "used_memory_lua:%lld\r\n" /* deprecated, renamed to used_memory_vm_eval */
            "used_memory_vm_eval:%lld\r\n"
            "used_memory_lua_human:%s\r\n" /* deprecated */
            "used_memory_scripts_eval:%lld\r\n"
            "number_of_cached_scripts:%lu\r\n"
            "number_of_functions:%lu\r\n"
            "number_of_libraries:%lu\r\n"
            "used_memory_vm_functions:%lld\r\n"
            "used_memory_vm_total:%lld\r\n"
            "used_memory_vm_total_human:%s\r\n"
            "used_memory_functions:%lld\r\n"
            "used_memory_scripts:%lld\r\n"
            "used_memory_scripts_human:%s\r\n"
            "maxmemory:%lld\r\n"
            "maxmemory_human:%s\r\n"
            "maxmemory_policy:%s\r\n"
            "allocator_frag_ratio:%.2f\r\n"
            "allocator_frag_bytes:%zu\r\n"
            "allocator_rss_ratio:%.2f\r\n"
            "allocator_rss_bytes:%zd\r\n"
            "rss_overhead_ratio:%.2f\r\n"
            "rss_overhead_bytes:%zd\r\n"
            "mem_fragmentation_ratio:%.2f\r\n"
            "mem_fragmentation_bytes:%zd\r\n"
            "mem_not_counted_for_evict:%zu\r\n"
            "mem_replication_backlog:%zu\r\n"
            "mem_total_replication_buffers:%zu\r\n"
            "mem_clients_slaves:%zu\r\n"
            "mem_clients_normal:%zu\r\n"
            "mem_cluster_links:%zu\r\n"
            "mem_aof_buffer:%zu\r\n"
            "mem_allocator:%s\r\n"
            "active_defrag_running:%d\r\n"
            "lazyfree_pending_objects:%zu\r\n"
            "lazyfreed_objects:%zu\r\n",
            zmalloc_used,
            hmem,
            server.cron_malloc_stats.process_rss,
            used_memory_rss_hmem,
            server.stat_peak_memory,
            peak_hmem,
            mh->peak_perc,
            mh->overhead_total,
            mh->startup_allocated,
            mh->dataset,
            mh->dataset_perc,
            server.cron_malloc_stats.allocator_allocated,
            server.cron_malloc_stats.allocator_active,
            server.cron_malloc_stats.allocator_resident,
            (unsigned long)total_system_mem,
            total_system_hmem,
            memory_lua,
            memory_lua,
            used_memory_lua_hmem,
            (long long) mh->lua_caches,
            dictSize(evalScriptsDict()),
            functionsNum(),
            functionsLibNum(),
            memory_functions,
            memory_functions + memory_lua,
            used_memory_vm_total_hmem,
            (long long) mh->functions_caches,
            (long long) mh->lua_caches + (long long) mh->functions_caches,
            used_memory_scripts_hmem,
            server.maxmemory,
            maxmemory_hmem,
            evict_policy,
            mh->allocator_frag,
            mh->allocator_frag_bytes,
            mh->allocator_rss,
            mh->allocator_rss_bytes,
            mh->rss_extra,
            mh->rss_extra_bytes,
            mh->total_frag,       /* This is the total RSS overhead, including
                                     fragmentation, but not just it. This field
                                     (and the next one) is named like that just
                                     for backward compatibility. */
            mh->total_frag_bytes,
            freeMemoryGetNotCountedMemory(),
            mh->repl_backlog,
            server.repl_buffer_mem,
            mh->clients_slaves,
            mh->clients_normal,
            mh->cluster_links,
            mh->aof_buffer,
            ZMALLOC_LIB,
            server.active_defrag_running,
            lazyfreeGetPendingObjectsCount(),
            lazyfreeGetFreedObjectsCount()
        );
        freeMemoryOverheadData(mh);
    }

    /* Persistence */
    if (all_sections || (dictFind(section_dict,"persistence") != NULL)) {
        if (sections++) info = sdscat(info,"\r\n");
        double fork_perc = 0;
        if (server.stat_module_progress) {
            fork_perc = server.stat_module_progress * 100;
        } else if (server.stat_current_save_keys_total) {
            fork_perc = ((double)server.stat_current_save_keys_processed / server.stat_current_save_keys_total) * 100;
        }
        int aof_bio_fsync_status;
        atomicGet(server.aof_bio_fsync_status,aof_bio_fsync_status);

        info = sdscatprintf(info,
            "# Persistence\r\n"
            "loading:%d\r\n"
            "async_loading:%d\r\n"
            "current_cow_peak:%zu\r\n"
            "current_cow_size:%zu\r\n"
            "current_cow_size_age:%lu\r\n"
            "current_fork_perc:%.2f\r\n"
            "current_save_keys_processed:%zu\r\n"
            "current_save_keys_total:%zu\r\n"
            "rdb_changes_since_last_save:%lld\r\n"
            "rdb_bgsave_in_progress:%d\r\n"
            "rdb_last_save_time:%jd\r\n"
            "rdb_last_bgsave_status:%s\r\n"
            "rdb_last_bgsave_time_sec:%jd\r\n"
            "rdb_current_bgsave_time_sec:%jd\r\n"
            "rdb_saves:%lld\r\n"
            "rdb_last_cow_size:%zu\r\n"
            "rdb_last_load_keys_expired:%lld\r\n"
            "rdb_last_load_keys_loaded:%lld\r\n"
            "aof_enabled:%d\r\n"
            "aof_rewrite_in_progress:%d\r\n"
            "aof_rewrite_scheduled:%d\r\n"
            "aof_last_rewrite_time_sec:%jd\r\n"
            "aof_current_rewrite_time_sec:%jd\r\n"
            "aof_last_bgrewrite_status:%s\r\n"
            "aof_rewrites:%lld\r\n"
            "aof_rewrites_consecutive_failures:%lld\r\n"
            "aof_last_write_status:%s\r\n"
            "aof_last_cow_size:%zu\r\n"
            "module_fork_in_progress:%d\r\n"
            "module_fork_last_cow_size:%zu\r\n",
            (int)(server.loading && !server.async_loading),
            (int)server.async_loading,
            server.stat_current_cow_peak,
            server.stat_current_cow_bytes,
            server.stat_current_cow_updated ? (unsigned long) elapsedMs(server.stat_current_cow_updated) / 1000 : 0,
            fork_perc,
            server.stat_current_save_keys_processed,
            server.stat_current_save_keys_total,
            server.dirty,
            server.child_type == CHILD_TYPE_RDB,
            (intmax_t)server.lastsave,
            (server.lastbgsave_status == C_OK) ? "ok" : "err",
            (intmax_t)server.rdb_save_time_last,
            (intmax_t)((server.child_type != CHILD_TYPE_RDB) ?
                -1 : time(NULL)-server.rdb_save_time_start),
            server.stat_rdb_saves,
            server.stat_rdb_cow_bytes,
            server.rdb_last_load_keys_expired,
            server.rdb_last_load_keys_loaded,
            server.aof_state != AOF_OFF,
            server.child_type == CHILD_TYPE_AOF,
            server.aof_rewrite_scheduled,
            (intmax_t)server.aof_rewrite_time_last,
            (intmax_t)((server.child_type != CHILD_TYPE_AOF) ?
                -1 : time(NULL)-server.aof_rewrite_time_start),
            (server.aof_lastbgrewrite_status == C_OK) ? "ok" : "err",
            server.stat_aof_rewrites,
            server.stat_aofrw_consecutive_failures,
            (server.aof_last_write_status == C_OK &&
                aof_bio_fsync_status == C_OK) ? "ok" : "err",
            server.stat_aof_cow_bytes,
            server.child_type == CHILD_TYPE_MODULE,
            server.stat_module_cow_bytes);

        if (server.aof_enabled) {
            info = sdscatprintf(info,
                "aof_current_size:%lld\r\n"
                "aof_base_size:%lld\r\n"
                "aof_pending_rewrite:%d\r\n"
                "aof_buffer_length:%zu\r\n"
                "aof_pending_bio_fsync:%lu\r\n"
                "aof_delayed_fsync:%lu\r\n",
                (long long) server.aof_current_size,
                (long long) server.aof_rewrite_base_size,
                server.aof_rewrite_scheduled,
                sdslen(server.aof_buf),
                bioPendingJobsOfType(BIO_AOF_FSYNC),
                server.aof_delayed_fsync);
        }

        if (server.loading) {
            double perc = 0;
            time_t eta, elapsed;
            off_t remaining_bytes = 1;

            if (server.loading_total_bytes) {
                perc = ((double)server.loading_loaded_bytes / server.loading_total_bytes) * 100;
                remaining_bytes = server.loading_total_bytes - server.loading_loaded_bytes;
            } else if(server.loading_rdb_used_mem) {
                perc = ((double)server.loading_loaded_bytes / server.loading_rdb_used_mem) * 100;
                remaining_bytes = server.loading_rdb_used_mem - server.loading_loaded_bytes;
                /* used mem is only a (bad) estimation of the rdb file size, avoid going over 100% */
                if (perc > 99.99) perc = 99.99;
                if (remaining_bytes < 1) remaining_bytes = 1;
            }

            elapsed = time(NULL)-server.loading_start_time;
            if (elapsed == 0) {
                eta = 1; /* A fake 1 second figure if we don't have
                            enough info */
            } else {
                eta = (elapsed*remaining_bytes)/(server.loading_loaded_bytes+1);
            }

            info = sdscatprintf(info,
                "loading_start_time:%jd\r\n"
                "loading_total_bytes:%llu\r\n"
                "loading_rdb_used_mem:%llu\r\n"
                "loading_loaded_bytes:%llu\r\n"
                "loading_loaded_perc:%.2f\r\n"
                "loading_eta_seconds:%jd\r\n",
                (intmax_t) server.loading_start_time,
                (unsigned long long) server.loading_total_bytes,
                (unsigned long long) server.loading_rdb_used_mem,
                (unsigned long long) server.loading_loaded_bytes,
                perc,
                (intmax_t)eta
            );
        }
    }

    /* Stats */
    if (all_sections  || (dictFind(section_dict,"stats") != NULL)) {
        long long stat_total_reads_processed, stat_total_writes_processed;
        long long stat_net_input_bytes, stat_net_output_bytes;
        long long stat_net_repl_input_bytes, stat_net_repl_output_bytes;
        long long current_eviction_exceeded_time = server.stat_last_eviction_exceeded_time ?
            (long long) elapsedUs(server.stat_last_eviction_exceeded_time): 0;
        long long current_active_defrag_time = server.stat_last_active_defrag_time ?
            (long long) elapsedUs(server.stat_last_active_defrag_time): 0;
        atomicGet(server.stat_total_reads_processed, stat_total_reads_processed);
        atomicGet(server.stat_total_writes_processed, stat_total_writes_processed);
        atomicGet(server.stat_net_input_bytes, stat_net_input_bytes);
        atomicGet(server.stat_net_output_bytes, stat_net_output_bytes);
        atomicGet(server.stat_net_repl_input_bytes, stat_net_repl_input_bytes);
        atomicGet(server.stat_net_repl_output_bytes, stat_net_repl_output_bytes);

        if (sections++) info = sdscat(info,"\r\n");
        info = sdscatprintf(info,
            "# Stats\r\n"
            "total_connections_received:%lld\r\n"
            "total_commands_processed:%lld\r\n"
            "instantaneous_ops_per_sec:%lld\r\n"
            "total_net_input_bytes:%lld\r\n"
            "total_net_output_bytes:%lld\r\n"
            "total_net_repl_input_bytes:%lld\r\n"
            "total_net_repl_output_bytes:%lld\r\n"
            "instantaneous_input_kbps:%.2f\r\n"
            "instantaneous_output_kbps:%.2f\r\n"
            "instantaneous_input_repl_kbps:%.2f\r\n"
            "instantaneous_output_repl_kbps:%.2f\r\n"
            "rejected_connections:%lld\r\n"
            "sync_full:%lld\r\n"
            "sync_partial_ok:%lld\r\n"
            "sync_partial_err:%lld\r\n"
            "expired_keys:%lld\r\n"
            "expired_stale_perc:%.2f\r\n"
            "expired_time_cap_reached_count:%lld\r\n"
            "expire_cycle_cpu_milliseconds:%lld\r\n"
            "evicted_keys:%lld\r\n"
            "evicted_clients:%lld\r\n"
            "total_eviction_exceeded_time:%lld\r\n"
            "current_eviction_exceeded_time:%lld\r\n"
            "keyspace_hits:%lld\r\n"
            "keyspace_misses:%lld\r\n"
            "pubsub_channels:%ld\r\n"
            "pubsub_patterns:%lu\r\n"
            "pubsubshard_channels:%lu\r\n"
            "latest_fork_usec:%lld\r\n"
            "total_forks:%lld\r\n"
            "migrate_cached_sockets:%ld\r\n"
            "slave_expires_tracked_keys:%zu\r\n"
            "active_defrag_hits:%lld\r\n"
            "active_defrag_misses:%lld\r\n"
            "active_defrag_key_hits:%lld\r\n"
            "active_defrag_key_misses:%lld\r\n"
            "total_active_defrag_time:%lld\r\n"
            "current_active_defrag_time:%lld\r\n"
            "tracking_total_keys:%lld\r\n"
            "tracking_total_items:%lld\r\n"
            "tracking_total_prefixes:%lld\r\n"
            "unexpected_error_replies:%lld\r\n"
            "total_error_replies:%lld\r\n"
            "dump_payload_sanitizations:%lld\r\n"
            "total_reads_processed:%lld\r\n"
            "total_writes_processed:%lld\r\n"
            "io_threaded_reads_processed:%lld\r\n"
            "io_threaded_writes_processed:%lld\r\n"
            "reply_buffer_shrinks:%lld\r\n"
            "reply_buffer_expands:%lld\r\n",
            server.stat_numconnections,
            server.stat_numcommands,
            getInstantaneousMetric(STATS_METRIC_COMMAND),
            stat_net_input_bytes + stat_net_repl_input_bytes,
            stat_net_output_bytes + stat_net_repl_output_bytes,
            stat_net_repl_input_bytes,
            stat_net_repl_output_bytes,
            (float)getInstantaneousMetric(STATS_METRIC_NET_INPUT)/1024,
            (float)getInstantaneousMetric(STATS_METRIC_NET_OUTPUT)/1024,
            (float)getInstantaneousMetric(STATS_METRIC_NET_INPUT_REPLICATION)/1024,
            (float)getInstantaneousMetric(STATS_METRIC_NET_OUTPUT_REPLICATION)/1024,
            server.stat_rejected_conn,
            server.stat_sync_full,
            server.stat_sync_partial_ok,
            server.stat_sync_partial_err,
            server.stat_expiredkeys,
            server.stat_expired_stale_perc*100,
            server.stat_expired_time_cap_reached_count,
            server.stat_expire_cycle_time_used/1000,
            server.stat_evictedkeys,
            server.stat_evictedclients,
            (server.stat_total_eviction_exceeded_time + current_eviction_exceeded_time) / 1000,
            current_eviction_exceeded_time / 1000,
            server.stat_keyspace_hits,
            server.stat_keyspace_misses,
            dictSize(server.pubsub_channels),
            dictSize(server.pubsub_patterns),
            dictSize(server.pubsubshard_channels),
            server.stat_fork_time,
            server.stat_total_forks,
            dictSize(server.migrate_cached_sockets),
            getSlaveKeyWithExpireCount(),
            server.stat_active_defrag_hits,
            server.stat_active_defrag_misses,
            server.stat_active_defrag_key_hits,
            server.stat_active_defrag_key_misses,
            (server.stat_total_active_defrag_time + current_active_defrag_time) / 1000,
            current_active_defrag_time / 1000,
            (unsigned long long) trackingGetTotalKeys(),
            (unsigned long long) trackingGetTotalItems(),
            (unsigned long long) trackingGetTotalPrefixes(),
            server.stat_unexpected_error_replies,
            server.stat_total_error_replies,
            server.stat_dump_payload_sanitizations,
            stat_total_reads_processed,
            stat_total_writes_processed,
            server.stat_io_reads_processed,
            server.stat_io_writes_processed,
            server.stat_reply_buffer_shrinks,
            server.stat_reply_buffer_expands);
        info = genRedisInfoStringACLStats(info);
    }

    /* Replication */
    if (all_sections || (dictFind(section_dict,"replication") != NULL)) {
        if (sections++) info = sdscat(info,"\r\n");
        info = sdscatprintf(info,
            "# Replication\r\n"
            "role:%s\r\n",
            server.masterhost == NULL ? "master" : "slave");
        if (server.masterhost) {
            long long slave_repl_offset = 1;
            long long slave_read_repl_offset = 1;

            if (server.master) {
                slave_repl_offset = server.master->reploff;
                slave_read_repl_offset = server.master->read_reploff;
            } else if (server.cached_master) {
                slave_repl_offset = server.cached_master->reploff;
                slave_read_repl_offset = server.cached_master->read_reploff;
            }

            info = sdscatprintf(info,
                "master_host:%s\r\n"
                "master_port:%d\r\n"
                "master_link_status:%s\r\n"
                "master_last_io_seconds_ago:%d\r\n"
                "master_sync_in_progress:%d\r\n"
                "slave_read_repl_offset:%lld\r\n"
                "slave_repl_offset:%lld\r\n"
                ,server.masterhost,
                server.masterport,
                (server.repl_state == REPL_STATE_CONNECTED) ?
                    "up" : "down",
                server.master ?
                ((int)(server.unixtime-server.master->lastinteraction)) : -1,
                server.repl_state == REPL_STATE_TRANSFER,
                slave_read_repl_offset,
                slave_repl_offset
            );

            if (server.repl_state == REPL_STATE_TRANSFER) {
                double perc = 0;
                if (server.repl_transfer_size) {
                    perc = ((double)server.repl_transfer_read / server.repl_transfer_size) * 100;
                }
                info = sdscatprintf(info,
                    "master_sync_total_bytes:%lld\r\n"
                    "master_sync_read_bytes:%lld\r\n"
                    "master_sync_left_bytes:%lld\r\n"
                    "master_sync_perc:%.2f\r\n"
                    "master_sync_last_io_seconds_ago:%d\r\n",
                    (long long) server.repl_transfer_size,
                    (long long) server.repl_transfer_read,
                    (long long) (server.repl_transfer_size - server.repl_transfer_read),
                    perc,
                    (int)(server.unixtime-server.repl_transfer_lastio)
                );
            }

            if (server.repl_state != REPL_STATE_CONNECTED) {
                info = sdscatprintf(info,
                    "master_link_down_since_seconds:%jd\r\n",
                    server.repl_down_since ?
                    (intmax_t)(server.unixtime-server.repl_down_since) : -1);
            }
            info = sdscatprintf(info,
                "slave_priority:%d\r\n"
                "slave_read_only:%d\r\n"
                "replica_announced:%d\r\n",
                server.slave_priority,
                server.repl_slave_ro,
                server.replica_announced);
        }

        info = sdscatprintf(info,
            "connected_slaves:%lu\r\n",
            listLength(server.slaves));

        /* If min-slaves-to-write is active, write the number of slaves
         * currently considered 'good'. */
        if (server.repl_min_slaves_to_write &&
            server.repl_min_slaves_max_lag) {
            info = sdscatprintf(info,
                "min_slaves_good_slaves:%d\r\n",
                server.repl_good_slaves_count);
        }

        if (listLength(server.slaves)) {
            int slaveid = 0;
            listNode *ln;
            listIter li;

            listRewind(server.slaves,&li);
            while((ln = listNext(&li))) {
                client *slave = listNodeValue(ln);
                char ip[NET_IP_STR_LEN], *slaveip = slave->slave_addr;
                int port;
                long lag = 0;

                if (!slaveip) {
                    if (connAddrPeerName(slave->conn,ip,sizeof(ip),&port) == -1)
                        continue;
                    slaveip = ip;
                }
                const char *state = replstateToString(slave->replstate);
                if (state[0] == '\0') continue;
                if (slave->replstate == SLAVE_STATE_ONLINE)
                    lag = time(NULL) - slave->repl_ack_time;

                info = sdscatprintf(info,
                    "slave%d:ip=%s,port=%d,state=%s,"
                    "offset=%lld,lag=%ld\r\n",
                    slaveid,slaveip,slave->slave_listening_port,state,
                    slave->repl_ack_off, lag);
                slaveid++;
            }
        }
        info = sdscatprintf(info,
            "master_failover_state:%s\r\n"
            "master_replid:%s\r\n"
            "master_replid2:%s\r\n"
            "master_repl_offset:%lld\r\n"
            "second_repl_offset:%lld\r\n"
            "repl_backlog_active:%d\r\n"
            "repl_backlog_size:%lld\r\n"
            "repl_backlog_first_byte_offset:%lld\r\n"
            "repl_backlog_histlen:%lld\r\n",
            getFailoverStateString(),
            server.replid,
            server.replid2,
            server.master_repl_offset,
            server.second_replid_offset,
            server.repl_backlog != NULL,
            server.repl_backlog_size,
            server.repl_backlog ? server.repl_backlog->offset : 0,
            server.repl_backlog ? server.repl_backlog->histlen : 0);
    }

    /* CPU */
    if (all_sections || (dictFind(section_dict,"cpu") != NULL)) {
        if (sections++) info = sdscat(info,"\r\n");

        struct rusage self_ru, c_ru;
        getrusage(RUSAGE_SELF, &self_ru);
        getrusage(RUSAGE_CHILDREN, &c_ru);
        info = sdscatprintf(info,
        "# CPU\r\n"
        "used_cpu_sys:%ld.%06ld\r\n"
        "used_cpu_user:%ld.%06ld\r\n"
        "used_cpu_sys_children:%ld.%06ld\r\n"
        "used_cpu_user_children:%ld.%06ld\r\n",
        (long)self_ru.ru_stime.tv_sec, (long)self_ru.ru_stime.tv_usec,
        (long)self_ru.ru_utime.tv_sec, (long)self_ru.ru_utime.tv_usec,
        (long)c_ru.ru_stime.tv_sec, (long)c_ru.ru_stime.tv_usec,
        (long)c_ru.ru_utime.tv_sec, (long)c_ru.ru_utime.tv_usec);
#ifdef RUSAGE_THREAD
        struct rusage m_ru;
        getrusage(RUSAGE_THREAD, &m_ru);
        info = sdscatprintf(info,
            "used_cpu_sys_main_thread:%ld.%06ld\r\n"
            "used_cpu_user_main_thread:%ld.%06ld\r\n",
            (long)m_ru.ru_stime.tv_sec, (long)m_ru.ru_stime.tv_usec,
            (long)m_ru.ru_utime.tv_sec, (long)m_ru.ru_utime.tv_usec);
#endif  /* RUSAGE_THREAD */
    }

    /* Modules */
    if (all_sections || (dictFind(section_dict,"module_list") != NULL) || (dictFind(section_dict,"modules") != NULL)) {
        if (sections++) info = sdscat(info,"\r\n");
        info = sdscatprintf(info,"# Modules\r\n");
        info = genModulesInfoString(info);
    }

    /* Command statistics */
    if (all_sections || (dictFind(section_dict,"commandstats") != NULL)) {
        if (sections++) info = sdscat(info,"\r\n");
        info = sdscatprintf(info, "# Commandstats\r\n");
        info = genRedisInfoStringCommandStats(info, server.commands);
    }

    /* Error statistics */
    if (all_sections || (dictFind(section_dict,"errorstats") != NULL)) {
        if (sections++) info = sdscat(info,"\r\n");
        info = sdscat(info, "# Errorstats\r\n");
        raxIterator ri;
        raxStart(&ri,server.errors);
        raxSeek(&ri,"^",NULL,0);
        struct redisError *e;
        while(raxNext(&ri)) {
            char *tmpsafe;
            e = (struct redisError *) ri.data;
            info = sdscatprintf(info,
                "errorstat_%.*s:count=%lld\r\n",
                (int)ri.key_len, getSafeInfoString((char *) ri.key, ri.key_len, &tmpsafe), e->count);
            if (tmpsafe != NULL) zfree(tmpsafe);
        }
        raxStop(&ri);
    }

    /* Latency by percentile distribution per command */
    if (all_sections || (dictFind(section_dict,"latencystats") != NULL)) {
        if (sections++) info = sdscat(info,"\r\n");
        info = sdscatprintf(info, "# Latencystats\r\n");
        if (server.latency_tracking_enabled) {
            info = genRedisInfoStringLatencyStats(info, server.commands);
        }
    }

    /* Cluster */
    if (all_sections || (dictFind(section_dict,"cluster") != NULL)) {
        if (sections++) info = sdscat(info,"\r\n");
        info = sdscatprintf(info,
        "# Cluster\r\n"
        "cluster_enabled:%d\r\n",
        server.cluster_enabled);
    }

    /* Key space */
    if (all_sections || (dictFind(section_dict,"keyspace") != NULL)) {
        if (sections++) info = sdscat(info,"\r\n");
        info = sdscatprintf(info, "# Keyspace\r\n");
        for (j = 0; j < server.dbnum; j++) {
            long long keys, vkeys;

            keys = dictSize(server.db[j].dict);
            vkeys = dictSize(server.db[j].expires);
            if (keys || vkeys) {
                info = sdscatprintf(info,
                    "db%d:keys=%lld,expires=%lld,avg_ttl=%lld\r\n",
                    j, keys, vkeys, server.db[j].avg_ttl);
            }
        }
    }

    /* Get info from modules.
     * Returned when the user asked for "everything", "modules", or a specific module section.
     * We're not aware of the module section names here, and we rather avoid the search when we can.
     * so we proceed if there's a requested section name that's not found yet, or when the user asked
     * for "all" with any additional section names. */
    if (everything || dictFind(section_dict, "modules") != NULL || sections < (int)dictSize(section_dict) ||
        (all_sections && dictSize(section_dict)))
    {

        info = modulesCollectInfo(info,
                                  everything || dictFind(section_dict, "modules") != NULL ? NULL: section_dict,
                                  0, /* not a crash report */
                                  sections);
    }
    return info;
}

/* INFO [<section> [<section> ...]] */
void infoCommand(client *c) {
    if (server.sentinel_mode) {
        sentinelInfoCommand(c);
        return;
    }
    int all_sections = 0;
    int everything = 0;
    dict *sections_dict = genInfoSectionDict(c->argv+1, c->argc-1, NULL, &all_sections, &everything);
    sds info = genRedisInfoString(sections_dict, all_sections, everything);
    addReplyVerbatim(c,info,sdslen(info),"txt");
    sdsfree(info);
    releaseInfoSectionDict(sections_dict);
    return;
}

void monitorCommand(client *c) {
    if (c->flags & CLIENT_DENY_BLOCKING) {
        /**
         * A client that has CLIENT_DENY_BLOCKING flag on
         * expects a reply per command and so can't execute MONITOR. */
        addReplyError(c, "MONITOR isn't allowed for DENY BLOCKING client");
        return;
    }

    /* ignore MONITOR if already slave or in monitor mode */
    if (c->flags & CLIENT_SLAVE) return;

    c->flags |= (CLIENT_SLAVE|CLIENT_MONITOR);
    listAddNodeTail(server.monitors,c);
    addReply(c,shared.ok);
}

/* =================================== Main! ================================ */

int checkIgnoreWarning(const char *warning) {
    int argc, j;
    sds *argv = sdssplitargs(server.ignore_warnings, &argc);
    if (argv == NULL)
        return 0;

    for (j = 0; j < argc; j++) {
        char *flag = argv[j];
        if (!strcasecmp(flag, warning))
            break;
    }
    sdsfreesplitres(argv,argc);
    return j < argc;
}

#ifdef __linux__
#include <sys/prctl.h>
/* since linux-3.5, kernel supports to set the state of the "THP disable" flag
 * for the calling thread. PR_SET_THP_DISABLE is defined in linux/prctl.h */
static int THPDisable(void) {
    int ret = -EINVAL;

    if (!server.disable_thp)
        return ret;

#ifdef PR_SET_THP_DISABLE
    ret = prctl(PR_SET_THP_DISABLE, 1, 0, 0, 0);
#endif

    return ret;
}

void linuxMemoryWarnings(void) {
    sds err_msg = NULL;
    if (checkOvercommit(&err_msg) < 0) {
        serverLog(LL_WARNING,"WARNING %s", err_msg);
        sdsfree(err_msg);
    }
    if (checkTHPEnabled(&err_msg) < 0) {
        server.thp_enabled = 1;
        if (THPDisable() == 0) {
            server.thp_enabled = 0;
        } else {
            serverLog(LL_WARNING, "WARNING %s", err_msg);
        }
        sdsfree(err_msg);
    }
}
#endif /* __linux__ */

void createPidFile(void) {
    /* If pidfile requested, but no pidfile defined, use
     * default pidfile path */
    if (!server.pidfile) server.pidfile = zstrdup(CONFIG_DEFAULT_PID_FILE);

    /* Try to write the pid file in a best-effort way. */
    FILE *fp = fopen(server.pidfile,"w");
    if (fp) {
        fprintf(fp,"%d\n",(int)getpid());
        fclose(fp);
    } else {
        serverLog(LL_WARNING, "Failed to write PID file: %s", strerror(errno));
    }
}

void daemonize(void) {
    int fd;

    if (fork() != 0) exit(0); /* parent exits */
    setsid(); /* create a new session */

    /* Every output goes to /dev/null. If Redis is daemonized but
     * the 'logfile' is set to 'stdout' in the configuration file
     * it will not log at all. */
    if ((fd = open("/dev/null", O_RDWR, 0)) != -1) {
        dup2(fd, STDIN_FILENO);
        dup2(fd, STDOUT_FILENO);
        dup2(fd, STDERR_FILENO);
        if (fd > STDERR_FILENO) close(fd);
    }
}

void version(void) {
    printf("Redis server v=%s sha=%s:%d malloc=%s bits=%d build=%llx\n",
        REDIS_VERSION,
        redisGitSHA1(),
        atoi(redisGitDirty()) > 0,
        ZMALLOC_LIB,
        sizeof(long) == 4 ? 32 : 64,
        (unsigned long long) redisBuildId());
    exit(0);
}

void usage(void) {
    fprintf(stderr,"Usage: ./redis-server [/path/to/redis.conf] [options] [-]\n");
    fprintf(stderr,"       ./redis-server - (read config from stdin)\n");
    fprintf(stderr,"       ./redis-server -v or --version\n");
    fprintf(stderr,"       ./redis-server -h or --help\n");
    fprintf(stderr,"       ./redis-server --test-memory <megabytes>\n");
    fprintf(stderr,"       ./redis-server --check-system\n");
    fprintf(stderr,"\n");
    fprintf(stderr,"Examples:\n");
    fprintf(stderr,"       ./redis-server (run the server with default conf)\n");
    fprintf(stderr,"       echo 'maxmemory 128mb' | ./redis-server -\n");
    fprintf(stderr,"       ./redis-server /etc/redis/6379.conf\n");
    fprintf(stderr,"       ./redis-server --port 7777\n");
    fprintf(stderr,"       ./redis-server --port 7777 --replicaof 127.0.0.1 8888\n");
    fprintf(stderr,"       ./redis-server /etc/myredis.conf --loglevel verbose -\n");
    fprintf(stderr,"       ./redis-server /etc/myredis.conf --loglevel verbose\n\n");
    fprintf(stderr,"Sentinel mode:\n");
    fprintf(stderr,"       ./redis-server /etc/sentinel.conf --sentinel\n");
    exit(1);
}

void redisAsciiArt(void) {
#include "asciilogo.h"
    char *buf = zmalloc(1024*16);
    char *mode;

    if (server.cluster_enabled) mode = "cluster";
    else if (server.sentinel_mode) mode = "sentinel";
    else mode = "standalone";

    /* Show the ASCII logo if: log file is stdout AND stdout is a
     * tty AND syslog logging is disabled. Also show logo if the user
     * forced us to do so via redis.conf. */
    int show_logo = ((!server.syslog_enabled &&
                      server.logfile[0] == '\0' &&
                      isatty(fileno(stdout))) ||
                     server.always_show_logo);

    if (!show_logo) {
        serverLog(LL_NOTICE,
            "Running mode=%s, port=%d.",
            mode, server.port ? server.port : server.tls_port
        );
    } else {
        snprintf(buf,1024*16,ascii_logo,
            REDIS_VERSION,
            redisGitSHA1(),
            strtol(redisGitDirty(),NULL,10) > 0,
            (sizeof(long) == 8) ? "64" : "32",
            mode, server.port ? server.port : server.tls_port,
            (long) getpid()
        );
        serverLogRaw(LL_NOTICE|LL_RAW,buf);
    }
    zfree(buf);
}

/* Get the server listener by type name */
connListener *listenerByType(const char *typename) {
    int conn_index;

    conn_index = connectionIndexByType(typename);
    if (conn_index < 0)
        return NULL;

    return &server.listeners[conn_index];
}

/* Close original listener, re-create a new listener from the updated bind address & port */
int changeListener(connListener *listener) {
    /* Close old servers */
    closeListener(listener);

    /* Just close the server if port disabled */
    if (listener->port == 0) {
        if (server.set_proc_title) redisSetProcTitle(NULL);
        return C_OK;
    }

    /* Re-create listener */
    if (connListen(listener) != C_OK) {
        return C_ERR;
    }

    /* Create event handlers */
    if (createSocketAcceptHandler(listener, listener->ct->accept_handler) != C_OK) {
        serverPanic("Unrecoverable error creating %s accept handler.", listener->ct->get_type(NULL));
    }

    if (server.set_proc_title) redisSetProcTitle(NULL);

    return C_OK;
}

static void sigShutdownHandler(int sig) {
    char *msg;

    switch (sig) {
    case SIGINT:
        msg = "Received SIGINT scheduling shutdown...";
        break;
    case SIGTERM:
        msg = "Received SIGTERM scheduling shutdown...";
        break;
    default:
        msg = "Received shutdown signal, scheduling shutdown...";
    };

    /* SIGINT is often delivered via Ctrl+C in an interactive session.
     * If we receive the signal the second time, we interpret this as
     * the user really wanting to quit ASAP without waiting to persist
     * on disk and without waiting for lagging replicas. */
    if (server.shutdown_asap && sig == SIGINT) {
        serverLogFromHandler(LL_WARNING, "You insist... exiting now.");
        rdbRemoveTempFile(getpid(), 1);
        exit(1); /* Exit with an error since this was not a clean shutdown. */
    } else if (server.loading) {
        msg = "Received shutdown signal during loading, scheduling shutdown.";
    }

    serverLogFromHandler(LL_WARNING, msg);
    server.shutdown_asap = 1;
    server.last_sig_received = sig;
}

void setupSignalHandlers(void) {
    struct sigaction act;

    /* When the SA_SIGINFO flag is set in sa_flags then sa_sigaction is used.
     * Otherwise, sa_handler is used. */
    sigemptyset(&act.sa_mask);
    act.sa_flags = 0;
    act.sa_handler = sigShutdownHandler;
    sigaction(SIGTERM, &act, NULL);
    sigaction(SIGINT, &act, NULL);

    sigemptyset(&act.sa_mask);
    act.sa_flags = SA_NODEFER | SA_RESETHAND | SA_SIGINFO;
    act.sa_sigaction = sigsegvHandler;
    if(server.crashlog_enabled) {
        sigaction(SIGSEGV, &act, NULL);
        sigaction(SIGBUS, &act, NULL);
        sigaction(SIGFPE, &act, NULL);
        sigaction(SIGILL, &act, NULL);
        sigaction(SIGABRT, &act, NULL);
    }
    return;
}

void removeSignalHandlers(void) {
    struct sigaction act;
    sigemptyset(&act.sa_mask);
    act.sa_flags = SA_NODEFER | SA_RESETHAND;
    act.sa_handler = SIG_DFL;
    sigaction(SIGSEGV, &act, NULL);
    sigaction(SIGBUS, &act, NULL);
    sigaction(SIGFPE, &act, NULL);
    sigaction(SIGILL, &act, NULL);
    sigaction(SIGABRT, &act, NULL);
}

/* This is the signal handler for children process. It is currently useful
 * in order to track the SIGUSR1, that we send to a child in order to terminate
 * it in a clean way, without the parent detecting an error and stop
 * accepting writes because of a write error condition. */
static void sigKillChildHandler(int sig) {
    UNUSED(sig);
    int level = server.in_fork_child == CHILD_TYPE_MODULE? LL_VERBOSE: LL_WARNING;
    serverLogFromHandler(level, "Received SIGUSR1 in child, exiting now.");
    exitFromChild(SERVER_CHILD_NOERROR_RETVAL);
}

void setupChildSignalHandlers(void) {
    struct sigaction act;

    /* When the SA_SIGINFO flag is set in sa_flags then sa_sigaction is used.
     * Otherwise, sa_handler is used. */
    sigemptyset(&act.sa_mask);
    act.sa_flags = 0;
    act.sa_handler = sigKillChildHandler;
    sigaction(SIGUSR1, &act, NULL);
}

/* After fork, the child process will inherit the resources
 * of the parent process, e.g. fd(socket or flock) etc.
 * should close the resources not used by the child process, so that if the
 * parent restarts it can bind/lock despite the child possibly still running. */
void closeChildUnusedResourceAfterFork() {
    closeListeningSockets(0);
    if (server.cluster_enabled && server.cluster_config_file_lock_fd != -1)
        close(server.cluster_config_file_lock_fd);  /* don't care if this fails */

    /* Clear server.pidfile, this is the parent pidfile which should not
     * be touched (or deleted) by the child (on exit / crash) */
    zfree(server.pidfile);
    server.pidfile = NULL;
}

/* purpose is one of CHILD_TYPE_ types */
int redisFork(int purpose) {
    if (isMutuallyExclusiveChildType(purpose)) {
        if (hasActiveChildProcess()) {
            errno = EEXIST;
            return -1;
        }

        openChildInfoPipe();
    }

    int childpid;
    long long start = ustime();
    if ((childpid = fork()) == 0) {
        /* Child.
         *
         * The order of setting things up follows some reasoning:
         * Setup signal handlers first because a signal could fire at any time.
         * Adjust OOM score before everything else to assist the OOM killer if
         * memory resources are low.
         */
        server.in_fork_child = purpose;
        setupChildSignalHandlers();
        setOOMScoreAdj(CONFIG_OOM_BGCHILD);
        updateDictResizePolicy();
        dismissMemoryInChild();
        closeChildUnusedResourceAfterFork();
        /* Close the reading part, so that if the parent crashes, the child will
         * get a write error and exit. */
        if (server.child_info_pipe[0] != -1)
            close(server.child_info_pipe[0]);
    } else {
        /* Parent */
        if (childpid == -1) {
            int fork_errno = errno;
            if (isMutuallyExclusiveChildType(purpose)) closeChildInfoPipe();
            errno = fork_errno;
            return -1;
        }

        server.stat_total_forks++;
        server.stat_fork_time = ustime()-start;
        server.stat_fork_rate = (double) zmalloc_used_memory() * 1000000 / server.stat_fork_time / (1024*1024*1024); /* GB per second. */
        latencyAddSampleIfNeeded("fork",server.stat_fork_time/1000);

        /* The child_pid and child_type are only for mutually exclusive children.
         * other child types should handle and store their pid's in dedicated variables.
         *
         * Today, we allows CHILD_TYPE_LDB to run in parallel with the other fork types:
         * - it isn't used for production, so it will not make the server be less efficient
         * - used for debugging, and we don't want to block it from running while other
         *   forks are running (like RDB and AOF) */
        if (isMutuallyExclusiveChildType(purpose)) {
            server.child_pid = childpid;
            server.child_type = purpose;
            server.stat_current_cow_peak = 0;
            server.stat_current_cow_bytes = 0;
            server.stat_current_cow_updated = 0;
            server.stat_current_save_keys_processed = 0;
            server.stat_module_progress = 0;
            server.stat_current_save_keys_total = dbTotalServerKeyCount();
        }

        updateDictResizePolicy();
        moduleFireServerEvent(REDISMODULE_EVENT_FORK_CHILD,
                              REDISMODULE_SUBEVENT_FORK_CHILD_BORN,
                              NULL);
    }
    return childpid;
}

void sendChildCowInfo(childInfoType info_type, char *pname) {
    sendChildInfoGeneric(info_type, 0, -1, pname);
}

void sendChildInfo(childInfoType info_type, size_t keys, char *pname) {
    sendChildInfoGeneric(info_type, keys, -1, pname);
}

/* Try to release pages back to the OS directly (bypassing the allocator),
 * in an effort to decrease CoW during fork. For small allocations, we can't
 * release any full page, so in an effort to avoid getting the size of the
 * allocation from the allocator (malloc_size) when we already know it's small,
 * we check the size_hint. If the size is not already known, passing a size_hint
 * of 0 will lead the checking the real size of the allocation.
 * Also please note that the size may be not accurate, so in order to make this
 * solution effective, the judgement for releasing memory pages should not be
 * too strict. */
void dismissMemory(void* ptr, size_t size_hint) {
    if (ptr == NULL) return;

    /* madvise(MADV_DONTNEED) can not release pages if the size of memory
     * is too small, we try to release only for the memory which the size
     * is more than half of page size. */
    if (size_hint && size_hint <= server.page_size/2) return;

    zmadvise_dontneed(ptr);
}

/* Dismiss big chunks of memory inside a client structure, see dismissMemory() */
void dismissClientMemory(client *c) {
    /* Dismiss client query buffer and static reply buffer. */
    dismissMemory(c->buf, c->buf_usable_size);
    dismissSds(c->querybuf);
    /* Dismiss argv array only if we estimate it contains a big buffer. */
    if (c->argc && c->argv_len_sum/c->argc >= server.page_size) {
        for (int i = 0; i < c->argc; i++) {
            dismissObject(c->argv[i], 0);
        }
    }
    if (c->argc) dismissMemory(c->argv, c->argc*sizeof(robj*));

    /* Dismiss the reply array only if the average buffer size is bigger
     * than a page. */
    if (listLength(c->reply) &&
        c->reply_bytes/listLength(c->reply) >= server.page_size)
    {
        listIter li;
        listNode *ln;
        listRewind(c->reply, &li);
        while ((ln = listNext(&li))) {
            clientReplyBlock *bulk = listNodeValue(ln);
            /* Default bulk size is 16k, actually it has extra data, maybe it
             * occupies 20k according to jemalloc bin size if using jemalloc. */
            if (bulk) dismissMemory(bulk, bulk->size);
        }
    }
}

/* In the child process, we don't need some buffers anymore, and these are
 * likely to change in the parent when there's heavy write traffic.
 * We dismiss them right away, to avoid CoW.
 * see dismissMemeory(). */
void dismissMemoryInChild(void) {
    /* madvise(MADV_DONTNEED) may not work if Transparent Huge Pages is enabled. */
    if (server.thp_enabled) return;

    /* Currently we use zmadvise_dontneed only when we use jemalloc with Linux.
     * so we avoid these pointless loops when they're not going to do anything. */
#if defined(USE_JEMALLOC) && defined(__linux__)
    listIter li;
    listNode *ln;

    /* Dismiss replication buffer. We don't need to separately dismiss replication
     * backlog and replica' output buffer, because they just reference the global
     * replication buffer but don't cost real memory. */
    listRewind(server.repl_buffer_blocks, &li);
    while((ln = listNext(&li))) {
        replBufBlock *o = listNodeValue(ln);
        dismissMemory(o, o->size);
    }

    /* Dismiss all clients memory. */
    listRewind(server.clients, &li);
    while((ln = listNext(&li))) {
        client *c = listNodeValue(ln);
        dismissClientMemory(c);
    }
#endif
}

void memtest(size_t megabytes, int passes);

/* Returns 1 if there is --sentinel among the arguments or if
 * executable name contains "redis-sentinel". */
int checkForSentinelMode(int argc, char **argv, char *exec_name) {
    if (strstr(exec_name,"redis-sentinel") != NULL) return 1;

    for (int j = 1; j < argc; j++)
        if (!strcmp(argv[j],"--sentinel")) return 1;
    return 0;
}

/* Function called at startup to load RDB or AOF file in memory. */
void loadDataFromDisk(void) {
    long long start = ustime();
    if (server.aof_state == AOF_ON) {
        int ret = loadAppendOnlyFiles(server.aof_manifest);
        if (ret == AOF_FAILED || ret == AOF_OPEN_ERR)
            exit(1);
        if (ret != AOF_NOT_EXIST)
            serverLog(LL_NOTICE, "DB loaded from append only file: %.3f seconds", (float)(ustime()-start)/1000000);
    } else {
        rdbSaveInfo rsi = RDB_SAVE_INFO_INIT;
        errno = 0; /* Prevent a stale value from affecting error checking */
        int rdb_flags = RDBFLAGS_NONE;
        if (iAmMaster()) {
            /* Master may delete expired keys when loading, we should
             * propagate expire to replication backlog. */
            createReplicationBacklog();
            rdb_flags |= RDBFLAGS_FEED_REPL;
        }
        int rdb_load_ret = rdbLoad(server.rdb_filename, &rsi, rdb_flags);
        if (rdb_load_ret == RDB_OK) {
            serverLog(LL_NOTICE,"DB loaded from disk: %.3f seconds",
                (float)(ustime()-start)/1000000);

            /* Restore the replication ID / offset from the RDB file. */
            if (rsi.repl_id_is_set &&
                rsi.repl_offset != -1 &&
                /* Note that older implementations may save a repl_stream_db
                 * of -1 inside the RDB file in a wrong way, see more
                 * information in function rdbPopulateSaveInfo. */
                rsi.repl_stream_db != -1)
            {
                if (!iAmMaster()) {
                    memcpy(server.replid,rsi.repl_id,sizeof(server.replid));
                    server.master_repl_offset = rsi.repl_offset;
                    /* If this is a replica, create a cached master from this
                     * information, in order to allow partial resynchronizations
                     * with masters. */
                    replicationCacheMasterUsingMyself();
                    selectDb(server.cached_master,rsi.repl_stream_db);
                } else {
                    /* If this is a master, we can save the replication info
                     * as secondary ID and offset, in order to allow replicas
                     * to partial resynchronizations with masters. */
                    memcpy(server.replid2,rsi.repl_id,sizeof(server.replid));
                    server.second_replid_offset = rsi.repl_offset+1;
                    /* Rebase master_repl_offset from rsi.repl_offset. */
                    server.master_repl_offset += rsi.repl_offset;
                    serverAssert(server.repl_backlog);
                    server.repl_backlog->offset = server.master_repl_offset -
                              server.repl_backlog->histlen + 1;
                    rebaseReplicationBuffer(rsi.repl_offset);
                    server.repl_no_slaves_since = time(NULL);
                }
            }
        } else if (rdb_load_ret != RDB_NOT_EXIST) {
            serverLog(LL_WARNING, "Fatal error loading the DB, check server logs. Exiting.");
            exit(1);
        }

        /* We always create replication backlog if server is a master, we need
         * it because we put DELs in it when loading expired keys in RDB, but
         * if RDB doesn't have replication info or there is no rdb, it is not
         * possible to support partial resynchronization, to avoid extra memory
         * of replication backlog, we drop it. */
        if (server.master_repl_offset == 0 && server.repl_backlog)
            freeReplicationBacklog();
    }
}

void redisOutOfMemoryHandler(size_t allocation_size) {
    serverLog(LL_WARNING,"Out Of Memory allocating %zu bytes!",
        allocation_size);
    serverPanic("Redis aborting for OUT OF MEMORY. Allocating %zu bytes!",
        allocation_size);
}

/* Callback for sdstemplate on proc-title-template. See redis.conf for
 * supported variables.
 */
static sds redisProcTitleGetVariable(const sds varname, void *arg)
{
    if (!strcmp(varname, "title")) {
        return sdsnew(arg);
    } else if (!strcmp(varname, "listen-addr")) {
        if (server.port || server.tls_port)
            return sdscatprintf(sdsempty(), "%s:%u",
                                server.bindaddr_count ? server.bindaddr[0] : "*",
                                server.port ? server.port : server.tls_port);
        else
            return sdscatprintf(sdsempty(), "unixsocket:%s", server.unixsocket);
    } else if (!strcmp(varname, "server-mode")) {
        if (server.cluster_enabled) return sdsnew("[cluster]");
        else if (server.sentinel_mode) return sdsnew("[sentinel]");
        else return sdsempty();
    } else if (!strcmp(varname, "config-file")) {
        return sdsnew(server.configfile ? server.configfile : "-");
    } else if (!strcmp(varname, "port")) {
        return sdscatprintf(sdsempty(), "%u", server.port);
    } else if (!strcmp(varname, "tls-port")) {
        return sdscatprintf(sdsempty(), "%u", server.tls_port);
    } else if (!strcmp(varname, "unixsocket")) {
        return sdsnew(server.unixsocket);
    } else
        return NULL;    /* Unknown variable name */
}

/* Expand the specified proc-title-template string and return a newly
 * allocated sds, or NULL. */
static sds expandProcTitleTemplate(const char *template, const char *title) {
    sds res = sdstemplate(template, redisProcTitleGetVariable, (void *) title);
    if (!res)
        return NULL;
    return sdstrim(res, " ");
}
/* Validate the specified template, returns 1 if valid or 0 otherwise. */
int validateProcTitleTemplate(const char *template) {
    int ok = 1;
    sds res = expandProcTitleTemplate(template, "");
    if (!res)
        return 0;
    if (sdslen(res) == 0) ok = 0;
    sdsfree(res);
    return ok;
}

int redisSetProcTitle(char *title) {
#ifdef USE_SETPROCTITLE
    if (!title) title = server.exec_argv[0];
    sds proc_title = expandProcTitleTemplate(server.proc_title_template, title);
    if (!proc_title) return C_ERR;  /* Not likely, proc_title_template is validated */

    setproctitle("%s", proc_title);
    sdsfree(proc_title);
#else
    UNUSED(title);
#endif

    return C_OK;
}

void redisSetCpuAffinity(const char *cpulist) {
#ifdef USE_SETCPUAFFINITY
    setcpuaffinity(cpulist);
#else
    UNUSED(cpulist);
#endif
}

/* Send a notify message to systemd. Returns sd_notify return code which is
 * a positive number on success. */
int redisCommunicateSystemd(const char *sd_notify_msg) {
#ifdef HAVE_LIBSYSTEMD
    int ret = sd_notify(0, sd_notify_msg);

    if (ret == 0)
        serverLog(LL_WARNING, "systemd supervision error: NOTIFY_SOCKET not found!");
    else if (ret < 0)
        serverLog(LL_WARNING, "systemd supervision error: sd_notify: %d", ret);
    return ret;
#else
    UNUSED(sd_notify_msg);
    return 0;
#endif
}

/* Attempt to set up upstart supervision. Returns 1 if successful. */
static int redisSupervisedUpstart(void) {
    const char *upstart_job = getenv("UPSTART_JOB");

    if (!upstart_job) {
        serverLog(LL_WARNING,
                "upstart supervision requested, but UPSTART_JOB not found!");
        return 0;
    }

    serverLog(LL_NOTICE, "supervised by upstart, will stop to signal readiness.");
    raise(SIGSTOP);
    unsetenv("UPSTART_JOB");
    return 1;
}

/* Attempt to set up systemd supervision. Returns 1 if successful. */
static int redisSupervisedSystemd(void) {
#ifndef HAVE_LIBSYSTEMD
    serverLog(LL_WARNING,
            "systemd supervision requested or auto-detected, but Redis is compiled without libsystemd support!");
    return 0;
#else
    if (redisCommunicateSystemd("STATUS=Redis is loading...\n") <= 0)
        return 0;
    serverLog(LL_NOTICE,
        "Supervised by systemd. Please make sure you set appropriate values for TimeoutStartSec and TimeoutStopSec in your service unit.");
    return 1;
#endif
}

int redisIsSupervised(int mode) {
    int ret = 0;

    if (mode == SUPERVISED_AUTODETECT) {
        if (getenv("UPSTART_JOB")) {
            serverLog(LL_VERBOSE, "Upstart supervision detected.");
            mode = SUPERVISED_UPSTART;
        } else if (getenv("NOTIFY_SOCKET")) {
            serverLog(LL_VERBOSE, "Systemd supervision detected.");
            mode = SUPERVISED_SYSTEMD;
        }
    }

    switch (mode) {
        case SUPERVISED_UPSTART:
            ret = redisSupervisedUpstart();
            break;
        case SUPERVISED_SYSTEMD:
            ret = redisSupervisedSystemd();
            break;
        default:
            break;
    }

    if (ret)
        server.supervised_mode = mode;

    return ret;
}

int iAmMaster(void) {
    return ((!server.cluster_enabled && server.masterhost == NULL) ||
            (server.cluster_enabled && nodeIsMaster(server.cluster->myself)));
}

#ifdef REDIS_TEST
#include "testhelp.h"
#include "intset.h"  /* Compact integer set structure */

int __failed_tests = 0;
int __test_num = 0;

/* The flags are the following:
* --accurate:     Runs tests with more iterations.
* --large-memory: Enables tests that consume more than 100mb. */
typedef int redisTestProc(int argc, char **argv, int flags);
struct redisTest {
    char *name;
    redisTestProc *proc;
    int failed;
} redisTests[] = {
    {"ziplist", ziplistTest},
    {"quicklist", quicklistTest},
    {"intset", intsetTest},
    {"zipmap", zipmapTest},
    {"sha1test", sha1Test},
    {"util", utilTest},
    {"endianconv", endianconvTest},
    {"crc64", crc64Test},
    {"zmalloc", zmalloc_test},
    {"sds", sdsTest},
    {"dict", dictTest},
    {"listpack", listpackTest}
};
redisTestProc *getTestProcByName(const char *name) {
    int numtests = sizeof(redisTests)/sizeof(struct redisTest);
    for (int j = 0; j < numtests; j++) {
        if (!strcasecmp(name,redisTests[j].name)) {
            return redisTests[j].proc;
        }
    }
    return NULL;
}
#endif

int main(int argc, char **argv) {
    struct timeval tv;
    int j;
    char config_from_stdin = 0;

#ifdef REDIS_TEST
    if (argc >= 3 && !strcasecmp(argv[1], "test")) {
        int flags = 0;
        for (j = 3; j < argc; j++) {
            char *arg = argv[j];
            if (!strcasecmp(arg, "--accurate")) flags |= REDIS_TEST_ACCURATE;
            else if (!strcasecmp(arg, "--large-memory")) flags |= REDIS_TEST_LARGE_MEMORY;
            else if (!strcasecmp(arg, "--valgrind")) flags |= REDIS_TEST_VALGRIND;
        }

        if (!strcasecmp(argv[2], "all")) {
            int numtests = sizeof(redisTests)/sizeof(struct redisTest);
            for (j = 0; j < numtests; j++) {
                redisTests[j].failed = (redisTests[j].proc(argc,argv,flags) != 0);
            }

            /* Report tests result */
            int failed_num = 0;
            for (j = 0; j < numtests; j++) {
                if (redisTests[j].failed) {
                    failed_num++;
                    printf("[failed] Test - %s\n", redisTests[j].name);
                } else {
                    printf("[ok] Test - %s\n", redisTests[j].name);
                }
            }

            printf("%d tests, %d passed, %d failed\n", numtests,
                   numtests-failed_num, failed_num);

            return failed_num == 0 ? 0 : 1;
        } else {
            redisTestProc *proc = getTestProcByName(argv[2]);
            if (!proc) return -1; /* test not found */
            return proc(argc,argv,flags);
        }

        return 0;
    }
#endif

    /* We need to initialize our libraries, and the server configuration. */
#ifdef INIT_SETPROCTITLE_REPLACEMENT
    spt_init(argc, argv);
#endif
    tzset(); /* Populates 'timezone' global. */
    zmalloc_set_oom_handler(redisOutOfMemoryHandler);

    /* To achieve entropy, in case of containers, their time() and getpid() can
     * be the same. But value of tv_usec is fast enough to make the difference */
    gettimeofday(&tv,NULL);
    srand(time(NULL)^getpid()^tv.tv_usec);
    srandom(time(NULL)^getpid()^tv.tv_usec);
    init_genrand64(((long long) tv.tv_sec * 1000000 + tv.tv_usec) ^ getpid());
    crc64_init();

    /* Store umask value. Because umask(2) only offers a set-and-get API we have
     * to reset it and restore it back. We do this early to avoid a potential
     * race condition with threads that could be creating files or directories.
     */
    umask(server.umask = umask(0777));

    uint8_t hashseed[16];
    getRandomBytes(hashseed,sizeof(hashseed));
    dictSetHashFunctionSeed(hashseed);

    char *exec_name = strrchr(argv[0], '/');
    if (exec_name == NULL) exec_name = argv[0];
    server.sentinel_mode = checkForSentinelMode(argc,argv, exec_name);
    initServerConfig();
    ACLInit(); /* The ACL subsystem must be initialized ASAP because the
                  basic networking code and client creation depends on it. */
    moduleInitModulesSystem();
    connTypeInitialize();

    /* Store the executable path and arguments in a safe place in order
     * to be able to restart the server later. */
    server.executable = getAbsolutePath(argv[0]);
    server.exec_argv = zmalloc(sizeof(char*)*(argc+1));
    server.exec_argv[argc] = NULL;
    for (j = 0; j < argc; j++) server.exec_argv[j] = zstrdup(argv[j]);

    /* We need to init sentinel right now as parsing the configuration file
     * in sentinel mode will have the effect of populating the sentinel
     * data structures with master nodes to monitor. */
    if (server.sentinel_mode) {
        initSentinelConfig();
        initSentinel();
    }

    /* Check if we need to start in redis-check-rdb/aof mode. We just execute
     * the program main. However the program is part of the Redis executable
     * so that we can easily execute an RDB check on loading errors. */
    if (strstr(exec_name,"redis-check-rdb") != NULL)
        redis_check_rdb_main(argc,argv,NULL);
    else if (strstr(exec_name,"redis-check-aof") != NULL)
        redis_check_aof_main(argc,argv);

    if (argc >= 2) {
        j = 1; /* First option to parse in argv[] */
        sds options = sdsempty();

        /* Handle special options --help and --version */
        if (strcmp(argv[1], "-v") == 0 ||
            strcmp(argv[1], "--version") == 0) version();
        if (strcmp(argv[1], "--help") == 0 ||
            strcmp(argv[1], "-h") == 0) usage();
        if (strcmp(argv[1], "--test-memory") == 0) {
            if (argc == 3) {
                memtest(atoi(argv[2]),50);
                exit(0);
            } else {
                fprintf(stderr,"Please specify the amount of memory to test in megabytes.\n");
                fprintf(stderr,"Example: ./redis-server --test-memory 4096\n\n");
                exit(1);
            }
        } if (strcmp(argv[1], "--check-system") == 0) {
            exit(syscheck() ? 0 : 1);
        }
        /* Parse command line options
         * Precedence wise, File, stdin, explicit options -- last config is the one that matters.
         *
         * First argument is the config file name? */
        if (argv[1][0] != '-') {
            /* Replace the config file in server.exec_argv with its absolute path. */
            server.configfile = getAbsolutePath(argv[1]);
            zfree(server.exec_argv[1]);
            server.exec_argv[1] = zstrdup(server.configfile);
            j = 2; // Skip this arg when parsing options
        }
        sds *argv_tmp;
        int argc_tmp;
        int handled_last_config_arg = 1;
        while(j < argc) {
            /* Either first or last argument - Should we read config from stdin? */
            if (argv[j][0] == '-' && argv[j][1] == '\0' && (j == 1 || j == argc-1)) {
                config_from_stdin = 1;
            }
            /* All the other options are parsed and conceptually appended to the
             * configuration file. For instance --port 6380 will generate the
             * string "port 6380\n" to be parsed after the actual config file
             * and stdin input are parsed (if they exist).
             * Only consider that if the last config has at least one argument. */
            else if (handled_last_config_arg && argv[j][0] == '-' && argv[j][1] == '-') {
                /* Option name */
                if (sdslen(options)) options = sdscat(options,"\n");
                /* argv[j]+2 for removing the preceding `--` */
                options = sdscat(options,argv[j]+2);
                options = sdscat(options," ");

                argv_tmp = sdssplitargs(argv[j], &argc_tmp);
                if (argc_tmp == 1) {
                    /* Means that we only have one option name, like --port or "--port " */
                    handled_last_config_arg = 0;

                    if ((j != argc-1) && argv[j+1][0] == '-' && argv[j+1][1] == '-' &&
                        !strcasecmp(argv[j], "--save"))
                    {
                        /* Special case: handle some things like `--save --config value`.
                         * In this case, if next argument starts with `--`, we will reset
                         * handled_last_config_arg flag and append an empty "" config value
                         * to the options, so it will become `--save "" --config value`.
                         * We are doing it to be compatible with pre 7.0 behavior (which we
                         * break it in #10660, 7.0.1), since there might be users who generate
                         * a command line from an array and when it's empty that's what they produce. */
                        options = sdscat(options, "\"\"");
                        handled_last_config_arg = 1;
                    }
                    else if ((j == argc-1) && !strcasecmp(argv[j], "--save")) {
                        /* Special case: when empty save is the last argument.
                         * In this case, we append an empty "" config value to the options,
                         * so it will become `--save ""` and will follow the same reset thing. */
                        options = sdscat(options, "\"\"");
                    }
                    else if ((j != argc-1) && argv[j+1][0] == '-' && argv[j+1][1] == '-' &&
                        !strcasecmp(argv[j], "--sentinel"))
                    {
                        /* Special case: handle some things like `--sentinel --config value`.
                         * It is a pseudo config option with no value. In this case, if next
                         * argument starts with `--`, we will reset handled_last_config_arg flag.
                         * We are doing it to be compatible with pre 7.0 behavior (which we
                         * break it in #10660, 7.0.1). */
                        options = sdscat(options, "");
                        handled_last_config_arg = 1;
                    }
                    else if ((j == argc-1) && !strcasecmp(argv[j], "--sentinel")) {
                        /* Special case: when --sentinel is the last argument.
                         * It is a pseudo config option with no value. In this case, do nothing.
                         * We are doing it to be compatible with pre 7.0 behavior (which we
                         * break it in #10660, 7.0.1). */
                        options = sdscat(options, "");
                    }
                } else {
                    /* Means that we are passing both config name and it's value in the same arg,
                     * like "--port 6380", so we need to reset handled_last_config_arg flag. */
                    handled_last_config_arg = 1;
                }
                sdsfreesplitres(argv_tmp, argc_tmp);
            } else {
                /* Option argument */
                options = sdscatrepr(options,argv[j],strlen(argv[j]));
                options = sdscat(options," ");
                handled_last_config_arg = 1;
            }
            j++;
        }

        loadServerConfig(server.configfile, config_from_stdin, options);
        if (server.sentinel_mode) loadSentinelConfigFromQueue();
        sdsfree(options);
    }
    if (server.sentinel_mode) sentinelCheckConfigFile();
    server.supervised = redisIsSupervised(server.supervised_mode);
    int background = server.daemonize && !server.supervised;
    if (background) daemonize();

    serverLog(LL_NOTICE, "oO0OoO0OoO0Oo Redis is starting oO0OoO0OoO0Oo");
    serverLog(LL_NOTICE,
        "Redis version=%s, bits=%d, commit=%s, modified=%d, pid=%d, just started",
            REDIS_VERSION,
            (sizeof(long) == 8) ? 64 : 32,
            redisGitSHA1(),
            strtol(redisGitDirty(),NULL,10) > 0,
            (int)getpid());

    if (argc == 1) {
        serverLog(LL_WARNING, "Warning: no config file specified, using the default config. In order to specify a config file use %s /path/to/redis.conf", argv[0]);
    } else {
        serverLog(LL_NOTICE, "Configuration loaded");
    }

    initServer();
    if (background || server.pidfile) createPidFile();
    if (server.set_proc_title) redisSetProcTitle(NULL);
    redisAsciiArt();
    checkTcpBacklogSettings();
    if (server.cluster_enabled) {
        clusterInit();
    }
    if (!server.sentinel_mode) {
        moduleInitModulesSystemLast();
        moduleLoadFromQueue();
    }
    ACLLoadUsersAtStartup();
    initListeners();
    if (server.cluster_enabled) {
        clusterInitListeners();
    }
    InitServerLast();

    if (!server.sentinel_mode) {
        /* Things not needed when running in Sentinel mode. */
        serverLog(LL_NOTICE,"Server initialized");
    #ifdef __linux__
        linuxMemoryWarnings();
        sds err_msg = NULL;
        if (checkXenClocksource(&err_msg) < 0) {
            serverLog(LL_WARNING, "WARNING %s", err_msg);
            sdsfree(err_msg);
        }
    #if defined (__arm64__)
        int ret;
        if ((ret = checkLinuxMadvFreeForkBug(&err_msg)) <= 0) {
            if (ret < 0) {
                serverLog(LL_WARNING, "WARNING %s", err_msg);
                sdsfree(err_msg);
            } else
                serverLog(LL_WARNING, "Failed to test the kernel for a bug that could lead to data corruption during background save. "
                                      "Your system could be affected, please report this error.");
            if (!checkIgnoreWarning("ARM64-COW-BUG")) {
                serverLog(LL_WARNING,"Redis will now exit to prevent data corruption. "
                                     "Note that it is possible to suppress this warning by setting the following config: ignore-warnings ARM64-COW-BUG");
                exit(1);
            }
        }
    #endif /* __arm64__ */
    #endif /* __linux__ */
        aofLoadManifestFromDisk();
        loadDataFromDisk();
        aofOpenIfNeededOnServerStart();
        aofDelHistoryFiles();
        if (server.cluster_enabled) {
            serverAssert(verifyClusterConfigWithData() == C_OK);
        }

        for (j = 0; j < CONN_TYPE_MAX; j++) {
            connListener *listener = &server.listeners[j];
            if (listener->ct == NULL)
                continue;

            serverLog(LL_NOTICE,"Ready to accept connections %s", listener->ct->get_type(NULL));
        }

        if (server.supervised_mode == SUPERVISED_SYSTEMD) {
            if (!server.masterhost) {
                redisCommunicateSystemd("STATUS=Ready to accept connections\n");
            } else {
                redisCommunicateSystemd("STATUS=Ready to accept connections in read-only mode. Waiting for MASTER <-> REPLICA sync\n");
            }
            redisCommunicateSystemd("READY=1\n");
        }
    } else {
        sentinelIsRunning();
        if (server.supervised_mode == SUPERVISED_SYSTEMD) {
            redisCommunicateSystemd("STATUS=Ready to accept connections\n");
            redisCommunicateSystemd("READY=1\n");
        }
    }

    /* Warning the user about suspicious maxmemory setting. */
    if (server.maxmemory > 0 && server.maxmemory < 1024*1024) {
        serverLog(LL_WARNING,"WARNING: You specified a maxmemory value that is less than 1MB (current value is %llu bytes). Are you sure this is what you really want?", server.maxmemory);
    }

    redisSetCpuAffinity(server.server_cpulist);
    setOOMScoreAdj(-1);

    aeMain(server.el);
    aeDeleteEventLoop(server.el);
    return 0;
}

/* The End */<|MERGE_RESOLUTION|>--- conflicted
+++ resolved
@@ -3817,15 +3817,11 @@
      * this is a reprocessing of this command, so we do not want to perform some of the actions again. */
     int client_reprocessing_command = c->cmd ? 1 : 0;
 
-<<<<<<< HEAD
     /* only run command filter if not reprocessing command */
     if (!client_reprocessing_command) {
         moduleCallCommandFilters(c);
-    }
-=======
-    if (!client_reprocessing_command)
         reqresAppendRequest(c);
->>>>>>> 2dd5c3a1
+    }
 
     /* Handle possible security attacks. */
     if (!strcasecmp(c->argv[0]->ptr,"host:") || !strcasecmp(c->argv[0]->ptr,"post")) {
