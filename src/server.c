/*
 * Copyright (c) 2009-2016, Salvatore Sanfilippo <antirez at gmail dot com>
 * All rights reserved.
 *
 * Redistribution and use in source and binary forms, with or without
 * modification, are permitted provided that the following conditions are met:
 *
 *   * Redistributions of source code must retain the above copyright notice,
 *     this list of conditions and the following disclaimer.
 *   * Redistributions in binary form must reproduce the above copyright
 *     notice, this list of conditions and the following disclaimer in the
 *     documentation and/or other materials provided with the distribution.
 *   * Neither the name of Redis nor the names of its contributors may be used
 *     to endorse or promote products derived from this software without
 *     specific prior written permission.
 *
 * THIS SOFTWARE IS PROVIDED BY THE COPYRIGHT HOLDERS AND CONTRIBUTORS "AS IS"
 * AND ANY EXPRESS OR IMPLIED WARRANTIES, INCLUDING, BUT NOT LIMITED TO, THE
 * IMPLIED WARRANTIES OF MERCHANTABILITY AND FITNESS FOR A PARTICULAR PURPOSE
 * ARE DISCLAIMED. IN NO EVENT SHALL THE COPYRIGHT OWNER OR CONTRIBUTORS BE
 * LIABLE FOR ANY DIRECT, INDIRECT, INCIDENTAL, SPECIAL, EXEMPLARY, OR
 * CONSEQUENTIAL DAMAGES (INCLUDING, BUT NOT LIMITED TO, PROCUREMENT OF
 * SUBSTITUTE GOODS OR SERVICES; LOSS OF USE, DATA, OR PROFITS; OR BUSINESS
 * INTERRUPTION) HOWEVER CAUSED AND ON ANY THEORY OF LIABILITY, WHETHER IN
 * CONTRACT, STRICT LIABILITY, OR TORT (INCLUDING NEGLIGENCE OR OTHERWISE)
 * ARISING IN ANY WAY OUT OF THE USE OF THIS SOFTWARE, EVEN IF ADVISED OF THE
 * POSSIBILITY OF SUCH DAMAGE.
 */

#include "server.h"
#include "monotonic.h"
#include "cluster.h"
#include "slowlog.h"
#include "bio.h"
#include "latency.h"
#include "atomicvar.h"
#include "mt19937-64.h"
#include "functions.h"

#include <time.h>
#include <signal.h>
#include <sys/wait.h>
#include <errno.h>
#include <assert.h>
#include <ctype.h>
#include <stdarg.h>
#include <arpa/inet.h>
#include <sys/stat.h>
#include <fcntl.h>
#include <sys/time.h>
#include <sys/resource.h>
#include <sys/uio.h>
#include <sys/un.h>
#include <limits.h>
#include <float.h>
#include <math.h>
#include <sys/resource.h>
#include <sys/utsname.h>
#include <locale.h>
#include <sys/socket.h>
#include <sys/resource.h>

#ifdef __linux__
#include <sys/mman.h>
#endif

/* Our shared "common" objects */

struct sharedObjectsStruct shared;

/* Global vars that are actually used as constants. The following double
 * values are used for double on-disk serialization, and are initialized
 * at runtime to avoid strange compiler optimizations. */

double R_Zero, R_PosInf, R_NegInf, R_Nan;

/*================================= Globals ================================= */

/* Global vars */
struct redisServer server; /* Server global state */

/* Our command table.
 *
 * Every entry is composed of the following fields:
 *
 * name:        A string representing the command name.
 *
 * function:    Pointer to the C function implementing the command.
 *
 * arity:       Number of arguments, it is possible to use -N to say >= N
 *
 * sflags:      Command flags as string. See below for a table of flags.
 *
 * flags:       Flags as bitmask. Computed by Redis using the 'sflags' field.
 *
 * get_keys_proc: An optional function to get key arguments from a command.
 *                This is only used when the following three fields are not
 *                enough to specify what arguments are keys.
 *
 * first_key_index: First argument that is a key
 *
 * last_key_index: Last argument that is a key
 *
 * key_step:    Step to get all the keys from first to last argument.
 *              For instance in MSET the step is two since arguments
 *              are key,val,key,val,...
 *
 * microseconds: Microseconds of total execution time for this command.
 *
 * calls:       Total number of calls of this command.
 *
 * id:          Command bit identifier for ACLs or other goals.
 *
 * The flags, microseconds and calls fields are computed by Redis and should
 * always be set to zero.
 *
 * Command flags are expressed using space separated strings, that are turned
 * into actual flags by the populateCommandTable() function.
 *
 * This is the meaning of the flags:
 *
 * write:       Write command (may modify the key space).
 *
 * read-only:   Commands just reading from keys without changing the content.
 *              Note that commands that don't read from the keyspace such as
 *              TIME, SELECT, INFO, administrative commands, and connection
 *              or transaction related commands (multi, exec, discard, ...)
 *              are not flagged as read-only commands, since they affect the
 *              server or the connection in other ways.
 *
 * use-memory:  May increase memory usage once called. Don't allow if out
 *              of memory.
 *
 * admin:       Administrative command, like SAVE or SHUTDOWN.
 *
 * pub-sub:     Pub/Sub related command.
 *
 * no-script:   Command not allowed in scripts.
 *
 * random:      Random command. Command is not deterministic, that is, the same
 *              command with the same arguments, with the same key space, may
 *              have different results. For instance SPOP and RANDOMKEY are
 *              two random commands.
 *
 * to-sort:     Sort command output array if called from script, so that the
 *              output is deterministic. When this flag is used (not always
 *              possible), then the "random" flag is not needed.
 *
 * ok-loading:  Allow the command while loading the database.
 *
 * ok-stale:    Allow the command while a slave has stale data but is not
 *              allowed to serve this data. Normally no command is accepted
 *              in this condition but just a few.
 *
 * no-monitor:  Do not automatically propagate the command on MONITOR.
 *
 * no-slowlog:  Do not automatically propagate the command to the slowlog.
 *
 * cluster-asking: Perform an implicit ASKING for this command, so the
 *              command will be accepted in cluster mode if the slot is marked
 *              as 'importing'.
 *
 * fast:        Fast command: O(1) or O(log(N)) command that should never
 *              delay its execution as long as the kernel scheduler is giving
 *              us time. Note that commands that may trigger a DEL as a side
 *              effect (like SET) are not fast commands.
 * 
 * may-replicate: Command may produce replication traffic, but should be 
 *                allowed under circumstances where write commands are disallowed. 
 *                Examples include PUBLISH, which replicates pubsub messages,and 
 *                EVAL, which may execute write commands, which are replicated, 
 *                or may just execute read commands. A command can not be marked 
 *                both "write" and "may-replicate"
 *
 * sentinel: This command is present in sentinel mode too.
 *
 * sentinel-only: This command is present only when in sentinel mode.
 *
 * no-mandatory-keys: This key arguments for this command are optional.
 *
 * The following additional flags are only used in order to put commands
 * in a specific ACL category. Commands can have multiple ACL categories.
 * See redis.conf for the exact meaning of each.
 *
 * @keyspace, @read, @write, @set, @sortedset, @list, @hash, @string, @bitmap,
 * @hyperloglog, @stream, @admin, @fast, @slow, @pubsub, @blocking, @dangerous,
 * @connection, @transaction, @scripting, @geo.
 *
 * Note that:
 *
 * 1) The read-only flag implies the @read ACL category.
 * 2) The write flag implies the @write ACL category.
 * 3) The fast flag implies the @fast ACL category.
 * 4) The admin flag implies the @admin and @dangerous ACL category.
 * 5) The pub-sub flag implies the @pubsub ACL category.
 * 6) The lack of fast flag implies the @slow ACL category.
 * 7) The non obvious "keyspace" category includes the commands
 *    that interact with keys without having anything to do with
 *    specific data structures, such as: DEL, RENAME, MOVE, SELECT,
 *    TYPE, EXPIRE*, PEXPIRE*, TTL, PTTL, ...
 */

struct redisCommand configSubcommands[] = {
    {"set",configSetCommand,-4,
     "admin ok-stale no-script"},

    {"get",configGetCommand,3,
     "admin ok-loading ok-stale no-script"},

    {"resetstat",configResetStatCommand,2,
     "admin ok-stale no-script"},

    {"rewrite",configRewriteCommand,2,
     "admin ok-stale no-script"},

    {"help",configHelpCommand,2,
     "ok-stale ok-loading"},

    {NULL},
};

struct redisCommand xinfoSubcommands[] = {
    {"consumers",xinfoCommand,4,
     "read-only random @stream",
     {{"read",
       KSPEC_BS_INDEX,.bs.index={2},
       KSPEC_FK_RANGE,.fk.range={0,1,0}}}},

    {"groups",xinfoCommand,3,
     "read-only @stream",
     {{"read",
       KSPEC_BS_INDEX,.bs.index={2},
       KSPEC_FK_RANGE,.fk.range={0,1,0}}}},

    {"stream",xinfoCommand,-3,
     "read-only @stream",
     {{"read",
       KSPEC_BS_INDEX,.bs.index={2},
       KSPEC_FK_RANGE,.fk.range={0,1,0}}}},

    {"help",xinfoCommand,2,
     "ok-stale ok-loading @stream"},

    {NULL},
};

struct redisCommand xgroupSubcommands[] = {
    {"create",xgroupCommand,-5,
     "write use-memory @stream",
     {{"write",
       KSPEC_BS_INDEX,.bs.index={2},
       KSPEC_FK_RANGE,.fk.range={0,1,0}}}},

    {"setid",xgroupCommand,5,
     "write @stream",
     {{"write",
       KSPEC_BS_INDEX,.bs.index={2},
       KSPEC_FK_RANGE,.fk.range={0,1,0}}}},

    {"destroy",xgroupCommand,4,
     "write @stream",
     {{"write",
       KSPEC_BS_INDEX,.bs.index={2},
       KSPEC_FK_RANGE,.fk.range={0,1,0}}}},

    {"createconsumer",xgroupCommand,5,
     "write use-memory @stream",
     {{"write",
       KSPEC_BS_INDEX,.bs.index={2},
       KSPEC_FK_RANGE,.fk.range={0,1,0}}}},

    {"delconsumer",xgroupCommand,5,
     "write @stream",
     {{"write",
       KSPEC_BS_INDEX,.bs.index={2},
       KSPEC_FK_RANGE,.fk.range={0,1,0}}}},

    {"help",xgroupCommand,2,
     "ok-stale ok-loading @stream"},

    {NULL},
};

struct redisCommand commandSubcommands[] = {
    {"count",commandCountCommand,2,
     "ok-loading ok-stale @connection"},

    {"list",commandListCommand,-2,
     "ok-loading ok-stale @connection"},

    {"info",commandInfoCommand,-3,
     "ok-loading ok-stale @connection"},

    {"getkeys",commandGetKeysCommand,-4,
     "ok-loading ok-stale @connection"},

    {"help",commandHelpCommand,2,
     "ok-loading ok-stale @connection"},

    {NULL},
};

struct redisCommand memorySubcommands[] = {
    {"doctor",memoryCommand,2,
     "random"},

    {"stats",memoryCommand,2,
     "random"},

    {"malloc-stats",memoryCommand,2,
     "random"},

    {"purge",memoryCommand,2,
     ""},

    {"usage",memoryCommand,-3,
     "read-only",
     {{"read",
       KSPEC_BS_INDEX,.bs.index={2},
       KSPEC_FK_RANGE,.fk.range={0,1,0}}}},

    {"help",memoryCommand,2,
     "ok-stale ok-loading"},

    {NULL},
};

struct redisCommand aclSubcommands[] = {
    {"cat",aclCommand,-2,
     "no-script ok-loading ok-stale sentinel"},

    {"deluser",aclCommand,-3,
     "admin no-script ok-loading ok-stale sentinel"},

    {"genpass",aclCommand,-2,
     "no-script ok-loading ok-stale sentinel"},

    {"getuser",aclCommand,3,
     "admin no-script ok-loading ok-stale sentinel"},

    {"list",aclCommand,2,
     "admin no-script ok-loading ok-stale sentinel"},

    {"load",aclCommand,2,
     "admin no-script ok-loading ok-stale sentinel"},

    {"log",aclCommand,-2,
     "admin no-script ok-loading ok-stale sentinel"},

    {"save",aclCommand,2,
     "admin no-script ok-loading ok-stale sentinel"},

    {"setuser",aclCommand,-3,
     "admin no-script ok-loading ok-stale sentinel"},

    {"users",aclCommand,2,
     "admin no-script ok-loading ok-stale sentinel"},

    {"whoami",aclCommand,2,
     "no-script ok-loading ok-stale sentinel"},

    {"help",aclCommand,2,
     "ok-stale ok-loading sentinel"},

    {NULL},
};

struct redisCommand latencySubcommands[] = {
    {"doctor",latencyCommand,2,
     "admin no-script ok-loading ok-stale"},

    {"graph",latencyCommand,3,
     "admin no-script ok-loading ok-stale"},

    {"history",latencyCommand,3,
     "admin no-script ok-loading ok-stale"},

    {"latest",latencyCommand,2,
     "admin no-script ok-loading ok-stale"},

    {"reset",latencyCommand,-2,
     "admin no-script ok-loading ok-stale"},

    {"help",latencyCommand,2,
     "ok-stale ok-loading"},

    {NULL},
};

struct redisCommand moduleSubcommands[] = {
    {"list",moduleCommand,2,
     "admin no-script"},

    {"load",moduleCommand,-3,
     "admin no-script"},

    {"unload",moduleCommand,3,
     "admin no-script"},

    {"help",moduleCommand,2,
     "ok-stale ok-loading"},

    {NULL},
};

struct redisCommand slowlogSubcommands[] = {
    {"get",slowlogCommand,-2,
     "admin random ok-loading ok-stale"},

    {"len",slowlogCommand,2,
     "admin random ok-loading ok-stale"},

    {"reset",slowlogCommand,2,
     "admin ok-loading ok-stale"},

    {"help",slowlogCommand,2,
     "ok-stale ok-loading"},

    {NULL},
};

struct redisCommand objectSubcommands[] = {
    {"encoding",objectCommand,3,
     "read-only @keyspace",
     {{"read",
       KSPEC_BS_INDEX,.bs.index={2},
       KSPEC_FK_RANGE,.fk.range={0,1,0}}}},

    {"freq",objectCommand,3,
     "read-only random @keyspace",
     {{"read",
       KSPEC_BS_INDEX,.bs.index={2},
       KSPEC_FK_RANGE,.fk.range={0,1,0}}}},

    {"idletime",objectCommand,3,
     "read-only random @keyspace",
     {{"read",
       KSPEC_BS_INDEX,.bs.index={2},
       KSPEC_FK_RANGE,.fk.range={0,1,0}}}},

    {"refcount",objectCommand,3,
     "read-only @keyspace",
     {{"read",
       KSPEC_BS_INDEX,.bs.index={2},
       KSPEC_FK_RANGE,.fk.range={0,1,0}}}},

    {"help",objectCommand,2,
     "ok-stale ok-loading @keyspace"},

    {NULL},
};

struct redisCommand scriptSubcommands[] = {
    {"debug",scriptCommand,3,
     "no-script @scripting"},

    {"exists",scriptCommand,-3,
     "no-script @scripting"},

    {"flush",scriptCommand,-2,
     "may-replicate no-script @scripting"},

    {"kill",scriptCommand,2,
     "no-script @scripting"},

    {"load",scriptCommand,3,
     "may-replicate no-script @scripting"},

    {"help",scriptCommand,2,
     "ok-loading ok-stale @scripting"},

    {NULL},
};

struct redisCommand functionSubcommands[] = {
    {"create",functionsCreateCommand,-5,
     "may-replicate no-script @scripting"},

    {"delete",functionsDeleteCommand,3,
     "may-replicate no-script @scripting"},

    {"kill",functionsKillCommand,2,
     "no-script @scripting"},

    {"info",functionsInfoCommand,-3,
     "no-script @scripting"},

    {"list",functionsListCommand,2,
     "no-script @scripting"},

    {"stats",functionsStatsCommand,2,
     "no-script @scripting"},

    {"help",functionsHelpCommand,2,
     "ok-loading ok-stale @scripting"},

    {NULL},
};

struct redisCommand clientSubcommands[] = {
    {"caching",clientCommand,3,
     "no-script ok-loading ok-stale @connection"},

    {"getredir",clientCommand,2,
     "no-script ok-loading ok-stale @connection"},

    {"id",clientCommand,2,
     "no-script ok-loading ok-stale @connection"},

    {"info",clientCommand,2,
     "no-script random ok-loading ok-stale @connection"},

    {"kill",clientCommand,-3,
     "admin no-script ok-loading ok-stale @connection"},

    {"list",clientCommand,-2,
     "admin no-script random ok-loading ok-stale @connection"},

    {"unpause",clientCommand,2,
     "admin no-script ok-loading ok-stale @connection"},

    {"pause",clientCommand,-3,
     "admin no-script ok-loading ok-stale @connection"},

    {"reply",clientCommand,3,
     "no-script ok-loading ok-stale @connection"},

    {"setname",clientCommand,3,
     "no-script ok-loading ok-stale @connection"},

    {"getname",clientCommand,2,
     "no-script ok-loading ok-stale @connection"},

    {"unblock",clientCommand,-3,
     "admin no-script ok-loading ok-stale @connection"},

    {"tracking",clientCommand,-3,
     "no-script ok-loading ok-stale @connection"},

    {"trackinginfo",clientCommand,2,
     "no-script ok-loading ok-stale @connection"},

    {"no-evict",clientCommand,3,
     "admin no-script ok-loading ok-stale @connection"},

    {"help",clientCommand,2,
     "ok-loading ok-stale @connection"},

    {NULL},
};

struct redisCommand pubsubSubcommands[] = {
    {"channels",pubsubCommand,-2,
     "pub-sub ok-loading ok-stale"},

    {"numpat",pubsubCommand,2,
     "pub-sub ok-loading ok-stale"},

    {"numsub",pubsubCommand,-2,
     "pub-sub ok-loading ok-stale"},

    {"localchannels",pubsubCommand,-2,
     "pub-sub ok-loading ok-stale"},

    {"localnumsub",pubsubCommand,-2,
     "pub-sub ok-loading ok-stale"},

    {"help",pubsubCommand,2,
     "ok-loading ok-stale"},

    {NULL},
};

struct redisCommand clusterSubcommands[] = {
    {"addslots",clusterCommand,-3,
     "admin ok-stale random"},

    {"addslotsrange",clusterCommand,-4,
     "admin ok-stale random"},

    {"bumpepoch",clusterCommand,2,
     "admin ok-stale random"},

    {"count-failure-reports",clusterCommand,3,
     "admin ok-stale random"},

    {"countkeysinslot",clusterCommand,3,
     "ok-stale random"},

    {"delslots",clusterCommand,-3,
     "admin ok-stale random"},

    {"delslotsrange",clusterCommand,-4,
     "admin ok-stale random"},

    {"failover",clusterCommand,-2,
     "admin ok-stale random"},

    {"forget",clusterCommand,3,
     "admin ok-stale random"},

    {"getkeysinslot",clusterCommand,4,
     "ok-stale random"},

    {"flushslots",clusterCommand,2,
     "admin ok-stale random"},

    {"info",clusterCommand,2,
     "ok-stale random"},

    {"keyslot",clusterCommand,3,
     "ok-stale random"},

    {"meet",clusterCommand,-4,
     "admin ok-stale random"},

    {"myid",clusterCommand,2,
     "ok-stale random"},

    {"nodes",clusterCommand,2,
     "ok-stale random"},

    {"replicate",clusterCommand,3,
     "admin ok-stale random"},

    {"reset",clusterCommand,3,
     "admin ok-stale random"},

    {"set-config-epoch",clusterCommand,3,
     "admin ok-stale random"},

    {"setslot",clusterCommand,-4,
     "admin ok-stale random"},

    {"replicas",clusterCommand,3,
     "admin ok-stale random"},

    {"saveconfig",clusterCommand,2,
     "admin ok-stale random"},

    {"slots",clusterCommand,2,
     "ok-stale random"},

    {"help",clusterCommand,2,
     "ok-loading ok-stale"},

    {NULL},
};

struct redisCommand sentinelSubcommands[] = {
    {"ckquorum",sentinelCommand,3,
     "admin only-sentinel"},

    {"config",sentinelCommand,-3,
     "admin only-sentinel"},

    {"debug",sentinelCommand,-2,
     "admin only-sentinel"},

    {"get-master-addr-by-name",sentinelCommand,3,
     "admin only-sentinel"},

    {"failover",sentinelCommand,3,
     "admin only-sentinel"},

    {"flushconfig",sentinelCommand,2,
     "admin only-sentinel"},

    {"info-cache",sentinelCommand,3,
     "admin only-sentinel"},

    {"is-master-down-by-addr",sentinelCommand,6,
     "admin only-sentinel"},

    {"master",sentinelCommand,3,
     "admin only-sentinel"},

    {"masters",sentinelCommand,2,
     "admin only-sentinel"},

    {"monitor",sentinelCommand,6,
     "admin only-sentinel"},

    {"myid",sentinelCommand,2,
     "admin only-sentinel"},

    {"pending-scripts",sentinelCommand,2,
     "admin only-sentinel"},

    {"remove",sentinelCommand,3,
     "admin only-sentinel"},

    {"replicas",sentinelCommand,3,
     "admin only-sentinel"},

    {"reset",sentinelCommand,3,
     "admin only-sentinel"},

    {"sentinels",sentinelCommand,3,
     "admin only-sentinel"},

    {"set",sentinelCommand,-3,
     "admin only-sentinel"},

    {"simulate-failure",sentinelCommand,3,
     "admin only-sentinel"},

    {"help",sentinelCommand,2,
     "ok-loading ok-stale only-sentinel"},

    {NULL},
};

struct redisCommand redisCommandTable[] = {
    {"module",NULL,-2,
     "",
     .subcommands=moduleSubcommands},

    {"get",getCommand,2,
     "read-only fast @string",
     {{"read",
       KSPEC_BS_INDEX,.bs.index={1},
       KSPEC_FK_RANGE,.fk.range={0,1,0}}}},

    {"getex",getexCommand,-2,
     "write fast @string",
     {{"write",
       KSPEC_BS_INDEX,.bs.index={1},
       KSPEC_FK_RANGE,.fk.range={0,1,0}}}},

    {"getdel",getdelCommand,2,
     "write fast @string",
     {{"write",
       KSPEC_BS_INDEX,.bs.index={1},
       KSPEC_FK_RANGE,.fk.range={0,1,0}}}},

    /* Note that we can't flag set as fast, since it may perform an
     * implicit DEL of a large key. */
    {"set",setCommand,-3,
     "write use-memory @string",
     {{"read write", /* "read" because of the GET token */
       KSPEC_BS_INDEX,.bs.index={1},
       KSPEC_FK_RANGE,.fk.range={0,1,0}}}},

    {"setnx",setnxCommand,3,
     "write use-memory fast @string",
     {{"write",
       KSPEC_BS_INDEX,.bs.index={1},
       KSPEC_FK_RANGE,.fk.range={0,1,0}}}},

    {"setex",setexCommand,4,
     "write use-memory @string",
     {{"write",
       KSPEC_BS_INDEX,.bs.index={1},
       KSPEC_FK_RANGE,.fk.range={0,1,0}}}},

    {"psetex",psetexCommand,4,
     "write use-memory @string",
     {{"write",
       KSPEC_BS_INDEX,.bs.index={1},
       KSPEC_FK_RANGE,.fk.range={0,1,0}}}},

    {"append",appendCommand,3,
     "write use-memory fast @string",
     {{"write",
       KSPEC_BS_INDEX,.bs.index={1},
       KSPEC_FK_RANGE,.fk.range={0,1,0}}}},

    {"strlen",strlenCommand,2,
     "read-only fast @string",
    {{"write",
       KSPEC_BS_INDEX,.bs.index={1},
       KSPEC_FK_RANGE,.fk.range={0,1,0}}}},

    {"del",delCommand,-2,
     "write @keyspace",
     {{"write",
       KSPEC_BS_INDEX,.bs.index={1},
       KSPEC_FK_RANGE,.fk.range={-1,1,0}}}},

    {"unlink",unlinkCommand,-2,
     "write fast @keyspace",
     {{"write",
       KSPEC_BS_INDEX,.bs.index={1},
       KSPEC_FK_RANGE,.fk.range={-1,1,0}}}},

    {"exists",existsCommand,-2,
     "read-only fast @keyspace",
     {{"read",
       KSPEC_BS_INDEX,.bs.index={1},
       KSPEC_FK_RANGE,.fk.range={-1,1,0}}}},

    {"setbit",setbitCommand,4,
     "write use-memory @bitmap",
     {{"write",
       KSPEC_BS_INDEX,.bs.index={1},
       KSPEC_FK_RANGE,.fk.range={0,1,0}}}},

    {"getbit",getbitCommand,3,
     "read-only fast @bitmap",
     {{"read",
       KSPEC_BS_INDEX,.bs.index={1},
       KSPEC_FK_RANGE,.fk.range={0,1,0}}}},

    {"bitfield",bitfieldCommand,-2,
     "write use-memory @bitmap",
     {{"write",
       KSPEC_BS_INDEX,.bs.index={1},
       KSPEC_FK_RANGE,.fk.range={0,1,0}}}},

    {"bitfield_ro",bitfieldroCommand,-2,
     "read-only fast @bitmap",
     {{"read",
       KSPEC_BS_INDEX,.bs.index={1},
       KSPEC_FK_RANGE,.fk.range={0,1,0}}}},

    {"setrange",setrangeCommand,4,
     "write use-memory @string",
     {{"write",
       KSPEC_BS_INDEX,.bs.index={1},
       KSPEC_FK_RANGE,.fk.range={0,1,0}}}},

    {"getrange",getrangeCommand,4,
     "read-only @string",
     {{"read",
       KSPEC_BS_INDEX,.bs.index={1},
       KSPEC_FK_RANGE,.fk.range={0,1,0}}}},

    {"substr",getrangeCommand,4,
     "read-only @string",
     {{"read",
       KSPEC_BS_INDEX,.bs.index={1},
       KSPEC_FK_RANGE,.fk.range={0,1,0}}}},

    {"incr",incrCommand,2,
     "write use-memory fast @string",
     {{"write",
       KSPEC_BS_INDEX,.bs.index={1},
       KSPEC_FK_RANGE,.fk.range={0,1,0}}}},

    {"decr",decrCommand,2,
     "write use-memory fast @string",
     {{"write",
       KSPEC_BS_INDEX,.bs.index={1},
       KSPEC_FK_RANGE,.fk.range={0,1,0}}}},

    {"mget",mgetCommand,-2,
     "read-only fast @string",
     {{"read",
       KSPEC_BS_INDEX,.bs.index={1},
       KSPEC_FK_RANGE,.fk.range={-1,1,0}}}},

    {"rpush",rpushCommand,-3,
     "write use-memory fast @list",
     {{"write",
       KSPEC_BS_INDEX,.bs.index={1},
       KSPEC_FK_RANGE,.fk.range={0,1,0}}}},

    {"lpush",lpushCommand,-3,
     "write use-memory fast @list",
     {{"write",
       KSPEC_BS_INDEX,.bs.index={1},
       KSPEC_FK_RANGE,.fk.range={0,1,0}}}},

    {"rpushx",rpushxCommand,-3,
     "write use-memory fast @list",
     {{"write",
       KSPEC_BS_INDEX,.bs.index={1},
       KSPEC_FK_RANGE,.fk.range={0,1,0}}}},

    {"lpushx",lpushxCommand,-3,
     "write use-memory fast @list",
     {{"write",
       KSPEC_BS_INDEX,.bs.index={1},
       KSPEC_FK_RANGE,.fk.range={0,1,0}}}},

    {"linsert",linsertCommand,5,
     "write use-memory @list",
     {{"write",
       KSPEC_BS_INDEX,.bs.index={1},
       KSPEC_FK_RANGE,.fk.range={0,1,0}}}},

    {"rpop",rpopCommand,-2,
     "write fast @list",
     {{"write",
       KSPEC_BS_INDEX,.bs.index={1},
       KSPEC_FK_RANGE,.fk.range={0,1,0}}}},

    {"lpop",lpopCommand,-2,
     "write fast @list",
     {{"write",
       KSPEC_BS_INDEX,.bs.index={1},
       KSPEC_FK_RANGE,.fk.range={0,1,0}}}},

    {"lmpop",lmpopCommand,-4,
     "write @list",
     {{"write",
       KSPEC_BS_INDEX,.bs.index={1},
       KSPEC_FK_KEYNUM,.fk.keynum={0,1,1}}},
     lmpopGetKeys},

    {"brpop",brpopCommand,-3,
     "write no-script @list @blocking",
     {{"write",
       KSPEC_BS_INDEX,.bs.index={1},
       KSPEC_FK_RANGE,.fk.range={-2,1,0}}}},

    {"brpoplpush",brpoplpushCommand,4,
     "write use-memory no-script @list @blocking",
     {{"read write",
       KSPEC_BS_INDEX,.bs.index={1},
       KSPEC_FK_RANGE,.fk.range={0,1,0}},
      {"write",
       KSPEC_BS_INDEX,.bs.index={2},
       KSPEC_FK_RANGE,.fk.range={0,1,0}}}},

    {"blmove",blmoveCommand,6,
     "write use-memory no-script @list @blocking",
     {{"read write",
       KSPEC_BS_INDEX,.bs.index={1},
       KSPEC_FK_RANGE,.fk.range={0,1,0}},
      {"write",
       KSPEC_BS_INDEX,.bs.index={2},
       KSPEC_FK_RANGE,.fk.range={0,1,0}}}},

    {"blpop",blpopCommand,-3,
     "write no-script @list @blocking",
     {{"write",
       KSPEC_BS_INDEX,.bs.index={1},
       KSPEC_FK_RANGE,.fk.range={-2,1,0}}}},

    {"blmpop",blmpopCommand,-5,
     "write @list @blocking",
     {{"write",
       KSPEC_BS_INDEX,.bs.index={2},
       KSPEC_FK_KEYNUM,.fk.keynum={0,1,1}}},
     blmpopGetKeys},

    {"llen",llenCommand,2,
     "read-only fast @list",
     {{"read",
       KSPEC_BS_INDEX,.bs.index={1},
       KSPEC_FK_RANGE,.fk.range={0,1,0}}}},

    {"lindex",lindexCommand,3,
     "read-only @list",
     {{"read",
       KSPEC_BS_INDEX,.bs.index={1},
       KSPEC_FK_RANGE,.fk.range={0,1,0}}}},

    {"lset",lsetCommand,4,
     "write use-memory @list",
     {{"write",
       KSPEC_BS_INDEX,.bs.index={1},
       KSPEC_FK_RANGE,.fk.range={0,1,0}}}},

    {"lrange",lrangeCommand,4,
     "read-only @list",
     {{"read",
       KSPEC_BS_INDEX,.bs.index={1},
       KSPEC_FK_RANGE,.fk.range={0,1,0}}}},

    {"ltrim",ltrimCommand,4,
     "write @list",
     {{"write",
       KSPEC_BS_INDEX,.bs.index={1},
       KSPEC_FK_RANGE,.fk.range={0,1,0}}}},

    {"lpos",lposCommand,-3,
     "read-only @list",
     {{"read",
       KSPEC_BS_INDEX,.bs.index={1},
       KSPEC_FK_RANGE,.fk.range={0,1,0}}}},

    {"lrem",lremCommand,4,
     "write @list",
     {{"write",
       KSPEC_BS_INDEX,.bs.index={1},
       KSPEC_FK_RANGE,.fk.range={0,1,0}}}},

    {"rpoplpush",rpoplpushCommand,3,
     "write use-memory @list",
     {{"read write",
       KSPEC_BS_INDEX,.bs.index={1},
       KSPEC_FK_RANGE,.fk.range={0,1,0}},
      {"write",
       KSPEC_BS_INDEX,.bs.index={2},
       KSPEC_FK_RANGE,.fk.range={0,1,0}}}},

    {"lmove",lmoveCommand,5,
     "write use-memory @list",
     {{"read write",
       KSPEC_BS_INDEX,.bs.index={1},
       KSPEC_FK_RANGE,.fk.range={0,1,0}},
      {"write",
       KSPEC_BS_INDEX,.bs.index={2},
       KSPEC_FK_RANGE,.fk.range={0,1,0}}}},

    {"sadd",saddCommand,-3,
     "write use-memory fast @set",
     {{"write",
       KSPEC_BS_INDEX,.bs.index={1},
       KSPEC_FK_RANGE,.fk.range={0,1,0}}}},

    {"srem",sremCommand,-3,
     "write fast @set",
     {{"write",
       KSPEC_BS_INDEX,.bs.index={1},
       KSPEC_FK_RANGE,.fk.range={0,1,0}}}},

    {"smove",smoveCommand,4,
     "write fast @set",
     {{"read write",
       KSPEC_BS_INDEX,.bs.index={1},
       KSPEC_FK_RANGE,.fk.range={0,1,0}},
      {"write",
       KSPEC_BS_INDEX,.bs.index={2},
       KSPEC_FK_RANGE,.fk.range={0,1,0}}}},

    {"sismember",sismemberCommand,3,
     "read-only fast @set",
     {{"read",
       KSPEC_BS_INDEX,.bs.index={1},
       KSPEC_FK_RANGE,.fk.range={0,1,0}}}},

    {"smismember",smismemberCommand,-3,
     "read-only fast @set",
     {{"read",
       KSPEC_BS_INDEX,.bs.index={1},
       KSPEC_FK_RANGE,.fk.range={0,1,0}}}},

    {"scard",scardCommand,2,
     "read-only fast @set",
     {{"read",
       KSPEC_BS_INDEX,.bs.index={1},
       KSPEC_FK_RANGE,.fk.range={0,1,0}}}},

    {"spop",spopCommand,-2,
     "write random fast @set",
     {{"write",
       KSPEC_BS_INDEX,.bs.index={1},
       KSPEC_FK_RANGE,.fk.range={0,1,0}}}},

    {"srandmember",srandmemberCommand,-2,
     "read-only random @set",
     {{"read",
       KSPEC_BS_INDEX,.bs.index={1},
       KSPEC_FK_RANGE,.fk.range={0,1,0}}}},

    {"sinter",sinterCommand,-2,
     "read-only to-sort @set",
     {{"read",
       KSPEC_BS_INDEX,.bs.index={1},
       KSPEC_FK_RANGE,.fk.range={-1,1,0}}}},

    {"sintercard",sinterCardCommand,-3,
     "read-only @set",
     {{"read",
       KSPEC_BS_INDEX,.bs.index={1},
       KSPEC_FK_KEYNUM,.fk.range={0,1,1}}},
     sintercardGetKeys},

    {"sinterstore",sinterstoreCommand,-3,
     "write use-memory @set",
     {{"write",
       KSPEC_BS_INDEX,.bs.index={1},
       KSPEC_FK_RANGE,.fk.range={0,1,0}},
      {"read",
       KSPEC_BS_INDEX,.bs.index={2},
       KSPEC_FK_RANGE,.fk.range={-1,1,0}}}},

    {"sunion",sunionCommand,-2,
     "read-only to-sort @set",
     {{"read",
       KSPEC_BS_INDEX,.bs.index={1},
       KSPEC_FK_RANGE,.fk.range={-1,1,0}}}},

    {"sunionstore",sunionstoreCommand,-3,
     "write use-memory @set",
     {{"write",
       KSPEC_BS_INDEX,.bs.index={1},
       KSPEC_FK_RANGE,.fk.range={0,1,0}},
      {"read",
       KSPEC_BS_INDEX,.bs.index={2},
       KSPEC_FK_RANGE,.fk.range={-1,1,0}}}},

    {"sdiff",sdiffCommand,-2,
     "read-only to-sort @set",
     {{"read",
       KSPEC_BS_INDEX,.bs.index={1},
       KSPEC_FK_RANGE,.fk.range={-1,1,0}}}},

    {"sdiffstore",sdiffstoreCommand,-3,
     "write use-memory @set",
     {{"write",
       KSPEC_BS_INDEX,.bs.index={1},
       KSPEC_FK_RANGE,.fk.range={0,1,0}},
      {"read",
       KSPEC_BS_INDEX,.bs.index={2},
       KSPEC_FK_RANGE,.fk.range={-1,1,0}}}},

    {"smembers",sinterCommand,2,
     "read-only to-sort @set",
     {{"read",
       KSPEC_BS_INDEX,.bs.index={1},
       KSPEC_FK_RANGE,.fk.range={0,1,0}}}},

    {"sscan",sscanCommand,-3,
     "read-only random @set",
     {{"read",
       KSPEC_BS_INDEX,.bs.index={1},
       KSPEC_FK_RANGE,.fk.range={0,1,0}}}},

    {"zadd",zaddCommand,-4,
     "write use-memory fast @sortedset",
     {{"write",
       KSPEC_BS_INDEX,.bs.index={1},
       KSPEC_FK_RANGE,.fk.range={0,1,0}}}},

    {"zincrby",zincrbyCommand,4,
     "write use-memory fast @sortedset",
     {{"write",
       KSPEC_BS_INDEX,.bs.index={1},
       KSPEC_FK_RANGE,.fk.range={0,1,0}}}},

    {"zrem",zremCommand,-3,
     "write fast @sortedset",
     {{"write",
       KSPEC_BS_INDEX,.bs.index={1},
       KSPEC_FK_RANGE,.fk.range={0,1,0}}}},

    {"zremrangebyscore",zremrangebyscoreCommand,4,
     "write @sortedset",
     {{"write",
       KSPEC_BS_INDEX,.bs.index={1},
       KSPEC_FK_RANGE,.fk.range={0,1,0}}}},

    {"zremrangebyrank",zremrangebyrankCommand,4,
     "write @sortedset",
     {{"write",
       KSPEC_BS_INDEX,.bs.index={1},
       KSPEC_FK_RANGE,.fk.range={0,1,0}}}},

    {"zremrangebylex",zremrangebylexCommand,4,
     "write @sortedset",
     {{"write",
       KSPEC_BS_INDEX,.bs.index={1},
       KSPEC_FK_RANGE,.fk.range={0,1,0}}}},

    {"zunionstore",zunionstoreCommand,-4,
     "write use-memory @sortedset",
     {{"write",
       KSPEC_BS_INDEX,.bs.index={1},
       KSPEC_FK_RANGE,.fk.range={0,1,0}},
      {"read",
       KSPEC_BS_INDEX,.bs.index={2},
       KSPEC_FK_KEYNUM,.fk.keynum={0,1,1}}},
     zunionInterDiffStoreGetKeys},

    {"zinterstore",zinterstoreCommand,-4,
     "write use-memory @sortedset",
     {{"write",
       KSPEC_BS_INDEX,.bs.index={1},
       KSPEC_FK_RANGE,.fk.range={0,1,0}},
      {"read",
       KSPEC_BS_INDEX,.bs.index={2},
       KSPEC_FK_KEYNUM,.fk.keynum={0,1,1}}},
     zunionInterDiffStoreGetKeys},

    {"zdiffstore",zdiffstoreCommand,-4,
     "write use-memory @sortedset",
     {{"write",
       KSPEC_BS_INDEX,.bs.index={1},
       KSPEC_FK_RANGE,.fk.range={0,1,0}},
      {"read",
       KSPEC_BS_INDEX,.bs.index={2},
       KSPEC_FK_KEYNUM,.fk.keynum={0,1,1}}},
     zunionInterDiffStoreGetKeys},

    {"zunion",zunionCommand,-3,
     "read-only @sortedset",
     {{"read",
       KSPEC_BS_INDEX,.bs.index={1},
       KSPEC_FK_KEYNUM,.fk.keynum={0,1,1}}},
     zunionInterDiffGetKeys},

    {"zinter",zinterCommand,-3,
     "read-only @sortedset",
     {{"read",
       KSPEC_BS_INDEX,.bs.index={1},
       KSPEC_FK_KEYNUM,.fk.keynum={0,1,1}}},
     zunionInterDiffGetKeys},

    {"zintercard",zinterCardCommand,-3,
     "read-only @sortedset",
     {{"read",
       KSPEC_BS_INDEX,.bs.index={1},
       KSPEC_FK_KEYNUM,.fk.keynum={0,1,1}}},
     zunionInterDiffGetKeys},

    {"zdiff",zdiffCommand,-3,
     "read-only @sortedset",
     {{"read",
       KSPEC_BS_INDEX,.bs.index={1},
       KSPEC_FK_KEYNUM,.fk.keynum={0,1,1}}},
     zunionInterDiffGetKeys},

    {"zrange",zrangeCommand,-4,
     "read-only @sortedset",
     {{"read",
       KSPEC_BS_INDEX,.bs.index={1},
       KSPEC_FK_RANGE,.fk.range={0,1,0}}}},

    {"zrangestore",zrangestoreCommand,-5,
     "write use-memory @sortedset",
     {{"write",
       KSPEC_BS_INDEX,.bs.index={1},
       KSPEC_FK_RANGE,.fk.range={0,1,0}},
      {"read",
       KSPEC_BS_INDEX,.bs.index={2},
       KSPEC_FK_RANGE,.fk.range={0,1,0}}}},

    {"zrangebyscore",zrangebyscoreCommand,-4,
     "read-only @sortedset",
     {{"read",
       KSPEC_BS_INDEX,.bs.index={1},
       KSPEC_FK_RANGE,.fk.range={0,1,0}}}},

    {"zrevrangebyscore",zrevrangebyscoreCommand,-4,
     "read-only @sortedset",
     {{"read",
       KSPEC_BS_INDEX,.bs.index={1},
       KSPEC_FK_RANGE,.fk.range={0,1,0}}}},

    {"zrangebylex",zrangebylexCommand,-4,
     "read-only @sortedset",
     {{"read",
       KSPEC_BS_INDEX,.bs.index={1},
       KSPEC_FK_RANGE,.fk.range={0,1,0}}}},

    {"zrevrangebylex",zrevrangebylexCommand,-4,
     "read-only @sortedset",
     {{"read",
       KSPEC_BS_INDEX,.bs.index={1},
       KSPEC_FK_RANGE,.fk.range={0,1,0}}}},

    {"zcount",zcountCommand,4,
     "read-only fast @sortedset",
     {{"read",
       KSPEC_BS_INDEX,.bs.index={1},
       KSPEC_FK_RANGE,.fk.range={0,1,0}}}},

    {"zlexcount",zlexcountCommand,4,
     "read-only fast @sortedset",
     {{"read",
       KSPEC_BS_INDEX,.bs.index={1},
       KSPEC_FK_RANGE,.fk.range={0,1,0}}}},

    {"zrevrange",zrevrangeCommand,-4,
     "read-only @sortedset",
     {{"read",
       KSPEC_BS_INDEX,.bs.index={1},
       KSPEC_FK_RANGE,.fk.range={0,1,0}}}},

    {"zcard",zcardCommand,2,
     "read-only fast @sortedset",
     {{"read",
       KSPEC_BS_INDEX,.bs.index={1},
       KSPEC_FK_RANGE,.fk.range={0,1,0}}}},

    {"zscore",zscoreCommand,3,
     "read-only fast @sortedset",
     {{"read",
       KSPEC_BS_INDEX,.bs.index={1},
       KSPEC_FK_RANGE,.fk.range={0,1,0}}}},

    {"zmscore",zmscoreCommand,-3,
     "read-only fast @sortedset",
     {{"read",
       KSPEC_BS_INDEX,.bs.index={1},
       KSPEC_FK_RANGE,.fk.range={0,1,0}}}},

    {"zrank",zrankCommand,3,
     "read-only fast @sortedset",
     {{"read",
       KSPEC_BS_INDEX,.bs.index={1},
       KSPEC_FK_RANGE,.fk.range={0,1,0}}}},

    {"zrevrank",zrevrankCommand,3,
     "read-only fast @sortedset",
     {{"read",
       KSPEC_BS_INDEX,.bs.index={1},
       KSPEC_FK_RANGE,.fk.range={0,1,0}}}},

    {"zscan",zscanCommand,-3,
     "read-only random @sortedset",
     {{"read",
       KSPEC_BS_INDEX,.bs.index={1},
       KSPEC_FK_RANGE,.fk.range={0,1,0}}}},

    {"zpopmin",zpopminCommand,-2,
     "write fast @sortedset",
     {{"write",
       KSPEC_BS_INDEX,.bs.index={1},
       KSPEC_FK_RANGE,.fk.range={0,1,0}}}},

    {"zpopmax",zpopmaxCommand,-2,
     "write fast @sortedset",
     {{"write",
       KSPEC_BS_INDEX,.bs.index={1},
       KSPEC_FK_RANGE,.fk.range={0,1,0}}}},

    {"zmpop", zmpopCommand,-4,
     "write @sortedset",
     {{"write",
       KSPEC_BS_INDEX,.bs.index={1},
       KSPEC_FK_KEYNUM,.fk.keynum={0,1,1}}},
     zmpopGetKeys},

    {"bzpopmin",bzpopminCommand,-3,
     "write no-script fast @sortedset @blocking",
     {{"write",
       KSPEC_BS_INDEX,.bs.index={1},
       KSPEC_FK_RANGE,.fk.range={-2,1,0}}}},

    {"bzpopmax",bzpopmaxCommand,-3,
     "write no-script fast @sortedset @blocking",
     {{"write",
       KSPEC_BS_INDEX,.bs.index={1},
       KSPEC_FK_RANGE,.fk.range={-2,1,0}}}},

    {"bzmpop",bzmpopCommand,-5,
     "write @sortedset @blocking",
     {{"write",
       KSPEC_BS_INDEX,.bs.index={2},
       KSPEC_FK_KEYNUM,.fk.keynum={0,1,1}}},
     blmpopGetKeys},

    {"zrandmember",zrandmemberCommand,-2,
     "read-only random @sortedset",
     {{"read",
       KSPEC_BS_INDEX,.bs.index={1},
       KSPEC_FK_RANGE,.fk.range={0,1,0}}}},

    {"hset",hsetCommand,-4,
     "write use-memory fast @hash",
     {{"write",
       KSPEC_BS_INDEX,.bs.index={1},
       KSPEC_FK_RANGE,.fk.range={0,1,0}}}},

    {"hsetnx",hsetnxCommand,4,
     "write use-memory fast @hash",
     {{"write",
       KSPEC_BS_INDEX,.bs.index={1},
       KSPEC_FK_RANGE,.fk.range={0,1,0}}}},

    {"hget",hgetCommand,3,
     "read-only fast @hash",
     {{"read",
       KSPEC_BS_INDEX,.bs.index={1},
       KSPEC_FK_RANGE,.fk.range={0,1,0}}}},

    {"hmset",hsetCommand,-4,
     "write use-memory fast @hash",
     {{"write",
       KSPEC_BS_INDEX,.bs.index={1},
       KSPEC_FK_RANGE,.fk.range={0,1,0}}}},

    {"hmget",hmgetCommand,-3,
     "read-only fast @hash",
     {{"read",
       KSPEC_BS_INDEX,.bs.index={1},
       KSPEC_FK_RANGE,.fk.range={0,1,0}}}},

    {"hincrby",hincrbyCommand,4,
     "write use-memory fast @hash",
     {{"write",
       KSPEC_BS_INDEX,.bs.index={1},
       KSPEC_FK_RANGE,.fk.range={0,1,0}}}},

    {"hincrbyfloat",hincrbyfloatCommand,4,
     "write use-memory fast @hash",
     {{"write",
       KSPEC_BS_INDEX,.bs.index={1},
       KSPEC_FK_RANGE,.fk.range={0,1,0}}}},

    {"hdel",hdelCommand,-3,
     "write fast @hash",
     {{"write",
       KSPEC_BS_INDEX,.bs.index={1},
       KSPEC_FK_RANGE,.fk.range={0,1,0}}}},

    {"hlen",hlenCommand,2,
     "read-only fast @hash",
     {{"read",
       KSPEC_BS_INDEX,.bs.index={1},
       KSPEC_FK_RANGE,.fk.range={0,1,0}}}},

    {"hstrlen",hstrlenCommand,3,
     "read-only fast @hash",
     {{"read",
       KSPEC_BS_INDEX,.bs.index={1},
       KSPEC_FK_RANGE,.fk.range={0,1,0}}}},

    {"hkeys",hkeysCommand,2,
     "read-only to-sort @hash",
     {{"read",
       KSPEC_BS_INDEX,.bs.index={1},
       KSPEC_FK_RANGE,.fk.range={0,1,0}}}},

    {"hvals",hvalsCommand,2,
     "read-only to-sort @hash",
     {{"read",
       KSPEC_BS_INDEX,.bs.index={1},
       KSPEC_FK_RANGE,.fk.range={0,1,0}}}},

    {"hgetall",hgetallCommand,2,
     "read-only random @hash",
     {{"read",
       KSPEC_BS_INDEX,.bs.index={1},
       KSPEC_FK_RANGE,.fk.range={0,1,0}}}},

    {"hexists",hexistsCommand,3,
     "read-only fast @hash",
     {{"read",
       KSPEC_BS_INDEX,.bs.index={1},
       KSPEC_FK_RANGE,.fk.range={0,1,0}}}},

    {"hrandfield",hrandfieldCommand,-2,
     "read-only random @hash",
     {{"read",
       KSPEC_BS_INDEX,.bs.index={1},
       KSPEC_FK_RANGE,.fk.range={0,1,0}}}},

    {"hscan",hscanCommand,-3,
     "read-only random @hash",
     {{"read",
       KSPEC_BS_INDEX,.bs.index={1},
       KSPEC_FK_RANGE,.fk.range={0,1,0}}}},

    {"incrby",incrbyCommand,3,
     "write use-memory fast @string",
     {{"write",
       KSPEC_BS_INDEX,.bs.index={1},
       KSPEC_FK_RANGE,.fk.range={0,1,0}}}},

    {"decrby",decrbyCommand,3,
     "write use-memory fast @string",
     {{"write",
       KSPEC_BS_INDEX,.bs.index={1},
       KSPEC_FK_RANGE,.fk.range={0,1,0}}}},

    {"incrbyfloat",incrbyfloatCommand,3,
     "write use-memory fast @string",
     {{"write",
       KSPEC_BS_INDEX,.bs.index={1},
       KSPEC_FK_RANGE,.fk.range={0,1,0}}}},

    {"getset",getsetCommand,3,
     "write use-memory fast @string",
     {{"read write",
       KSPEC_BS_INDEX,.bs.index={1},
       KSPEC_FK_RANGE,.fk.range={0,1,0}}}},

    {"mset",msetCommand,-3,
     "write use-memory @string",
     {{"write",
       KSPEC_BS_INDEX,.bs.index={1},
       KSPEC_FK_RANGE,.fk.range={-1,2,0}}}},

    {"msetnx",msetnxCommand,-3,
     "write use-memory @string",
     {{"write",
       KSPEC_BS_INDEX,.bs.index={1},
       KSPEC_FK_RANGE,.fk.range={-1,2,0}}}},

    {"randomkey",randomkeyCommand,1,
     "read-only random @keyspace"},

    {"select",selectCommand,2,
     "ok-loading fast ok-stale @connection"},

    {"swapdb",swapdbCommand,3,
     "write fast @keyspace @dangerous"},

    {"move",moveCommand,3,
     "write fast @keyspace",
     {{"write",
       KSPEC_BS_INDEX,.bs.index={1},
       KSPEC_FK_RANGE,.fk.range={0,1,0}}}},

    {"copy",copyCommand,-3,
     "write use-memory @keyspace",
     {{"read",
       KSPEC_BS_INDEX,.bs.index={1},
       KSPEC_FK_RANGE,.fk.range={0,1,0}},
      {"write",
       KSPEC_BS_INDEX,.bs.index={2},
       KSPEC_FK_RANGE,.fk.range={0,1,0}}}},

    /* Like for SET, we can't mark RENAME as a fast command because
     * overwriting the target key may result in an implicit slow DEL. */
    {"rename",renameCommand,3,
     "write @keyspace",
     {{"write",
       KSPEC_BS_INDEX,.bs.index={1},
       KSPEC_FK_RANGE,.fk.range={1,1,0}}}},

    {"renamenx",renamenxCommand,3,
     "write fast @keyspace",
     {{"write",
       KSPEC_BS_INDEX,.bs.index={1},
       KSPEC_FK_RANGE,.fk.range={1,1,0}}}},

    {"expire",expireCommand,-3,
     "write fast @keyspace",
     {{"write",
       KSPEC_BS_INDEX,.bs.index={1},
       KSPEC_FK_RANGE,.fk.range={0,1,0}}}},

    {"expireat",expireatCommand,-3,
     "write fast @keyspace",
     {{"write",
       KSPEC_BS_INDEX,.bs.index={1},
       KSPEC_FK_RANGE,.fk.range={0,1,0}}}},

    {"pexpire",pexpireCommand,-3,
     "write fast @keyspace",
     {{"write",
       KSPEC_BS_INDEX,.bs.index={1},
       KSPEC_FK_RANGE,.fk.range={0,1,0}}}},

    {"pexpireat",pexpireatCommand,-3,
     "write fast @keyspace",
     {{"write",
       KSPEC_BS_INDEX,.bs.index={1},
       KSPEC_FK_RANGE,.fk.range={0,1,0}}}},

    {"keys",keysCommand,2,
     "read-only to-sort @keyspace @dangerous"},

    {"scan",scanCommand,-2,
     "read-only random @keyspace"},

    {"dbsize",dbsizeCommand,1,
     "read-only fast @keyspace"},

    {"auth",authCommand,-2,
     "no-auth no-script ok-loading ok-stale fast sentinel @connection"},

    /* PING is used for Redis failure detection and availability check.
     * So we return LOADING in case there's a synchronous replication in progress,
     * MASTERDOWN when replica-serve-stale-data=no and link with MASTER is down,
     * BUSY when blocked by a script, etc. */
    {"ping",pingCommand,-1,
     "fast sentinel @connection"},

    {"sentinel",NULL,-2,
     "admin only-sentinel",
     .subcommands=sentinelSubcommands},

    {"echo",echoCommand,2,
     "fast @connection"},

    {"save",saveCommand,1,
     "admin no-script"},

    {"bgsave",bgsaveCommand,-1,
     "admin no-script"},

    {"bgrewriteaof",bgrewriteaofCommand,1,
     "admin no-script"},

    {"shutdown",shutdownCommand,-1,
     "admin no-script ok-loading ok-stale sentinel"},

    {"lastsave",lastsaveCommand,1,
     "random fast ok-loading ok-stale @admin @dangerous"},

    {"type",typeCommand,2,
     "read-only fast @keyspace",
     {{"read",
       KSPEC_BS_INDEX,.bs.index={1},
       KSPEC_FK_RANGE,.fk.range={0,1,0}}}},

    {"multi",multiCommand,1,
     "no-script fast ok-loading ok-stale @transaction"},

    {"exec",execCommand,1,
     "no-script no-slowlog ok-loading ok-stale @transaction"},

    {"discard",discardCommand,1,
     "no-script fast ok-loading ok-stale @transaction"},

    {"sync",syncCommand,1,
     "admin no-script"},

    {"psync",syncCommand,-3,
     "admin no-script"},

    {"replconf",replconfCommand,-1,
     "admin no-script ok-loading ok-stale"},

    {"flushdb",flushdbCommand,-1,
     "write @keyspace @dangerous"},

    {"flushall",flushallCommand,-1,
     "write @keyspace @dangerous"},

    {"sort",sortCommand,-2,
     "write use-memory @list @set @sortedset @dangerous",
     {{"read",
       KSPEC_BS_INDEX,.bs.index={1},
       KSPEC_FK_RANGE,.fk.range={0,1,0}},
      {"write incomplete", /* We can't use "keyword" here because we may give false information. */
       KSPEC_BS_UNKNOWN,{{0}},
       KSPEC_FK_UNKNOWN,{{0}}}},
     sortGetKeys},

    {"sort_ro",sortroCommand,-2,
     "read-only @list @set @sortedset @dangerous",
     {{"read",
       KSPEC_BS_INDEX,.bs.index={1},
       KSPEC_FK_RANGE,.fk.range={0,1,0}}}},

    {"info",infoCommand,-1,
     "ok-loading ok-stale random sentinel @dangerous"},

    {"monitor",monitorCommand,1,
     "admin no-script ok-loading ok-stale"},

    {"ttl",ttlCommand,2,
     "read-only fast random @keyspace",
     {{"read",
       KSPEC_BS_INDEX,.bs.index={1},
       KSPEC_FK_RANGE,.fk.range={0,1,0}}}},

    {"touch",touchCommand,-2,
     "read-only fast @keyspace",
     {{"read",
       KSPEC_BS_INDEX,.bs.index={1},
       KSPEC_FK_RANGE,.fk.range={-1,1,0}}}},

    {"pttl",pttlCommand,2,
     "read-only fast random @keyspace",
     {{"read",
       KSPEC_BS_INDEX,.bs.index={1},
       KSPEC_FK_RANGE,.fk.range={0,1,0}}}},

    {"expiretime",expiretimeCommand,2,
     "read-only fast random @keyspace",
     {{"read",
       KSPEC_BS_INDEX,.bs.index={1},
       KSPEC_FK_RANGE,.fk.range={0,1,0}}}},

    {"pexpiretime",pexpiretimeCommand,2,
     "read-only fast random @keyspace",
     {{"read",
       KSPEC_BS_INDEX,.bs.index={1},
       KSPEC_FK_RANGE,.fk.range={0,1,0}}}},

    {"persist",persistCommand,2,
     "write fast @keyspace",
     {{"write",
       KSPEC_BS_INDEX,.bs.index={1},
       KSPEC_FK_RANGE,.fk.range={0,1,0}}}},

    {"slaveof",replicaofCommand,3,
     "admin no-script ok-stale"},

    {"replicaof",replicaofCommand,3,
     "admin no-script ok-stale"},

    {"role",roleCommand,1,
     "ok-loading ok-stale no-script fast sentinel @admin @dangerous"},

    {"debug",debugCommand,-2,
     "admin no-script ok-loading ok-stale"},

    {"config",NULL,-2,
     "",
     .subcommands=configSubcommands},

    {"subscribe",subscribeCommand,-2,
     "pub-sub no-script ok-loading ok-stale sentinel"},

    {"unsubscribe",unsubscribeCommand,-1,
     "pub-sub no-script ok-loading ok-stale sentinel"},

    {"psubscribe",psubscribeCommand,-2,
     "pub-sub no-script ok-loading ok-stale sentinel"},

    {"punsubscribe",punsubscribeCommand,-1,
     "pub-sub no-script ok-loading ok-stale sentinel"},

    {"publish",publishCommand,3,
     "pub-sub ok-loading ok-stale fast may-replicate sentinel"},

    {"pubsub",NULL,-2,
     "",
     .subcommands=pubsubSubcommands},

    {"watch",watchCommand,-2,
     "no-script fast ok-loading ok-stale @transaction",
     {{"",
       KSPEC_BS_INDEX,.bs.index={1},
       KSPEC_FK_RANGE,.fk.range={-1,1,0}}}},

    {"unwatch",unwatchCommand,1,
     "no-script fast ok-loading ok-stale @transaction"},

    {"cluster",NULL,-2,
     "",
     .subcommands=clusterSubcommands},

    {"restore",restoreCommand,-4,
     "write use-memory @keyspace @dangerous",
     {{"write",
       KSPEC_BS_INDEX,.bs.index={1},
       KSPEC_FK_RANGE,.fk.range={0,1,0}}}},

    {"restore-asking",restoreCommand,-4,
     "write use-memory cluster-asking @keyspace @dangerous",
     {{"write",
       KSPEC_BS_INDEX,.bs.index={1},
       KSPEC_FK_RANGE,.fk.range={0,1,0}}}},

    {"migrate",migrateCommand,-6,
     "write random @keyspace @dangerous",
     {{"write",
       KSPEC_BS_INDEX,.bs.index={3},
       KSPEC_FK_RANGE,.fk.range={0,1,0}},
      {"write incomplete",
       KSPEC_BS_KEYWORD,.bs.keyword={"KEYS",-2},
       KSPEC_FK_RANGE,.fk.range={-1,1,0}}},
     migrateGetKeys},

    {"asking",askingCommand,1,
     "fast @connection"},

    {"readonly",readonlyCommand,1,
     "fast @connection"},

    {"readwrite",readwriteCommand,1,
     "fast @connection"},

    {"dump",dumpCommand,2,
     "read-only random @keyspace",
     {{"read",
       KSPEC_BS_INDEX,.bs.index={1},
       KSPEC_FK_RANGE,.fk.range={0,1,0}}}},

    {"object",NULL,-2,
     "",
    .subcommands=objectSubcommands},

    {"memory",NULL,-2,
     "",
     .subcommands=memorySubcommands},

    {"client",NULL,-2,
     "sentinel",
     .subcommands=clientSubcommands},

    {"hello",helloCommand,-1,
     "no-auth no-script fast ok-loading ok-stale sentinel @connection"},

    /* EVAL can modify the dataset, however it is not flagged as a write
     * command since we do the check while running commands from Lua.
     *
     * EVAL and EVALSHA also feed monitors before the commands are executed,
     * as opposed to after.
      */
    {"eval",evalCommand,-3,
     "no-script no-monitor may-replicate no-mandatory-keys @scripting",
     {{"read write", /* We pass both read and write because these flag are worst-case-scenario */
       KSPEC_BS_INDEX,.bs.index={2},
       KSPEC_FK_KEYNUM,.fk.keynum={0,1,1}}},
     evalGetKeys},

    {"eval_ro",evalRoCommand,-3,
     "no-script no-monitor no-mandatory-keys @scripting",
     {{"read",
       KSPEC_BS_INDEX,.bs.index={2},
       KSPEC_FK_KEYNUM,.fk.keynum={0,1,1}}},
     evalGetKeys},

    {"evalsha",evalShaCommand,-3,
     "no-script no-monitor may-replicate no-mandatory-keys @scripting",
     {{"read write", /* We pass both read and write because these flag are worst-case-scenario */
       KSPEC_BS_INDEX,.bs.index={2},
       KSPEC_FK_KEYNUM,.fk.keynum={0,1,1}}},
     evalGetKeys},

    {"evalsha_ro",evalShaRoCommand,-3,
     "no-script no-monitor no-mandatory-keys @scripting",
     {{"read",
       KSPEC_BS_INDEX,.bs.index={2},
       KSPEC_FK_KEYNUM,.fk.keynum={0,1,1}}},
     evalGetKeys},

    {"slowlog",NULL,-2,
     "",
     .subcommands=slowlogSubcommands},

    {"script",NULL,-2,
     "",
     .subcommands=scriptSubcommands},

    {"time",timeCommand,1,
     "random fast ok-loading ok-stale"},

    {"bitop",bitopCommand,-4,
     "write use-memory @bitmap",
     {{"write",
       KSPEC_BS_INDEX,.bs.index={2},
       KSPEC_FK_RANGE,.fk.range={0,1,0}},
      {"read",
       KSPEC_BS_INDEX,.bs.index={3},
       KSPEC_FK_RANGE,.fk.range={-1,1,0}}}},

    {"bitcount",bitcountCommand,-2,
     "read-only @bitmap",
     {{"read",
       KSPEC_BS_INDEX,.bs.index={1},
       KSPEC_FK_RANGE,.fk.range={0,1,0}}}},

    {"bitpos",bitposCommand,-3,
     "read-only @bitmap",
     {{"read",
       KSPEC_BS_INDEX,.bs.index={1},
       KSPEC_FK_RANGE,.fk.range={0,1,0}}}},

    {"wait",waitCommand,3,
     "no-script @connection"},

    {"command",commandCommand,-1,
     "ok-loading ok-stale random sentinel @connection",
     .subcommands=commandSubcommands},

    {"geoadd",geoaddCommand,-5,
     "write use-memory @geo",
     {{"write",
       KSPEC_BS_INDEX,.bs.index={1},
       KSPEC_FK_RANGE,.fk.range={0,1,0}}}},

    /* GEORADIUS has store options that may write. */
    {"georadius",georadiusCommand,-6,
     "write use-memory @geo",
     {{"read",
       KSPEC_BS_INDEX,.bs.index={1},
       KSPEC_FK_RANGE,.fk.range={0,1,0}},
      {"write",
       KSPEC_BS_KEYWORD,.bs.keyword={"STORE",6},
       KSPEC_FK_RANGE,.fk.range={0,1,0}},
      {"write",
       KSPEC_BS_KEYWORD,.bs.keyword={"STOREDIST",6},
       KSPEC_FK_RANGE,.fk.range={0,1,0}}},
     georadiusGetKeys},

    {"georadius_ro",georadiusroCommand,-6,
     "read-only @geo",
     {{"read",
       KSPEC_BS_INDEX,.bs.index={1},
       KSPEC_FK_RANGE,.fk.range={0,1,0}}}},

    {"georadiusbymember",georadiusbymemberCommand,-5,"write use-memory @geo",
     {{"read",
       KSPEC_BS_INDEX,.bs.index={1},
       KSPEC_FK_RANGE,.fk.range={0,1,0}},
      {"write",
       KSPEC_BS_KEYWORD,.bs.keyword={"STORE",5},
       KSPEC_FK_RANGE,.fk.range={0,1,0}},
      {"write",
       KSPEC_BS_KEYWORD,.bs.keyword={"STOREDIST",5},
       KSPEC_FK_RANGE,.fk.range={0,1,0}}},
     georadiusGetKeys},

    {"georadiusbymember_ro",georadiusbymemberroCommand,-5,
     "read-only @geo",
     {{"read",
       KSPEC_BS_INDEX,.bs.index={1},
       KSPEC_FK_RANGE,.fk.range={0,1,0}}}},

    {"geohash",geohashCommand,-2,
     "read-only @geo",
     {{"read",
       KSPEC_BS_INDEX,.bs.index={1},
       KSPEC_FK_RANGE,.fk.range={0,1,0}}}},

    {"geopos",geoposCommand,-2,
     "read-only @geo",
     {{"read",
       KSPEC_BS_INDEX,.bs.index={1},
       KSPEC_FK_RANGE,.fk.range={0,1,0}}}},

    {"geodist",geodistCommand,-4,
     "read-only @geo",
     {{"read",
       KSPEC_BS_INDEX,.bs.index={1},
       KSPEC_FK_RANGE,.fk.range={0,1,0}}}},

    {"geosearch",geosearchCommand,-7,
     "read-only @geo",
     {{"read",
       KSPEC_BS_INDEX,.bs.index={1},
       KSPEC_FK_RANGE,.fk.range={0,1,0}}}},

    {"geosearchstore",geosearchstoreCommand,-8,
     "write use-memory @geo",
     {{"write",
       KSPEC_BS_INDEX,.bs.index={1},
       KSPEC_FK_RANGE,.fk.range={0,1,0}},
      {"read",
       KSPEC_BS_INDEX,.bs.index={2},
       KSPEC_FK_RANGE,.fk.range={0,1,0}}}},

    {"pfselftest",pfselftestCommand,1,
     "admin @hyperloglog"},

    {"pfadd",pfaddCommand,-2,
     "write use-memory fast @hyperloglog",
     {{"write",
       KSPEC_BS_INDEX,.bs.index={1},
       KSPEC_FK_RANGE,.fk.range={0,1,0}}}},

    /* Technically speaking PFCOUNT may change the key since it changes the
     * final bytes in the HyperLogLog representation. However in this case
     * we claim that the representation, even if accessible, is an internal
     * affair, and the command is semantically read only. */
    {"pfcount",pfcountCommand,-2,
     "read-only may-replicate @hyperloglog",
     {{"read",
       KSPEC_BS_INDEX,.bs.index={1},
       KSPEC_FK_RANGE,.fk.range={-1,1,0}}}},

    {"pfmerge",pfmergeCommand,-2,
     "write use-memory @hyperloglog",
     {{"read write",
       KSPEC_BS_INDEX,.bs.index={1},
       KSPEC_FK_RANGE,.fk.range={0,1,0}},
      {"read",
       KSPEC_BS_INDEX,.bs.index={2},
       KSPEC_FK_RANGE,.fk.range={-1,1,0}}}},

    /* Unlike PFCOUNT that is considered as a read-only command (although
     * it changes a bit), PFDEBUG may change the entire key when converting
     * from sparse to dense representation */
    {"pfdebug",pfdebugCommand,-3,
     "admin write use-memory @hyperloglog",
     {{"write",
       KSPEC_BS_INDEX,.bs.index={2},
       KSPEC_FK_RANGE,.fk.range={0,1,0}}}},

    {"xadd",xaddCommand,-5,
     "write use-memory fast random @stream",
     {{"write",
       KSPEC_BS_INDEX,.bs.index={1},
       KSPEC_FK_RANGE,.fk.range={0,1,0}}}},

    {"xrange",xrangeCommand,-4,
     "read-only @stream",
     {{"read",
       KSPEC_BS_INDEX,.bs.index={1},
       KSPEC_FK_RANGE,.fk.range={0,1,0}}}},

    {"xrevrange",xrevrangeCommand,-4,
     "read-only @stream",
     {{"read",
       KSPEC_BS_INDEX,.bs.index={1},
       KSPEC_FK_RANGE,.fk.range={0,1,0}}}},

    {"xlen",xlenCommand,2,
     "read-only fast @stream",
     {{"read",
       KSPEC_BS_INDEX,.bs.index={1},
       KSPEC_FK_RANGE,.fk.range={0,1,0}}}},

    {"xread",xreadCommand,-4,
     "read-only @stream @blocking",
     {{"read",
       KSPEC_BS_KEYWORD,.bs.keyword={"STREAMS",1},
       KSPEC_FK_RANGE,.fk.range={-1,1,2}}},
     xreadGetKeys},

    {"xreadgroup",xreadCommand,-7,
     "write @stream @blocking",
     {{"read",
       KSPEC_BS_KEYWORD,.bs.keyword={"STREAMS",4},
       KSPEC_FK_RANGE,.fk.range={-1,1,2}}},
     xreadGetKeys},

    {"xgroup",NULL,-2,
     "",
     .subcommands=xgroupSubcommands},

    {"xsetid",xsetidCommand,3,
     "write use-memory fast @stream",
     {{"write",
       KSPEC_BS_INDEX,.bs.index={1},
       KSPEC_FK_RANGE,.fk.range={0,1,0}}}},

    {"xack",xackCommand,-4,
     "write fast random @stream",
     {{"write",
       KSPEC_BS_INDEX,.bs.index={1},
       KSPEC_FK_RANGE,.fk.range={0,1,0}}}},

    {"xpending",xpendingCommand,-3,
     "read-only random @stream",
     {{"read",
       KSPEC_BS_INDEX,.bs.index={1},
       KSPEC_FK_RANGE,.fk.range={0,1,0}}}},

    {"xclaim",xclaimCommand,-6,
     "write random fast @stream",
     {{"write",
       KSPEC_BS_INDEX,.bs.index={1},
       KSPEC_FK_RANGE,.fk.range={0,1,0}}}},

    {"xautoclaim",xautoclaimCommand,-6,
     "write random fast @stream",
     {{"write",
       KSPEC_BS_INDEX,.bs.index={1},
       KSPEC_FK_RANGE,.fk.range={0,1,0}}}},

    {"xinfo",NULL,-2,
     "",
     .subcommands=xinfoSubcommands},

    {"xdel",xdelCommand,-3,
     "write fast @stream",
     {{"write",
       KSPEC_BS_INDEX,.bs.index={1},
       KSPEC_FK_RANGE,.fk.range={0,1,0}}}},

    {"xtrim",xtrimCommand,-4,
     "write random @stream",
     {{"write",
       KSPEC_BS_INDEX,.bs.index={1},
       KSPEC_FK_RANGE,.fk.range={0,1,0}}}},

    {"latency",NULL,-2,
     "",
     .subcommands=latencySubcommands},

    {"lolwut",lolwutCommand,-1,
     "read-only fast"},

    {"acl",NULL,-2,
     "sentinel",
     .subcommands=aclSubcommands},

    {"lcs",lcsCommand,-3,
     "read-only @string",
      {{"read",
        KSPEC_BS_INDEX,.bs.index={1},
        KSPEC_FK_RANGE,.fk.range={1,1,0}}}},

    {"quit",quitCommand,-1,
     "no-auth no-script ok-stale ok-loading fast @connection"},
     
    {"reset",resetCommand,1,
     "no-auth no-script ok-stale ok-loading fast @connection"},

    {"failover",failoverCommand,-1,
     "admin no-script ok-stale"},

<<<<<<< HEAD
    {"publishlocal",publishLocalCommand,3,
     "pub-sub ok-loading ok-stale fast may-replicate"},

    {"subscribelocal",subscribeLocalCommand,-2,
     "pub-sub no-script ok-loading ok-stale"},

    {"unsubscribelocal",unsubscribeLocalCommand,-1,
     "pub-sub no-script ok-loading ok-stale"}
=======
    {"function",NULL,-2,
        "",
        .subcommands=functionSubcommands},

    {"fcall",fcallCommand,-3,
     "no-script no-monitor may-replicate no-mandatory-keys @scripting",
     {{"read write", /* We pass both read and write because these flag are worst-case-scenario */
       KSPEC_BS_INDEX,.bs.index={2},
       KSPEC_FK_KEYNUM,.fk.keynum={0,1,1}}},
     functionGetKeys},

    {"fcall_ro",fcallCommandReadOnly,-3,
     "no-script no-monitor no-mandatory-keys @scripting",
     {{"read",
       KSPEC_BS_INDEX,.bs.index={2},
       KSPEC_FK_KEYNUM,.fk.keynum={0,1,1}}},
     functionGetKeys},
>>>>>>> 64f61596
};

/*============================ Utility functions ============================ */

/* We use a private localtime implementation which is fork-safe. The logging
 * function of Redis may be called from other threads. */
void nolocks_localtime(struct tm *tmp, time_t t, time_t tz, int dst);

/* Low level logging. To use only for very big messages, otherwise
 * serverLog() is to prefer. */
void serverLogRaw(int level, const char *msg) {
    const int syslogLevelMap[] = { LOG_DEBUG, LOG_INFO, LOG_NOTICE, LOG_WARNING };
    const char *c = ".-*#";
    FILE *fp;
    char buf[64];
    int rawmode = (level & LL_RAW);
    int log_to_stdout = server.logfile[0] == '\0';

    level &= 0xff; /* clear flags */
    if (level < server.verbosity) return;

    fp = log_to_stdout ? stdout : fopen(server.logfile,"a");
    if (!fp) return;

    if (rawmode) {
        fprintf(fp,"%s",msg);
    } else {
        int off;
        struct timeval tv;
        int role_char;
        pid_t pid = getpid();

        gettimeofday(&tv,NULL);
        struct tm tm;
        nolocks_localtime(&tm,tv.tv_sec,server.timezone,server.daylight_active);
        off = strftime(buf,sizeof(buf),"%d %b %Y %H:%M:%S.",&tm);
        snprintf(buf+off,sizeof(buf)-off,"%03d",(int)tv.tv_usec/1000);
        if (server.sentinel_mode) {
            role_char = 'X'; /* Sentinel. */
        } else if (pid != server.pid) {
            role_char = 'C'; /* RDB / AOF writing child. */
        } else {
            role_char = (server.masterhost ? 'S':'M'); /* Slave or Master. */
        }
        fprintf(fp,"%d:%c %s %c %s\n",
            (int)getpid(),role_char, buf,c[level],msg);
    }
    fflush(fp);

    if (!log_to_stdout) fclose(fp);
    if (server.syslog_enabled) syslog(syslogLevelMap[level], "%s", msg);
}

/* Like serverLogRaw() but with printf-alike support. This is the function that
 * is used across the code. The raw version is only used in order to dump
 * the INFO output on crash. */
void _serverLog(int level, const char *fmt, ...) {
    va_list ap;
    char msg[LOG_MAX_LEN];

    va_start(ap, fmt);
    vsnprintf(msg, sizeof(msg), fmt, ap);
    va_end(ap);

    serverLogRaw(level,msg);
}

/* Log a fixed message without printf-alike capabilities, in a way that is
 * safe to call from a signal handler.
 *
 * We actually use this only for signals that are not fatal from the point
 * of view of Redis. Signals that are going to kill the server anyway and
 * where we need printf-alike features are served by serverLog(). */
void serverLogFromHandler(int level, const char *msg) {
    int fd;
    int log_to_stdout = server.logfile[0] == '\0';
    char buf[64];

    if ((level&0xff) < server.verbosity || (log_to_stdout && server.daemonize))
        return;
    fd = log_to_stdout ? STDOUT_FILENO :
                         open(server.logfile, O_APPEND|O_CREAT|O_WRONLY, 0644);
    if (fd == -1) return;
    ll2string(buf,sizeof(buf),getpid());
    if (write(fd,buf,strlen(buf)) == -1) goto err;
    if (write(fd,":signal-handler (",17) == -1) goto err;
    ll2string(buf,sizeof(buf),time(NULL));
    if (write(fd,buf,strlen(buf)) == -1) goto err;
    if (write(fd,") ",2) == -1) goto err;
    if (write(fd,msg,strlen(msg)) == -1) goto err;
    if (write(fd,"\n",1) == -1) goto err;
err:
    if (!log_to_stdout) close(fd);
}

/* Return the UNIX time in microseconds */
long long ustime(void) {
    struct timeval tv;
    long long ust;

    gettimeofday(&tv, NULL);
    ust = ((long long)tv.tv_sec)*1000000;
    ust += tv.tv_usec;
    return ust;
}

/* Return the UNIX time in milliseconds */
mstime_t mstime(void) {
    return ustime()/1000;
}

/* After an RDB dump or AOF rewrite we exit from children using _exit() instead of
 * exit(), because the latter may interact with the same file objects used by
 * the parent process. However if we are testing the coverage normal exit() is
 * used in order to obtain the right coverage information. */
void exitFromChild(int retcode) {
#ifdef COVERAGE_TEST
    exit(retcode);
#else
    _exit(retcode);
#endif
}

/*====================== Hash table type implementation  ==================== */

/* This is a hash table type that uses the SDS dynamic strings library as
 * keys and redis objects as values (objects can hold SDS strings,
 * lists, sets). */

void dictVanillaFree(dict *d, void *val)
{
    UNUSED(d);
    zfree(val);
}

void dictListDestructor(dict *d, void *val)
{
    UNUSED(d);
    listRelease((list*)val);
}

int dictSdsKeyCompare(dict *d, const void *key1,
        const void *key2)
{
    int l1,l2;
    UNUSED(d);

    l1 = sdslen((sds)key1);
    l2 = sdslen((sds)key2);
    if (l1 != l2) return 0;
    return memcmp(key1, key2, l1) == 0;
}

/* A case insensitive version used for the command lookup table and other
 * places where case insensitive non binary-safe comparison is needed. */
int dictSdsKeyCaseCompare(dict *d, const void *key1,
        const void *key2)
{
    UNUSED(d);
    return strcasecmp(key1, key2) == 0;
}

void dictObjectDestructor(dict *d, void *val)
{
    UNUSED(d);
    if (val == NULL) return; /* Lazy freeing will set value to NULL. */
    decrRefCount(val);
}

void dictSdsDestructor(dict *d, void *val)
{
    UNUSED(d);
    sdsfree(val);
}

void *dictSdsDup(dict *d, const void *key) {
    UNUSED(d);
    return sdsdup((const sds) key);
}

int dictObjKeyCompare(dict *d, const void *key1,
        const void *key2)
{
    const robj *o1 = key1, *o2 = key2;
    return dictSdsKeyCompare(d, o1->ptr,o2->ptr);
}

uint64_t dictObjHash(const void *key) {
    const robj *o = key;
    return dictGenHashFunction(o->ptr, sdslen((sds)o->ptr));
}

uint64_t dictSdsHash(const void *key) {
    return dictGenHashFunction((unsigned char*)key, sdslen((char*)key));
}

uint64_t dictSdsCaseHash(const void *key) {
    return dictGenCaseHashFunction((unsigned char*)key, sdslen((char*)key));
}

int dictEncObjKeyCompare(dict *d, const void *key1, const void *key2)
{
    robj *o1 = (robj*) key1, *o2 = (robj*) key2;
    int cmp;

    if (o1->encoding == OBJ_ENCODING_INT &&
        o2->encoding == OBJ_ENCODING_INT)
            return o1->ptr == o2->ptr;

    /* Due to OBJ_STATIC_REFCOUNT, we avoid calling getDecodedObject() without
     * good reasons, because it would incrRefCount() the object, which
     * is invalid. So we check to make sure dictFind() works with static
     * objects as well. */
    if (o1->refcount != OBJ_STATIC_REFCOUNT) o1 = getDecodedObject(o1);
    if (o2->refcount != OBJ_STATIC_REFCOUNT) o2 = getDecodedObject(o2);
    cmp = dictSdsKeyCompare(d,o1->ptr,o2->ptr);
    if (o1->refcount != OBJ_STATIC_REFCOUNT) decrRefCount(o1);
    if (o2->refcount != OBJ_STATIC_REFCOUNT) decrRefCount(o2);
    return cmp;
}

uint64_t dictEncObjHash(const void *key) {
    robj *o = (robj*) key;

    if (sdsEncodedObject(o)) {
        return dictGenHashFunction(o->ptr, sdslen((sds)o->ptr));
    } else if (o->encoding == OBJ_ENCODING_INT) {
        char buf[32];
        int len;

        len = ll2string(buf,32,(long)o->ptr);
        return dictGenHashFunction((unsigned char*)buf, len);
    } else {
        serverPanic("Unknown string encoding");
    }
}

/* Return 1 if currently we allow dict to expand. Dict may allocate huge
 * memory to contain hash buckets when dict expands, that may lead redis
 * rejects user's requests or evicts some keys, we can stop dict to expand
 * provisionally if used memory will be over maxmemory after dict expands,
 * but to guarantee the performance of redis, we still allow dict to expand
 * if dict load factor exceeds HASHTABLE_MAX_LOAD_FACTOR. */
int dictExpandAllowed(size_t moreMem, double usedRatio) {
    if (usedRatio <= HASHTABLE_MAX_LOAD_FACTOR) {
        return !overMaxmemoryAfterAlloc(moreMem);
    } else {
        return 1;
    }
}

/* Returns the size of the DB dict entry metadata in bytes. In cluster mode, the
 * metadata is used for constructing a doubly linked list of the dict entries
 * belonging to the same cluster slot. See the Slot to Key API in cluster.c. */
size_t dictEntryMetadataSize(dict *d) {
    UNUSED(d);
    return server.cluster_enabled ? sizeof(clusterDictEntryMetadata) : 0;
}

/* Generic hash table type where keys are Redis Objects, Values
 * dummy pointers. */
dictType objectKeyPointerValueDictType = {
    dictEncObjHash,            /* hash function */
    NULL,                      /* key dup */
    NULL,                      /* val dup */
    dictEncObjKeyCompare,      /* key compare */
    dictObjectDestructor,      /* key destructor */
    NULL,                      /* val destructor */
    NULL                       /* allow to expand */
};

/* Like objectKeyPointerValueDictType(), but values can be destroyed, if
 * not NULL, calling zfree(). */
dictType objectKeyHeapPointerValueDictType = {
    dictEncObjHash,            /* hash function */
    NULL,                      /* key dup */
    NULL,                      /* val dup */
    dictEncObjKeyCompare,      /* key compare */
    dictObjectDestructor,      /* key destructor */
    dictVanillaFree,           /* val destructor */
    NULL                       /* allow to expand */
};

/* Set dictionary type. Keys are SDS strings, values are not used. */
dictType setDictType = {
    dictSdsHash,               /* hash function */
    NULL,                      /* key dup */
    NULL,                      /* val dup */
    dictSdsKeyCompare,         /* key compare */
    dictSdsDestructor,         /* key destructor */
    NULL                       /* val destructor */
};

/* Sorted sets hash (note: a skiplist is used in addition to the hash table) */
dictType zsetDictType = {
    dictSdsHash,               /* hash function */
    NULL,                      /* key dup */
    NULL,                      /* val dup */
    dictSdsKeyCompare,         /* key compare */
    NULL,                      /* Note: SDS string shared & freed by skiplist */
    NULL,                      /* val destructor */
    NULL                       /* allow to expand */
};

/* Db->dict, keys are sds strings, vals are Redis objects. */
dictType dbDictType = {
    dictSdsHash,                /* hash function */
    NULL,                       /* key dup */
    NULL,                       /* val dup */
    dictSdsKeyCompare,          /* key compare */
    dictSdsDestructor,          /* key destructor */
    dictObjectDestructor,       /* val destructor */
    dictExpandAllowed,          /* allow to expand */
    dictEntryMetadataSize       /* size of entry metadata in bytes */
};

/* server.lua_scripts sha (as sds string) -> scripts (as robj) cache. */
dictType shaScriptObjectDictType = {
    dictSdsCaseHash,            /* hash function */
    NULL,                       /* key dup */
    NULL,                       /* val dup */
    dictSdsKeyCaseCompare,      /* key compare */
    dictSdsDestructor,          /* key destructor */
    dictObjectDestructor,       /* val destructor */
    NULL                        /* allow to expand */
};

/* Db->expires */
dictType dbExpiresDictType = {
    dictSdsHash,                /* hash function */
    NULL,                       /* key dup */
    NULL,                       /* val dup */
    dictSdsKeyCompare,          /* key compare */
    NULL,                       /* key destructor */
    NULL,                       /* val destructor */
    dictExpandAllowed           /* allow to expand */
};

/* Command table. sds string -> command struct pointer. */
dictType commandTableDictType = {
    dictSdsCaseHash,            /* hash function */
    NULL,                       /* key dup */
    NULL,                       /* val dup */
    dictSdsKeyCaseCompare,      /* key compare */
    dictSdsDestructor,          /* key destructor */
    NULL,                       /* val destructor */
    NULL                        /* allow to expand */
};

/* Hash type hash table (note that small hashes are represented with listpacks) */
dictType hashDictType = {
    dictSdsHash,                /* hash function */
    NULL,                       /* key dup */
    NULL,                       /* val dup */
    dictSdsKeyCompare,          /* key compare */
    dictSdsDestructor,          /* key destructor */
    dictSdsDestructor,          /* val destructor */
    NULL                        /* allow to expand */
};

/* Dict type without destructor */
dictType sdsReplyDictType = {
    dictSdsHash,                /* hash function */
    NULL,                       /* key dup */
    NULL,                       /* val dup */
    dictSdsKeyCompare,          /* key compare */
    NULL,                       /* key destructor */
    NULL,                       /* val destructor */
    NULL                        /* allow to expand */
};

/* Keylist hash table type has unencoded redis objects as keys and
 * lists as values. It's used for blocking operations (BLPOP) and to
 * map swapped keys to a list of clients waiting for this keys to be loaded. */
dictType keylistDictType = {
    dictObjHash,                /* hash function */
    NULL,                       /* key dup */
    NULL,                       /* val dup */
    dictObjKeyCompare,          /* key compare */
    dictObjectDestructor,       /* key destructor */
    dictListDestructor,         /* val destructor */
    NULL                        /* allow to expand */
};

/* Modules system dictionary type. Keys are module name,
 * values are pointer to RedisModule struct. */
dictType modulesDictType = {
    dictSdsCaseHash,            /* hash function */
    NULL,                       /* key dup */
    NULL,                       /* val dup */
    dictSdsKeyCaseCompare,      /* key compare */
    dictSdsDestructor,          /* key destructor */
    NULL,                       /* val destructor */
    NULL                        /* allow to expand */
};

/* Migrate cache dict type. */
dictType migrateCacheDictType = {
    dictSdsHash,                /* hash function */
    NULL,                       /* key dup */
    NULL,                       /* val dup */
    dictSdsKeyCompare,          /* key compare */
    dictSdsDestructor,          /* key destructor */
    NULL,                       /* val destructor */
    NULL                        /* allow to expand */
};

/* Replication cached script dict (server.repl_scriptcache_dict).
 * Keys are sds SHA1 strings, while values are not used at all in the current
 * implementation. */
dictType replScriptCacheDictType = {
    dictSdsCaseHash,            /* hash function */
    NULL,                       /* key dup */
    NULL,                       /* val dup */
    dictSdsKeyCaseCompare,      /* key compare */
    dictSdsDestructor,          /* key destructor */
    NULL,                       /* val destructor */
    NULL                        /* allow to expand */
};

int htNeedsResize(dict *dict) {
    long long size, used;

    size = dictSlots(dict);
    used = dictSize(dict);
    return (size > DICT_HT_INITIAL_SIZE &&
            (used*100/size < HASHTABLE_MIN_FILL));
}

/* If the percentage of used slots in the HT reaches HASHTABLE_MIN_FILL
 * we resize the hash table to save memory */
void tryResizeHashTables(int dbid) {
    if (htNeedsResize(server.db[dbid].dict))
        dictResize(server.db[dbid].dict);
    if (htNeedsResize(server.db[dbid].expires))
        dictResize(server.db[dbid].expires);
}

/* Our hash table implementation performs rehashing incrementally while
 * we write/read from the hash table. Still if the server is idle, the hash
 * table will use two tables for a long time. So we try to use 1 millisecond
 * of CPU time at every call of this function to perform some rehashing.
 *
 * The function returns 1 if some rehashing was performed, otherwise 0
 * is returned. */
int incrementallyRehash(int dbid) {
    /* Keys dictionary */
    if (dictIsRehashing(server.db[dbid].dict)) {
        dictRehashMilliseconds(server.db[dbid].dict,1);
        return 1; /* already used our millisecond for this loop... */
    }
    /* Expires */
    if (dictIsRehashing(server.db[dbid].expires)) {
        dictRehashMilliseconds(server.db[dbid].expires,1);
        return 1; /* already used our millisecond for this loop... */
    }
    return 0;
}

/* This function is called once a background process of some kind terminates,
 * as we want to avoid resizing the hash tables when there is a child in order
 * to play well with copy-on-write (otherwise when a resize happens lots of
 * memory pages are copied). The goal of this function is to update the ability
 * for dict.c to resize the hash tables accordingly to the fact we have an
 * active fork child running. */
void updateDictResizePolicy(void) {
    if (!hasActiveChildProcess())
        dictEnableResize();
    else
        dictDisableResize();
}

const char *strChildType(int type) {
    switch(type) {
        case CHILD_TYPE_RDB: return "RDB";
        case CHILD_TYPE_AOF: return "AOF";
        case CHILD_TYPE_LDB: return "LDB";
        case CHILD_TYPE_MODULE: return "MODULE";
        default: return "Unknown";
    }
}

/* Return true if there are active children processes doing RDB saving,
 * AOF rewriting, or some side process spawned by a loaded module. */
int hasActiveChildProcess() {
    return server.child_pid != -1;
}

void resetChildState() {
    server.child_type = CHILD_TYPE_NONE;
    server.child_pid = -1;
    server.stat_current_cow_peak = 0;
    server.stat_current_cow_bytes = 0;
    server.stat_current_cow_updated = 0;
    server.stat_current_save_keys_processed = 0;
    server.stat_module_progress = 0;
    server.stat_current_save_keys_total = 0;
    updateDictResizePolicy();
    closeChildInfoPipe();
    moduleFireServerEvent(REDISMODULE_EVENT_FORK_CHILD,
                          REDISMODULE_SUBEVENT_FORK_CHILD_DIED,
                          NULL);
}

/* Return if child type is mutual exclusive with other fork children */
int isMutuallyExclusiveChildType(int type) {
    return type == CHILD_TYPE_RDB || type == CHILD_TYPE_AOF || type == CHILD_TYPE_MODULE;
}

/* Return true if this instance has persistence completely turned off:
 * both RDB and AOF are disabled. */
int allPersistenceDisabled(void) {
    return server.saveparamslen == 0 && server.aof_state == AOF_OFF;
}

/* ======================= Cron: called every 100 ms ======================== */

/* Add a sample to the operations per second array of samples. */
void trackInstantaneousMetric(int metric, long long current_reading) {
    long long now = mstime();
    long long t = now - server.inst_metric[metric].last_sample_time;
    long long ops = current_reading -
                    server.inst_metric[metric].last_sample_count;
    long long ops_sec;

    ops_sec = t > 0 ? (ops*1000/t) : 0;

    server.inst_metric[metric].samples[server.inst_metric[metric].idx] =
        ops_sec;
    server.inst_metric[metric].idx++;
    server.inst_metric[metric].idx %= STATS_METRIC_SAMPLES;
    server.inst_metric[metric].last_sample_time = now;
    server.inst_metric[metric].last_sample_count = current_reading;
}

/* Return the mean of all the samples. */
long long getInstantaneousMetric(int metric) {
    int j;
    long long sum = 0;

    for (j = 0; j < STATS_METRIC_SAMPLES; j++)
        sum += server.inst_metric[metric].samples[j];
    return sum / STATS_METRIC_SAMPLES;
}

/* The client query buffer is an sds.c string that can end with a lot of
 * free space not used, this function reclaims space if needed.
 *
 * The function always returns 0 as it never terminates the client. */
int clientsCronResizeQueryBuffer(client *c) {
    size_t querybuf_size = sdsalloc(c->querybuf);
    time_t idletime = server.unixtime - c->lastinteraction;

    /* Only resize the query buffer if the buffer is actually wasting at least a
     * few kbytes */
    if (sdsavail(c->querybuf) > 1024*4) {
        /* There are two conditions to resize the query buffer: */
        if (idletime > 2) {
            /* 1) Query is idle for a long time. */
            c->querybuf = sdsRemoveFreeSpace(c->querybuf);
        } else if (querybuf_size > PROTO_RESIZE_THRESHOLD && querybuf_size/2 > c->querybuf_peak) {
            /* 2) Query buffer is too big for latest peak and is larger than
             *    resize threshold. Trim excess space but only up to a limit,
             *    not below the recent peak and current c->querybuf (which will
             *    be soon get used). If we're in the middle of a bulk then make
             *    sure not to resize to less than the bulk length. */
            size_t resize = sdslen(c->querybuf);
            if (resize < c->querybuf_peak) resize = c->querybuf_peak;
            if (c->bulklen != -1 && resize < (size_t)c->bulklen) resize = c->bulklen;
            c->querybuf = sdsResize(c->querybuf, resize);
        }
    }

    /* Reset the peak again to capture the peak memory usage in the next
     * cycle. */
    c->querybuf_peak = sdslen(c->querybuf);
    /* We reset to either the current used, or currently processed bulk size,
     * which ever is bigger. */
    if (c->bulklen != -1 && (size_t)c->bulklen > c->querybuf_peak)
        c->querybuf_peak = c->bulklen;

    /* Clients representing masters also use a "pending query buffer" that
     * is the yet not applied part of the stream we are reading. Such buffer
     * also needs resizing from time to time, otherwise after a very large
     * transfer (a huge value or a big MIGRATE operation) it will keep using
     * a lot of memory. */
    if (c->flags & CLIENT_MASTER) {
        /* There are two conditions to resize the pending query buffer:
         * 1) Pending Query buffer is > LIMIT_PENDING_QUERYBUF.
         * 2) Used length is smaller than pending_querybuf_size/2 */
        size_t pending_querybuf_size = sdsAllocSize(c->pending_querybuf);
        if(pending_querybuf_size > LIMIT_PENDING_QUERYBUF &&
           sdslen(c->pending_querybuf) < (pending_querybuf_size/2))
        {
            c->pending_querybuf = sdsRemoveFreeSpace(c->pending_querybuf);
        }
    }
    return 0;
}

/* This function is used in order to track clients using the biggest amount
 * of memory in the latest few seconds. This way we can provide such information
 * in the INFO output (clients section), without having to do an O(N) scan for
 * all the clients.
 *
 * This is how it works. We have an array of CLIENTS_PEAK_MEM_USAGE_SLOTS slots
 * where we track, for each, the biggest client output and input buffers we
 * saw in that slot. Every slot correspond to one of the latest seconds, since
 * the array is indexed by doing UNIXTIME % CLIENTS_PEAK_MEM_USAGE_SLOTS.
 *
 * When we want to know what was recently the peak memory usage, we just scan
 * such few slots searching for the maximum value. */
#define CLIENTS_PEAK_MEM_USAGE_SLOTS 8
size_t ClientsPeakMemInput[CLIENTS_PEAK_MEM_USAGE_SLOTS] = {0};
size_t ClientsPeakMemOutput[CLIENTS_PEAK_MEM_USAGE_SLOTS] = {0};

int clientsCronTrackExpansiveClients(client *c, int time_idx) {
    size_t in_usage = sdsZmallocSize(c->querybuf) + c->argv_len_sum +
	              (c->argv ? zmalloc_size(c->argv) : 0);
    size_t out_usage = getClientOutputBufferMemoryUsage(c);

    /* Track the biggest values observed so far in this slot. */
    if (in_usage > ClientsPeakMemInput[time_idx]) ClientsPeakMemInput[time_idx] = in_usage;
    if (out_usage > ClientsPeakMemOutput[time_idx]) ClientsPeakMemOutput[time_idx] = out_usage;

    return 0; /* This function never terminates the client. */
}

/* All normal clients are placed in one of the "mem usage buckets" according
 * to how much memory they currently use. We use this function to find the
 * appropriate bucket based on a given memory usage value. The algorithm simply
 * does a log2(mem) to ge the bucket. This means, for examples, that if a
 * client's memory usage doubles it's moved up to the next bucket, if it's
 * halved we move it down a bucket.
 * For more details see CLIENT_MEM_USAGE_BUCKETS documentation in server.h. */
clientMemUsageBucket *getMemUsageBucket(size_t mem) {
    int size_in_bits = 8*(int)sizeof(mem);
    int clz = mem > 0 ? __builtin_clzl(mem) : size_in_bits;
    int bucket_idx = size_in_bits - clz;
    if (bucket_idx > CLIENT_MEM_USAGE_BUCKET_MAX_LOG)
        bucket_idx = CLIENT_MEM_USAGE_BUCKET_MAX_LOG;
    else if (bucket_idx < CLIENT_MEM_USAGE_BUCKET_MIN_LOG)
        bucket_idx = CLIENT_MEM_USAGE_BUCKET_MIN_LOG;
    bucket_idx -= CLIENT_MEM_USAGE_BUCKET_MIN_LOG;
    return &server.client_mem_usage_buckets[bucket_idx];
}

/* This is called both on explicit clients when something changed their buffers,
 * so we can track clients' memory and enforce clients' maxmemory in real time,
 * and also from the clientsCron. We call it from the cron so we have updated
 * stats for non CLIENT_TYPE_NORMAL/PUBSUB clients and in case a configuration
 * change requires us to evict a non-active client.
 */
int updateClientMemUsage(client *c) {
    size_t mem = getClientMemoryUsage(c, NULL);
    int type = getClientType(c);

    /* Remove the old value of the memory used by the client from the old
     * category, and add it back. */
    atomicDecr(server.stat_clients_type_memory[c->last_memory_type], c->last_memory_usage);
    atomicIncr(server.stat_clients_type_memory[type], mem);

    /* Remember what we added and where, to remove it next time. */
    c->last_memory_usage = mem;
    c->last_memory_type = type;

    /* Update client mem usage bucket only when we're not in the context of an
     * IO thread. See updateClientMemUsageBucket() for details. */
    if (io_threads_op == IO_THREADS_OP_IDLE)
        updateClientMemUsageBucket(c);

    return 0;
}

/* Adds the client to the correct memory usage bucket. Each bucket contains
 * all clients with roughly the same amount of memory. This way we group
 * together clients consuming about the same amount of memory and can quickly
 * free them in case we reach maxmemory-clients (client eviction).
 * Note that in case of io-threads enabled we have to call this function only
 * after the fan-in phase (when no io-threads are working) because the bucket
 * lists are global. The io-threads themselves track per-client memory usage in
 * updateClientMemUsage(). Here we update the clients to each bucket when all
 * io-threads are done (both for read and write io-threading). */
void updateClientMemUsageBucket(client *c) {
    serverAssert(io_threads_op == IO_THREADS_OP_IDLE);
    int allow_eviction =
            (c->last_memory_type == CLIENT_TYPE_NORMAL || c->last_memory_type == CLIENT_TYPE_PUBSUB) &&
            !(c->flags & CLIENT_NO_EVICT);

    /* Update the client in the mem usage buckets */
    if (c->mem_usage_bucket) {
        c->mem_usage_bucket->mem_usage_sum -= c->last_memory_usage_on_bucket_update;
        /* If this client can't be evicted then remove it from the mem usage
         * buckets */
        if (!allow_eviction) {
            listDelNode(c->mem_usage_bucket->clients, c->mem_usage_bucket_node);
            c->mem_usage_bucket = NULL;
            c->mem_usage_bucket_node = NULL;
        }
    }
    if (allow_eviction) {
        clientMemUsageBucket *bucket = getMemUsageBucket(c->last_memory_usage);
        bucket->mem_usage_sum += c->last_memory_usage;
        if (bucket != c->mem_usage_bucket) {
            if (c->mem_usage_bucket)
                listDelNode(c->mem_usage_bucket->clients,
                            c->mem_usage_bucket_node);
            c->mem_usage_bucket = bucket;
            listAddNodeTail(bucket->clients, c);
            c->mem_usage_bucket_node = listLast(bucket->clients);
        }
    }

    c->last_memory_usage_on_bucket_update = c->last_memory_usage;
}

/* Return the max samples in the memory usage of clients tracked by
 * the function clientsCronTrackExpansiveClients(). */
void getExpansiveClientsInfo(size_t *in_usage, size_t *out_usage) {
    size_t i = 0, o = 0;
    for (int j = 0; j < CLIENTS_PEAK_MEM_USAGE_SLOTS; j++) {
        if (ClientsPeakMemInput[j] > i) i = ClientsPeakMemInput[j];
        if (ClientsPeakMemOutput[j] > o) o = ClientsPeakMemOutput[j];
    }
    *in_usage = i;
    *out_usage = o;
}

/* This function is called by serverCron() and is used in order to perform
 * operations on clients that are important to perform constantly. For instance
 * we use this function in order to disconnect clients after a timeout, including
 * clients blocked in some blocking command with a non-zero timeout.
 *
 * The function makes some effort to process all the clients every second, even
 * if this cannot be strictly guaranteed, since serverCron() may be called with
 * an actual frequency lower than server.hz in case of latency events like slow
 * commands.
 *
 * It is very important for this function, and the functions it calls, to be
 * very fast: sometimes Redis has tens of hundreds of connected clients, and the
 * default server.hz value is 10, so sometimes here we need to process thousands
 * of clients per second, turning this function into a source of latency.
 */
#define CLIENTS_CRON_MIN_ITERATIONS 5
void clientsCron(void) {
    /* Try to process at least numclients/server.hz of clients
     * per call. Since normally (if there are no big latency events) this
     * function is called server.hz times per second, in the average case we
     * process all the clients in 1 second. */
    int numclients = listLength(server.clients);
    int iterations = numclients/server.hz;
    mstime_t now = mstime();

    /* Process at least a few clients while we are at it, even if we need
     * to process less than CLIENTS_CRON_MIN_ITERATIONS to meet our contract
     * of processing each client once per second. */
    if (iterations < CLIENTS_CRON_MIN_ITERATIONS)
        iterations = (numclients < CLIENTS_CRON_MIN_ITERATIONS) ?
                     numclients : CLIENTS_CRON_MIN_ITERATIONS;


    int curr_peak_mem_usage_slot = server.unixtime % CLIENTS_PEAK_MEM_USAGE_SLOTS;
    /* Always zero the next sample, so that when we switch to that second, we'll
     * only register samples that are greater in that second without considering
     * the history of such slot.
     *
     * Note: our index may jump to any random position if serverCron() is not
     * called for some reason with the normal frequency, for instance because
     * some slow command is called taking multiple seconds to execute. In that
     * case our array may end containing data which is potentially older
     * than CLIENTS_PEAK_MEM_USAGE_SLOTS seconds: however this is not a problem
     * since here we want just to track if "recently" there were very expansive
     * clients from the POV of memory usage. */
    int zeroidx = (curr_peak_mem_usage_slot+1) % CLIENTS_PEAK_MEM_USAGE_SLOTS;
    ClientsPeakMemInput[zeroidx] = 0;
    ClientsPeakMemOutput[zeroidx] = 0;


    while(listLength(server.clients) && iterations--) {
        client *c;
        listNode *head;

        /* Rotate the list, take the current head, process.
         * This way if the client must be removed from the list it's the
         * first element and we don't incur into O(N) computation. */
        listRotateTailToHead(server.clients);
        head = listFirst(server.clients);
        c = listNodeValue(head);
        /* The following functions do different service checks on the client.
         * The protocol is that they return non-zero if the client was
         * terminated. */
        if (clientsCronHandleTimeout(c,now)) continue;
        if (clientsCronResizeQueryBuffer(c)) continue;
        if (clientsCronTrackExpansiveClients(c, curr_peak_mem_usage_slot)) continue;

        /* Iterating all the clients in getMemoryOverheadData() is too slow and
         * in turn would make the INFO command too slow. So we perform this
         * computation incrementally and track the (not instantaneous but updated
         * to the second) total memory used by clients using clientsCron() in
         * a more incremental way (depending on server.hz). */
        if (updateClientMemUsage(c)) continue;
        if (closeClientOnOutputBufferLimitReached(c, 0)) continue;
    }
}

/* This function handles 'background' operations we are required to do
 * incrementally in Redis databases, such as active key expiring, resizing,
 * rehashing. */
void databasesCron(void) {
    /* Expire keys by random sampling. Not required for slaves
     * as master will synthesize DELs for us. */
    if (server.active_expire_enabled) {
        if (iAmMaster()) {
            activeExpireCycle(ACTIVE_EXPIRE_CYCLE_SLOW);
        } else {
            expireSlaveKeys();
        }
    }

    /* Defrag keys gradually. */
    activeDefragCycle();

    /* Perform hash tables rehashing if needed, but only if there are no
     * other processes saving the DB on disk. Otherwise rehashing is bad
     * as will cause a lot of copy-on-write of memory pages. */
    if (!hasActiveChildProcess()) {
        /* We use global counters so if we stop the computation at a given
         * DB we'll be able to start from the successive in the next
         * cron loop iteration. */
        static unsigned int resize_db = 0;
        static unsigned int rehash_db = 0;
        int dbs_per_call = CRON_DBS_PER_CALL;
        int j;

        /* Don't test more DBs than we have. */
        if (dbs_per_call > server.dbnum) dbs_per_call = server.dbnum;

        /* Resize */
        for (j = 0; j < dbs_per_call; j++) {
            tryResizeHashTables(resize_db % server.dbnum);
            resize_db++;
        }

        /* Rehash */
        if (server.activerehashing) {
            for (j = 0; j < dbs_per_call; j++) {
                int work_done = incrementallyRehash(rehash_db);
                if (work_done) {
                    /* If the function did some work, stop here, we'll do
                     * more at the next cron loop. */
                    break;
                } else {
                    /* If this db didn't need rehash, we'll try the next one. */
                    rehash_db++;
                    rehash_db %= server.dbnum;
                }
            }
        }
    }
}

/* We take a cached value of the unix time in the global state because with
 * virtual memory and aging there is to store the current time in objects at
 * every object access, and accuracy is not needed. To access a global var is
 * a lot faster than calling time(NULL).
 *
 * This function should be fast because it is called at every command execution
 * in call(), so it is possible to decide if to update the daylight saving
 * info or not using the 'update_daylight_info' argument. Normally we update
 * such info only when calling this function from serverCron() but not when
 * calling it from call(). */
void updateCachedTime(int update_daylight_info) {
    server.ustime = ustime();
    server.mstime = server.ustime / 1000;
    time_t unixtime = server.mstime / 1000;
    atomicSet(server.unixtime, unixtime);

    /* To get information about daylight saving time, we need to call
     * localtime_r and cache the result. However calling localtime_r in this
     * context is safe since we will never fork() while here, in the main
     * thread. The logging function will call a thread safe version of
     * localtime that has no locks. */
    if (update_daylight_info) {
        struct tm tm;
        time_t ut = server.unixtime;
        localtime_r(&ut,&tm);
        server.daylight_active = tm.tm_isdst;
    }
}

void checkChildrenDone(void) {
    int statloc = 0;
    pid_t pid;

    if ((pid = waitpid(-1, &statloc, WNOHANG)) != 0) {
        int exitcode = WIFEXITED(statloc) ? WEXITSTATUS(statloc) : -1;
        int bysignal = 0;

        if (WIFSIGNALED(statloc)) bysignal = WTERMSIG(statloc);

        /* sigKillChildHandler catches the signal and calls exit(), but we
         * must make sure not to flag lastbgsave_status, etc incorrectly.
         * We could directly terminate the child process via SIGUSR1
         * without handling it */
        if (exitcode == SERVER_CHILD_NOERROR_RETVAL) {
            bysignal = SIGUSR1;
            exitcode = 1;
        }

        if (pid == -1) {
            serverLog(LL_WARNING,"waitpid() returned an error: %s. "
                "child_type: %s, child_pid = %d",
                strerror(errno),
                strChildType(server.child_type),
                (int) server.child_pid);
        } else if (pid == server.child_pid) {
            if (server.child_type == CHILD_TYPE_RDB) {
                backgroundSaveDoneHandler(exitcode, bysignal);
            } else if (server.child_type == CHILD_TYPE_AOF) {
                backgroundRewriteDoneHandler(exitcode, bysignal);
            } else if (server.child_type == CHILD_TYPE_MODULE) {
                ModuleForkDoneHandler(exitcode, bysignal);
            } else {
                serverPanic("Unknown child type %d for child pid %d", server.child_type, server.child_pid);
                exit(1);
            }
            if (!bysignal && exitcode == 0) receiveChildInfo();
            resetChildState();
        } else {
            if (!ldbRemoveChild(pid)) {
                serverLog(LL_WARNING,
                          "Warning, detected child with unmatched pid: %ld",
                          (long) pid);
            }
        }

        /* start any pending forks immediately. */
        replicationStartPendingFork();
    }
}

/* Called from serverCron and cronUpdateMemoryStats to update cached memory metrics. */
void cronUpdateMemoryStats() {
    /* Record the max memory used since the server was started. */
    if (zmalloc_used_memory() > server.stat_peak_memory)
        server.stat_peak_memory = zmalloc_used_memory();

    run_with_period(100) {
        /* Sample the RSS and other metrics here since this is a relatively slow call.
         * We must sample the zmalloc_used at the same time we take the rss, otherwise
         * the frag ratio calculate may be off (ratio of two samples at different times) */
        server.cron_malloc_stats.process_rss = zmalloc_get_rss();
        server.cron_malloc_stats.zmalloc_used = zmalloc_used_memory();
        /* Sampling the allocator info can be slow too.
         * The fragmentation ratio it'll show is potentially more accurate
         * it excludes other RSS pages such as: shared libraries, LUA and other non-zmalloc
         * allocations, and allocator reserved pages that can be pursed (all not actual frag) */
        zmalloc_get_allocator_info(&server.cron_malloc_stats.allocator_allocated,
                                   &server.cron_malloc_stats.allocator_active,
                                   &server.cron_malloc_stats.allocator_resident);
        /* in case the allocator isn't providing these stats, fake them so that
         * fragmentation info still shows some (inaccurate metrics) */
        if (!server.cron_malloc_stats.allocator_resident) {
            /* LUA memory isn't part of zmalloc_used, but it is part of the process RSS,
             * so we must deduct it in order to be able to calculate correct
             * "allocator fragmentation" ratio */
            size_t lua_memory = evalMemory();
            server.cron_malloc_stats.allocator_resident = server.cron_malloc_stats.process_rss - lua_memory;
        }
        if (!server.cron_malloc_stats.allocator_active)
            server.cron_malloc_stats.allocator_active = server.cron_malloc_stats.allocator_resident;
        if (!server.cron_malloc_stats.allocator_allocated)
            server.cron_malloc_stats.allocator_allocated = server.cron_malloc_stats.zmalloc_used;
    }
}

/* This is our timer interrupt, called server.hz times per second.
 * Here is where we do a number of things that need to be done asynchronously.
 * For instance:
 *
 * - Active expired keys collection (it is also performed in a lazy way on
 *   lookup).
 * - Software watchdog.
 * - Update some statistic.
 * - Incremental rehashing of the DBs hash tables.
 * - Triggering BGSAVE / AOF rewrite, and handling of terminated children.
 * - Clients timeout of different kinds.
 * - Replication reconnection.
 * - Many more...
 *
 * Everything directly called here will be called server.hz times per second,
 * so in order to throttle execution of things we want to do less frequently
 * a macro is used: run_with_period(milliseconds) { .... }
 */

int serverCron(struct aeEventLoop *eventLoop, long long id, void *clientData) {
    int j;
    UNUSED(eventLoop);
    UNUSED(id);
    UNUSED(clientData);

    /* Software watchdog: deliver the SIGALRM that will reach the signal
     * handler if we don't return here fast enough. */
    if (server.watchdog_period) watchdogScheduleSignal(server.watchdog_period);

    /* Update the time cache. */
    updateCachedTime(1);

    server.hz = server.config_hz;
    /* Adapt the server.hz value to the number of configured clients. If we have
     * many clients, we want to call serverCron() with an higher frequency. */
    if (server.dynamic_hz) {
        while (listLength(server.clients) / server.hz >
               MAX_CLIENTS_PER_CLOCK_TICK)
        {
            server.hz *= 2;
            if (server.hz > CONFIG_MAX_HZ) {
                server.hz = CONFIG_MAX_HZ;
                break;
            }
        }
    }

    /* for debug purposes: skip actual cron work if pause_cron is on */
    if (server.pause_cron) return 1000/server.hz;

    run_with_period(100) {
        long long stat_net_input_bytes, stat_net_output_bytes;
        atomicGet(server.stat_net_input_bytes, stat_net_input_bytes);
        atomicGet(server.stat_net_output_bytes, stat_net_output_bytes);

        trackInstantaneousMetric(STATS_METRIC_COMMAND,server.stat_numcommands);
        trackInstantaneousMetric(STATS_METRIC_NET_INPUT,
                stat_net_input_bytes);
        trackInstantaneousMetric(STATS_METRIC_NET_OUTPUT,
                stat_net_output_bytes);
    }

    /* We have just LRU_BITS bits per object for LRU information.
     * So we use an (eventually wrapping) LRU clock.
     *
     * Note that even if the counter wraps it's not a big problem,
     * everything will still work but some object will appear younger
     * to Redis. However for this to happen a given object should never be
     * touched for all the time needed to the counter to wrap, which is
     * not likely.
     *
     * Note that you can change the resolution altering the
     * LRU_CLOCK_RESOLUTION define. */
    unsigned int lruclock = getLRUClock();
    atomicSet(server.lruclock,lruclock);

    cronUpdateMemoryStats();

    /* We received a SIGTERM, shutting down here in a safe way, as it is
     * not ok doing so inside the signal handler. */
    if (server.shutdown_asap) {
        if (prepareForShutdown(SHUTDOWN_NOFLAGS) == C_OK) exit(0);
        serverLog(LL_WARNING,"SIGTERM received but errors trying to shut down the server, check the logs for more information");
        server.shutdown_asap = 0;
    }

    /* Show some info about non-empty databases */
    if (server.verbosity <= LL_VERBOSE) {
        run_with_period(5000) {
            for (j = 0; j < server.dbnum; j++) {
                long long size, used, vkeys;

                size = dictSlots(server.db[j].dict);
                used = dictSize(server.db[j].dict);
                vkeys = dictSize(server.db[j].expires);
                if (used || vkeys) {
                    serverLog(LL_VERBOSE,"DB %d: %lld keys (%lld volatile) in %lld slots HT.",j,used,vkeys,size);
                }
            }
        }
    }

    /* Show information about connected clients */
    if (!server.sentinel_mode) {
        run_with_period(5000) {
            serverLog(LL_DEBUG,
                "%lu clients connected (%lu replicas), %zu bytes in use",
                listLength(server.clients)-listLength(server.slaves),
                listLength(server.slaves),
                zmalloc_used_memory());
        }
    }

    /* We need to do a few operations on clients asynchronously. */
    clientsCron();

    /* Handle background operations on Redis databases. */
    databasesCron();

    /* Start a scheduled AOF rewrite if this was requested by the user while
     * a BGSAVE was in progress. */
    if (!hasActiveChildProcess() &&
        server.aof_rewrite_scheduled)
    {
        rewriteAppendOnlyFileBackground();
    }

    /* Check if a background saving or AOF rewrite in progress terminated. */
    if (hasActiveChildProcess() || ldbPendingChildren())
    {
        run_with_period(1000) receiveChildInfo();
        checkChildrenDone();
    } else {
        /* If there is not a background saving/rewrite in progress check if
         * we have to save/rewrite now. */
        for (j = 0; j < server.saveparamslen; j++) {
            struct saveparam *sp = server.saveparams+j;

            /* Save if we reached the given amount of changes,
             * the given amount of seconds, and if the latest bgsave was
             * successful or if, in case of an error, at least
             * CONFIG_BGSAVE_RETRY_DELAY seconds already elapsed. */
            if (server.dirty >= sp->changes &&
                server.unixtime-server.lastsave > sp->seconds &&
                (server.unixtime-server.lastbgsave_try >
                 CONFIG_BGSAVE_RETRY_DELAY ||
                 server.lastbgsave_status == C_OK))
            {
                serverLog(LL_NOTICE,"%d changes in %d seconds. Saving...",
                    sp->changes, (int)sp->seconds);
                rdbSaveInfo rsi, *rsiptr;
                rsiptr = rdbPopulateSaveInfo(&rsi);
                rdbSaveBackground(server.rdb_filename,rsiptr);
                break;
            }
        }

        /* Trigger an AOF rewrite if needed. */
        if (server.aof_state == AOF_ON &&
            !hasActiveChildProcess() &&
            server.aof_rewrite_perc &&
            server.aof_current_size > server.aof_rewrite_min_size)
        {
            long long base = server.aof_rewrite_base_size ?
                server.aof_rewrite_base_size : 1;
            long long growth = (server.aof_current_size*100/base) - 100;
            if (growth >= server.aof_rewrite_perc) {
                serverLog(LL_NOTICE,"Starting automatic rewriting of AOF on %lld%% growth",growth);
                rewriteAppendOnlyFileBackground();
            }
        }
    }
    /* Just for the sake of defensive programming, to avoid forgetting to
     * call this function when need. */
    updateDictResizePolicy();


    /* AOF postponed flush: Try at every cron cycle if the slow fsync
     * completed. */
    if (server.aof_state == AOF_ON && server.aof_flush_postponed_start)
        flushAppendOnlyFile(0);

    /* AOF write errors: in this case we have a buffer to flush as well and
     * clear the AOF error in case of success to make the DB writable again,
     * however to try every second is enough in case of 'hz' is set to
     * a higher frequency. */
    run_with_period(1000) {
        if (server.aof_state == AOF_ON && server.aof_last_write_status == C_ERR)
            flushAppendOnlyFile(0);
    }

    /* Clear the paused clients state if needed. */
    checkClientPauseTimeoutAndReturnIfPaused();

    /* Replication cron function -- used to reconnect to master,
     * detect transfer failures, start background RDB transfers and so forth. 
     * 
     * If Redis is trying to failover then run the replication cron faster so
     * progress on the handshake happens more quickly. */
    if (server.failover_state != NO_FAILOVER) {
        run_with_period(100) replicationCron();
    } else {
        run_with_period(1000) replicationCron();
    }

    /* Run the Redis Cluster cron. */
    run_with_period(100) {
        if (server.cluster_enabled) clusterCron();
    }

    /* Run the Sentinel timer if we are in sentinel mode. */
    if (server.sentinel_mode) sentinelTimer();

    /* Cleanup expired MIGRATE cached sockets. */
    run_with_period(1000) {
        migrateCloseTimedoutSockets();
    }

    /* Stop the I/O threads if we don't have enough pending work. */
    stopThreadedIOIfNeeded();

    /* Resize tracking keys table if needed. This is also done at every
     * command execution, but we want to be sure that if the last command
     * executed changes the value via CONFIG SET, the server will perform
     * the operation even if completely idle. */
    if (server.tracking_clients) trackingLimitUsedSlots();

    /* Start a scheduled BGSAVE if the corresponding flag is set. This is
     * useful when we are forced to postpone a BGSAVE because an AOF
     * rewrite is in progress.
     *
     * Note: this code must be after the replicationCron() call above so
     * make sure when refactoring this file to keep this order. This is useful
     * because we want to give priority to RDB savings for replication. */
    if (!hasActiveChildProcess() &&
        server.rdb_bgsave_scheduled &&
        (server.unixtime-server.lastbgsave_try > CONFIG_BGSAVE_RETRY_DELAY ||
         server.lastbgsave_status == C_OK))
    {
        rdbSaveInfo rsi, *rsiptr;
        rsiptr = rdbPopulateSaveInfo(&rsi);
        if (rdbSaveBackground(server.rdb_filename,rsiptr) == C_OK)
            server.rdb_bgsave_scheduled = 0;
    }

    /* Fire the cron loop modules event. */
    RedisModuleCronLoopV1 ei = {REDISMODULE_CRON_LOOP_VERSION,server.hz};
    moduleFireServerEvent(REDISMODULE_EVENT_CRON_LOOP,
                          0,
                          &ei);

    server.cronloops++;
    return 1000/server.hz;
}


void blockingOperationStarts() {
    if(!server.blocking_op_nesting++){
        updateCachedTime(0);
        server.blocked_last_cron = server.mstime;
    }
}

void blockingOperationEnds() {
    if(!(--server.blocking_op_nesting)){
        server.blocked_last_cron = 0;
    }
}

/* This function fill in the role of serverCron during RDB or AOF loading, and
 * also during blocked scripts.
 * It attempts to do its duties at a similar rate as the configured server.hz,
 * and updates cronloops variable so that similarly to serverCron, the
 * run_with_period can be used. */
void whileBlockedCron() {
    /* Here we may want to perform some cron jobs (normally done server.hz times
     * per second). */

    /* Since this function depends on a call to blockingOperationStarts, let's
     * make sure it was done. */
    serverAssert(server.blocked_last_cron);

    /* In case we where called too soon, leave right away. This way one time
     * jobs after the loop below don't need an if. and we don't bother to start
     * latency monitor if this function is called too often. */
    if (server.blocked_last_cron >= server.mstime)
        return;

    mstime_t latency;
    latencyStartMonitor(latency);

    /* In some cases we may be called with big intervals, so we may need to do
     * extra work here. This is because some of the functions in serverCron rely
     * on the fact that it is performed every 10 ms or so. For instance, if
     * activeDefragCycle needs to utilize 25% cpu, it will utilize 2.5ms, so we
     * need to call it multiple times. */
    long hz_ms = 1000/server.hz;
    while (server.blocked_last_cron < server.mstime) {

        /* Defrag keys gradually. */
        activeDefragCycle();

        server.blocked_last_cron += hz_ms;

        /* Increment cronloop so that run_with_period works. */
        server.cronloops++;
    }

    /* Other cron jobs do not need to be done in a loop. No need to check
     * server.blocked_last_cron since we have an early exit at the top. */

    /* Update memory stats during loading (excluding blocked scripts) */
    if (server.loading) cronUpdateMemoryStats();

    latencyEndMonitor(latency);
    latencyAddSampleIfNeeded("while-blocked-cron",latency);
}

extern int ProcessingEventsWhileBlocked;

/* This function gets called every time Redis is entering the
 * main loop of the event driven library, that is, before to sleep
 * for ready file descriptors.
 *
 * Note: This function is (currently) called from two functions:
 * 1. aeMain - The main server loop
 * 2. processEventsWhileBlocked - Process clients during RDB/AOF load
 *
 * If it was called from processEventsWhileBlocked we don't want
 * to perform all actions (For example, we don't want to expire
 * keys), but we do need to perform some actions.
 *
 * The most important is freeClientsInAsyncFreeQueue but we also
 * call some other low-risk functions. */
void beforeSleep(struct aeEventLoop *eventLoop) {
    UNUSED(eventLoop);

    size_t zmalloc_used = zmalloc_used_memory();
    if (zmalloc_used > server.stat_peak_memory)
        server.stat_peak_memory = zmalloc_used;

    /* Just call a subset of vital functions in case we are re-entering
     * the event loop from processEventsWhileBlocked(). Note that in this
     * case we keep track of the number of events we are processing, since
     * processEventsWhileBlocked() wants to stop ASAP if there are no longer
     * events to handle. */
    if (ProcessingEventsWhileBlocked) {
        uint64_t processed = 0;
        processed += handleClientsWithPendingReadsUsingThreads();
        processed += tlsProcessPendingData();
        processed += handleClientsWithPendingWrites();
        processed += freeClientsInAsyncFreeQueue();
        server.events_processed_while_blocked += processed;
        return;
    }

    /* Handle precise timeouts of blocked clients. */
    handleBlockedClientsTimeout();

    /* We should handle pending reads clients ASAP after event loop. */
    handleClientsWithPendingReadsUsingThreads();

    /* Handle TLS pending data. (must be done before flushAppendOnlyFile) */
    tlsProcessPendingData();

    /* If tls still has pending unread data don't sleep at all. */
    aeSetDontWait(server.el, tlsHasPendingData());

    /* Call the Redis Cluster before sleep function. Note that this function
     * may change the state of Redis Cluster (from ok to fail or vice versa),
     * so it's a good idea to call it before serving the unblocked clients
     * later in this function. */
    if (server.cluster_enabled) clusterBeforeSleep();

    /* Run a fast expire cycle (the called function will return
     * ASAP if a fast cycle is not needed). */
    if (server.active_expire_enabled && server.masterhost == NULL)
        activeExpireCycle(ACTIVE_EXPIRE_CYCLE_FAST);

    /* Unblock all the clients blocked for synchronous replication
     * in WAIT. */
    if (listLength(server.clients_waiting_acks))
        processClientsWaitingReplicas();

    /* Check if there are clients unblocked by modules that implement
     * blocking commands. */
    if (moduleCount()) moduleHandleBlockedClients();

    /* Try to process pending commands for clients that were just unblocked. */
    if (listLength(server.unblocked_clients))
        processUnblockedClients();

    /* Send all the slaves an ACK request if at least one client blocked
     * during the previous event loop iteration. Note that we do this after
     * processUnblockedClients(), so if there are multiple pipelined WAITs
     * and the just unblocked WAIT gets blocked again, we don't have to wait
     * a server cron cycle in absence of other event loop events. See #6623.
     * 
     * We also don't send the ACKs while clients are paused, since it can
     * increment the replication backlog, they'll be sent after the pause
     * if we are still the master. */
    if (server.get_ack_from_slaves && !checkClientPauseTimeoutAndReturnIfPaused()) {
        robj *argv[3];

        argv[0] = shared.replconf;
        argv[1] = shared.getack;
        argv[2] = shared.special_asterick; /* Not used argument. */
        replicationFeedSlaves(server.slaves, server.slaveseldb, argv, 3);
        server.get_ack_from_slaves = 0;
    }

    /* We may have received updates from clients about their current offset. NOTE:
     * this can't be done where the ACK is received since failover will disconnect 
     * our clients. */
    updateFailoverStatus();

    /* Since we rely on current_client to send scheduled invalidation messages
     * we have to flush them after each command, so when we get here, the list
     * must be empty. */
    serverAssert(listLength(server.tracking_pending_keys) == 0);

    /* Send the invalidation messages to clients participating to the
     * client side caching protocol in broadcasting (BCAST) mode. */
    trackingBroadcastInvalidationMessages();

    /* Write the AOF buffer on disk */
    if (server.aof_state == AOF_ON)
        flushAppendOnlyFile(0);

    /* Try to process blocked clients every once in while. Example: A module
     * calls RM_SignalKeyAsReady from within a timer callback (So we don't
     * visit processCommand() at all). */
    handleClientsBlockedOnKeys();

    /* Handle writes with pending output buffers. */
    handleClientsWithPendingWritesUsingThreads();

    /* Close clients that need to be closed asynchronous */
    freeClientsInAsyncFreeQueue();

    /* Incrementally trim replication backlog, 10 times the normal speed is
     * to free replication backlog as much as possible. */
    if (server.repl_backlog)
        incrementalTrimReplicationBacklog(10*REPL_BACKLOG_TRIM_BLOCKS_PER_CALL);

    /* Disconnect some clients if they are consuming too much memory. */
    evictClients();

    /* Before we are going to sleep, let the threads access the dataset by
     * releasing the GIL. Redis main thread will not touch anything at this
     * time. */
    if (moduleCount()) moduleReleaseGIL();

    /* Do NOT add anything below moduleReleaseGIL !!! */
}

/* This function is called immediately after the event loop multiplexing
 * API returned, and the control is going to soon return to Redis by invoking
 * the different events callbacks. */
void afterSleep(struct aeEventLoop *eventLoop) {
    UNUSED(eventLoop);

    /* Do NOT add anything above moduleAcquireGIL !!! */

    /* Acquire the modules GIL so that their threads won't touch anything. */
    if (!ProcessingEventsWhileBlocked) {
        if (moduleCount()) {
            mstime_t latency;
            latencyStartMonitor(latency);

            moduleAcquireGIL();

            latencyEndMonitor(latency);
            latencyAddSampleIfNeeded("module-acquire-GIL",latency);
        }
    }
}

/* =========================== Server initialization ======================== */

void createSharedObjects(void) {
    int j;

    /* Shared command responses */
    shared.crlf = createObject(OBJ_STRING,sdsnew("\r\n"));
    shared.ok = createObject(OBJ_STRING,sdsnew("+OK\r\n"));
    shared.emptybulk = createObject(OBJ_STRING,sdsnew("$0\r\n\r\n"));
    shared.czero = createObject(OBJ_STRING,sdsnew(":0\r\n"));
    shared.cone = createObject(OBJ_STRING,sdsnew(":1\r\n"));
    shared.emptyarray = createObject(OBJ_STRING,sdsnew("*0\r\n"));
    shared.pong = createObject(OBJ_STRING,sdsnew("+PONG\r\n"));
    shared.queued = createObject(OBJ_STRING,sdsnew("+QUEUED\r\n"));
    shared.emptyscan = createObject(OBJ_STRING,sdsnew("*2\r\n$1\r\n0\r\n*0\r\n"));
    shared.space = createObject(OBJ_STRING,sdsnew(" "));
    shared.plus = createObject(OBJ_STRING,sdsnew("+"));

    /* Shared command error responses */
    shared.wrongtypeerr = createObject(OBJ_STRING,sdsnew(
        "-WRONGTYPE Operation against a key holding the wrong kind of value\r\n"));
    shared.err = createObject(OBJ_STRING,sdsnew("-ERR\r\n"));
    shared.nokeyerr = createObject(OBJ_STRING,sdsnew(
        "-ERR no such key\r\n"));
    shared.syntaxerr = createObject(OBJ_STRING,sdsnew(
        "-ERR syntax error\r\n"));
    shared.sameobjecterr = createObject(OBJ_STRING,sdsnew(
        "-ERR source and destination objects are the same\r\n"));
    shared.outofrangeerr = createObject(OBJ_STRING,sdsnew(
        "-ERR index out of range\r\n"));
    shared.noscripterr = createObject(OBJ_STRING,sdsnew(
        "-NOSCRIPT No matching script. Please use EVAL.\r\n"));
    shared.loadingerr = createObject(OBJ_STRING,sdsnew(
        "-LOADING Redis is loading the dataset in memory\r\n"));
    shared.slowevalerr = createObject(OBJ_STRING,sdsnew(
        "-BUSY Redis is busy running a script. You can only call SCRIPT KILL or SHUTDOWN NOSAVE.\r\n"));
    shared.slowscripterr = createObject(OBJ_STRING,sdsnew(
        "-BUSY Redis is busy running a script. You can only call FUNCTION KILL or SHUTDOWN NOSAVE.\r\n"));
    shared.masterdownerr = createObject(OBJ_STRING,sdsnew(
        "-MASTERDOWN Link with MASTER is down and replica-serve-stale-data is set to 'no'.\r\n"));
    shared.bgsaveerr = createObject(OBJ_STRING,sdsnew(
        "-MISCONF Redis is configured to save RDB snapshots, but it is currently not able to persist on disk. Commands that may modify the data set are disabled, because this instance is configured to report errors during writes if RDB snapshotting fails (stop-writes-on-bgsave-error option). Please check the Redis logs for details about the RDB error.\r\n"));
    shared.roslaveerr = createObject(OBJ_STRING,sdsnew(
        "-READONLY You can't write against a read only replica.\r\n"));
    shared.noautherr = createObject(OBJ_STRING,sdsnew(
        "-NOAUTH Authentication required.\r\n"));
    shared.oomerr = createObject(OBJ_STRING,sdsnew(
        "-OOM command not allowed when used memory > 'maxmemory'.\r\n"));
    shared.execaborterr = createObject(OBJ_STRING,sdsnew(
        "-EXECABORT Transaction discarded because of previous errors.\r\n"));
    shared.noreplicaserr = createObject(OBJ_STRING,sdsnew(
        "-NOREPLICAS Not enough good replicas to write.\r\n"));
    shared.busykeyerr = createObject(OBJ_STRING,sdsnew(
        "-BUSYKEY Target key name already exists.\r\n"));

    /* The shared NULL depends on the protocol version. */
    shared.null[0] = NULL;
    shared.null[1] = NULL;
    shared.null[2] = createObject(OBJ_STRING,sdsnew("$-1\r\n"));
    shared.null[3] = createObject(OBJ_STRING,sdsnew("_\r\n"));

    shared.nullarray[0] = NULL;
    shared.nullarray[1] = NULL;
    shared.nullarray[2] = createObject(OBJ_STRING,sdsnew("*-1\r\n"));
    shared.nullarray[3] = createObject(OBJ_STRING,sdsnew("_\r\n"));

    shared.emptymap[0] = NULL;
    shared.emptymap[1] = NULL;
    shared.emptymap[2] = createObject(OBJ_STRING,sdsnew("*0\r\n"));
    shared.emptymap[3] = createObject(OBJ_STRING,sdsnew("%0\r\n"));

    shared.emptyset[0] = NULL;
    shared.emptyset[1] = NULL;
    shared.emptyset[2] = createObject(OBJ_STRING,sdsnew("*0\r\n"));
    shared.emptyset[3] = createObject(OBJ_STRING,sdsnew("~0\r\n"));

    for (j = 0; j < PROTO_SHARED_SELECT_CMDS; j++) {
        char dictid_str[64];
        int dictid_len;

        dictid_len = ll2string(dictid_str,sizeof(dictid_str),j);
        shared.select[j] = createObject(OBJ_STRING,
            sdscatprintf(sdsempty(),
                "*2\r\n$6\r\nSELECT\r\n$%d\r\n%s\r\n",
                dictid_len, dictid_str));
    }
    shared.messagebulk = createStringObject("$7\r\nmessage\r\n",13);
    shared.pmessagebulk = createStringObject("$8\r\npmessage\r\n",14);
    shared.subscribebulk = createStringObject("$9\r\nsubscribe\r\n",15);
    shared.unsubscribebulk = createStringObject("$11\r\nunsubscribe\r\n",18);
    shared.subscribelocalbulk = createStringObject("$14\r\nsubscribelocal\r\n",21);
    shared.unsubscribelocalbulk = createStringObject("$16\r\nunsubscribelocal\r\n",23);
    shared.psubscribebulk = createStringObject("$10\r\npsubscribe\r\n",17);
    shared.punsubscribebulk = createStringObject("$12\r\npunsubscribe\r\n",19);

    /* Shared command names */
    shared.del = createStringObject("DEL",3);
    shared.unlink = createStringObject("UNLINK",6);
    shared.rpop = createStringObject("RPOP",4);
    shared.lpop = createStringObject("LPOP",4);
    shared.lpush = createStringObject("LPUSH",5);
    shared.rpoplpush = createStringObject("RPOPLPUSH",9);
    shared.lmove = createStringObject("LMOVE",5);
    shared.blmove = createStringObject("BLMOVE",6);
    shared.zpopmin = createStringObject("ZPOPMIN",7);
    shared.zpopmax = createStringObject("ZPOPMAX",7);
    shared.multi = createStringObject("MULTI",5);
    shared.exec = createStringObject("EXEC",4);
    shared.hset = createStringObject("HSET",4);
    shared.srem = createStringObject("SREM",4);
    shared.xgroup = createStringObject("XGROUP",6);
    shared.xclaim = createStringObject("XCLAIM",6);
    shared.script = createStringObject("SCRIPT",6);
    shared.replconf = createStringObject("REPLCONF",8);
    shared.pexpireat = createStringObject("PEXPIREAT",9);
    shared.pexpire = createStringObject("PEXPIRE",7);
    shared.persist = createStringObject("PERSIST",7);
    shared.set = createStringObject("SET",3);
    shared.eval = createStringObject("EVAL",4);

    /* Shared command argument */
    shared.left = createStringObject("left",4);
    shared.right = createStringObject("right",5);
    shared.pxat = createStringObject("PXAT", 4);
    shared.time = createStringObject("TIME",4);
    shared.retrycount = createStringObject("RETRYCOUNT",10);
    shared.force = createStringObject("FORCE",5);
    shared.justid = createStringObject("JUSTID",6);
    shared.lastid = createStringObject("LASTID",6);
    shared.default_username = createStringObject("default",7);
    shared.ping = createStringObject("ping",4);
    shared.setid = createStringObject("SETID",5);
    shared.keepttl = createStringObject("KEEPTTL",7);
    shared.absttl = createStringObject("ABSTTL",6);
    shared.load = createStringObject("LOAD",4);
    shared.createconsumer = createStringObject("CREATECONSUMER",14);
    shared.getack = createStringObject("GETACK",6);
    shared.special_asterick = createStringObject("*",1);
    shared.special_equals = createStringObject("=",1);
    shared.redacted = makeObjectShared(createStringObject("(redacted)",10));

    for (j = 0; j < OBJ_SHARED_INTEGERS; j++) {
        shared.integers[j] =
            makeObjectShared(createObject(OBJ_STRING,(void*)(long)j));
        shared.integers[j]->encoding = OBJ_ENCODING_INT;
    }
    for (j = 0; j < OBJ_SHARED_BULKHDR_LEN; j++) {
        shared.mbulkhdr[j] = createObject(OBJ_STRING,
            sdscatprintf(sdsempty(),"*%d\r\n",j));
        shared.bulkhdr[j] = createObject(OBJ_STRING,
            sdscatprintf(sdsempty(),"$%d\r\n",j));
    }
    /* The following two shared objects, minstring and maxstring, are not
     * actually used for their value but as a special object meaning
     * respectively the minimum possible string and the maximum possible
     * string in string comparisons for the ZRANGEBYLEX command. */
    shared.minstring = sdsnew("minstring");
    shared.maxstring = sdsnew("maxstring");
}

void initServerConfig(void) {
    int j;
    char *default_bindaddr[CONFIG_DEFAULT_BINDADDR_COUNT] = CONFIG_DEFAULT_BINDADDR;

    initConfigValues();
    updateCachedTime(1);
    getRandomHexChars(server.runid,CONFIG_RUN_ID_SIZE);
    server.runid[CONFIG_RUN_ID_SIZE] = '\0';
    changeReplicationId();
    clearReplicationId2();
    server.hz = CONFIG_DEFAULT_HZ; /* Initialize it ASAP, even if it may get
                                      updated later after loading the config.
                                      This value may be used before the server
                                      is initialized. */
    server.timezone = getTimeZone(); /* Initialized by tzset(). */
    server.configfile = NULL;
    server.executable = NULL;
    server.arch_bits = (sizeof(long) == 8) ? 64 : 32;
    server.bindaddr_count = CONFIG_DEFAULT_BINDADDR_COUNT;
    for (j = 0; j < CONFIG_DEFAULT_BINDADDR_COUNT; j++)
        server.bindaddr[j] = zstrdup(default_bindaddr[j]);
    server.ipfd.count = 0;
    server.tlsfd.count = 0;
    server.sofd = -1;
    server.active_expire_enabled = 1;
    server.skip_checksum_validation = 0;
    server.saveparams = NULL;
    server.loading = 0;
    server.async_loading = 0;
    server.loading_rdb_used_mem = 0;
    server.aof_state = AOF_OFF;
    server.aof_rewrite_base_size = 0;
    server.aof_rewrite_scheduled = 0;
    server.aof_flush_sleep = 0;
    server.aof_last_fsync = time(NULL);
    server.aof_cur_timestamp = 0;
    atomicSet(server.aof_bio_fsync_status,C_OK);
    server.aof_rewrite_time_last = -1;
    server.aof_rewrite_time_start = -1;
    server.aof_lastbgrewrite_status = C_OK;
    server.aof_delayed_fsync = 0;
    server.aof_fd = -1;
    server.aof_selected_db = -1; /* Make sure the first time will not match */
    server.aof_flush_postponed_start = 0;
    server.active_defrag_running = 0;
    server.notify_keyspace_events = 0;
    server.blocked_clients = 0;
    memset(server.blocked_clients_by_type,0,
           sizeof(server.blocked_clients_by_type));
    server.shutdown_asap = 0;
    server.cluster_module_flags = CLUSTER_MODULE_FLAG_NONE;
    server.migrate_cached_sockets = dictCreate(&migrateCacheDictType);
    server.next_client_id = 1; /* Client IDs, start from 1 .*/
    server.page_size = sysconf(_SC_PAGESIZE);
    server.pause_cron = 0;

    unsigned int lruclock = getLRUClock();
    atomicSet(server.lruclock,lruclock);
    resetServerSaveParams();

    appendServerSaveParams(60*60,1);  /* save after 1 hour and 1 change */
    appendServerSaveParams(300,100);  /* save after 5 minutes and 100 changes */
    appendServerSaveParams(60,10000); /* save after 1 minute and 10000 changes */

    /* Replication related */
    server.masterhost = NULL;
    server.masterport = 6379;
    server.master = NULL;
    server.cached_master = NULL;
    server.master_initial_offset = -1;
    server.repl_state = REPL_STATE_NONE;
    server.repl_transfer_tmpfile = NULL;
    server.repl_transfer_fd = -1;
    server.repl_transfer_s = NULL;
    server.repl_syncio_timeout = CONFIG_REPL_SYNCIO_TIMEOUT;
    server.repl_down_since = 0; /* Never connected, repl is down since EVER. */
    server.master_repl_offset = 0;

    /* Replication partial resync backlog */
    server.repl_backlog = NULL;
    server.repl_no_slaves_since = time(NULL);

    /* Failover related */
    server.failover_end_time = 0;
    server.force_failover = 0;
    server.target_replica_host = NULL;
    server.target_replica_port = 0;
    server.failover_state = NO_FAILOVER;

    /* Client output buffer limits */
    for (j = 0; j < CLIENT_TYPE_OBUF_COUNT; j++)
        server.client_obuf_limits[j] = clientBufferLimitsDefaults[j];

    /* Linux OOM Score config */
    for (j = 0; j < CONFIG_OOM_COUNT; j++)
        server.oom_score_adj_values[j] = configOOMScoreAdjValuesDefaults[j];

    /* Double constants initialization */
    R_Zero = 0.0;
    R_PosInf = 1.0/R_Zero;
    R_NegInf = -1.0/R_Zero;
    R_Nan = R_Zero/R_Zero;

    /* Command table -- we initialize it here as it is part of the
     * initial configuration, since command names may be changed via
     * redis.conf using the rename-command directive. */
    server.commands = dictCreate(&commandTableDictType);
    server.orig_commands = dictCreate(&commandTableDictType);
    populateCommandTable();

    /* Debugging */
    server.watchdog_period = 0;
}

extern char **environ;

/* Restart the server, executing the same executable that started this
 * instance, with the same arguments and configuration file.
 *
 * The function is designed to directly call execve() so that the new
 * server instance will retain the PID of the previous one.
 *
 * The list of flags, that may be bitwise ORed together, alter the
 * behavior of this function:
 *
 * RESTART_SERVER_NONE              No flags.
 * RESTART_SERVER_GRACEFULLY        Do a proper shutdown before restarting.
 * RESTART_SERVER_CONFIG_REWRITE    Rewrite the config file before restarting.
 *
 * On success the function does not return, because the process turns into
 * a different process. On error C_ERR is returned. */
int restartServer(int flags, mstime_t delay) {
    int j;

    /* Check if we still have accesses to the executable that started this
     * server instance. */
    if (access(server.executable,X_OK) == -1) {
        serverLog(LL_WARNING,"Can't restart: this process has no "
                             "permissions to execute %s", server.executable);
        return C_ERR;
    }

    /* Config rewriting. */
    if (flags & RESTART_SERVER_CONFIG_REWRITE &&
        server.configfile &&
        rewriteConfig(server.configfile, 0) == -1)
    {
        serverLog(LL_WARNING,"Can't restart: configuration rewrite process "
                             "failed");
        return C_ERR;
    }

    /* Perform a proper shutdown. */
    if (flags & RESTART_SERVER_GRACEFULLY &&
        prepareForShutdown(SHUTDOWN_NOFLAGS) != C_OK)
    {
        serverLog(LL_WARNING,"Can't restart: error preparing for shutdown");
        return C_ERR;
    }

    /* Close all file descriptors, with the exception of stdin, stdout, stderr
     * which are useful if we restart a Redis server which is not daemonized. */
    for (j = 3; j < (int)server.maxclients + 1024; j++) {
        /* Test the descriptor validity before closing it, otherwise
         * Valgrind issues a warning on close(). */
        if (fcntl(j,F_GETFD) != -1) close(j);
    }

    /* Execute the server with the original command line. */
    if (delay) usleep(delay*1000);
    zfree(server.exec_argv[0]);
    server.exec_argv[0] = zstrdup(server.executable);
    execve(server.executable,server.exec_argv,environ);

    /* If an error occurred here, there is nothing we can do, but exit. */
    _exit(1);

    return C_ERR; /* Never reached. */
}

static void readOOMScoreAdj(void) {
#ifdef HAVE_PROC_OOM_SCORE_ADJ
    char buf[64];
    int fd = open("/proc/self/oom_score_adj", O_RDONLY);

    if (fd < 0) return;
    if (read(fd, buf, sizeof(buf)) > 0)
        server.oom_score_adj_base = atoi(buf);
    close(fd);
#endif
}

/* This function will configure the current process's oom_score_adj according
 * to user specified configuration. This is currently implemented on Linux
 * only.
 *
 * A process_class value of -1 implies OOM_CONFIG_MASTER or OOM_CONFIG_REPLICA,
 * depending on current role.
 */
int setOOMScoreAdj(int process_class) {
    if (process_class == -1)
        process_class = (server.masterhost ? CONFIG_OOM_REPLICA : CONFIG_OOM_MASTER);

    serverAssert(process_class >= 0 && process_class < CONFIG_OOM_COUNT);

#ifdef HAVE_PROC_OOM_SCORE_ADJ
    int fd;
    int val;
    char buf[64];

    if (server.oom_score_adj != OOM_SCORE_ADJ_NO) {
        val = server.oom_score_adj_values[process_class];
        if (server.oom_score_adj == OOM_SCORE_RELATIVE)
            val += server.oom_score_adj_base;
        if (val > 1000) val = 1000;
        if (val < -1000) val = -1000;
    } else
        val = server.oom_score_adj_base;

    snprintf(buf, sizeof(buf) - 1, "%d\n", val);

    fd = open("/proc/self/oom_score_adj", O_WRONLY);
    if (fd < 0 || write(fd, buf, strlen(buf)) < 0) {
        serverLog(LL_WARNING, "Unable to write oom_score_adj: %s", strerror(errno));
        if (fd != -1) close(fd);
        return C_ERR;
    }

    close(fd);
    return C_OK;
#else
    /* Unsupported */
    return C_ERR;
#endif
}

/* This function will try to raise the max number of open files accordingly to
 * the configured max number of clients. It also reserves a number of file
 * descriptors (CONFIG_MIN_RESERVED_FDS) for extra operations of
 * persistence, listening sockets, log files and so forth.
 *
 * If it will not be possible to set the limit accordingly to the configured
 * max number of clients, the function will do the reverse setting
 * server.maxclients to the value that we can actually handle. */
void adjustOpenFilesLimit(void) {
    rlim_t maxfiles = server.maxclients+CONFIG_MIN_RESERVED_FDS;
    struct rlimit limit;

    if (getrlimit(RLIMIT_NOFILE,&limit) == -1) {
        serverLog(LL_WARNING,"Unable to obtain the current NOFILE limit (%s), assuming 1024 and setting the max clients configuration accordingly.",
            strerror(errno));
        server.maxclients = 1024-CONFIG_MIN_RESERVED_FDS;
    } else {
        rlim_t oldlimit = limit.rlim_cur;

        /* Set the max number of files if the current limit is not enough
         * for our needs. */
        if (oldlimit < maxfiles) {
            rlim_t bestlimit;
            int setrlimit_error = 0;

            /* Try to set the file limit to match 'maxfiles' or at least
             * to the higher value supported less than maxfiles. */
            bestlimit = maxfiles;
            while(bestlimit > oldlimit) {
                rlim_t decr_step = 16;

                limit.rlim_cur = bestlimit;
                limit.rlim_max = bestlimit;
                if (setrlimit(RLIMIT_NOFILE,&limit) != -1) break;
                setrlimit_error = errno;

                /* We failed to set file limit to 'bestlimit'. Try with a
                 * smaller limit decrementing by a few FDs per iteration. */
                if (bestlimit < decr_step) {
                    bestlimit = oldlimit;
                    break;
                }
                bestlimit -= decr_step;
            }

            /* Assume that the limit we get initially is still valid if
             * our last try was even lower. */
            if (bestlimit < oldlimit) bestlimit = oldlimit;

            if (bestlimit < maxfiles) {
                unsigned int old_maxclients = server.maxclients;
                server.maxclients = bestlimit-CONFIG_MIN_RESERVED_FDS;
                /* maxclients is unsigned so may overflow: in order
                 * to check if maxclients is now logically less than 1
                 * we test indirectly via bestlimit. */
                if (bestlimit <= CONFIG_MIN_RESERVED_FDS) {
                    serverLog(LL_WARNING,"Your current 'ulimit -n' "
                        "of %llu is not enough for the server to start. "
                        "Please increase your open file limit to at least "
                        "%llu. Exiting.",
                        (unsigned long long) oldlimit,
                        (unsigned long long) maxfiles);
                    exit(1);
                }
                serverLog(LL_WARNING,"You requested maxclients of %d "
                    "requiring at least %llu max file descriptors.",
                    old_maxclients,
                    (unsigned long long) maxfiles);
                serverLog(LL_WARNING,"Server can't set maximum open files "
                    "to %llu because of OS error: %s.",
                    (unsigned long long) maxfiles, strerror(setrlimit_error));
                serverLog(LL_WARNING,"Current maximum open files is %llu. "
                    "maxclients has been reduced to %d to compensate for "
                    "low ulimit. "
                    "If you need higher maxclients increase 'ulimit -n'.",
                    (unsigned long long) bestlimit, server.maxclients);
            } else {
                serverLog(LL_NOTICE,"Increased maximum number of open files "
                    "to %llu (it was originally set to %llu).",
                    (unsigned long long) maxfiles,
                    (unsigned long long) oldlimit);
            }
        }
    }
}

/* Check that server.tcp_backlog can be actually enforced in Linux according
 * to the value of /proc/sys/net/core/somaxconn, or warn about it. */
void checkTcpBacklogSettings(void) {
#ifdef HAVE_PROC_SOMAXCONN
    FILE *fp = fopen("/proc/sys/net/core/somaxconn","r");
    char buf[1024];
    if (!fp) return;
    if (fgets(buf,sizeof(buf),fp) != NULL) {
        int somaxconn = atoi(buf);
        if (somaxconn > 0 && somaxconn < server.tcp_backlog) {
            serverLog(LL_WARNING,"WARNING: The TCP backlog setting of %d cannot be enforced because /proc/sys/net/core/somaxconn is set to the lower value of %d.", server.tcp_backlog, somaxconn);
        }
    }
    fclose(fp);
#endif
}

void closeSocketListeners(socketFds *sfd) {
    int j;

    for (j = 0; j < sfd->count; j++) {
        if (sfd->fd[j] == -1) continue;

        aeDeleteFileEvent(server.el, sfd->fd[j], AE_READABLE);
        close(sfd->fd[j]);
    }

    sfd->count = 0;
}

/* Create an event handler for accepting new connections in TCP or TLS domain sockets.
 * This works atomically for all socket fds */
int createSocketAcceptHandler(socketFds *sfd, aeFileProc *accept_handler) {
    int j;

    for (j = 0; j < sfd->count; j++) {
        if (aeCreateFileEvent(server.el, sfd->fd[j], AE_READABLE, accept_handler,NULL) == AE_ERR) {
            /* Rollback */
            for (j = j-1; j >= 0; j--) aeDeleteFileEvent(server.el, sfd->fd[j], AE_READABLE);
            return C_ERR;
        }
    }
    return C_OK;
}

/* Initialize a set of file descriptors to listen to the specified 'port'
 * binding the addresses specified in the Redis server configuration.
 *
 * The listening file descriptors are stored in the integer array 'fds'
 * and their number is set in '*count'.
 *
 * The addresses to bind are specified in the global server.bindaddr array
 * and their number is server.bindaddr_count. If the server configuration
 * contains no specific addresses to bind, this function will try to
 * bind * (all addresses) for both the IPv4 and IPv6 protocols.
 *
 * On success the function returns C_OK.
 *
 * On error the function returns C_ERR. For the function to be on
 * error, at least one of the server.bindaddr addresses was
 * impossible to bind, or no bind addresses were specified in the server
 * configuration but the function is not able to bind * for at least
 * one of the IPv4 or IPv6 protocols. */
int listenToPort(int port, socketFds *sfd) {
    int j;
    char **bindaddr = server.bindaddr;

    /* If we have no bind address, we don't listen on a TCP socket */
    if (server.bindaddr_count == 0) return C_OK;

    for (j = 0; j < server.bindaddr_count; j++) {
        char* addr = bindaddr[j];
        int optional = *addr == '-';
        if (optional) addr++;
        if (strchr(addr,':')) {
            /* Bind IPv6 address. */
            sfd->fd[sfd->count] = anetTcp6Server(server.neterr,port,addr,server.tcp_backlog);
        } else {
            /* Bind IPv4 address. */
            sfd->fd[sfd->count] = anetTcpServer(server.neterr,port,addr,server.tcp_backlog);
        }
        if (sfd->fd[sfd->count] == ANET_ERR) {
            int net_errno = errno;
            serverLog(LL_WARNING,
                "Warning: Could not create server TCP listening socket %s:%d: %s",
                addr, port, server.neterr);
            if (net_errno == EADDRNOTAVAIL && optional)
                continue;
            if (net_errno == ENOPROTOOPT     || net_errno == EPROTONOSUPPORT ||
                net_errno == ESOCKTNOSUPPORT || net_errno == EPFNOSUPPORT ||
                net_errno == EAFNOSUPPORT)
                continue;

            /* Rollback successful listens before exiting */
            closeSocketListeners(sfd);
            return C_ERR;
        }
        anetNonBlock(NULL,sfd->fd[sfd->count]);
        anetCloexec(sfd->fd[sfd->count]);
        sfd->count++;
    }
    return C_OK;
}

/* Resets the stats that we expose via INFO or other means that we want
 * to reset via CONFIG RESETSTAT. The function is also used in order to
 * initialize these fields in initServer() at server startup. */
void resetServerStats(void) {
    int j;

    server.stat_numcommands = 0;
    server.stat_numconnections = 0;
    server.stat_expiredkeys = 0;
    server.stat_expired_stale_perc = 0;
    server.stat_expired_time_cap_reached_count = 0;
    server.stat_expire_cycle_time_used = 0;
    server.stat_evictedkeys = 0;
    server.stat_evictedclients = 0;
    server.stat_total_eviction_exceeded_time = 0;
    server.stat_last_eviction_exceeded_time = 0;
    server.stat_keyspace_misses = 0;
    server.stat_keyspace_hits = 0;
    server.stat_active_defrag_hits = 0;
    server.stat_active_defrag_misses = 0;
    server.stat_active_defrag_key_hits = 0;
    server.stat_active_defrag_key_misses = 0;
    server.stat_active_defrag_scanned = 0;
    server.stat_total_active_defrag_time = 0;
    server.stat_last_active_defrag_time = 0;
    server.stat_fork_time = 0;
    server.stat_fork_rate = 0;
    server.stat_total_forks = 0;
    server.stat_rejected_conn = 0;
    server.stat_sync_full = 0;
    server.stat_sync_partial_ok = 0;
    server.stat_sync_partial_err = 0;
    server.stat_io_reads_processed = 0;
    atomicSet(server.stat_total_reads_processed, 0);
    server.stat_io_writes_processed = 0;
    atomicSet(server.stat_total_writes_processed, 0);
    for (j = 0; j < STATS_METRIC_COUNT; j++) {
        server.inst_metric[j].idx = 0;
        server.inst_metric[j].last_sample_time = mstime();
        server.inst_metric[j].last_sample_count = 0;
        memset(server.inst_metric[j].samples,0,
            sizeof(server.inst_metric[j].samples));
    }
    atomicSet(server.stat_net_input_bytes, 0);
    atomicSet(server.stat_net_output_bytes, 0);
    server.stat_unexpected_error_replies = 0;
    server.stat_total_error_replies = 0;
    server.stat_dump_payload_sanitizations = 0;
    server.aof_delayed_fsync = 0;
    lazyfreeResetStats();
}

/* Make the thread killable at any time, so that kill threads functions
 * can work reliably (default cancelability type is PTHREAD_CANCEL_DEFERRED).
 * Needed for pthread_cancel used by the fast memory test used by the crash report. */
void makeThreadKillable(void) {
    pthread_setcancelstate(PTHREAD_CANCEL_ENABLE, NULL);
    pthread_setcanceltype(PTHREAD_CANCEL_ASYNCHRONOUS, NULL);
}

void initServer(void) {
    int j;

    signal(SIGHUP, SIG_IGN);
    signal(SIGPIPE, SIG_IGN);
    setupSignalHandlers();
    makeThreadKillable();

    if (server.syslog_enabled) {
        openlog(server.syslog_ident, LOG_PID | LOG_NDELAY | LOG_NOWAIT,
            server.syslog_facility);
    }

    /* Initialization after setting defaults from the config system. */
    server.aof_state = server.aof_enabled ? AOF_ON : AOF_OFF;
    server.hz = server.config_hz;
    server.pid = getpid();
    server.in_fork_child = CHILD_TYPE_NONE;
    server.main_thread_id = pthread_self();
    server.current_client = NULL;
    server.errors = raxNew();
    server.fixed_time_expire = 0;
    server.in_nested_call = 0;
    server.clients = listCreate();
    server.clients_index = raxNew();
    server.clients_to_close = listCreate();
    server.slaves = listCreate();
    server.monitors = listCreate();
    server.clients_pending_write = listCreate();
    server.clients_pending_read = listCreate();
    server.clients_timeout_table = raxNew();
    server.replication_allowed = 1;
    server.slaveseldb = -1; /* Force to emit the first SELECT command. */
    server.unblocked_clients = listCreate();
    server.ready_keys = listCreate();
    server.tracking_pending_keys = listCreate();
    server.clients_waiting_acks = listCreate();
    server.get_ack_from_slaves = 0;
    server.client_pause_type = CLIENT_PAUSE_OFF;
    server.client_pause_end_time = 0;
    server.paused_clients = listCreate();
    server.events_processed_while_blocked = 0;
    server.system_memory_size = zmalloc_get_memory_size();
    server.blocked_last_cron = 0;
    server.blocking_op_nesting = 0;
    server.thp_enabled = 0;
    resetReplicationBuffer();

    if ((server.tls_port || server.tls_replication || server.tls_cluster)
                && tlsConfigure(&server.tls_ctx_config) == C_ERR) {
        serverLog(LL_WARNING, "Failed to configure TLS. Check logs for more info.");
        exit(1);
    }

    for (j = 0; j < CLIENT_MEM_USAGE_BUCKETS; j++) {
        server.client_mem_usage_buckets[j].mem_usage_sum = 0;
        server.client_mem_usage_buckets[j].clients = listCreate();
    }

    createSharedObjects();
    adjustOpenFilesLimit();
    const char *clk_msg = monotonicInit();
    serverLog(LL_NOTICE, "monotonic clock: %s", clk_msg);
    server.el = aeCreateEventLoop(server.maxclients+CONFIG_FDSET_INCR);
    if (server.el == NULL) {
        serverLog(LL_WARNING,
            "Failed creating the event loop. Error message: '%s'",
            strerror(errno));
        exit(1);
    }
    server.db = zmalloc(sizeof(redisDb)*server.dbnum);

    /* Open the TCP listening socket for the user commands. */
    if (server.port != 0 &&
        listenToPort(server.port,&server.ipfd) == C_ERR) {
        /* Note: the following log text is matched by the test suite. */
        serverLog(LL_WARNING, "Failed listening on port %u (TCP), aborting.", server.port);
        exit(1);
    }
    if (server.tls_port != 0 &&
        listenToPort(server.tls_port,&server.tlsfd) == C_ERR) {
        /* Note: the following log text is matched by the test suite. */
        serverLog(LL_WARNING, "Failed listening on port %u (TLS), aborting.", server.tls_port);
        exit(1);
    }

    /* Open the listening Unix domain socket. */
    if (server.unixsocket != NULL) {
        unlink(server.unixsocket); /* don't care if this fails */
        server.sofd = anetUnixServer(server.neterr,server.unixsocket,
            (mode_t)server.unixsocketperm, server.tcp_backlog);
        if (server.sofd == ANET_ERR) {
            serverLog(LL_WARNING, "Opening Unix socket: %s", server.neterr);
            exit(1);
        }
        anetNonBlock(NULL,server.sofd);
        anetCloexec(server.sofd);
    }

    /* Abort if there are no listening sockets at all. */
    if (server.ipfd.count == 0 && server.tlsfd.count == 0 && server.sofd < 0) {
        serverLog(LL_WARNING, "Configured to not listen anywhere, exiting.");
        exit(1);
    }

    /* Create the Redis databases, and initialize other internal state. */
    for (j = 0; j < server.dbnum; j++) {
        server.db[j].dict = dictCreate(&dbDictType);
        server.db[j].expires = dictCreate(&dbExpiresDictType);
        server.db[j].expires_cursor = 0;
        server.db[j].blocking_keys = dictCreate(&keylistDictType);
        server.db[j].ready_keys = dictCreate(&objectKeyPointerValueDictType);
        server.db[j].watched_keys = dictCreate(&keylistDictType);
        server.db[j].id = j;
        server.db[j].avg_ttl = 0;
        server.db[j].defrag_later = listCreate();
        server.db[j].slots_to_keys = NULL; /* Set by clusterInit later on if necessary. */
        listSetFreeMethod(server.db[j].defrag_later,(void (*)(void*))sdsfree);
    }
    evictionPoolAlloc(); /* Initialize the LRU keys pool. */
    server.pubsub_channels = dictCreate(&keylistDictType);
    server.pubsub_patterns = dictCreate(&keylistDictType);
    server.pubsublocal_channels = dictCreate(&keylistDictType);
    server.cronloops = 0;
    server.in_script = 0;
    server.in_exec = 0;
    server.propagate_in_transaction = 0;
    server.client_pause_in_transaction = 0;
    server.child_pid = -1;
    server.child_type = CHILD_TYPE_NONE;
    server.rdb_child_type = RDB_CHILD_TYPE_NONE;
    server.rdb_pipe_conns = NULL;
    server.rdb_pipe_numconns = 0;
    server.rdb_pipe_numconns_writing = 0;
    server.rdb_pipe_buff = NULL;
    server.rdb_pipe_bufflen = 0;
    server.rdb_bgsave_scheduled = 0;
    server.child_info_pipe[0] = -1;
    server.child_info_pipe[1] = -1;
    server.child_info_nread = 0;
    aofRewriteBufferReset();
    server.aof_buf = sdsempty();
    server.lastsave = time(NULL); /* At startup we consider the DB saved. */
    server.lastbgsave_try = 0;    /* At startup we never tried to BGSAVE. */
    server.rdb_save_time_last = -1;
    server.rdb_save_time_start = -1;
    server.rdb_last_load_keys_expired = 0;
    server.rdb_last_load_keys_loaded = 0;
    server.dirty = 0;
    resetServerStats();
    /* A few stats we don't want to reset: server startup time, and peak mem. */
    server.stat_starttime = time(NULL);
    server.stat_peak_memory = 0;
    server.stat_current_cow_peak = 0;
    server.stat_current_cow_bytes = 0;
    server.stat_current_cow_updated = 0;
    server.stat_current_save_keys_processed = 0;
    server.stat_current_save_keys_total = 0;
    server.stat_rdb_cow_bytes = 0;
    server.stat_aof_cow_bytes = 0;
    server.stat_module_cow_bytes = 0;
    server.stat_module_progress = 0;
    for (int j = 0; j < CLIENT_TYPE_COUNT; j++)
        server.stat_clients_type_memory[j] = 0;
    server.cron_malloc_stats.zmalloc_used = 0;
    server.cron_malloc_stats.process_rss = 0;
    server.cron_malloc_stats.allocator_allocated = 0;
    server.cron_malloc_stats.allocator_active = 0;
    server.cron_malloc_stats.allocator_resident = 0;
    server.lastbgsave_status = C_OK;
    server.aof_last_write_status = C_OK;
    server.aof_last_write_errno = 0;
    server.repl_good_slaves_count = 0;

    /* Create the timer callback, this is our way to process many background
     * operations incrementally, like clients timeout, eviction of unaccessed
     * expired keys and so forth. */
    if (aeCreateTimeEvent(server.el, 1, serverCron, NULL, NULL) == AE_ERR) {
        serverPanic("Can't create event loop timers.");
        exit(1);
    }

    /* Create an event handler for accepting new connections in TCP and Unix
     * domain sockets. */
    if (createSocketAcceptHandler(&server.ipfd, acceptTcpHandler) != C_OK) {
        serverPanic("Unrecoverable error creating TCP socket accept handler.");
    }
    if (createSocketAcceptHandler(&server.tlsfd, acceptTLSHandler) != C_OK) {
        serverPanic("Unrecoverable error creating TLS socket accept handler.");
    }
    if (server.sofd > 0 && aeCreateFileEvent(server.el,server.sofd,AE_READABLE,
        acceptUnixHandler,NULL) == AE_ERR) serverPanic("Unrecoverable error creating server.sofd file event.");


    /* Register a readable event for the pipe used to awake the event loop
     * when a blocked client in a module needs attention. */
    if (aeCreateFileEvent(server.el, server.module_blocked_pipe[0], AE_READABLE,
        moduleBlockedClientPipeReadable,NULL) == AE_ERR) {
            serverPanic(
                "Error registering the readable event for the module "
                "blocked clients subsystem.");
    }

    /* Register before and after sleep handlers (note this needs to be done
     * before loading persistence since it is used by processEventsWhileBlocked. */
    aeSetBeforeSleepProc(server.el,beforeSleep);
    aeSetAfterSleepProc(server.el,afterSleep);

    /* 32 bit instances are limited to 4GB of address space, so if there is
     * no explicit limit in the user provided configuration we set a limit
     * at 3 GB using maxmemory with 'noeviction' policy'. This avoids
     * useless crashes of the Redis instance for out of memory. */
    if (server.arch_bits == 32 && server.maxmemory == 0) {
        serverLog(LL_WARNING,"Warning: 32 bit instance detected but no memory limit set. Setting 3 GB maxmemory limit with 'noeviction' policy now.");
        server.maxmemory = 3072LL*(1024*1024); /* 3 GB */
        server.maxmemory_policy = MAXMEMORY_NO_EVICTION;
    }

    if (server.cluster_enabled) clusterInit();
    replicationScriptCacheInit();
    scriptingInit(1);
    functionsInit();
    slowlogInit();
    latencyMonitorInit();
    
    /* Initialize ACL default password if it exists */
    ACLUpdateDefaultUserPassword(server.requirepass);

    applyWatchdogPeriod();
}

/* Some steps in server initialization need to be done last (after modules
 * are loaded).
 * Specifically, creation of threads due to a race bug in ld.so, in which
 * Thread Local Storage initialization collides with dlopen call.
 * see: https://sourceware.org/bugzilla/show_bug.cgi?id=19329 */
void InitServerLast() {
    bioInit();
    initThreadedIO();
    set_jemalloc_bg_thread(server.jemalloc_bg_thread);
    server.initial_memory_usage = zmalloc_used_memory();
}

/* The purpose of this function is to try to "glue" consecutive range
 * key specs in order to build the legacy (first,last,step) spec
 * used by the COMMAND command.
 * By far the most common case is just one range spec (e.g. SET)
 * but some commands' ranges were split into two or more ranges
 * in order to have different flags for different keys (e.g. SMOVE,
 * first key is "read write", second key is "write").
 *
 * This functions uses very basic heuristics and is "best effort":
 * 1. Only commands which have only "range" specs are considered.
 * 2. Only range specs with keystep of 1 are considered.
 * 3. The order of the range specs must be ascending (i.e.
 *    lastkey of spec[i] == firstkey-1 of spec[i+1]).
 *
 * This function will succeed on all native Redis commands and may
 * fail on module commands, even if it only has "range" specs that
 * could actually be "glued", in the following cases:
 * 1. The order of "range" specs is not ascending (e.g. the spec for
 *    the key at index 2 was added before the spec of the key at
 *    index 1).
 * 2. The "range" specs have keystep >1.
 *
 * If this functions fails it means that the legacy (first,last,step)
 * spec used by COMMAND will show 0,0,0. This is not a dire situation
 * because anyway the legacy (first,last,step) spec is to be dperecated
 * and one should use the new key specs scheme.
 */
void populateCommandLegacyRangeSpec(struct redisCommand *c) {
    memset(&c->legacy_range_key_spec, 0, sizeof(c->legacy_range_key_spec));

    if (c->key_specs_num == 0)
        return;

    if (c->key_specs_num == 1 &&
        c->key_specs[0].begin_search_type == KSPEC_BS_INDEX &&
        c->key_specs[0].find_keys_type == KSPEC_FK_RANGE)
    {
        /* Quick win */
        c->legacy_range_key_spec = c->key_specs[0];
        return;
    }

    int firstkey = INT_MAX, lastkey = 0;
    int prev_lastkey = 0;
    for (int i = 0; i < c->key_specs_num; i++) {
        if (c->key_specs[i].begin_search_type != KSPEC_BS_INDEX ||
            c->key_specs[i].find_keys_type != KSPEC_FK_RANGE)
            continue;
        if (c->key_specs[i].fk.range.keystep != 1)
            return;
        if (prev_lastkey && prev_lastkey != c->key_specs[i].bs.index.pos-1)
            return;
        firstkey = min(firstkey, c->key_specs[i].bs.index.pos);
        /* Get the absolute index for lastkey (in the "range" spec, lastkey is relative to firstkey) */
        int lastkey_abs_index = c->key_specs[i].fk.range.lastkey;
        if (lastkey_abs_index >= 0)
            lastkey_abs_index += c->key_specs[i].bs.index.pos;
        /* For lastkey we use unsigned comparison to handle negative values correctly */
        lastkey = max((unsigned)lastkey, (unsigned)lastkey_abs_index);
    }

    if (firstkey == INT_MAX)
        return;

    serverAssert(firstkey != 0);
    serverAssert(lastkey != 0);

    c->legacy_range_key_spec.begin_search_type = KSPEC_BS_INDEX;
    c->legacy_range_key_spec.bs.index.pos = firstkey;
    c->legacy_range_key_spec.find_keys_type = KSPEC_FK_RANGE;
    c->legacy_range_key_spec.fk.range.lastkey = lastkey < 0 ? lastkey : (lastkey-firstkey); /* in the "range" spec, lastkey is relative to firstkey */
    c->legacy_range_key_spec.fk.range.keystep = 1;
    c->legacy_range_key_spec.fk.range.limit = 0;
}

void commandAddSubcommand(struct redisCommand *parent, struct redisCommand *subcommand) {
    if (!parent->subcommands_dict)
        parent->subcommands_dict = dictCreate(&commandTableDictType);

    subcommand->parent = parent; /* Assign the parent command */
    sds fullname = getFullCommandName(subcommand);
    subcommand->id = ACLGetCommandID(fullname); /* Assign the ID used for ACL. */
    sdsfree(fullname);

    serverAssert(dictAdd(parent->subcommands_dict, sdsnew(subcommand->name), subcommand) == DICT_OK);
}


/* Parse the flags string description 'strflags' and set them to the
 * command 'c'. Abort on error. */
void parseCommandFlags(struct redisCommand *c, char *strflags) {
    int argc;
    sds *argv;

    /* Split the line into arguments for processing. */
    argv = sdssplitargs(strflags,&argc);
    if (argv == NULL)
        serverPanic("Failed splitting strflags!");

    for (int j = 0; j < argc; j++) {
        char *flag = argv[j];
        if (!strcasecmp(flag,"write")) {
            c->flags |= CMD_WRITE|CMD_CATEGORY_WRITE;
        } else if (!strcasecmp(flag,"read-only")) {
            c->flags |= CMD_READONLY|CMD_CATEGORY_READ;
        } else if (!strcasecmp(flag,"use-memory")) {
            c->flags |= CMD_DENYOOM;
        } else if (!strcasecmp(flag,"admin")) {
            c->flags |= CMD_ADMIN|CMD_CATEGORY_ADMIN|CMD_CATEGORY_DANGEROUS;
        } else if (!strcasecmp(flag,"pub-sub")) {
            c->flags |= CMD_PUBSUB|CMD_CATEGORY_PUBSUB;
        } else if (!strcasecmp(flag,"no-script")) {
            c->flags |= CMD_NOSCRIPT;
        } else if (!strcasecmp(flag,"random")) {
            c->flags |= CMD_RANDOM;
        } else if (!strcasecmp(flag,"to-sort")) {
            c->flags |= CMD_SORT_FOR_SCRIPT;
        } else if (!strcasecmp(flag,"ok-loading")) {
            c->flags |= CMD_LOADING;
        } else if (!strcasecmp(flag,"ok-stale")) {
            c->flags |= CMD_STALE;
        } else if (!strcasecmp(flag,"no-monitor")) {
            c->flags |= CMD_SKIP_MONITOR;
        } else if (!strcasecmp(flag,"no-slowlog")) {
            c->flags |= CMD_SKIP_SLOWLOG;
        } else if (!strcasecmp(flag,"cluster-asking")) {
            c->flags |= CMD_ASKING;
        } else if (!strcasecmp(flag,"fast")) {
            c->flags |= CMD_FAST | CMD_CATEGORY_FAST;
        } else if (!strcasecmp(flag,"no-auth")) {
            c->flags |= CMD_NO_AUTH;
        } else if (!strcasecmp(flag,"may-replicate")) {
            c->flags |= CMD_MAY_REPLICATE;
        } else if (!strcasecmp(flag,"sentinel")) {
            c->flags |= CMD_SENTINEL;
        } else if (!strcasecmp(flag,"only-sentinel")) {
            c->flags |= CMD_SENTINEL; /* Obviously it's s sentinel command */
            c->flags |= CMD_ONLY_SENTINEL;
        } else if (!strcasecmp(flag,"no-mandatory-keys")) {
            c->flags |= CMD_NO_MANDATORY_KEYS;
        } else {
            /* Parse ACL categories here if the flag name starts with @. */
            uint64_t catflag;
            if (flag[0] == '@' &&
                (catflag = ACLGetCommandCategoryFlagByName(flag+1)) != 0)
            {
                c->flags |= catflag;
            } else {
                sdsfreesplitres(argv,argc);
                serverPanic("Unsupported command flag %s", flag);
            }
        }
    }
    /* If it's not @fast is @slow in this binary world. */
    if (!(c->flags & CMD_CATEGORY_FAST)) c->flags |= CMD_CATEGORY_SLOW;

    sdsfreesplitres(argv,argc);
}

void populateCommandStructure(struct redisCommand *c) {
    int argc;
    sds *argv;

    /* Redis commands don't need more args than STATIC_KEY_SPECS_NUM (Number of keys
     * specs can be greater than STATIC_KEY_SPECS_NUM only for module commands) */
    c->key_specs = c->key_specs_static;
    c->key_specs_max = STATIC_KEY_SPECS_NUM;

    for (int i = 0; i < STATIC_KEY_SPECS_NUM; i++) {
        if (c->key_specs[i].begin_search_type == KSPEC_BS_INVALID)
            continue;

        /* Split the line into arguments for processing. */
        argv = sdssplitargs(c->key_specs[i].sflags,&argc);
        if (argv == NULL)
            serverPanic("Failed splitting key sflags!");

        for (int j = 0; j < argc; j++) {
            char *flag = argv[j];
            if (!strcasecmp(flag,"write")) {
                c->key_specs[i].flags |= CMD_KEY_WRITE;
            } else if (!strcasecmp(flag,"read")) {
                c->key_specs[i].flags |= CMD_KEY_READ;
            } else if (!strcasecmp(flag,"incomplete")) {
                c->key_specs[i].flags |= CMD_KEY_INCOMPLETE;
            } else {
                serverPanic("Unsupported key-arg flag %s", flag);
            }
        }

        c->key_specs_num++;
        sdsfreesplitres(argv,argc);
    }

    populateCommandLegacyRangeSpec(c);

    /* Handle the "movablekeys" flag (must be done after populating all key specs). */
    populateCommandMovableKeys(c);

    /* Assign the ID used for ACL. */
    c->id = ACLGetCommandID(c->name);

    /* Handle subcommands */
    if (c->subcommands) {
        for (int j = 0; c->subcommands[j].name; j++) {
            struct redisCommand *sub = c->subcommands+j;

            /* Translate the command string flags description into an actual
             * set of flags. */
            parseCommandFlags(sub,sub->sflags);
            populateCommandStructure(sub);
            commandAddSubcommand(c,sub);
        }
    }
}

/* Populates the Redis Command Table starting from the hard coded list
 * we have on top of server.c file. */
void populateCommandTable(void) {
    int j;
    int numcommands = sizeof(redisCommandTable)/sizeof(struct redisCommand);

    for (j = 0; j < numcommands; j++) {
        struct redisCommand *c = redisCommandTable+j;
        int retval1, retval2;

        /* Translate the command string flags description into an actual
         * set of flags. */
        parseCommandFlags(c,c->sflags);

        if (!(c->flags & CMD_SENTINEL) && server.sentinel_mode)
            continue;

        if (c->flags & CMD_ONLY_SENTINEL && !server.sentinel_mode)
            continue;

        populateCommandStructure(c);

        retval1 = dictAdd(server.commands, sdsnew(c->name), c);
        /* Populate an additional dictionary that will be unaffected
         * by rename-command statements in redis.conf. */
        retval2 = dictAdd(server.orig_commands, sdsnew(c->name), c);
        serverAssert(retval1 == DICT_OK && retval2 == DICT_OK);
    }
}

void resetCommandTableStats(dict* commands) {
    struct redisCommand *c;
    dictEntry *de;
    dictIterator *di;

    di = dictGetSafeIterator(commands);
    while((de = dictNext(di)) != NULL) {
        c = (struct redisCommand *) dictGetVal(de);
        c->microseconds = 0;
        c->calls = 0;
        c->rejected_calls = 0;
        c->failed_calls = 0;
        if (c->subcommands_dict)
            resetCommandTableStats(c->subcommands_dict);
    }
    dictReleaseIterator(di);

}

void resetErrorTableStats(void) {
    raxFreeWithCallback(server.errors, zfree);
    server.errors = raxNew();
}

/* ========================== Redis OP Array API ============================ */

void redisOpArrayInit(redisOpArray *oa) {
    oa->ops = NULL;
    oa->numops = 0;
}

int redisOpArrayAppend(redisOpArray *oa, int dbid, robj **argv, int argc, int target) {
    redisOp *op;

    oa->ops = zrealloc(oa->ops,sizeof(redisOp)*(oa->numops+1));
    op = oa->ops+oa->numops;
    op->dbid = dbid;
    op->argv = argv;
    op->argc = argc;
    op->target = target;
    oa->numops++;
    return oa->numops;
}

void redisOpArrayFree(redisOpArray *oa) {
    while(oa->numops) {
        int j;
        redisOp *op;

        oa->numops--;
        op = oa->ops+oa->numops;
        for (j = 0; j < op->argc; j++)
            decrRefCount(op->argv[j]);
        zfree(op->argv);
    }
    zfree(oa->ops);
    oa->ops = NULL;
}

/* ====================== Commands lookup and execution ===================== */

struct redisCommand *lookupCommandLogic(dict *commands, robj **argv, int argc) {
    struct redisCommand *base_cmd = dictFetchValue(commands, argv[0]->ptr);
    int has_subcommands = base_cmd && base_cmd->subcommands_dict;
    if (argc == 1 || !has_subcommands) {
        /* Note: It is possible that base_cmd->proc==NULL (e.g. CONFIG) */
        return base_cmd;
    } else {
        /* Note: Currently we support just one level of subcommands */
        return dictFetchValue(base_cmd->subcommands_dict, argv[1]->ptr);
    }
}

struct redisCommand *lookupCommand(robj **argv, int argc) {
    return lookupCommandLogic(server.commands,argv,argc);
}

struct redisCommand *lookupCommandBySdsLogic(dict *commands, sds s) {
    int argc, j;
    sds *strings = sdssplitlen(s,sdslen(s),"|",1,&argc);
    if (strings == NULL)
        return NULL;
    if (argc > 2) {
        /* Currently we support just one level of subcommands */
        sdsfreesplitres(strings,argc);
        return NULL;
    }

    robj objects[argc];
    robj *argv[argc];
    for (j = 0; j < argc; j++) {
        initStaticStringObject(objects[j],strings[j]);
        argv[j] = &objects[j];
    }

    struct redisCommand *cmd = lookupCommandLogic(commands,argv,argc);
    sdsfreesplitres(strings,argc);
    return cmd;
}

struct redisCommand *lookupCommandBySds(sds s) {
    return lookupCommandBySdsLogic(server.commands,s);
}

struct redisCommand *lookupCommandByCStringLogic(dict *commands, const char *s) {
    struct redisCommand *cmd;
    sds name = sdsnew(s);

    cmd = lookupCommandBySdsLogic(commands,name);
    sdsfree(name);
    return cmd;
}

struct redisCommand *lookupCommandByCString(const char *s) {
    return lookupCommandByCStringLogic(server.commands,s);
}

/* Lookup the command in the current table, if not found also check in
 * the original table containing the original command names unaffected by
 * redis.conf rename-command statement.
 *
 * This is used by functions rewriting the argument vector such as
 * rewriteClientCommandVector() in order to set client->cmd pointer
 * correctly even if the command was renamed. */
struct redisCommand *lookupCommandOrOriginal(robj **argv ,int argc) {
    struct redisCommand *cmd = lookupCommandLogic(server.commands, argv, argc);

    if (!cmd) cmd = lookupCommandLogic(server.orig_commands, argv, argc);
    return cmd;
}

/* Propagate the specified command (in the context of the specified database id)
 * to AOF and Slaves.
 *
 * flags are an xor between:
 * + PROPAGATE_NONE (no propagation of command at all)
 * + PROPAGATE_AOF (propagate into the AOF file if is enabled)
 * + PROPAGATE_REPL (propagate into the replication link)
 *
 * This should not be used inside commands implementation since it will not
 * wrap the resulting commands in MULTI/EXEC. Use instead alsoPropagate(),
 * preventCommandPropagation(), forceCommandPropagation().
 *
 * However for functions that need to (also) propagate out of the context of a
 * command execution, for example when serving a blocked client, you
 * want to use propagate().
 */
void propagate(int dbid, robj **argv, int argc, int flags) {
    if (!server.replication_allowed)
        return;

    /* Propagate a MULTI request once we encounter the first command which
     * is a write command.
     * This way we'll deliver the MULTI/..../EXEC block as a whole and
     * both the AOF and the replication link will have the same consistency
     * and atomicity guarantees. */
    if (server.in_exec && !server.propagate_in_transaction)
        execCommandPropagateMulti(dbid);

    /* This needs to be unreachable since the dataset should be fixed during 
     * client pause, otherwise data may be lost during a failover. */
    serverAssert(!(areClientsPaused() && !server.client_pause_in_transaction));

    if (server.aof_state != AOF_OFF && flags & PROPAGATE_AOF)
        feedAppendOnlyFile(dbid,argv,argc);
    if (flags & PROPAGATE_REPL)
        replicationFeedSlaves(server.slaves,dbid,argv,argc);
}

/* Used inside commands to schedule the propagation of additional commands
 * after the current command is propagated to AOF / Replication.
 *
 * dbid is the database ID the command should be propagated into.
 * Arguments of the command to propagate are passed as an array of redis
 * objects pointers of len 'argc', using the 'argv' vector.
 *
 * The function does not take a reference to the passed 'argv' vector,
 * so it is up to the caller to release the passed argv (but it is usually
 * stack allocated).  The function automatically increments ref count of
 * passed objects, so the caller does not need to. */
void alsoPropagate(int dbid, robj **argv, int argc, int target) {
    robj **argvcopy;
    int j;

    if (server.loading) return; /* No propagation during loading. */

    argvcopy = zmalloc(sizeof(robj*)*argc);
    for (j = 0; j < argc; j++) {
        argvcopy[j] = argv[j];
        incrRefCount(argv[j]);
    }
    redisOpArrayAppend(&server.also_propagate,dbid,argvcopy,argc,target);
}

/* It is possible to call the function forceCommandPropagation() inside a
 * Redis command implementation in order to to force the propagation of a
 * specific command execution into AOF / Replication. */
void forceCommandPropagation(client *c, int flags) {
    serverAssert(c->cmd->flags & (CMD_WRITE | CMD_MAY_REPLICATE));
    if (flags & PROPAGATE_REPL) c->flags |= CLIENT_FORCE_REPL;
    if (flags & PROPAGATE_AOF) c->flags |= CLIENT_FORCE_AOF;
}

/* Avoid that the executed command is propagated at all. This way we
 * are free to just propagate what we want using the alsoPropagate()
 * API. */
void preventCommandPropagation(client *c) {
    c->flags |= CLIENT_PREVENT_PROP;
}

/* AOF specific version of preventCommandPropagation(). */
void preventCommandAOF(client *c) {
    c->flags |= CLIENT_PREVENT_AOF_PROP;
}

/* Replication specific version of preventCommandPropagation(). */
void preventCommandReplication(client *c) {
    c->flags |= CLIENT_PREVENT_REPL_PROP;
}

/* Log the last command a client executed into the slowlog. */
void slowlogPushCurrentCommand(client *c, struct redisCommand *cmd, ustime_t duration) {
    /* Some commands may contain sensitive data that should not be available in the slowlog. */
    if (cmd->flags & CMD_SKIP_SLOWLOG)
        return;

    /* If command argument vector was rewritten, use the original
     * arguments. */
    robj **argv = c->original_argv ? c->original_argv : c->argv;
    int argc = c->original_argv ? c->original_argc : c->argc;
    slowlogPushEntryIfNeeded(c,argv,argc,duration);
}

/* Call() is the core of Redis execution of a command.
 *
 * The following flags can be passed:
 * CMD_CALL_NONE        No flags.
 * CMD_CALL_SLOWLOG     Check command speed and log in the slow log if needed.
 * CMD_CALL_STATS       Populate command stats.
 * CMD_CALL_PROPAGATE_AOF   Append command to AOF if it modified the dataset
 *                          or if the client flags are forcing propagation.
 * CMD_CALL_PROPAGATE_REPL  Send command to slaves if it modified the dataset
 *                          or if the client flags are forcing propagation.
 * CMD_CALL_PROPAGATE   Alias for PROPAGATE_AOF|PROPAGATE_REPL.
 * CMD_CALL_FULL        Alias for SLOWLOG|STATS|PROPAGATE.
 *
 * The exact propagation behavior depends on the client flags.
 * Specifically:
 *
 * 1. If the client flags CLIENT_FORCE_AOF or CLIENT_FORCE_REPL are set
 *    and assuming the corresponding CMD_CALL_PROPAGATE_AOF/REPL is set
 *    in the call flags, then the command is propagated even if the
 *    dataset was not affected by the command.
 * 2. If the client flags CLIENT_PREVENT_REPL_PROP or CLIENT_PREVENT_AOF_PROP
 *    are set, the propagation into AOF or to slaves is not performed even
 *    if the command modified the dataset.
 *
 * Note that regardless of the client flags, if CMD_CALL_PROPAGATE_AOF
 * or CMD_CALL_PROPAGATE_REPL are not set, then respectively AOF or
 * slaves propagation will never occur.
 *
 * Client flags are modified by the implementation of a given command
 * using the following API:
 *
 * forceCommandPropagation(client *c, int flags);
 * preventCommandPropagation(client *c);
 * preventCommandAOF(client *c);
 * preventCommandReplication(client *c);
 *
 */
void call(client *c, int flags) {
    long long dirty;
    monotime call_timer;
    uint64_t client_old_flags = c->flags;
    struct redisCommand *real_cmd = c->cmd;
    static long long prev_err_count;

    /* Initialization: clear the flags that must be set by the command on
     * demand, and initialize the array for additional commands propagation. */
    c->flags &= ~(CLIENT_FORCE_AOF|CLIENT_FORCE_REPL|CLIENT_PREVENT_PROP);
    redisOpArray prev_also_propagate = server.also_propagate;
    redisOpArrayInit(&server.also_propagate);

    /* Call the command. */
    dirty = server.dirty;
    prev_err_count = server.stat_total_error_replies;

    /* Update cache time, in case we have nested calls we want to
     * update only on the first call*/
    if (server.fixed_time_expire++ == 0) {
        updateCachedTime(0);
    }
    server.in_nested_call++;

    elapsedStart(&call_timer);
    c->cmd->proc(c);
    const long duration = elapsedUs(call_timer);
    c->duration = duration;
    dirty = server.dirty-dirty;
    if (dirty < 0) dirty = 0;

    server.in_nested_call--;

    /* Update failed command calls if required.
     * We leverage a static variable (prev_err_count) to retain
     * the counter across nested function calls and avoid logging
     * the same error twice. */
    if ((server.stat_total_error_replies - prev_err_count) > 0) {
        real_cmd->failed_calls++;
    }

    /* After executing command, we will close the client after writing entire
     * reply if it is set 'CLIENT_CLOSE_AFTER_COMMAND' flag. */
    if (c->flags & CLIENT_CLOSE_AFTER_COMMAND) {
        c->flags &= ~CLIENT_CLOSE_AFTER_COMMAND;
        c->flags |= CLIENT_CLOSE_AFTER_REPLY;
    }

    /* When EVAL is called loading the AOF we don't want commands called
     * from Lua to go into the slowlog or to populate statistics. */
    if (server.loading && c->flags & CLIENT_SCRIPT)
        flags &= ~(CMD_CALL_SLOWLOG | CMD_CALL_STATS);

    /* If the caller is Lua, we want to force the EVAL caller to propagate
     * the script if the command flag or client flag are forcing the
     * propagation. */
    if (c->flags & CLIENT_SCRIPT && server.script_caller) {
        if (c->flags & CLIENT_FORCE_REPL)
            server.script_caller->flags |= CLIENT_FORCE_REPL;
        if (c->flags & CLIENT_FORCE_AOF)
            server.script_caller->flags |= CLIENT_FORCE_AOF;
    }

    /* Note: the code below uses the real command that was executed
     * c->cmd and c->lastcmd may be different, in case of MULTI-EXEC or
     * re-written commands such as EXPIRE, GEOADD, etc. */

    /* Record the latency this command induced on the main thread.
     * unless instructed by the caller not to log. (happens when processing
     * a MULTI-EXEC from inside an AOF). */
    if (flags & CMD_CALL_SLOWLOG) {
        char *latency_event = (real_cmd->flags & CMD_FAST) ?
                               "fast-command" : "command";
        latencyAddSampleIfNeeded(latency_event,duration/1000);
    }

    /* Log the command into the Slow log if needed.
     * If the client is blocked we will handle slowlog when it is unblocked. */
    if ((flags & CMD_CALL_SLOWLOG) && !(c->flags & CLIENT_BLOCKED))
        slowlogPushCurrentCommand(c, real_cmd, duration);

    /* Send the command to clients in MONITOR mode if applicable.
     * Administrative commands are considered too dangerous to be shown. */
    if (!(c->cmd->flags & (CMD_SKIP_MONITOR|CMD_ADMIN))) {
        robj **argv = c->original_argv ? c->original_argv : c->argv;
        int argc = c->original_argv ? c->original_argc : c->argc;
        replicationFeedMonitors(c,server.monitors,c->db->id,argv,argc);
    }

    /* Clear the original argv.
     * If the client is blocked we will handle slowlog when it is unblocked. */
    if (!(c->flags & CLIENT_BLOCKED))
        freeClientOriginalArgv(c);

    /* populate the per-command statistics that we show in INFO commandstats. */
    if (flags & CMD_CALL_STATS) {
        real_cmd->microseconds += duration;
        real_cmd->calls++;
    }

    /* Propagate the command into the AOF and replication link */
    if (flags & CMD_CALL_PROPAGATE &&
        (c->flags & CLIENT_PREVENT_PROP) != CLIENT_PREVENT_PROP)
    {
        int propagate_flags = PROPAGATE_NONE;

        /* Check if the command operated changes in the data set. If so
         * set for replication / AOF propagation. */
        if (dirty) propagate_flags |= (PROPAGATE_AOF|PROPAGATE_REPL);

        /* If the client forced AOF / replication of the command, set
         * the flags regardless of the command effects on the data set. */
        if (c->flags & CLIENT_FORCE_REPL) propagate_flags |= PROPAGATE_REPL;
        if (c->flags & CLIENT_FORCE_AOF) propagate_flags |= PROPAGATE_AOF;

        /* However prevent AOF / replication propagation if the command
         * implementation called preventCommandPropagation() or similar,
         * or if we don't have the call() flags to do so. */
        if (c->flags & CLIENT_PREVENT_REPL_PROP ||
            !(flags & CMD_CALL_PROPAGATE_REPL))
                propagate_flags &= ~PROPAGATE_REPL;
        if (c->flags & CLIENT_PREVENT_AOF_PROP ||
            !(flags & CMD_CALL_PROPAGATE_AOF))
                propagate_flags &= ~PROPAGATE_AOF;

        /* Call propagate() only if at least one of AOF / replication
         * propagation is needed. Note that modules commands handle replication
         * in an explicit way, so we never replicate them automatically. */
        if (propagate_flags != PROPAGATE_NONE && !(c->cmd->flags & CMD_MODULE))
            propagate(c->db->id,c->argv,c->argc,propagate_flags);
    }

    /* Restore the old replication flags, since call() can be executed
     * recursively. */
    c->flags &= ~(CLIENT_FORCE_AOF|CLIENT_FORCE_REPL|CLIENT_PREVENT_PROP);
    c->flags |= client_old_flags &
        (CLIENT_FORCE_AOF|CLIENT_FORCE_REPL|CLIENT_PREVENT_PROP);

    /* Handle the alsoPropagate() API to handle commands that want to propagate
     * multiple separated commands. Note that alsoPropagate() is not affected
     * by CLIENT_PREVENT_PROP flag. */
    if (server.also_propagate.numops) {
        int j;
        redisOp *rop;

        if (flags & CMD_CALL_PROPAGATE) {
            int multi_emitted = 0;
            /* Wrap the commands in server.also_propagate array,
             * but don't wrap it if we are already in MULTI context,
             * in case the nested MULTI/EXEC.
             *
             * And if the array contains only one command, no need to
             * wrap it, since the single command is atomic. */
            if (server.also_propagate.numops > 1 &&
                !(c->cmd->flags & CMD_MODULE) &&
                !(c->flags & CLIENT_MULTI) &&
                !(flags & CMD_CALL_NOWRAP))
            {
                execCommandPropagateMulti(c->db->id);
                multi_emitted = 1;
            }

            for (j = 0; j < server.also_propagate.numops; j++) {
                rop = &server.also_propagate.ops[j];
                int target = rop->target;
                /* Whatever the command wish is, we honor the call() flags. */
                if (!(flags&CMD_CALL_PROPAGATE_AOF)) target &= ~PROPAGATE_AOF;
                if (!(flags&CMD_CALL_PROPAGATE_REPL)) target &= ~PROPAGATE_REPL;
                if (target)
                    propagate(rop->dbid,rop->argv,rop->argc,target);
            }

            if (multi_emitted) {
                execCommandPropagateExec(c->db->id);
            }
        }
        redisOpArrayFree(&server.also_propagate);
    }
    server.also_propagate = prev_also_propagate;

    /* Client pause takes effect after a transaction has finished. This needs
     * to be located after everything is propagated. */
    if (!server.in_exec && server.client_pause_in_transaction) {
        server.client_pause_in_transaction = 0;
    }

    /* If the client has keys tracking enabled for client side caching,
     * make sure to remember the keys it fetched via this command. */
    if (c->cmd->flags & CMD_READONLY) {
        client *caller = (c->flags & CLIENT_SCRIPT && server.script_caller) ?
                            server.script_caller : c;
        if (caller->flags & CLIENT_TRACKING &&
            !(caller->flags & CLIENT_TRACKING_BCAST))
        {
            trackingRememberKeys(caller);
        }
    }

    server.fixed_time_expire--;
    server.stat_numcommands++;
    prev_err_count = server.stat_total_error_replies;

    /* Record peak memory after each command and before the eviction that runs
     * before the next command. */
    size_t zmalloc_used = zmalloc_used_memory();
    if (zmalloc_used > server.stat_peak_memory)
        server.stat_peak_memory = zmalloc_used;

    /* Do some maintenance job and cleanup */
    afterCommand(c);
}

/* Used when a command that is ready for execution needs to be rejected, due to
 * various pre-execution checks. it returns the appropriate error to the client.
 * If there's a transaction is flags it as dirty, and if the command is EXEC,
 * it aborts the transaction.
 * Note: 'reply' is expected to end with \r\n */
void rejectCommand(client *c, robj *reply) {
    flagTransaction(c);
    if (c->cmd) c->cmd->rejected_calls++;
    if (c->cmd && c->cmd->proc == execCommand) {
        execCommandAbort(c, reply->ptr);
    } else {
        /* using addReplyError* rather than addReply so that the error can be logged. */
        addReplyErrorObject(c, reply);
    }
}

void rejectCommandFormat(client *c, const char *fmt, ...) {
    if (c->cmd) c->cmd->rejected_calls++;
    flagTransaction(c);
    va_list ap;
    va_start(ap,fmt);
    sds s = sdscatvprintf(sdsempty(),fmt,ap);
    va_end(ap);
    /* Make sure there are no newlines in the string, otherwise invalid protocol
     * is emitted (The args come from the user, they may contain any character). */
    sdsmapchars(s, "\r\n", "  ",  2);
    if (c->cmd && c->cmd->proc == execCommand) {
        execCommandAbort(c, s);
        sdsfree(s);
    } else {
        /* The following frees 's'. */
        addReplyErrorSds(c, s);
    }
}

/* This is called after a command in call, we can do some maintenance job in it. */
void afterCommand(client *c) {
    UNUSED(c);
    /* Flush pending invalidation messages only when we are not in nested call.
     * So the messages are not interleaved with transaction response. */
    if (!server.in_nested_call) trackingHandlePendingKeyInvalidations();
}

/* Returns 1 for commands that may have key names in their arguments, but the legacy range
 * spec doesn't cover all of them. */
void populateCommandMovableKeys(struct redisCommand *cmd) {
    int movablekeys = 0;
    if (cmd->getkeys_proc && !(cmd->flags & CMD_MODULE)) {
        /* Redis command with getkeys proc */
        movablekeys = 1;
    } else if (cmd->flags & CMD_MODULE_GETKEYS) {
        /* Module command with getkeys proc */
        movablekeys = 1;
    } else {
        /* Redis command without getkeys proc, but possibly has
         * movable keys because of a keys spec. */
        for (int i = 0; i < cmd->key_specs_num; i++) {
            if (cmd->key_specs[i].begin_search_type != KSPEC_BS_INDEX ||
                cmd->key_specs[i].find_keys_type != KSPEC_FK_RANGE)
            {
                /* If we have a non-range spec it means we have movable keys */
                movablekeys = 1;
                break;
            }
        }
    }

    cmd->movablekeys = movablekeys;
}

/* If this function gets called we already read a whole
 * command, arguments are in the client argv/argc fields.
 * processCommand() execute the command or prepare the
 * server for a bulk read from the client.
 *
 * If C_OK is returned the client is still alive and valid and
 * other operations can be performed by the caller. Otherwise
 * if C_ERR is returned the client was destroyed (i.e. after QUIT). */
int processCommand(client *c) {
    if (!scriptIsTimedout()) {
        /* Both EXEC and EVAL call call() directly so there should be
         * no way in_exec or in_eval or propagate_in_transaction is 1.
         * That is unless lua_timedout, in which case client may run
         * some commands. */
        serverAssert(!server.propagate_in_transaction);
        serverAssert(!server.in_exec);
        serverAssert(!server.in_script);
    }

    moduleCallCommandFilters(c);

    /* Handle possible security attacks. */
    if (!strcasecmp(c->argv[0]->ptr,"host:") || !strcasecmp(c->argv[0]->ptr,"post")) {
        securityWarningCommand(c);
        return C_ERR;
    }

    /* Now lookup the command and check ASAP about trivial error conditions
     * such as wrong arity, bad command name and so forth. */
    c->cmd = c->lastcmd = lookupCommand(c->argv,c->argc);
    if (!c->cmd) {
        if (lookupCommandBySds(c->argv[0]->ptr)) {
            /* If we can't find the command but argv[0] by itself is a command
             * it means we're dealing with an invalid subcommand. Print Help. */
            addReplySubcommandSyntaxError(c);
            return C_OK;
        }
        sds args = sdsempty();
        int i;
        for (i=1; i < c->argc && sdslen(args) < 128; i++)
            args = sdscatprintf(args, "'%.*s' ", 128-(int)sdslen(args), (char*)c->argv[i]->ptr);
        rejectCommandFormat(c,"unknown command '%s', with args beginning with: %s",
            (char*)c->argv[0]->ptr, args);
        sdsfree(args);
        return C_OK;
    } else if ((c->cmd->arity > 0 && c->cmd->arity != c->argc) ||
               (c->argc < -c->cmd->arity))
    {
        rejectCommandFormat(c,"wrong number of arguments for '%s' command or subcommand",
            c->cmd->name);
        return C_OK;
    }

    int is_read_command = (c->cmd->flags & CMD_READONLY) ||
                           (c->cmd->proc == execCommand && (c->mstate.cmd_flags & CMD_READONLY));
    int is_write_command = (c->cmd->flags & CMD_WRITE) ||
                           (c->cmd->proc == execCommand && (c->mstate.cmd_flags & CMD_WRITE));
    int is_denyoom_command = (c->cmd->flags & CMD_DENYOOM) ||
                             (c->cmd->proc == execCommand && (c->mstate.cmd_flags & CMD_DENYOOM));
    int is_denystale_command = !(c->cmd->flags & CMD_STALE) ||
                               (c->cmd->proc == execCommand && (c->mstate.cmd_inv_flags & CMD_STALE));
    int is_denyloading_command = !(c->cmd->flags & CMD_LOADING) ||
                                 (c->cmd->proc == execCommand && (c->mstate.cmd_inv_flags & CMD_LOADING));
    int is_may_replicate_command = (c->cmd->flags & (CMD_WRITE | CMD_MAY_REPLICATE)) ||
                                   (c->cmd->proc == execCommand && (c->mstate.cmd_flags & (CMD_WRITE | CMD_MAY_REPLICATE)));
    int is_pubsublocal_command = c->cmd->proc == subscribeLocalCommand ||
                                  c->cmd->proc == unsubscribeLocalCommand ||
                                  c->cmd->proc == publishLocalCommand;


    if (authRequired(c)) {
        /* AUTH and HELLO and no auth commands are valid even in
         * non-authenticated state. */
        if (!(c->cmd->flags & CMD_NO_AUTH)) {
            rejectCommand(c,shared.noautherr);
            return C_OK;
        }
    }

    /* Check if the user can run this command according to the current
     * ACLs. */
    int acl_errpos;
    int acl_retval = ACLCheckAllPerm(c,&acl_errpos);
    if (acl_retval != ACL_OK) {
        addACLLogEntry(c,acl_retval,(c->flags & CLIENT_MULTI) ? ACL_LOG_CTX_MULTI : ACL_LOG_CTX_TOPLEVEL,acl_errpos,NULL,NULL);
        switch (acl_retval) {
        case ACL_DENIED_CMD:
            rejectCommandFormat(c,
                "-NOPERM this user has no permissions to run "
                "the '%s' command or its subcommand", c->cmd->name);
            break;
        case ACL_DENIED_KEY:
            rejectCommandFormat(c,
                "-NOPERM this user has no permissions to access "
                "one of the keys used as arguments");
            break;
        case ACL_DENIED_CHANNEL:
            rejectCommandFormat(c,
                "-NOPERM this user has no permissions to access "
                "one of the channels used as arguments");
            break;
        default:
            rejectCommandFormat(c, "no permission");
            break;
        }
        return C_OK;
    }

    /* If cluster is enabled perform the cluster redirection here.
     * However we don't perform the redirection if:
     * 1) The sender of this command is our master.
     * 2) The command has no key or local channel arguments. */
    if (server.cluster_enabled &&
        !(c->flags & CLIENT_MASTER) &&
<<<<<<< HEAD
        !(c->flags & CLIENT_LUA &&
          server.lua_caller->flags & CLIENT_MASTER) &&
        (is_pubsublocal_command ||
=======
        !(c->flags & CLIENT_SCRIPT &&
          server.script_caller->flags & CLIENT_MASTER) &&
>>>>>>> 64f61596
        !(!c->cmd->movablekeys && c->cmd->key_specs_num == 0 &&
          c->cmd->proc != execCommand)))
    {
        int hashslot;
        int error_code;
        clusterNode *n = getNodeByQuery(c,c->cmd,c->argv,c->argc,
                                        &hashslot,&error_code);
        if (n == NULL || n != server.cluster->myself) {
            if (c->cmd->proc == execCommand) {
                discardTransaction(c);
            } else {
                flagTransaction(c);
            }
            clusterRedirectClient(c,n,hashslot,error_code);
            c->cmd->rejected_calls++;
            return C_OK;
        }
    }

    /* Disconnect some clients if total clients memory is too high. We do this
     * before key eviction, after the last command was executed and consumed
     * some client output buffer memory. */
    evictClients();
    if (server.current_client == NULL) {
        /* If we evicted ourself then abort processing the command */
        return C_ERR;
    }

    /* Handle the maxmemory directive.
     *
     * Note that we do not want to reclaim memory if we are here re-entering
     * the event loop since there is a busy Lua script running in timeout
     * condition, to avoid mixing the propagation of scripts with the
     * propagation of DELs due to eviction. */
    if (server.maxmemory && !scriptIsTimedout()) {
        int out_of_memory = (performEvictions() == EVICT_FAIL);

        /* performEvictions may evict keys, so we need flush pending tracking
         * invalidation keys. If we don't do this, we may get an invalidation
         * message after we perform operation on the key, where in fact this
         * message belongs to the old value of the key before it gets evicted.*/
        trackingHandlePendingKeyInvalidations();

        /* performEvictions may flush slave output buffers. This may result
         * in a slave, that may be the active client, to be freed. */
        if (server.current_client == NULL) return C_ERR;

        int reject_cmd_on_oom = is_denyoom_command;
        /* If client is in MULTI/EXEC context, queuing may consume an unlimited
         * amount of memory, so we want to stop that.
         * However, we never want to reject DISCARD, or even EXEC (unless it
         * contains denied commands, in which case is_denyoom_command is already
         * set. */
        if (c->flags & CLIENT_MULTI &&
            c->cmd->proc != execCommand &&
            c->cmd->proc != discardCommand &&
            c->cmd->proc != quitCommand &&
            c->cmd->proc != resetCommand) {
            reject_cmd_on_oom = 1;
        }

        if (out_of_memory && reject_cmd_on_oom) {
            rejectCommand(c, shared.oomerr);
            return C_OK;
        }

        /* Save out_of_memory result at script start, otherwise if we check OOM
         * until first write within script, memory used by lua stack and
         * arguments might interfere. */
        if (c->cmd->proc == evalCommand || c->cmd->proc == evalShaCommand) {
            server.script_oom = out_of_memory;
        }
    }

    /* Make sure to use a reasonable amount of memory for client side
     * caching metadata. */
    if (server.tracking_clients) trackingLimitUsedSlots();

    /* Don't accept write commands if there are problems persisting on disk
     * and if this is a master instance. */
    int deny_write_type = writeCommandsDeniedByDiskError();
    if (deny_write_type != DISK_ERROR_TYPE_NONE &&
        server.masterhost == NULL &&
        (is_write_command ||c->cmd->proc == pingCommand))
    {
        if (deny_write_type == DISK_ERROR_TYPE_RDB)
            rejectCommand(c, shared.bgsaveerr);
        else
            rejectCommandFormat(c,
                "-MISCONF Errors writing to the AOF file: %s",
                strerror(server.aof_last_write_errno));
        return C_OK;
    }

    /* Don't accept write commands if there are not enough good slaves and
     * user configured the min-slaves-to-write option. */
    if (server.masterhost == NULL &&
        server.repl_min_slaves_to_write &&
        server.repl_min_slaves_max_lag &&
        is_write_command &&
        server.repl_good_slaves_count < server.repl_min_slaves_to_write)
    {
        rejectCommand(c, shared.noreplicaserr);
        return C_OK;
    }

    /* Don't accept write commands if this is a read only slave. But
     * accept write commands if this is our master. */
    if (server.masterhost && server.repl_slave_ro &&
        !(c->flags & CLIENT_MASTER) &&
        is_write_command)
    {
        rejectCommand(c, shared.roslaveerr);
        return C_OK;
    }

    /* Only allow a subset of commands in the context of Pub/Sub if the
     * connection is in RESP2 mode. With RESP3 there are no limits. */
    if ((c->flags & CLIENT_PUBSUB && c->resp == 2) &&
        c->cmd->proc != pingCommand &&
        c->cmd->proc != subscribeCommand &&
        c->cmd->proc != subscribeLocalCommand &&
        c->cmd->proc != unsubscribeCommand &&
        c->cmd->proc != unsubscribeLocalCommand &&
        c->cmd->proc != psubscribeCommand &&
        c->cmd->proc != punsubscribeCommand &&
        c->cmd->proc != quitCommand &&
        c->cmd->proc != resetCommand) {
        rejectCommandFormat(c,
            "Can't execute '%s': only (P)SUBSCRIBE(LOCAL) / "
            "(P)UNSUBSCRIBE(LOCAL) / PING / QUIT / RESET are allowed in this context",
            c->cmd->name);
        return C_OK;
    }

    /* Only allow commands with flag "t", such as INFO, REPLICAOF and so on,
     * when replica-serve-stale-data is no and we are a replica with a broken
     * link with master. */
    if (server.masterhost && server.repl_state != REPL_STATE_CONNECTED &&
        server.repl_serve_stale_data == 0 &&
        is_denystale_command)
    {
        rejectCommand(c, shared.masterdownerr);
        return C_OK;
    }

    /* Loading DB? Return an error if the command has not the
     * CMD_LOADING flag. */
    if (server.loading && !server.async_loading && is_denyloading_command) {
        rejectCommand(c, shared.loadingerr);
        return C_OK;
    }

    /* Lua script too slow? Only allow a limited number of commands.
     * Note that we need to allow the transactions commands, otherwise clients
     * sending a transaction with pipelining without error checking, may have
     * the MULTI plus a few initial commands refused, then the timeout
     * condition resolves, and the bottom-half of the transaction gets
     * executed, see Github PR #7022. */
    if (scriptIsTimedout() &&
          c->cmd->proc != authCommand &&
          c->cmd->proc != helloCommand &&
          c->cmd->proc != replconfCommand &&
          c->cmd->proc != multiCommand &&
          c->cmd->proc != discardCommand &&
          c->cmd->proc != watchCommand &&
          c->cmd->proc != unwatchCommand &&
          c->cmd->proc != quitCommand &&
          c->cmd->proc != resetCommand &&
        !(c->cmd->proc == shutdownCommand &&
          c->argc == 2 &&
          tolower(((char*)c->argv[1]->ptr)[0]) == 'n') &&
        !(c->cmd->proc == scriptCommand &&
          c->argc == 2 &&
          tolower(((char*)c->argv[1]->ptr)[0]) == 'k') &&
        !(c->cmd->proc == functionsKillCommand) &&
        !(c->cmd->proc == functionsStatsCommand))
    {
        if (scriptIsEval()) {
            rejectCommand(c, shared.slowevalerr);
        } else {
            rejectCommand(c, shared.slowscripterr);
        }
        return C_OK;
    }

    /* Prevent a replica from sending commands that access the keyspace.
     * The main objective here is to prevent abuse of client pause check
     * from which replicas are exempt. */
    if ((c->flags & CLIENT_SLAVE) && (is_may_replicate_command || is_write_command || is_read_command)) {
        rejectCommandFormat(c, "Replica can't interact with the keyspace");
        return C_OK;
    }

    /* If the server is paused, block the client until
     * the pause has ended. Replicas are never paused. */
    if (!(c->flags & CLIENT_SLAVE) && 
        ((server.client_pause_type == CLIENT_PAUSE_ALL) ||
        (server.client_pause_type == CLIENT_PAUSE_WRITE && is_may_replicate_command)))
    {
        c->bpop.timeout = 0;
        blockClient(c,BLOCKED_PAUSE);
        return C_OK;       
    }

    /* Exec the command */
    if (c->flags & CLIENT_MULTI &&
        c->cmd->proc != execCommand &&
        c->cmd->proc != discardCommand &&
        c->cmd->proc != multiCommand &&
        c->cmd->proc != watchCommand &&
        c->cmd->proc != quitCommand &&
        c->cmd->proc != resetCommand)
    {
        queueMultiCommand(c);
        addReply(c,shared.queued);
    } else {
        call(c,CMD_CALL_FULL);
        c->woff = server.master_repl_offset;
        if (listLength(server.ready_keys))
            handleClientsBlockedOnKeys();
    }

    return C_OK;
}

/* ====================== Error lookup and execution ===================== */

void incrementErrorCount(const char *fullerr, size_t namelen) {
    struct redisError *error = raxFind(server.errors,(unsigned char*)fullerr,namelen);
    if (error == raxNotFound) {
        error = zmalloc(sizeof(*error));
        error->count = 0;
        raxInsert(server.errors,(unsigned char*)fullerr,namelen,error,NULL);
    }
    error->count++;
}

/*================================== Shutdown =============================== */

/* Close listening sockets. Also unlink the unix domain socket if
 * unlink_unix_socket is non-zero. */
void closeListeningSockets(int unlink_unix_socket) {
    int j;

    for (j = 0; j < server.ipfd.count; j++) close(server.ipfd.fd[j]);
    for (j = 0; j < server.tlsfd.count; j++) close(server.tlsfd.fd[j]);
    if (server.sofd != -1) close(server.sofd);
    if (server.cluster_enabled)
        for (j = 0; j < server.cfd.count; j++) close(server.cfd.fd[j]);
    if (unlink_unix_socket && server.unixsocket) {
        serverLog(LL_NOTICE,"Removing the unix socket file.");
        unlink(server.unixsocket); /* don't care if this fails */
    }
}

int prepareForShutdown(int flags) {
    /* When SHUTDOWN is called while the server is loading a dataset in
     * memory we need to make sure no attempt is performed to save
     * the dataset on shutdown (otherwise it could overwrite the current DB
     * with half-read data).
     *
     * Also when in Sentinel mode clear the SAVE flag and force NOSAVE. */
    if (server.loading || server.sentinel_mode)
        flags = (flags & ~SHUTDOWN_SAVE) | SHUTDOWN_NOSAVE;

    int save = flags & SHUTDOWN_SAVE;
    int nosave = flags & SHUTDOWN_NOSAVE;

    serverLog(LL_WARNING,"User requested shutdown...");
    if (server.supervised_mode == SUPERVISED_SYSTEMD)
        redisCommunicateSystemd("STOPPING=1\n");

    /* Kill all the Lua debugger forked sessions. */
    ldbKillForkedSessions();

    /* Kill the saving child if there is a background saving in progress.
       We want to avoid race conditions, for instance our saving child may
       overwrite the synchronous saving did by SHUTDOWN. */
    if (server.child_type == CHILD_TYPE_RDB) {
        serverLog(LL_WARNING,"There is a child saving an .rdb. Killing it!");
        killRDBChild();
        /* Note that, in killRDBChild normally has backgroundSaveDoneHandler
         * doing it's cleanup, but in this case this code will not be reached,
         * so we need to call rdbRemoveTempFile which will close fd(in order
         * to unlink file actually) in background thread.
         * The temp rdb file fd may won't be closed when redis exits quickly,
         * but OS will close this fd when process exits. */
        rdbRemoveTempFile(server.child_pid, 0);
    }

    /* Kill module child if there is one. */
    if (server.child_type == CHILD_TYPE_MODULE) {
        serverLog(LL_WARNING,"There is a module fork child. Killing it!");
        TerminateModuleForkChild(server.child_pid,0);
    }

    if (server.aof_state != AOF_OFF) {
        /* Kill the AOF saving child as the AOF we already have may be longer
         * but contains the full dataset anyway. */
        if (server.child_type == CHILD_TYPE_AOF) {
            /* If we have AOF enabled but haven't written the AOF yet, don't
             * shutdown or else the dataset will be lost. */
            if (server.aof_state == AOF_WAIT_REWRITE) {
                serverLog(LL_WARNING, "Writing initial AOF, can't exit.");
                return C_ERR;
            }
            serverLog(LL_WARNING,
                "There is a child rewriting the AOF. Killing it!");
            killAppendOnlyChild();
        }
        /* Append only file: flush buffers and fsync() the AOF at exit */
        serverLog(LL_NOTICE,"Calling fsync() on the AOF file.");
        flushAppendOnlyFile(1);
        if (redis_fsync(server.aof_fd) == -1) {
            serverLog(LL_WARNING,"Fail to fsync the AOF file: %s.",
                                 strerror(errno));
        }
    }

    /* Create a new RDB file before exiting. */
    if ((server.saveparamslen > 0 && !nosave) || save) {
        serverLog(LL_NOTICE,"Saving the final RDB snapshot before exiting.");
        if (server.supervised_mode == SUPERVISED_SYSTEMD)
            redisCommunicateSystemd("STATUS=Saving the final RDB snapshot\n");
        /* Snapshotting. Perform a SYNC SAVE and exit */
        rdbSaveInfo rsi, *rsiptr;
        rsiptr = rdbPopulateSaveInfo(&rsi);
        if (rdbSave(server.rdb_filename,rsiptr) != C_OK) {
            /* Ooops.. error saving! The best we can do is to continue
             * operating. Note that if there was a background saving process,
             * in the next cron() Redis will be notified that the background
             * saving aborted, handling special stuff like slaves pending for
             * synchronization... */
            serverLog(LL_WARNING,"Error trying to save the DB, can't exit.");
            if (server.supervised_mode == SUPERVISED_SYSTEMD)
                redisCommunicateSystemd("STATUS=Error trying to save the DB, can't exit.\n");
            return C_ERR;
        }
    }

    /* Fire the shutdown modules event. */
    moduleFireServerEvent(REDISMODULE_EVENT_SHUTDOWN,0,NULL);

    /* Remove the pid file if possible and needed. */
    if (server.daemonize || server.pidfile) {
        serverLog(LL_NOTICE,"Removing the pid file.");
        unlink(server.pidfile);
    }

    /* Best effort flush of slave output buffers, so that we hopefully
     * send them pending writes. */
    flushSlavesOutputBuffers();

    /* Close the listening sockets. Apparently this allows faster restarts. */
    closeListeningSockets(1);
    serverLog(LL_WARNING,"%s is now ready to exit, bye bye...",
        server.sentinel_mode ? "Sentinel" : "Redis");
    return C_OK;
}

/*================================== Commands =============================== */

/* Sometimes Redis cannot accept write commands because there is a persistence
 * error with the RDB or AOF file, and Redis is configured in order to stop
 * accepting writes in such situation. This function returns if such a
 * condition is active, and the type of the condition.
 *
 * Function return values:
 *
 * DISK_ERROR_TYPE_NONE:    No problems, we can accept writes.
 * DISK_ERROR_TYPE_AOF:     Don't accept writes: AOF errors.
 * DISK_ERROR_TYPE_RDB:     Don't accept writes: RDB errors.
 */
int writeCommandsDeniedByDiskError(void) {
    if (server.stop_writes_on_bgsave_err &&
        server.saveparamslen > 0 &&
        server.lastbgsave_status == C_ERR)
    {
        return DISK_ERROR_TYPE_RDB;
    } else if (server.aof_state != AOF_OFF) {
        if (server.aof_last_write_status == C_ERR) {
            return DISK_ERROR_TYPE_AOF;
        }
        /* AOF fsync error. */
        int aof_bio_fsync_status;
        atomicGet(server.aof_bio_fsync_status,aof_bio_fsync_status);
        if (aof_bio_fsync_status == C_ERR) {
            atomicGet(server.aof_bio_fsync_errno,server.aof_last_write_errno);
            return DISK_ERROR_TYPE_AOF;
        }
    }

    return DISK_ERROR_TYPE_NONE;
}

/* The PING command. It works in a different way if the client is in
 * in Pub/Sub mode. */
void pingCommand(client *c) {
    /* The command takes zero or one arguments. */
    if (c->argc > 2) {
        addReplyErrorFormat(c,"wrong number of arguments for '%s' command",
            c->cmd->name);
        return;
    }

    if (c->flags & CLIENT_PUBSUB && c->resp == 2) {
        addReply(c,shared.mbulkhdr[2]);
        addReplyBulkCBuffer(c,"pong",4);
        if (c->argc == 1)
            addReplyBulkCBuffer(c,"",0);
        else
            addReplyBulk(c,c->argv[1]);
    } else {
        if (c->argc == 1)
            addReply(c,shared.pong);
        else
            addReplyBulk(c,c->argv[1]);
    }
}

void echoCommand(client *c) {
    addReplyBulk(c,c->argv[1]);
}

void timeCommand(client *c) {
    struct timeval tv;

    /* gettimeofday() can only fail if &tv is a bad address so we
     * don't check for errors. */
    gettimeofday(&tv,NULL);
    addReplyArrayLen(c,2);
    addReplyBulkLongLong(c,tv.tv_sec);
    addReplyBulkLongLong(c,tv.tv_usec);
}

/* Helper function for addReplyCommand() to output flags. */
int addReplyCommandFlag(client *c, uint64_t flags, uint64_t f, char *reply) {
    if (flags & f) {
        addReplyStatus(c, reply);
        return 1;
    }
    return 0;
}

void addReplyFlagsForCommand(client *c, struct redisCommand *cmd) {
    int flagcount = 0;
    void *flaglen = addReplyDeferredLen(c);
    flagcount += addReplyCommandFlag(c,cmd->flags,CMD_WRITE, "write");
    flagcount += addReplyCommandFlag(c,cmd->flags,CMD_READONLY, "readonly");
    flagcount += addReplyCommandFlag(c,cmd->flags,CMD_DENYOOM, "denyoom");
    flagcount += addReplyCommandFlag(c,cmd->flags,CMD_ADMIN, "admin");
    flagcount += addReplyCommandFlag(c,cmd->flags,CMD_PUBSUB, "pubsub");
    flagcount += addReplyCommandFlag(c,cmd->flags,CMD_NOSCRIPT, "noscript");
    flagcount += addReplyCommandFlag(c,cmd->flags,CMD_RANDOM, "random");
    flagcount += addReplyCommandFlag(c,cmd->flags,CMD_SORT_FOR_SCRIPT,"sort_for_script");
    flagcount += addReplyCommandFlag(c,cmd->flags,CMD_LOADING, "loading");
    flagcount += addReplyCommandFlag(c,cmd->flags,CMD_STALE, "stale");
    flagcount += addReplyCommandFlag(c,cmd->flags,CMD_SKIP_MONITOR, "skip_monitor");
    flagcount += addReplyCommandFlag(c,cmd->flags,CMD_SKIP_SLOWLOG, "skip_slowlog");
    flagcount += addReplyCommandFlag(c,cmd->flags,CMD_ASKING, "asking");
    flagcount += addReplyCommandFlag(c,cmd->flags,CMD_FAST, "fast");
    flagcount += addReplyCommandFlag(c,cmd->flags,CMD_NO_AUTH, "no_auth");
    flagcount += addReplyCommandFlag(c,cmd->flags,CMD_MAY_REPLICATE, "may_replicate");
    /* "sentinel" and "only-sentinel" are hidden on purpose. */
    if (cmd->movablekeys) {
        addReplyStatus(c, "movablekeys");
        flagcount += 1;
    }
    setDeferredSetLen(c, flaglen, flagcount);
}

void addReplyFlagsForKeyArgs(client *c, uint64_t flags) {
    int flagcount = 0;
    void *flaglen = addReplyDeferredLen(c);
    flagcount += addReplyCommandFlag(c,flags,CMD_KEY_WRITE, "write");
    flagcount += addReplyCommandFlag(c,flags,CMD_KEY_READ, "read");
    flagcount += addReplyCommandFlag(c,flags,CMD_KEY_INCOMPLETE, "incomplete");
    setDeferredSetLen(c, flaglen, flagcount);
}

void addReplyCommandKeyArgs(client *c, struct redisCommand *cmd) {
    addReplySetLen(c, cmd->key_specs_num);
    for (int i = 0; i < cmd->key_specs_num; i++) {
        addReplyMapLen(c, 3);

        addReplyBulkCString(c, "flags");
        addReplyFlagsForKeyArgs(c,cmd->key_specs[i].flags);

        addReplyBulkCString(c, "begin_search");
        switch (cmd->key_specs[i].begin_search_type) {
            case KSPEC_BS_UNKNOWN:
                addReplyMapLen(c, 2);
                addReplyBulkCString(c, "type");
                addReplyBulkCString(c, "unknown");

                addReplyBulkCString(c, "spec");
                addReplyMapLen(c, 0);
                break;
            case KSPEC_BS_INDEX:
                addReplyMapLen(c, 2);
                addReplyBulkCString(c, "type");
                addReplyBulkCString(c, "index");

                addReplyBulkCString(c, "spec");
                addReplyMapLen(c, 1);
                addReplyBulkCString(c, "index");
                addReplyLongLong(c, cmd->key_specs[i].bs.index.pos);
                break;
            case KSPEC_BS_KEYWORD:
                addReplyMapLen(c, 2);
                addReplyBulkCString(c, "type");
                addReplyBulkCString(c, "keyword");

                addReplyBulkCString(c, "spec");
                addReplyMapLen(c, 2);
                addReplyBulkCString(c, "keyword");
                addReplyBulkCString(c, cmd->key_specs[i].bs.keyword.keyword);
                addReplyBulkCString(c, "startfrom");
                addReplyLongLong(c, cmd->key_specs[i].bs.keyword.startfrom);
                break;
            default:
                serverPanic("Invalid begin_search key spec type %d", cmd->key_specs[i].begin_search_type);
        }

        addReplyBulkCString(c, "find_keys");
        switch (cmd->key_specs[i].find_keys_type) {
            case KSPEC_FK_UNKNOWN:
                addReplyMapLen(c, 2);
                addReplyBulkCString(c, "type");
                addReplyBulkCString(c, "unknown");

                addReplyBulkCString(c, "spec");
                addReplyMapLen(c, 0);
                break;
            case KSPEC_FK_RANGE:
                addReplyMapLen(c, 2);
                addReplyBulkCString(c, "type");
                addReplyBulkCString(c, "range");

                addReplyBulkCString(c, "spec");
                addReplyMapLen(c, 3);
                addReplyBulkCString(c, "lastkey");
                addReplyLongLong(c, cmd->key_specs[i].fk.range.lastkey);
                addReplyBulkCString(c, "keystep");
                addReplyLongLong(c, cmd->key_specs[i].fk.range.keystep);
                addReplyBulkCString(c, "limit");
                addReplyLongLong(c, cmd->key_specs[i].fk.range.limit);
                break;
            case KSPEC_FK_KEYNUM:
                addReplyMapLen(c, 2);
                addReplyBulkCString(c, "type");
                addReplyBulkCString(c, "keynum");

                addReplyBulkCString(c, "spec");
                addReplyMapLen(c, 3);
                addReplyBulkCString(c, "keynumidx");
                addReplyLongLong(c, cmd->key_specs[i].fk.keynum.keynumidx);
                addReplyBulkCString(c, "firstkey");
                addReplyLongLong(c, cmd->key_specs[i].fk.keynum.firstkey);
                addReplyBulkCString(c, "keystep");
                addReplyLongLong(c, cmd->key_specs[i].fk.keynum.keystep);
                break;
            default:
                serverPanic("Invalid begin_search key spec type %d", cmd->key_specs[i].begin_search_type);
        }
    }
}

void addReplyCommand(client *c, struct redisCommand *cmd);

void addReplyCommandSubCommands(client *c, struct redisCommand *cmd) {
    if (!cmd->subcommands_dict) {
        addReplySetLen(c, 0);
        return;
    }

    addReplyArrayLen(c, dictSize(cmd->subcommands_dict));
    dictEntry *de;
    dictIterator *di = dictGetSafeIterator(cmd->subcommands_dict);
    while((de = dictNext(di)) != NULL) {
        struct redisCommand *sub = (struct redisCommand *)dictGetVal(de);
        addReplyCommand(c,sub);
    }
    dictReleaseIterator(di);
}

/* Output the representation of a Redis command. Used by the COMMAND command. */
void addReplyCommand(client *c, struct redisCommand *cmd) {
    if (!cmd) {
        addReplyNull(c);
    } else {
        int firstkey = 0, lastkey = 0, keystep = 0;
        if (cmd->legacy_range_key_spec.begin_search_type != KSPEC_BS_INVALID) {
            firstkey = cmd->legacy_range_key_spec.bs.index.pos;
            lastkey = cmd->legacy_range_key_spec.fk.range.lastkey;
            if (lastkey >= 0)
                lastkey += firstkey;
            keystep = cmd->legacy_range_key_spec.fk.range.keystep;
        }
        /* We are adding: command name, arg count, flags, first, last, offset, categories, key args, subcommands */
        addReplyArrayLen(c, 9);
        addReplyBulkCString(c, cmd->name);
        addReplyLongLong(c, cmd->arity);
        addReplyFlagsForCommand(c, cmd);
        addReplyLongLong(c, firstkey);
        addReplyLongLong(c, lastkey);
        addReplyLongLong(c, keystep);
        addReplyCommandCategories(c,cmd);
        addReplyCommandKeyArgs(c,cmd);
        addReplyCommandSubCommands(c,cmd);
    }
}

/* Helper for COMMAND(S) command
 *
 * COMMAND(S) GETKEYS arg0 arg1 arg2 ... */
void getKeysSubcommand(client *c) {
    struct redisCommand *cmd = lookupCommand(c->argv+2,c->argc-2);
    getKeysResult result = GETKEYS_RESULT_INIT;
    int j;

    if (!cmd) {
        addReplyError(c,"Invalid command specified");
        return;
    } else if (cmd->getkeys_proc == NULL && cmd->key_specs_num == 0) {
        addReplyError(c,"The command has no key arguments");
        return;
    } else if ((cmd->arity > 0 && cmd->arity != c->argc-2) ||
               ((c->argc-2) < -cmd->arity))
    {
        addReplyError(c,"Invalid number of arguments specified for command");
        return;
    }

    if (!getKeysFromCommand(cmd,c->argv+2,c->argc-2,&result)) {
        if (cmd->flags & CMD_NO_MANDATORY_KEYS) {
            addReplyArrayLen(c,0);
        } else {
            addReplyError(c,"Invalid arguments specified for command");
        }
    } else {
        addReplyArrayLen(c,result.numkeys);
        for (j = 0; j < result.numkeys; j++) addReplyBulk(c,c->argv[result.keys[j]+2]);
    }
    getKeysFreeResult(&result);
}

/* COMMAND (no args) */
void commandCommand(client *c) {
    dictIterator *di;
    dictEntry *de;

    addReplyArrayLen(c, dictSize(server.commands));
    di = dictGetIterator(server.commands);
    while ((de = dictNext(di)) != NULL) {
        addReplyCommand(c, dictGetVal(de));
    }
    dictReleaseIterator(di);
}

/* COMMAND COUNT */
void commandCountCommand(client *c) {
    addReplyLongLong(c, dictSize(server.commands));
}

typedef enum {
    COMMAND_LIST_FILTER_MODULE,
    COMMAND_LIST_FILTER_ACLCAT,
    COMMAND_LIST_FILTER_PATTERN,
} commandListFilterType;

typedef struct {
    commandListFilterType type;
    sds arg;
    struct {
        int valid;
        union {
            uint64_t aclcat;
            void *module_handle;
        } u;
    } cache;
} commandListFilter;

int shouldFilterFromCommandList(struct redisCommand *cmd, commandListFilter *filter) {
    switch (filter->type) {
        case (COMMAND_LIST_FILTER_MODULE):
            if (!filter->cache.valid) {
                filter->cache.u.module_handle = moduleGetHandleByName(filter->arg);
                filter->cache.valid = 1;
            }
            return !moduleIsModuleCommand(filter->cache.u.module_handle, cmd);
        case (COMMAND_LIST_FILTER_ACLCAT): {
            if (!filter->cache.valid) {
                filter->cache.u.aclcat = ACLGetCommandCategoryFlagByName(filter->arg);
                filter->cache.valid = 1;
            }
            uint64_t cat = filter->cache.u.aclcat;
            if (cat == 0)
                return 1; /* Invalid ACL category */
            return (!(cmd->flags & cat));
            break;
        }
        case (COMMAND_LIST_FILTER_PATTERN):
            return !stringmatchlen(filter->arg, sdslen(filter->arg), cmd->name, strlen(cmd->name), 1);
        default:
            serverPanic("Invalid filter type %d", filter->type);
    }
}

/* COMMAND LIST [FILTERBY (MODULE <module-name>|ACLCAT <cat>|PATTERN <pattern>)] */
void commandListCommand(client *c) {

    /* Parse options. */
    int i = 2, got_filter = 0;
    commandListFilter filter = {0};
    for (; i < c->argc; i++) {
        int moreargs = (c->argc-1) - i; /* Number of additional arguments. */
        char *opt = c->argv[i]->ptr;
        if (!strcasecmp(opt,"filterby") && moreargs == 2) {
            char *filtertype = c->argv[i+1]->ptr;
            if (!strcasecmp(filtertype,"module")) {
                filter.type = COMMAND_LIST_FILTER_MODULE;
            } else if (!strcasecmp(filtertype,"aclcat")) {
                filter.type = COMMAND_LIST_FILTER_ACLCAT;
            } else if (!strcasecmp(filtertype,"pattern")) {
                filter.type = COMMAND_LIST_FILTER_PATTERN;
            } else {
                addReplyErrorObject(c,shared.syntaxerr);
                return;
            }
            got_filter = 1;
            filter.arg = c->argv[i+2]->ptr;
            i += 2;
        } else {
            addReplyErrorObject(c,shared.syntaxerr);
            return;
        }
    }

    dictIterator *di;
    dictEntry *de;

    di = dictGetIterator(server.commands);
    if (!got_filter) {
        addReplySetLen(c, dictSize(server.commands));
        while ((de = dictNext(di)) != NULL) {
            struct redisCommand *cmd = dictGetVal(de);
            addReplyBulkCString(c,cmd->name);
        }
    } else {
        int numcmds = 0;
        void *replylen = addReplyDeferredLen(c);
        while ((de = dictNext(di)) != NULL) {
            struct redisCommand *cmd = dictGetVal(de);
            if (!shouldFilterFromCommandList(cmd,&filter)) {
                addReplyBulkCString(c,cmd->name);
                numcmds++;
            }
        }
        setDeferredArrayLen(c,replylen,numcmds);
    }
    dictReleaseIterator(di);
}

/* COMMAND INFO <command-name> [<command-name> ...] */
void commandInfoCommand(client *c) {
    int i;
    addReplyArrayLen(c, c->argc-2);
    for (i = 2; i < c->argc; i++) {
        addReplyCommand(c, lookupCommandBySds(c->argv[i]->ptr));
    }
}

/* COMMAND GETKEYS arg0 arg1 arg2 ... */
void commandGetKeysCommand(client *c) {
    getKeysSubcommand(c);
}

/* COMMAND HELP */
void commandHelpCommand(client *c) {
    const char *help[] = {
"(no subcommand)",
"    Return details about all Redis commands.",
"COUNT",
"    Return the total number of commands in this Redis server.",
"LIST",
"    Return a list of all commands in this Redis server.",
"INFO <command-name> [<command-name> ...]",
"    Return details about multiple Redis commands.",
"GETKEYS <full-command>",
"    Return the keys from a full Redis command.",
NULL
    };

    addReplyHelp(c, help);
}

/* Convert an amount of bytes into a human readable string in the form
 * of 100B, 2G, 100M, 4K, and so forth. */
void bytesToHuman(char *s, unsigned long long n) {
    double d;

    if (n < 1024) {
        /* Bytes */
        sprintf(s,"%lluB",n);
    } else if (n < (1024*1024)) {
        d = (double)n/(1024);
        sprintf(s,"%.2fK",d);
    } else if (n < (1024LL*1024*1024)) {
        d = (double)n/(1024*1024);
        sprintf(s,"%.2fM",d);
    } else if (n < (1024LL*1024*1024*1024)) {
        d = (double)n/(1024LL*1024*1024);
        sprintf(s,"%.2fG",d);
    } else if (n < (1024LL*1024*1024*1024*1024)) {
        d = (double)n/(1024LL*1024*1024*1024);
        sprintf(s,"%.2fT",d);
    } else if (n < (1024LL*1024*1024*1024*1024*1024)) {
        d = (double)n/(1024LL*1024*1024*1024*1024);
        sprintf(s,"%.2fP",d);
    } else {
        /* Let's hope we never need this */
        sprintf(s,"%lluB",n);
    }
}

sds getFullCommandName(struct redisCommand *cmd) {
    if (!cmd->parent) {
        return sdsnew(cmd->name);
    } else {
        return sdscatfmt(sdsempty(),"%s|%s",cmd->parent->name,cmd->name);
    }
}

/* Characters we sanitize on INFO output to maintain expected format. */
static char unsafe_info_chars[] = "#:\n\r";
static char unsafe_info_chars_substs[] = "____";   /* Must be same length as above */

/* Returns a sanitized version of s that contains no unsafe info string chars.
 * If no unsafe characters are found, simply returns s. Caller needs to
 * free tmp if it is non-null on return.
 */
const char *getSafeInfoString(const char *s, size_t len, char **tmp) {
    *tmp = NULL;
    if (mempbrk(s, len, unsafe_info_chars,sizeof(unsafe_info_chars)-1)
        == NULL) return s;
    char *new = *tmp = zmalloc(len + 1);
    memcpy(new, s, len);
    new[len] = '\0';
    return memmapchars(new, len, unsafe_info_chars, unsafe_info_chars_substs,
                       sizeof(unsafe_info_chars)-1);
}

sds genRedisInfoStringCommandStats(sds info, dict *commands) {
    struct redisCommand *c;
    dictEntry *de;
    dictIterator *di;
    di = dictGetSafeIterator(commands);
    while((de = dictNext(di)) != NULL) {
        char *tmpsafe;
        c = (struct redisCommand *) dictGetVal(de);
        if (c->calls || c->failed_calls || c->rejected_calls) {
            sds cmdnamesds = getFullCommandName(c);

            info = sdscatprintf(info,
                "cmdstat_%s:calls=%lld,usec=%lld,usec_per_call=%.2f"
                ",rejected_calls=%lld,failed_calls=%lld\r\n",
                getSafeInfoString(cmdnamesds, sdslen(cmdnamesds), &tmpsafe), c->calls, c->microseconds,
                (c->calls == 0) ? 0 : ((float)c->microseconds/c->calls),
                c->rejected_calls, c->failed_calls);
            if (tmpsafe != NULL) zfree(tmpsafe);
            sdsfree(cmdnamesds);
        }
        if (c->subcommands_dict) {
            info = genRedisInfoStringCommandStats(info, c->subcommands_dict);
        }
    }
    dictReleaseIterator(di);

    return info;
}

/* Create the string returned by the INFO command. This is decoupled
 * by the INFO command itself as we need to report the same information
 * on memory corruption problems. */
sds genRedisInfoString(const char *section) {
    sds info = sdsempty();
    time_t uptime = server.unixtime-server.stat_starttime;
    int j;
    int allsections = 0, defsections = 0, everything = 0, modules = 0;
    int sections = 0;

    if (section == NULL) section = "default";
    allsections = strcasecmp(section,"all") == 0;
    defsections = strcasecmp(section,"default") == 0;
    everything = strcasecmp(section,"everything") == 0;
    modules = strcasecmp(section,"modules") == 0;
    if (everything) allsections = 1;

    /* Server */
    if (allsections || defsections || !strcasecmp(section,"server")) {
        static int call_uname = 1;
        static struct utsname name;
        char *mode;
        char *supervised;

        if (server.cluster_enabled) mode = "cluster";
        else if (server.sentinel_mode) mode = "sentinel";
        else mode = "standalone";

        if (server.supervised) {
            if (server.supervised_mode == SUPERVISED_UPSTART) supervised = "upstart";
            else if (server.supervised_mode == SUPERVISED_SYSTEMD) supervised = "systemd";
            else supervised = "unknown";
        } else {
            supervised = "no";
        }

        if (sections++) info = sdscat(info,"\r\n");

        if (call_uname) {
            /* Uname can be slow and is always the same output. Cache it. */
            uname(&name);
            call_uname = 0;
        }

        unsigned int lruclock;
        atomicGet(server.lruclock,lruclock);
        info = sdscatfmt(info,
            "# Server\r\n"
            "redis_version:%s\r\n"
            "redis_git_sha1:%s\r\n"
            "redis_git_dirty:%i\r\n"
            "redis_build_id:%s\r\n"
            "redis_mode:%s\r\n"
            "os:%s %s %s\r\n"
            "arch_bits:%i\r\n"
            "multiplexing_api:%s\r\n"
            "atomicvar_api:%s\r\n"
            "gcc_version:%i.%i.%i\r\n"
            "process_id:%I\r\n"
            "process_supervised:%s\r\n"
            "run_id:%s\r\n"
            "tcp_port:%i\r\n"
            "server_time_usec:%I\r\n"
            "uptime_in_seconds:%I\r\n"
            "uptime_in_days:%I\r\n"
            "hz:%i\r\n"
            "configured_hz:%i\r\n"
            "lru_clock:%u\r\n"
            "executable:%s\r\n"
            "config_file:%s\r\n"
            "io_threads_active:%i\r\n",
            REDIS_VERSION,
            redisGitSHA1(),
            strtol(redisGitDirty(),NULL,10) > 0,
            redisBuildIdString(),
            mode,
            name.sysname, name.release, name.machine,
            server.arch_bits,
            aeGetApiName(),
            REDIS_ATOMIC_API,
#ifdef __GNUC__
            __GNUC__,__GNUC_MINOR__,__GNUC_PATCHLEVEL__,
#else
            0,0,0,
#endif
            (int64_t) getpid(),
            supervised,
            server.runid,
            server.port ? server.port : server.tls_port,
            (int64_t)server.ustime,
            (int64_t)uptime,
            (int64_t)(uptime/(3600*24)),
            server.hz,
            server.config_hz,
            lruclock,
            server.executable ? server.executable : "",
            server.configfile ? server.configfile : "",
            server.io_threads_active);
    }

    /* Clients */
    if (allsections || defsections || !strcasecmp(section,"clients")) {
        size_t maxin, maxout;
        getExpansiveClientsInfo(&maxin,&maxout);
        if (sections++) info = sdscat(info,"\r\n");
        info = sdscatprintf(info,
            "# Clients\r\n"
            "connected_clients:%lu\r\n"
            "cluster_connections:%lu\r\n"
            "maxclients:%u\r\n"
            "client_recent_max_input_buffer:%zu\r\n"
            "client_recent_max_output_buffer:%zu\r\n"
            "blocked_clients:%d\r\n"
            "tracking_clients:%d\r\n"
            "clients_in_timeout_table:%llu\r\n",
            listLength(server.clients)-listLength(server.slaves),
            getClusterConnectionsCount(),
            server.maxclients,
            maxin, maxout,
            server.blocked_clients,
            server.tracking_clients,
            (unsigned long long) raxSize(server.clients_timeout_table));
    }

    /* Memory */
    if (allsections || defsections || !strcasecmp(section,"memory")) {
        char hmem[64];
        char peak_hmem[64];
        char total_system_hmem[64];
        char used_memory_lua_hmem[64];
        char used_memory_vm_total_hmem[64];
        char used_memory_scripts_hmem[64];
        char used_memory_rss_hmem[64];
        char maxmemory_hmem[64];
        size_t zmalloc_used = zmalloc_used_memory();
        size_t total_system_mem = server.system_memory_size;
        const char *evict_policy = evictPolicyToString();
        long long memory_lua = evalMemory();
        long long memory_functions = functionsMemory();
        struct redisMemOverhead *mh = getMemoryOverheadData();

        /* Peak memory is updated from time to time by serverCron() so it
         * may happen that the instantaneous value is slightly bigger than
         * the peak value. This may confuse users, so we update the peak
         * if found smaller than the current memory usage. */
        if (zmalloc_used > server.stat_peak_memory)
            server.stat_peak_memory = zmalloc_used;

        bytesToHuman(hmem,zmalloc_used);
        bytesToHuman(peak_hmem,server.stat_peak_memory);
        bytesToHuman(total_system_hmem,total_system_mem);
        bytesToHuman(used_memory_lua_hmem,memory_lua);
        bytesToHuman(used_memory_vm_total_hmem,memory_functions + memory_lua);
        bytesToHuman(used_memory_scripts_hmem,mh->lua_caches + mh->functions_caches);
        bytesToHuman(used_memory_rss_hmem,server.cron_malloc_stats.process_rss);
        bytesToHuman(maxmemory_hmem,server.maxmemory);

        if (sections++) info = sdscat(info,"\r\n");
        info = sdscatprintf(info,
            "# Memory\r\n"
            "used_memory:%zu\r\n"
            "used_memory_human:%s\r\n"
            "used_memory_rss:%zu\r\n"
            "used_memory_rss_human:%s\r\n"
            "used_memory_peak:%zu\r\n"
            "used_memory_peak_human:%s\r\n"
            "used_memory_peak_perc:%.2f%%\r\n"
            "used_memory_overhead:%zu\r\n"
            "used_memory_startup:%zu\r\n"
            "used_memory_dataset:%zu\r\n"
            "used_memory_dataset_perc:%.2f%%\r\n"
            "allocator_allocated:%zu\r\n"
            "allocator_active:%zu\r\n"
            "allocator_resident:%zu\r\n"
            "total_system_memory:%lu\r\n"
            "total_system_memory_human:%s\r\n"
            "used_memory_lua:%lld\r\n" /* deprecated, renamed to used_memory_vm_eval */
            "used_memory_vm_eval:%lld\r\n"
            "used_memory_lua_human:%s\r\n" /* deprecated */
            "used_memory_scripts_eval:%lld\r\n"
            "number_of_cached_scripts:%lu\r\n"
            "number_of_functions:%lu\r\n"
            "used_memory_vm_functions:%lld\r\n"
            "used_memory_vm_total:%lld\r\n"
            "used_memory_vm_total_human:%s\r\n"
            "used_memory_functions:%lld\r\n"
            "used_memory_scripts:%lld\r\n"
            "used_memory_scripts_human:%s\r\n"
            "maxmemory:%lld\r\n"
            "maxmemory_human:%s\r\n"
            "maxmemory_policy:%s\r\n"
            "allocator_frag_ratio:%.2f\r\n"
            "allocator_frag_bytes:%zu\r\n"
            "allocator_rss_ratio:%.2f\r\n"
            "allocator_rss_bytes:%zd\r\n"
            "rss_overhead_ratio:%.2f\r\n"
            "rss_overhead_bytes:%zd\r\n"
            "mem_fragmentation_ratio:%.2f\r\n"
            "mem_fragmentation_bytes:%zd\r\n"
            "mem_not_counted_for_evict:%zu\r\n"
            "mem_replication_backlog:%zu\r\n"
            "mem_total_replication_buffers:%zu\r\n"
            "mem_clients_slaves:%zu\r\n"
            "mem_clients_normal:%zu\r\n"
            "mem_aof_buffer:%zu\r\n"
            "mem_allocator:%s\r\n"
            "active_defrag_running:%d\r\n"
            "lazyfree_pending_objects:%zu\r\n"
            "lazyfreed_objects:%zu\r\n",
            zmalloc_used,
            hmem,
            server.cron_malloc_stats.process_rss,
            used_memory_rss_hmem,
            server.stat_peak_memory,
            peak_hmem,
            mh->peak_perc,
            mh->overhead_total,
            mh->startup_allocated,
            mh->dataset,
            mh->dataset_perc,
            server.cron_malloc_stats.allocator_allocated,
            server.cron_malloc_stats.allocator_active,
            server.cron_malloc_stats.allocator_resident,
            (unsigned long)total_system_mem,
            total_system_hmem,
            memory_lua,
            memory_lua,
            used_memory_lua_hmem,
            (long long) mh->lua_caches,
            dictSize(evalScriptsDict()),
            functionsNum(),
            memory_functions,
            memory_functions + memory_lua,
            used_memory_vm_total_hmem,
            (long long) mh->functions_caches,
            (long long) mh->lua_caches + (long long) mh->functions_caches,
            used_memory_scripts_hmem,
            server.maxmemory,
            maxmemory_hmem,
            evict_policy,
            mh->allocator_frag,
            mh->allocator_frag_bytes,
            mh->allocator_rss,
            mh->allocator_rss_bytes,
            mh->rss_extra,
            mh->rss_extra_bytes,
            mh->total_frag,       /* This is the total RSS overhead, including
                                     fragmentation, but not just it. This field
                                     (and the next one) is named like that just
                                     for backward compatibility. */
            mh->total_frag_bytes,
            freeMemoryGetNotCountedMemory(),
            mh->repl_backlog,
            server.repl_buffer_mem,
            mh->clients_slaves,
            mh->clients_normal,
            mh->aof_buffer,
            ZMALLOC_LIB,
            server.active_defrag_running,
            lazyfreeGetPendingObjectsCount(),
            lazyfreeGetFreedObjectsCount()
        );
        freeMemoryOverheadData(mh);
    }

    /* Persistence */
    if (allsections || defsections || !strcasecmp(section,"persistence")) {
        if (sections++) info = sdscat(info,"\r\n");
        double fork_perc = 0;
        if (server.stat_module_progress) {
            fork_perc = server.stat_module_progress * 100;
        } else if (server.stat_current_save_keys_total) {
            fork_perc = ((double)server.stat_current_save_keys_processed / server.stat_current_save_keys_total) * 100;
        }
        int aof_bio_fsync_status;
        atomicGet(server.aof_bio_fsync_status,aof_bio_fsync_status);

        info = sdscatprintf(info,
            "# Persistence\r\n"
            "loading:%d\r\n"
            "async_loading:%d\r\n"
            "current_cow_peak:%zu\r\n"
            "current_cow_size:%zu\r\n"
            "current_cow_size_age:%lu\r\n"
            "current_fork_perc:%.2f\r\n"
            "current_save_keys_processed:%zu\r\n"
            "current_save_keys_total:%zu\r\n"
            "rdb_changes_since_last_save:%lld\r\n"
            "rdb_bgsave_in_progress:%d\r\n"
            "rdb_last_save_time:%jd\r\n"
            "rdb_last_bgsave_status:%s\r\n"
            "rdb_last_bgsave_time_sec:%jd\r\n"
            "rdb_current_bgsave_time_sec:%jd\r\n"
            "rdb_last_cow_size:%zu\r\n"
            "rdb_last_load_keys_expired:%lld\r\n"
            "rdb_last_load_keys_loaded:%lld\r\n"
            "aof_enabled:%d\r\n"
            "aof_rewrite_in_progress:%d\r\n"
            "aof_rewrite_scheduled:%d\r\n"
            "aof_last_rewrite_time_sec:%jd\r\n"
            "aof_current_rewrite_time_sec:%jd\r\n"
            "aof_last_bgrewrite_status:%s\r\n"
            "aof_last_write_status:%s\r\n"
            "aof_last_cow_size:%zu\r\n"
            "module_fork_in_progress:%d\r\n"
            "module_fork_last_cow_size:%zu\r\n",
            (int)(server.loading && !server.async_loading),
            (int)server.async_loading,
            server.stat_current_cow_peak,
            server.stat_current_cow_bytes,
            server.stat_current_cow_updated ? (unsigned long) elapsedMs(server.stat_current_cow_updated) / 1000 : 0,
            fork_perc,
            server.stat_current_save_keys_processed,
            server.stat_current_save_keys_total,
            server.dirty,
            server.child_type == CHILD_TYPE_RDB,
            (intmax_t)server.lastsave,
            (server.lastbgsave_status == C_OK) ? "ok" : "err",
            (intmax_t)server.rdb_save_time_last,
            (intmax_t)((server.child_type != CHILD_TYPE_RDB) ?
                -1 : time(NULL)-server.rdb_save_time_start),
            server.stat_rdb_cow_bytes,
            server.rdb_last_load_keys_expired,
            server.rdb_last_load_keys_loaded,
            server.aof_state != AOF_OFF,
            server.child_type == CHILD_TYPE_AOF,
            server.aof_rewrite_scheduled,
            (intmax_t)server.aof_rewrite_time_last,
            (intmax_t)((server.child_type != CHILD_TYPE_AOF) ?
                -1 : time(NULL)-server.aof_rewrite_time_start),
            (server.aof_lastbgrewrite_status == C_OK) ? "ok" : "err",
            (server.aof_last_write_status == C_OK &&
                aof_bio_fsync_status == C_OK) ? "ok" : "err",
            server.stat_aof_cow_bytes,
            server.child_type == CHILD_TYPE_MODULE,
            server.stat_module_cow_bytes);

        if (server.aof_enabled) {
            info = sdscatprintf(info,
                "aof_current_size:%lld\r\n"
                "aof_base_size:%lld\r\n"
                "aof_pending_rewrite:%d\r\n"
                "aof_buffer_length:%zu\r\n"
                "aof_rewrite_buffer_length:%lu\r\n"
                "aof_pending_bio_fsync:%llu\r\n"
                "aof_delayed_fsync:%lu\r\n",
                (long long) server.aof_current_size,
                (long long) server.aof_rewrite_base_size,
                server.aof_rewrite_scheduled,
                sdslen(server.aof_buf),
                aofRewriteBufferSize(),
                bioPendingJobsOfType(BIO_AOF_FSYNC),
                server.aof_delayed_fsync);
        }

        if (server.loading) {
            double perc = 0;
            time_t eta, elapsed;
            off_t remaining_bytes = 1;

            if (server.loading_total_bytes) {
                perc = ((double)server.loading_loaded_bytes / server.loading_total_bytes) * 100;
                remaining_bytes = server.loading_total_bytes - server.loading_loaded_bytes;
            } else if(server.loading_rdb_used_mem) {
                perc = ((double)server.loading_loaded_bytes / server.loading_rdb_used_mem) * 100;
                remaining_bytes = server.loading_rdb_used_mem - server.loading_loaded_bytes;
                /* used mem is only a (bad) estimation of the rdb file size, avoid going over 100% */
                if (perc > 99.99) perc = 99.99;
                if (remaining_bytes < 1) remaining_bytes = 1;
            }

            elapsed = time(NULL)-server.loading_start_time;
            if (elapsed == 0) {
                eta = 1; /* A fake 1 second figure if we don't have
                            enough info */
            } else {
                eta = (elapsed*remaining_bytes)/(server.loading_loaded_bytes+1);
            }

            info = sdscatprintf(info,
                "loading_start_time:%jd\r\n"
                "loading_total_bytes:%llu\r\n"
                "loading_rdb_used_mem:%llu\r\n"
                "loading_loaded_bytes:%llu\r\n"
                "loading_loaded_perc:%.2f\r\n"
                "loading_eta_seconds:%jd\r\n",
                (intmax_t) server.loading_start_time,
                (unsigned long long) server.loading_total_bytes,
                (unsigned long long) server.loading_rdb_used_mem,
                (unsigned long long) server.loading_loaded_bytes,
                perc,
                (intmax_t)eta
            );
        }
    }

    /* Stats */
    if (allsections || defsections || !strcasecmp(section,"stats")) {
        long long stat_total_reads_processed, stat_total_writes_processed;
        long long stat_net_input_bytes, stat_net_output_bytes;
        long long current_eviction_exceeded_time = server.stat_last_eviction_exceeded_time ?
            (long long) elapsedUs(server.stat_last_eviction_exceeded_time): 0;
        long long current_active_defrag_time = server.stat_last_active_defrag_time ?
            (long long) elapsedUs(server.stat_last_active_defrag_time): 0;
        atomicGet(server.stat_total_reads_processed, stat_total_reads_processed);
        atomicGet(server.stat_total_writes_processed, stat_total_writes_processed);
        atomicGet(server.stat_net_input_bytes, stat_net_input_bytes);
        atomicGet(server.stat_net_output_bytes, stat_net_output_bytes);

        if (sections++) info = sdscat(info,"\r\n");
        info = sdscatprintf(info,
            "# Stats\r\n"
            "total_connections_received:%lld\r\n"
            "total_commands_processed:%lld\r\n"
            "instantaneous_ops_per_sec:%lld\r\n"
            "total_net_input_bytes:%lld\r\n"
            "total_net_output_bytes:%lld\r\n"
            "instantaneous_input_kbps:%.2f\r\n"
            "instantaneous_output_kbps:%.2f\r\n"
            "rejected_connections:%lld\r\n"
            "sync_full:%lld\r\n"
            "sync_partial_ok:%lld\r\n"
            "sync_partial_err:%lld\r\n"
            "expired_keys:%lld\r\n"
            "expired_stale_perc:%.2f\r\n"
            "expired_time_cap_reached_count:%lld\r\n"
            "expire_cycle_cpu_milliseconds:%lld\r\n"
            "evicted_keys:%lld\r\n"
            "evicted_clients:%lld\r\n"
            "total_eviction_exceeded_time:%lld\r\n"
            "current_eviction_exceeded_time:%lld\r\n"
            "keyspace_hits:%lld\r\n"
            "keyspace_misses:%lld\r\n"
            "pubsub_channels:%ld\r\n"
            "pubsub_patterns:%lu\r\n"
            "latest_fork_usec:%lld\r\n"
            "total_forks:%lld\r\n"
            "migrate_cached_sockets:%ld\r\n"
            "slave_expires_tracked_keys:%zu\r\n"
            "active_defrag_hits:%lld\r\n"
            "active_defrag_misses:%lld\r\n"
            "active_defrag_key_hits:%lld\r\n"
            "active_defrag_key_misses:%lld\r\n"
            "total_active_defrag_time:%lld\r\n"
            "current_active_defrag_time:%lld\r\n"
            "tracking_total_keys:%lld\r\n"
            "tracking_total_items:%lld\r\n"
            "tracking_total_prefixes:%lld\r\n"
            "unexpected_error_replies:%lld\r\n"
            "total_error_replies:%lld\r\n"
            "dump_payload_sanitizations:%lld\r\n"
            "total_reads_processed:%lld\r\n"
            "total_writes_processed:%lld\r\n"
            "io_threaded_reads_processed:%lld\r\n"
            "io_threaded_writes_processed:%lld\r\n",
            server.stat_numconnections,
            server.stat_numcommands,
            getInstantaneousMetric(STATS_METRIC_COMMAND),
            stat_net_input_bytes,
            stat_net_output_bytes,
            (float)getInstantaneousMetric(STATS_METRIC_NET_INPUT)/1024,
            (float)getInstantaneousMetric(STATS_METRIC_NET_OUTPUT)/1024,
            server.stat_rejected_conn,
            server.stat_sync_full,
            server.stat_sync_partial_ok,
            server.stat_sync_partial_err,
            server.stat_expiredkeys,
            server.stat_expired_stale_perc*100,
            server.stat_expired_time_cap_reached_count,
            server.stat_expire_cycle_time_used/1000,
            server.stat_evictedkeys,
            server.stat_evictedclients,
            (server.stat_total_eviction_exceeded_time + current_eviction_exceeded_time) / 1000,
            current_eviction_exceeded_time / 1000,
            server.stat_keyspace_hits,
            server.stat_keyspace_misses,
            dictSize(server.pubsub_channels),
            dictSize(server.pubsub_patterns),
            server.stat_fork_time,
            server.stat_total_forks,
            dictSize(server.migrate_cached_sockets),
            getSlaveKeyWithExpireCount(),
            server.stat_active_defrag_hits,
            server.stat_active_defrag_misses,
            server.stat_active_defrag_key_hits,
            server.stat_active_defrag_key_misses,
            (server.stat_total_active_defrag_time + current_active_defrag_time) / 1000,
            current_active_defrag_time / 1000,
            (unsigned long long) trackingGetTotalKeys(),
            (unsigned long long) trackingGetTotalItems(),
            (unsigned long long) trackingGetTotalPrefixes(),
            server.stat_unexpected_error_replies,
            server.stat_total_error_replies,
            server.stat_dump_payload_sanitizations,
            stat_total_reads_processed,
            stat_total_writes_processed,
            server.stat_io_reads_processed,
            server.stat_io_writes_processed);
    }

    /* Replication */
    if (allsections || defsections || !strcasecmp(section,"replication")) {
        if (sections++) info = sdscat(info,"\r\n");
        info = sdscatprintf(info,
            "# Replication\r\n"
            "role:%s\r\n",
            server.masterhost == NULL ? "master" : "slave");
        if (server.masterhost) {
            long long slave_repl_offset = 1;
            long long slave_read_repl_offset = 1;

            if (server.master) {
                slave_repl_offset = server.master->reploff;
                slave_read_repl_offset = server.master->read_reploff;
            } else if (server.cached_master) {
                slave_repl_offset = server.cached_master->reploff;
                slave_read_repl_offset = server.cached_master->read_reploff;
            }

            info = sdscatprintf(info,
                "master_host:%s\r\n"
                "master_port:%d\r\n"
                "master_link_status:%s\r\n"
                "master_last_io_seconds_ago:%d\r\n"
                "master_sync_in_progress:%d\r\n"
                "slave_read_repl_offset:%lld\r\n"
                "slave_repl_offset:%lld\r\n"
                ,server.masterhost,
                server.masterport,
                (server.repl_state == REPL_STATE_CONNECTED) ?
                    "up" : "down",
                server.master ?
                ((int)(server.unixtime-server.master->lastinteraction)) : -1,
                server.repl_state == REPL_STATE_TRANSFER,
                slave_read_repl_offset,
                slave_repl_offset
            );

            if (server.repl_state == REPL_STATE_TRANSFER) {
                double perc = 0;
                if (server.repl_transfer_size) {
                    perc = ((double)server.repl_transfer_read / server.repl_transfer_size) * 100;
                }
                info = sdscatprintf(info,
                    "master_sync_total_bytes:%lld\r\n"
                    "master_sync_read_bytes:%lld\r\n"
                    "master_sync_left_bytes:%lld\r\n"
                    "master_sync_perc:%.2f\r\n"
                    "master_sync_last_io_seconds_ago:%d\r\n",
                    (long long) server.repl_transfer_size,
                    (long long) server.repl_transfer_read,
                    (long long) (server.repl_transfer_size - server.repl_transfer_read),
                    perc,
                    (int)(server.unixtime-server.repl_transfer_lastio)
                );
            }

            if (server.repl_state != REPL_STATE_CONNECTED) {
                info = sdscatprintf(info,
                    "master_link_down_since_seconds:%jd\r\n",
                    server.repl_down_since ?
                    (intmax_t)(server.unixtime-server.repl_down_since) : -1);
            }
            info = sdscatprintf(info,
                "slave_priority:%d\r\n"
                "slave_read_only:%d\r\n"
                "replica_announced:%d\r\n",
                server.slave_priority,
                server.repl_slave_ro,
                server.replica_announced);
        }

        info = sdscatprintf(info,
            "connected_slaves:%lu\r\n",
            listLength(server.slaves));

        /* If min-slaves-to-write is active, write the number of slaves
         * currently considered 'good'. */
        if (server.repl_min_slaves_to_write &&
            server.repl_min_slaves_max_lag) {
            info = sdscatprintf(info,
                "min_slaves_good_slaves:%d\r\n",
                server.repl_good_slaves_count);
        }

        if (listLength(server.slaves)) {
            int slaveid = 0;
            listNode *ln;
            listIter li;

            listRewind(server.slaves,&li);
            while((ln = listNext(&li))) {
                client *slave = listNodeValue(ln);
                char *state = NULL;
                char ip[NET_IP_STR_LEN], *slaveip = slave->slave_addr;
                int port;
                long lag = 0;

                if (!slaveip) {
                    if (connPeerToString(slave->conn,ip,sizeof(ip),&port) == -1)
                        continue;
                    slaveip = ip;
                }
                switch(slave->replstate) {
                case SLAVE_STATE_WAIT_BGSAVE_START:
                case SLAVE_STATE_WAIT_BGSAVE_END:
                    state = "wait_bgsave";
                    break;
                case SLAVE_STATE_SEND_BULK:
                    state = "send_bulk";
                    break;
                case SLAVE_STATE_ONLINE:
                    state = "online";
                    break;
                }
                if (state == NULL) continue;
                if (slave->replstate == SLAVE_STATE_ONLINE)
                    lag = time(NULL) - slave->repl_ack_time;

                info = sdscatprintf(info,
                    "slave%d:ip=%s,port=%d,state=%s,"
                    "offset=%lld,lag=%ld\r\n",
                    slaveid,slaveip,slave->slave_listening_port,state,
                    slave->repl_ack_off, lag);
                slaveid++;
            }
        }
        info = sdscatprintf(info,
            "master_failover_state:%s\r\n"
            "master_replid:%s\r\n"
            "master_replid2:%s\r\n"
            "master_repl_offset:%lld\r\n"
            "second_repl_offset:%lld\r\n"
            "repl_backlog_active:%d\r\n"
            "repl_backlog_size:%lld\r\n"
            "repl_backlog_first_byte_offset:%lld\r\n"
            "repl_backlog_histlen:%lld\r\n",
            getFailoverStateString(),
            server.replid,
            server.replid2,
            server.master_repl_offset,
            server.second_replid_offset,
            server.repl_backlog != NULL,
            server.repl_backlog_size,
            server.repl_backlog ? server.repl_backlog->offset : 0,
            server.repl_backlog ? server.repl_backlog->histlen : 0);
    }

    /* CPU */
    if (allsections || defsections || !strcasecmp(section,"cpu")) {
        if (sections++) info = sdscat(info,"\r\n");

        struct rusage self_ru, c_ru;
        getrusage(RUSAGE_SELF, &self_ru);
        getrusage(RUSAGE_CHILDREN, &c_ru);
        info = sdscatprintf(info,
        "# CPU\r\n"
        "used_cpu_sys:%ld.%06ld\r\n"
        "used_cpu_user:%ld.%06ld\r\n"
        "used_cpu_sys_children:%ld.%06ld\r\n"
        "used_cpu_user_children:%ld.%06ld\r\n",
        (long)self_ru.ru_stime.tv_sec, (long)self_ru.ru_stime.tv_usec,
        (long)self_ru.ru_utime.tv_sec, (long)self_ru.ru_utime.tv_usec,
        (long)c_ru.ru_stime.tv_sec, (long)c_ru.ru_stime.tv_usec,
        (long)c_ru.ru_utime.tv_sec, (long)c_ru.ru_utime.tv_usec);
#ifdef RUSAGE_THREAD
        struct rusage m_ru;
        getrusage(RUSAGE_THREAD, &m_ru);
        info = sdscatprintf(info,
            "used_cpu_sys_main_thread:%ld.%06ld\r\n"
            "used_cpu_user_main_thread:%ld.%06ld\r\n",
            (long)m_ru.ru_stime.tv_sec, (long)m_ru.ru_stime.tv_usec,
            (long)m_ru.ru_utime.tv_sec, (long)m_ru.ru_utime.tv_usec);
#endif  /* RUSAGE_THREAD */
    }

    /* Modules */
    if (allsections || defsections || !strcasecmp(section,"modules")) {
        if (sections++) info = sdscat(info,"\r\n");
        info = sdscatprintf(info,"# Modules\r\n");
        info = genModulesInfoString(info);
    }

    /* Command statistics */
    if (allsections || !strcasecmp(section,"commandstats")) {
        if (sections++) info = sdscat(info,"\r\n");
        info = sdscatprintf(info, "# Commandstats\r\n");
        info = genRedisInfoStringCommandStats(info, server.commands);
    }
    /* Error statistics */
    if (allsections || defsections || !strcasecmp(section,"errorstats")) {
        if (sections++) info = sdscat(info,"\r\n");
        info = sdscat(info, "# Errorstats\r\n");
        raxIterator ri;
        raxStart(&ri,server.errors);
        raxSeek(&ri,"^",NULL,0);
        struct redisError *e;
        while(raxNext(&ri)) {
            char *tmpsafe;
            e = (struct redisError *) ri.data;
            info = sdscatprintf(info,
                "errorstat_%.*s:count=%lld\r\n",
                (int)ri.key_len, getSafeInfoString((char *) ri.key, ri.key_len, &tmpsafe), e->count);
            if (tmpsafe != NULL) zfree(tmpsafe);
        }
        raxStop(&ri);
    }

    /* Cluster */
    if (allsections || defsections || !strcasecmp(section,"cluster")) {
        if (sections++) info = sdscat(info,"\r\n");
        info = sdscatprintf(info,
        "# Cluster\r\n"
        "cluster_enabled:%d\r\n",
        server.cluster_enabled);
    }

    /* Key space */
    if (allsections || defsections || !strcasecmp(section,"keyspace")) {
        if (sections++) info = sdscat(info,"\r\n");
        info = sdscatprintf(info, "# Keyspace\r\n");
        for (j = 0; j < server.dbnum; j++) {
            long long keys, vkeys;

            keys = dictSize(server.db[j].dict);
            vkeys = dictSize(server.db[j].expires);
            if (keys || vkeys) {
                info = sdscatprintf(info,
                    "db%d:keys=%lld,expires=%lld,avg_ttl=%lld\r\n",
                    j, keys, vkeys, server.db[j].avg_ttl);
            }
        }
    }

    /* Get info from modules.
     * if user asked for "everything" or "modules", or a specific section
     * that's not found yet. */
    if (everything || modules ||
        (!allsections && !defsections && sections==0)) {
        info = modulesCollectInfo(info,
                                  everything || modules ? NULL: section,
                                  0, /* not a crash report */
                                  sections);
    }
    return info;
}

void infoCommand(client *c) {
    if (server.sentinel_mode) {
        sentinelInfoCommand(c);
        return;
    }

    char *section = c->argc == 2 ? c->argv[1]->ptr : "default";

    if (c->argc > 2) {
        addReplyErrorObject(c,shared.syntaxerr);
        return;
    }
    sds info = genRedisInfoString(section);
    addReplyVerbatim(c,info,sdslen(info),"txt");
    sdsfree(info);
}

void monitorCommand(client *c) {
    if (c->flags & CLIENT_DENY_BLOCKING) {
        /**
         * A client that has CLIENT_DENY_BLOCKING flag on
         * expects a reply per command and so can't execute MONITOR. */
        addReplyError(c, "MONITOR isn't allowed for DENY BLOCKING client");
        return;
    }

    /* ignore MONITOR if already slave or in monitor mode */
    if (c->flags & CLIENT_SLAVE) return;

    c->flags |= (CLIENT_SLAVE|CLIENT_MONITOR);
    listAddNodeTail(server.monitors,c);
    addReply(c,shared.ok);
}

/* =================================== Main! ================================ */

int checkIgnoreWarning(const char *warning) {
    int argc, j;
    sds *argv = sdssplitargs(server.ignore_warnings, &argc);
    if (argv == NULL)
        return 0;

    for (j = 0; j < argc; j++) {
        char *flag = argv[j];
        if (!strcasecmp(flag, warning))
            break;
    }
    sdsfreesplitres(argv,argc);
    return j < argc;
}

#ifdef __linux__
int linuxOvercommitMemoryValue(void) {
    FILE *fp = fopen("/proc/sys/vm/overcommit_memory","r");
    char buf[64];

    if (!fp) return -1;
    if (fgets(buf,64,fp) == NULL) {
        fclose(fp);
        return -1;
    }
    fclose(fp);

    return atoi(buf);
}

void linuxMemoryWarnings(void) {
    if (linuxOvercommitMemoryValue() == 0) {
        serverLog(LL_WARNING,"WARNING overcommit_memory is set to 0! Background save may fail under low memory condition. To fix this issue add 'vm.overcommit_memory = 1' to /etc/sysctl.conf and then reboot or run the command 'sysctl vm.overcommit_memory=1' for this to take effect.");
    }
    if (THPIsEnabled()) {
        server.thp_enabled = 1;
        if (THPDisable() == 0) {
            server.thp_enabled = 0;
            return;
        }
        serverLog(LL_WARNING,"WARNING you have Transparent Huge Pages (THP) support enabled in your kernel. This will create latency and memory usage issues with Redis. To fix this issue run the command 'echo madvise > /sys/kernel/mm/transparent_hugepage/enabled' as root, and add it to your /etc/rc.local in order to retain the setting after a reboot. Redis must be restarted after THP is disabled (set to 'madvise' or 'never').");
    }
}

#ifdef __arm64__

/* Get size in kilobytes of the Shared_Dirty pages of the calling process for the
 * memory map corresponding to the provided address, or -1 on error. */
static int smapsGetSharedDirty(unsigned long addr) {
    int ret, in_mapping = 0, val = -1;
    unsigned long from, to;
    char buf[64];
    FILE *f;

    f = fopen("/proc/self/smaps", "r");
    if (!f) return -1;

    while (1) {
        if (!fgets(buf, sizeof(buf), f))
            break;

        ret = sscanf(buf, "%lx-%lx", &from, &to);
        if (ret == 2)
            in_mapping = from <= addr && addr < to;

        if (in_mapping && !memcmp(buf, "Shared_Dirty:", 13)) {
            sscanf(buf, "%*s %d", &val);
            /* If parsing fails, we remain with val == -1 */
            break;
        }
    }

    fclose(f);
    return val;
}

/* Older arm64 Linux kernels have a bug that could lead to data corruption
 * during background save in certain scenarios. This function checks if the
 * kernel is affected.
 * The bug was fixed in commit ff1712f953e27f0b0718762ec17d0adb15c9fd0b
 * titled: "arm64: pgtable: Ensure dirty bit is preserved across pte_wrprotect()"
 * Return -1 on unexpected test failure, 1 if the kernel seems to be affected,
 * and 0 otherwise. */
int linuxMadvFreeForkBugCheck(void) {
    int ret, pipefd[2] = { -1, -1 };
    pid_t pid;
    char *p = NULL, *q;
    int bug_found = 0;
    long page_size = sysconf(_SC_PAGESIZE);
    long map_size = 3 * page_size;

    /* Create a memory map that's in our full control (not one used by the allocator). */
    p = mmap(NULL, map_size, PROT_READ, MAP_ANONYMOUS | MAP_PRIVATE, -1, 0);
    if (p == MAP_FAILED) {
        serverLog(LL_WARNING, "Failed to mmap(): %s", strerror(errno));
        return -1;
    }

    q = p + page_size;

    /* Split the memory map in 3 pages by setting their protection as RO|RW|RO to prevent
     * Linux from merging this memory map with adjacent VMAs. */
    ret = mprotect(q, page_size, PROT_READ | PROT_WRITE);
    if (ret < 0) {
        serverLog(LL_WARNING, "Failed to mprotect(): %s", strerror(errno));
        bug_found = -1;
        goto exit;
    }

    /* Write to the page once to make it resident */
    *(volatile char*)q = 0;

    /* Tell the kernel that this page is free to be reclaimed. */
#ifndef MADV_FREE
#define MADV_FREE 8
#endif
    ret = madvise(q, page_size, MADV_FREE);
    if (ret < 0) {
        /* MADV_FREE is not available on older kernels that are presumably
         * not affected. */
        if (errno == EINVAL) goto exit;

        serverLog(LL_WARNING, "Failed to madvise(): %s", strerror(errno));
        bug_found = -1;
        goto exit;
    }

    /* Write to the page after being marked for freeing, this is supposed to take
     * ownership of that page again. */
    *(volatile char*)q = 0;

    /* Create a pipe for the child to return the info to the parent. */
    ret = anetPipe(pipefd, 0, 0);
    if (ret < 0) {
        serverLog(LL_WARNING, "Failed to create pipe: %s", strerror(errno));
        bug_found = -1;
        goto exit;
    }

    /* Fork the process. */
    pid = fork();
    if (pid < 0) {
        serverLog(LL_WARNING, "Failed to fork: %s", strerror(errno));
        bug_found = -1;
        goto exit;
    } else if (!pid) {
        /* Child: check if the page is marked as dirty, page_size in kb.
         * A value of 0 means the kernel is affected by the bug. */
        ret = smapsGetSharedDirty((unsigned long) q);
        if (!ret)
            bug_found = 1;
        else if (ret == -1)     /* Failed to read */
            bug_found = -1;

        if (write(pipefd[1], &bug_found, sizeof(bug_found)) < 0)
            serverLog(LL_WARNING, "Failed to write to parent: %s", strerror(errno));
        exitFromChild(0);
    } else {
        /* Read the result from the child. */
        ret = read(pipefd[0], &bug_found, sizeof(bug_found));
        if (ret < 0) {
            serverLog(LL_WARNING, "Failed to read from child: %s", strerror(errno));
            bug_found = -1;
        }

        /* Reap the child pid. */
        waitpid(pid, NULL, 0);
    }

exit:
    /* Cleanup */
    if (pipefd[0] != -1) close(pipefd[0]);
    if (pipefd[1] != -1) close(pipefd[1]);
    if (p != NULL) munmap(p, map_size);

    return bug_found;
}
#endif /* __arm64__ */
#endif /* __linux__ */

void createPidFile(void) {
    /* If pidfile requested, but no pidfile defined, use
     * default pidfile path */
    if (!server.pidfile) server.pidfile = zstrdup(CONFIG_DEFAULT_PID_FILE);

    /* Try to write the pid file in a best-effort way. */
    FILE *fp = fopen(server.pidfile,"w");
    if (fp) {
        fprintf(fp,"%d\n",(int)getpid());
        fclose(fp);
    }
}

void daemonize(void) {
    int fd;

    if (fork() != 0) exit(0); /* parent exits */
    setsid(); /* create a new session */

    /* Every output goes to /dev/null. If Redis is daemonized but
     * the 'logfile' is set to 'stdout' in the configuration file
     * it will not log at all. */
    if ((fd = open("/dev/null", O_RDWR, 0)) != -1) {
        dup2(fd, STDIN_FILENO);
        dup2(fd, STDOUT_FILENO);
        dup2(fd, STDERR_FILENO);
        if (fd > STDERR_FILENO) close(fd);
    }
}

void version(void) {
    printf("Redis server v=%s sha=%s:%d malloc=%s bits=%d build=%llx\n",
        REDIS_VERSION,
        redisGitSHA1(),
        atoi(redisGitDirty()) > 0,
        ZMALLOC_LIB,
        sizeof(long) == 4 ? 32 : 64,
        (unsigned long long) redisBuildId());
    exit(0);
}

void usage(void) {
    fprintf(stderr,"Usage: ./redis-server [/path/to/redis.conf] [options] [-]\n");
    fprintf(stderr,"       ./redis-server - (read config from stdin)\n");
    fprintf(stderr,"       ./redis-server -v or --version\n");
    fprintf(stderr,"       ./redis-server -h or --help\n");
    fprintf(stderr,"       ./redis-server --test-memory <megabytes>\n\n");
    fprintf(stderr,"Examples:\n");
    fprintf(stderr,"       ./redis-server (run the server with default conf)\n");
    fprintf(stderr,"       ./redis-server /etc/redis/6379.conf\n");
    fprintf(stderr,"       ./redis-server --port 7777\n");
    fprintf(stderr,"       ./redis-server --port 7777 --replicaof 127.0.0.1 8888\n");
    fprintf(stderr,"       ./redis-server /etc/myredis.conf --loglevel verbose -\n");
    fprintf(stderr,"       ./redis-server /etc/myredis.conf --loglevel verbose\n\n");
    fprintf(stderr,"Sentinel mode:\n");
    fprintf(stderr,"       ./redis-server /etc/sentinel.conf --sentinel\n");
    exit(1);
}

void redisAsciiArt(void) {
#include "asciilogo.h"
    char *buf = zmalloc(1024*16);
    char *mode;

    if (server.cluster_enabled) mode = "cluster";
    else if (server.sentinel_mode) mode = "sentinel";
    else mode = "standalone";

    /* Show the ASCII logo if: log file is stdout AND stdout is a
     * tty AND syslog logging is disabled. Also show logo if the user
     * forced us to do so via redis.conf. */
    int show_logo = ((!server.syslog_enabled &&
                      server.logfile[0] == '\0' &&
                      isatty(fileno(stdout))) ||
                     server.always_show_logo);

    if (!show_logo) {
        serverLog(LL_NOTICE,
            "Running mode=%s, port=%d.",
            mode, server.port ? server.port : server.tls_port
        );
    } else {
        snprintf(buf,1024*16,ascii_logo,
            REDIS_VERSION,
            redisGitSHA1(),
            strtol(redisGitDirty(),NULL,10) > 0,
            (sizeof(long) == 8) ? "64" : "32",
            mode, server.port ? server.port : server.tls_port,
            (long) getpid()
        );
        serverLogRaw(LL_NOTICE|LL_RAW,buf);
    }
    zfree(buf);
}

int changeBindAddr(void) {
    /* Close old TCP and TLS servers */
    closeSocketListeners(&server.ipfd);
    closeSocketListeners(&server.tlsfd);

    /* Bind to the new port */
    if ((server.port != 0 && listenToPort(server.port, &server.ipfd) != C_OK) ||
        (server.tls_port != 0 && listenToPort(server.tls_port, &server.tlsfd) != C_OK)) {
        serverLog(LL_WARNING, "Failed to bind");

        closeSocketListeners(&server.ipfd);
        closeSocketListeners(&server.tlsfd);
        return C_ERR;
    }

    /* Create TCP and TLS event handlers */
    if (createSocketAcceptHandler(&server.ipfd, acceptTcpHandler) != C_OK) {
        serverPanic("Unrecoverable error creating TCP socket accept handler.");
    }
    if (createSocketAcceptHandler(&server.tlsfd, acceptTLSHandler) != C_OK) {
        serverPanic("Unrecoverable error creating TLS socket accept handler.");
    }

    if (server.set_proc_title) redisSetProcTitle(NULL);

    return C_OK;
}

int changeListenPort(int port, socketFds *sfd, aeFileProc *accept_handler) {
    socketFds new_sfd = {{0}};

    /* Close old servers */
    closeSocketListeners(sfd);

    /* Just close the server if port disabled */
    if (port == 0) {
        if (server.set_proc_title) redisSetProcTitle(NULL);
        return C_OK;
    }

    /* Bind to the new port */
    if (listenToPort(port, &new_sfd) != C_OK) {
        return C_ERR;
    }

    /* Create event handlers */
    if (createSocketAcceptHandler(&new_sfd, accept_handler) != C_OK) {
        closeSocketListeners(&new_sfd);
        return C_ERR;
    }

    /* Copy new descriptors */
    sfd->count = new_sfd.count;
    memcpy(sfd->fd, new_sfd.fd, sizeof(new_sfd.fd));

    if (server.set_proc_title) redisSetProcTitle(NULL);

    return C_OK;
}

static void sigShutdownHandler(int sig) {
    char *msg;

    switch (sig) {
    case SIGINT:
        msg = "Received SIGINT scheduling shutdown...";
        break;
    case SIGTERM:
        msg = "Received SIGTERM scheduling shutdown...";
        break;
    default:
        msg = "Received shutdown signal, scheduling shutdown...";
    };

    /* SIGINT is often delivered via Ctrl+C in an interactive session.
     * If we receive the signal the second time, we interpret this as
     * the user really wanting to quit ASAP without waiting to persist
     * on disk. */
    if (server.shutdown_asap && sig == SIGINT) {
        serverLogFromHandler(LL_WARNING, "You insist... exiting now.");
        rdbRemoveTempFile(getpid(), 1);
        exit(1); /* Exit with an error since this was not a clean shutdown. */
    } else if (server.loading) {
        serverLogFromHandler(LL_WARNING, "Received shutdown signal during loading, exiting now.");
        exit(0);
    }

    serverLogFromHandler(LL_WARNING, msg);
    server.shutdown_asap = 1;
}

void setupSignalHandlers(void) {
    struct sigaction act;

    /* When the SA_SIGINFO flag is set in sa_flags then sa_sigaction is used.
     * Otherwise, sa_handler is used. */
    sigemptyset(&act.sa_mask);
    act.sa_flags = 0;
    act.sa_handler = sigShutdownHandler;
    sigaction(SIGTERM, &act, NULL);
    sigaction(SIGINT, &act, NULL);

    sigemptyset(&act.sa_mask);
    act.sa_flags = SA_NODEFER | SA_RESETHAND | SA_SIGINFO;
    act.sa_sigaction = sigsegvHandler;
    if(server.crashlog_enabled) {
        sigaction(SIGSEGV, &act, NULL);
        sigaction(SIGBUS, &act, NULL);
        sigaction(SIGFPE, &act, NULL);
        sigaction(SIGILL, &act, NULL);
        sigaction(SIGABRT, &act, NULL);
    }
    return;
}

void removeSignalHandlers(void) {
    struct sigaction act;
    sigemptyset(&act.sa_mask);
    act.sa_flags = SA_NODEFER | SA_RESETHAND;
    act.sa_handler = SIG_DFL;
    sigaction(SIGSEGV, &act, NULL);
    sigaction(SIGBUS, &act, NULL);
    sigaction(SIGFPE, &act, NULL);
    sigaction(SIGILL, &act, NULL);
    sigaction(SIGABRT, &act, NULL);
}

/* This is the signal handler for children process. It is currently useful
 * in order to track the SIGUSR1, that we send to a child in order to terminate
 * it in a clean way, without the parent detecting an error and stop
 * accepting writes because of a write error condition. */
static void sigKillChildHandler(int sig) {
    UNUSED(sig);
    int level = server.in_fork_child == CHILD_TYPE_MODULE? LL_VERBOSE: LL_WARNING;
    serverLogFromHandler(level, "Received SIGUSR1 in child, exiting now.");
    exitFromChild(SERVER_CHILD_NOERROR_RETVAL);
}

void setupChildSignalHandlers(void) {
    struct sigaction act;

    /* When the SA_SIGINFO flag is set in sa_flags then sa_sigaction is used.
     * Otherwise, sa_handler is used. */
    sigemptyset(&act.sa_mask);
    act.sa_flags = 0;
    act.sa_handler = sigKillChildHandler;
    sigaction(SIGUSR1, &act, NULL);
}

/* After fork, the child process will inherit the resources
 * of the parent process, e.g. fd(socket or flock) etc.
 * should close the resources not used by the child process, so that if the
 * parent restarts it can bind/lock despite the child possibly still running. */
void closeChildUnusedResourceAfterFork() {
    closeListeningSockets(0);
    if (server.cluster_enabled && server.cluster_config_file_lock_fd != -1)
        close(server.cluster_config_file_lock_fd);  /* don't care if this fails */

    /* Clear server.pidfile, this is the parent pidfile which should not
     * be touched (or deleted) by the child (on exit / crash) */
    zfree(server.pidfile);
    server.pidfile = NULL;
}

/* purpose is one of CHILD_TYPE_ types */
int redisFork(int purpose) {
    if (isMutuallyExclusiveChildType(purpose)) {
        if (hasActiveChildProcess())
            return -1;

        openChildInfoPipe();
    }

    int childpid;
    long long start = ustime();
    if ((childpid = fork()) == 0) {
        /* Child.
         *
         * The order of setting things up follows some reasoning:
         * Setup signal handlers first because a signal could fire at any time.
         * Adjust OOM score before everything else to assist the OOM killer if
         * memory resources are low.
         */
        server.in_fork_child = purpose;
        setupChildSignalHandlers();
        setOOMScoreAdj(CONFIG_OOM_BGCHILD);
        dismissMemoryInChild();
        closeChildUnusedResourceAfterFork();
    } else {
        /* Parent */
        if (childpid == -1) {
            int fork_errno = errno;
            if (isMutuallyExclusiveChildType(purpose)) closeChildInfoPipe();
            errno = fork_errno;
            return -1;
        }

        server.stat_total_forks++;
        server.stat_fork_time = ustime()-start;
        server.stat_fork_rate = (double) zmalloc_used_memory() * 1000000 / server.stat_fork_time / (1024*1024*1024); /* GB per second. */
        latencyAddSampleIfNeeded("fork",server.stat_fork_time/1000);

        /* The child_pid and child_type are only for mutual exclusive children.
         * other child types should handle and store their pid's in dedicated variables.
         *
         * Today, we allows CHILD_TYPE_LDB to run in parallel with the other fork types:
         * - it isn't used for production, so it will not make the server be less efficient
         * - used for debugging, and we don't want to block it from running while other
         *   forks are running (like RDB and AOF) */
        if (isMutuallyExclusiveChildType(purpose)) {
            server.child_pid = childpid;
            server.child_type = purpose;
            server.stat_current_cow_peak = 0;
            server.stat_current_cow_bytes = 0;
            server.stat_current_cow_updated = 0;
            server.stat_current_save_keys_processed = 0;
            server.stat_module_progress = 0;
            server.stat_current_save_keys_total = dbTotalServerKeyCount();
        }

        updateDictResizePolicy();
        moduleFireServerEvent(REDISMODULE_EVENT_FORK_CHILD,
                              REDISMODULE_SUBEVENT_FORK_CHILD_BORN,
                              NULL);
    }
    return childpid;
}

void sendChildCowInfo(childInfoType info_type, char *pname) {
    sendChildInfoGeneric(info_type, 0, -1, pname);
}

void sendChildInfo(childInfoType info_type, size_t keys, char *pname) {
    sendChildInfoGeneric(info_type, keys, -1, pname);
}

/* Try to release pages back to the OS directly (bypassing the allocator),
 * in an effort to decrease CoW during fork. For small allocations, we can't
 * release any full page, so in an effort to avoid getting the size of the
 * allocation from the allocator (malloc_size) when we already know it's small,
 * we check the size_hint. If the size is not already known, passing a size_hint
 * of 0 will lead the checking the real size of the allocation.
 * Also please note that the size may be not accurate, so in order to make this
 * solution effective, the judgement for releasing memory pages should not be
 * too strict. */
void dismissMemory(void* ptr, size_t size_hint) {
    if (ptr == NULL) return;

    /* madvise(MADV_DONTNEED) can not release pages if the size of memory
     * is too small, we try to release only for the memory which the size
     * is more than half of page size. */
    if (size_hint && size_hint <= server.page_size/2) return;

    zmadvise_dontneed(ptr);
}

/* Dismiss big chunks of memory inside a client structure, see dismissMemory() */
void dismissClientMemory(client *c) {
    /* Dismiss client query buffer. */
    dismissSds(c->querybuf);
    dismissSds(c->pending_querybuf);
    /* Dismiss argv array only if we estimate it contains a big buffer. */
    if (c->argc && c->argv_len_sum/c->argc >= server.page_size) {
        for (int i = 0; i < c->argc; i++) {
            dismissObject(c->argv[i], 0);
        }
    }
    if (c->argc) dismissMemory(c->argv, c->argc*sizeof(robj*));

    /* Dismiss the reply array only if the average buffer size is bigger
     * than a page. */
    if (listLength(c->reply) &&
        c->reply_bytes/listLength(c->reply) >= server.page_size)
    {
        listIter li;
        listNode *ln;
        listRewind(c->reply, &li);
        while ((ln = listNext(&li))) {
            clientReplyBlock *bulk = listNodeValue(ln);
            /* Default bulk size is 16k, actually it has extra data, maybe it
             * occupies 20k according to jemalloc bin size if using jemalloc. */
            if (bulk) dismissMemory(bulk, bulk->size);
        }
    }

    /* The client struct has a big static reply buffer in it. */
    dismissMemory(c, 0);
}

/* In the child process, we don't need some buffers anymore, and these are
 * likely to change in the parent when there's heavy write traffic.
 * We dismis them right away, to avoid CoW.
 * see dismissMemeory(). */
void dismissMemoryInChild(void) {
    /* madvise(MADV_DONTNEED) may not work if Transparent Huge Pages is enabled. */
    if (server.thp_enabled) return;

    /* Currently we use zmadvise_dontneed only when we use jemalloc with Linux.
     * so we avoid these pointless loops when they're not going to do anything. */
#if defined(USE_JEMALLOC) && defined(__linux__)
    listIter li;
    listNode *ln;

    /* Dismiss replication buffer. We don't need to separately dismiss replication
     * backlog and replica' output buffer, because they just reference the global
     * replication buffer but don't cost real memory. */
    listRewind(server.repl_buffer_blocks, &li);
    while((ln = listNext(&li))) {
        replBufBlock *o = listNodeValue(ln);
        dismissMemory(o, o->size);
    }

    /* Dismiss all clients memory. */
    listRewind(server.clients, &li);
    while((ln = listNext(&li))) {
        client *c = listNodeValue(ln);
        dismissClientMemory(c);
    }
#endif
}

void memtest(size_t megabytes, int passes);

/* Returns 1 if there is --sentinel among the arguments or if
 * executable name contains "redis-sentinel". */
int checkForSentinelMode(int argc, char **argv, char *exec_name) {
    if (strstr(exec_name,"redis-sentinel") != NULL) return 1;

    for (int j = 1; j < argc; j++)
        if (!strcmp(argv[j],"--sentinel")) return 1;
    return 0;
}

/* Function called at startup to load RDB or AOF file in memory. */
void loadDataFromDisk(void) {
    long long start = ustime();
    if (server.aof_state == AOF_ON) {
        /* It's not a failure if the file is empty or doesn't exist (later we will create it) */
        int ret = loadAppendOnlyFile(server.aof_filename);
        if (ret == AOF_FAILED || ret == AOF_OPEN_ERR)
            exit(1);
        if (ret == AOF_OK)
            serverLog(LL_NOTICE,"DB loaded from append only file: %.3f seconds",(float)(ustime()-start)/1000000);
    } else {
        rdbSaveInfo rsi = RDB_SAVE_INFO_INIT;
        errno = 0; /* Prevent a stale value from affecting error checking */
        int rdb_flags = RDBFLAGS_NONE;
        if (iAmMaster()) {
            /* Master may delete expired keys when loading, we should
             * propagate expire to replication backlog. */
            createReplicationBacklog();
            rdb_flags |= RDBFLAGS_FEED_REPL;
        }
        if (rdbLoad(server.rdb_filename,&rsi,rdb_flags) == C_OK) {
            serverLog(LL_NOTICE,"DB loaded from disk: %.3f seconds",
                (float)(ustime()-start)/1000000);

            /* Restore the replication ID / offset from the RDB file. */
            if (rsi.repl_id_is_set &&
                rsi.repl_offset != -1 &&
                /* Note that older implementations may save a repl_stream_db
                 * of -1 inside the RDB file in a wrong way, see more
                 * information in function rdbPopulateSaveInfo. */
                rsi.repl_stream_db != -1)
            {
                if (!iAmMaster()) {
                    memcpy(server.replid,rsi.repl_id,sizeof(server.replid));
                    server.master_repl_offset = rsi.repl_offset;
                    /* If this is a replica, create a cached master from this
                     * information, in order to allow partial resynchronizations
                     * with masters. */
                    replicationCacheMasterUsingMyself();
                    selectDb(server.cached_master,rsi.repl_stream_db);
                } else {
                    /* If this is a master, we can save the replication info
                     * as secondary ID and offset, in order to allow replicas
                     * to partial resynchronizations with masters. */
                    memcpy(server.replid2,rsi.repl_id,sizeof(server.replid));
                    server.second_replid_offset = rsi.repl_offset+1;
                    /* Rebase master_repl_offset from rsi.repl_offset. */
                    server.master_repl_offset += rsi.repl_offset;
                    serverAssert(server.repl_backlog);
                    server.repl_backlog->offset = server.master_repl_offset -
                              server.repl_backlog->histlen + 1;
                    rebaseReplicationBuffer(rsi.repl_offset);
                    server.repl_no_slaves_since = time(NULL);
                }
            }
        } else if (errno != ENOENT) {
            serverLog(LL_WARNING,"Fatal error loading the DB: %s. Exiting.",strerror(errno));
            exit(1);
        }

        /* We always create replication backlog if server is a master, we need
         * it because we put DELs in it when loading expired keys in RDB, but
         * if RDB doesn't have replication info or there is no rdb, it is not
         * possible to support partial resynchronization, to avoid extra memory
         * of replication backlog, we drop it. */
        if (server.master_repl_offset == 0 && server.repl_backlog)
            freeReplicationBacklog();
    }
}

void redisOutOfMemoryHandler(size_t allocation_size) {
    serverLog(LL_WARNING,"Out Of Memory allocating %zu bytes!",
        allocation_size);
    serverPanic("Redis aborting for OUT OF MEMORY. Allocating %zu bytes!",
        allocation_size);
}

/* Callback for sdstemplate on proc-title-template. See redis.conf for
 * supported variables.
 */
static sds redisProcTitleGetVariable(const sds varname, void *arg)
{
    if (!strcmp(varname, "title")) {
        return sdsnew(arg);
    } else if (!strcmp(varname, "listen-addr")) {
        if (server.port || server.tls_port)
            return sdscatprintf(sdsempty(), "%s:%u",
                                server.bindaddr_count ? server.bindaddr[0] : "*",
                                server.port ? server.port : server.tls_port);
        else
            return sdscatprintf(sdsempty(), "unixsocket:%s", server.unixsocket);
    } else if (!strcmp(varname, "server-mode")) {
        if (server.cluster_enabled) return sdsnew("[cluster]");
        else if (server.sentinel_mode) return sdsnew("[sentinel]");
        else return sdsempty();
    } else if (!strcmp(varname, "config-file")) {
        return sdsnew(server.configfile ? server.configfile : "-");
    } else if (!strcmp(varname, "port")) {
        return sdscatprintf(sdsempty(), "%u", server.port);
    } else if (!strcmp(varname, "tls-port")) {
        return sdscatprintf(sdsempty(), "%u", server.tls_port);
    } else if (!strcmp(varname, "unixsocket")) {
        return sdsnew(server.unixsocket);
    } else
        return NULL;    /* Unknown variable name */
}

/* Expand the specified proc-title-template string and return a newly
 * allocated sds, or NULL. */
static sds expandProcTitleTemplate(const char *template, const char *title) {
    sds res = sdstemplate(template, redisProcTitleGetVariable, (void *) title);
    if (!res)
        return NULL;
    return sdstrim(res, " ");
}
/* Validate the specified template, returns 1 if valid or 0 otherwise. */
int validateProcTitleTemplate(const char *template) {
    int ok = 1;
    sds res = expandProcTitleTemplate(template, "");
    if (!res)
        return 0;
    if (sdslen(res) == 0) ok = 0;
    sdsfree(res);
    return ok;
}

int redisSetProcTitle(char *title) {
#ifdef USE_SETPROCTITLE
    if (!title) title = server.exec_argv[0];
    sds proc_title = expandProcTitleTemplate(server.proc_title_template, title);
    if (!proc_title) return C_ERR;  /* Not likely, proc_title_template is validated */

    setproctitle("%s", proc_title);
    sdsfree(proc_title);
#else
    UNUSED(title);
#endif

    return C_OK;
}

void redisSetCpuAffinity(const char *cpulist) {
#ifdef USE_SETCPUAFFINITY
    setcpuaffinity(cpulist);
#else
    UNUSED(cpulist);
#endif
}

/* Send a notify message to systemd. Returns sd_notify return code which is
 * a positive number on success. */
int redisCommunicateSystemd(const char *sd_notify_msg) {
#ifdef HAVE_LIBSYSTEMD
    int ret = sd_notify(0, sd_notify_msg);

    if (ret == 0)
        serverLog(LL_WARNING, "systemd supervision error: NOTIFY_SOCKET not found!");
    else if (ret < 0)
        serverLog(LL_WARNING, "systemd supervision error: sd_notify: %d", ret);
    return ret;
#else
    UNUSED(sd_notify_msg);
    return 0;
#endif
}

/* Attempt to set up upstart supervision. Returns 1 if successful. */
static int redisSupervisedUpstart(void) {
    const char *upstart_job = getenv("UPSTART_JOB");

    if (!upstart_job) {
        serverLog(LL_WARNING,
                "upstart supervision requested, but UPSTART_JOB not found!");
        return 0;
    }

    serverLog(LL_NOTICE, "supervised by upstart, will stop to signal readiness.");
    raise(SIGSTOP);
    unsetenv("UPSTART_JOB");
    return 1;
}

/* Attempt to set up systemd supervision. Returns 1 if successful. */
static int redisSupervisedSystemd(void) {
#ifndef HAVE_LIBSYSTEMD
    serverLog(LL_WARNING,
            "systemd supervision requested or auto-detected, but Redis is compiled without libsystemd support!");
    return 0;
#else
    if (redisCommunicateSystemd("STATUS=Redis is loading...\n") <= 0)
        return 0;
    serverLog(LL_NOTICE,
        "Supervised by systemd. Please make sure you set appropriate values for TimeoutStartSec and TimeoutStopSec in your service unit.");
    return 1;
#endif
}

int redisIsSupervised(int mode) {
    int ret = 0;

    if (mode == SUPERVISED_AUTODETECT) {
        if (getenv("UPSTART_JOB")) {
            serverLog(LL_VERBOSE, "Upstart supervision detected.");
            mode = SUPERVISED_UPSTART;
        } else if (getenv("NOTIFY_SOCKET")) {
            serverLog(LL_VERBOSE, "Systemd supervision detected.");
            mode = SUPERVISED_SYSTEMD;
        }
    }

    switch (mode) {
        case SUPERVISED_UPSTART:
            ret = redisSupervisedUpstart();
            break;
        case SUPERVISED_SYSTEMD:
            ret = redisSupervisedSystemd();
            break;
        default:
            break;
    }

    if (ret)
        server.supervised_mode = mode;

    return ret;
}

int iAmMaster(void) {
    return ((!server.cluster_enabled && server.masterhost == NULL) ||
            (server.cluster_enabled && nodeIsMaster(server.cluster->myself)));
}

#ifdef REDIS_TEST
#include "testhelp.h"

int __failed_tests = 0;
int __test_num = 0;

/* The flags are the following:
* --accurate:     Runs tests with more iterations.
* --large-memory: Enables tests that consume more than 100mb. */
typedef int redisTestProc(int argc, char **argv, int flags);
struct redisTest {
    char *name;
    redisTestProc *proc;
    int failed;
} redisTests[] = {
    {"ziplist", ziplistTest},
    {"quicklist", quicklistTest},
    {"intset", intsetTest},
    {"zipmap", zipmapTest},
    {"sha1test", sha1Test},
    {"util", utilTest},
    {"endianconv", endianconvTest},
    {"crc64", crc64Test},
    {"zmalloc", zmalloc_test},
    {"sds", sdsTest},
    {"dict", dictTest},
    {"listpack", listpackTest}
};
redisTestProc *getTestProcByName(const char *name) {
    int numtests = sizeof(redisTests)/sizeof(struct redisTest);
    for (int j = 0; j < numtests; j++) {
        if (!strcasecmp(name,redisTests[j].name)) {
            return redisTests[j].proc;
        }
    }
    return NULL;
}
#endif

int main(int argc, char **argv) {
    struct timeval tv;
    int j;
    char config_from_stdin = 0;

#ifdef REDIS_TEST
    if (argc >= 3 && !strcasecmp(argv[1], "test")) {
        int flags = 0;
        for (j = 3; j < argc; j++) {
            char *arg = argv[j];
            if (!strcasecmp(arg, "--accurate")) flags |= REDIS_TEST_ACCURATE;
            else if (!strcasecmp(arg, "--large-memory")) flags |= REDIS_TEST_LARGE_MEMORY;
        }

        if (!strcasecmp(argv[2], "all")) {
            int numtests = sizeof(redisTests)/sizeof(struct redisTest);
            for (j = 0; j < numtests; j++) {
                redisTests[j].failed = (redisTests[j].proc(argc,argv,flags) != 0);
            }

            /* Report tests result */
            int failed_num = 0;
            for (j = 0; j < numtests; j++) {
                if (redisTests[j].failed) {
                    failed_num++;
                    printf("[failed] Test - %s\n", redisTests[j].name);
                } else {
                    printf("[ok] Test - %s\n", redisTests[j].name);
                }
            }

            printf("%d tests, %d passed, %d failed\n", numtests,
                   numtests-failed_num, failed_num);

            return failed_num == 0 ? 0 : 1;
        } else {
            redisTestProc *proc = getTestProcByName(argv[2]);
            if (!proc) return -1; /* test not found */
            return proc(argc,argv,flags);
        }

        return 0;
    }
#endif

    /* We need to initialize our libraries, and the server configuration. */
#ifdef INIT_SETPROCTITLE_REPLACEMENT
    spt_init(argc, argv);
#endif
    setlocale(LC_COLLATE,"");
    tzset(); /* Populates 'timezone' global. */
    zmalloc_set_oom_handler(redisOutOfMemoryHandler);
    srand(time(NULL)^getpid());
    srandom(time(NULL)^getpid());
    gettimeofday(&tv,NULL);
    init_genrand64(((long long) tv.tv_sec * 1000000 + tv.tv_usec) ^ getpid());
    crc64_init();

    /* Store umask value. Because umask(2) only offers a set-and-get API we have
     * to reset it and restore it back. We do this early to avoid a potential
     * race condition with threads that could be creating files or directories.
     */
    umask(server.umask = umask(0777));

    uint8_t hashseed[16];
    getRandomBytes(hashseed,sizeof(hashseed));
    dictSetHashFunctionSeed(hashseed);

    char *exec_name = strrchr(argv[0], '/');
    if (exec_name == NULL) exec_name = argv[0];
    server.sentinel_mode = checkForSentinelMode(argc,argv, exec_name);
    initServerConfig();
    ACLInit(); /* The ACL subsystem must be initialized ASAP because the
                  basic networking code and client creation depends on it. */
    moduleInitModulesSystem();
    tlsInit();

    /* Store the executable path and arguments in a safe place in order
     * to be able to restart the server later. */
    server.executable = getAbsolutePath(argv[0]);
    server.exec_argv = zmalloc(sizeof(char*)*(argc+1));
    server.exec_argv[argc] = NULL;
    for (j = 0; j < argc; j++) server.exec_argv[j] = zstrdup(argv[j]);

    /* We need to init sentinel right now as parsing the configuration file
     * in sentinel mode will have the effect of populating the sentinel
     * data structures with master nodes to monitor. */
    if (server.sentinel_mode) {
        initSentinelConfig();
        initSentinel();
    }

    /* Check if we need to start in redis-check-rdb/aof mode. We just execute
     * the program main. However the program is part of the Redis executable
     * so that we can easily execute an RDB check on loading errors. */
    if (strstr(exec_name,"redis-check-rdb") != NULL)
        redis_check_rdb_main(argc,argv,NULL);
    else if (strstr(exec_name,"redis-check-aof") != NULL)
        redis_check_aof_main(argc,argv);

    if (argc >= 2) {
        j = 1; /* First option to parse in argv[] */
        sds options = sdsempty();

        /* Handle special options --help and --version */
        if (strcmp(argv[1], "-v") == 0 ||
            strcmp(argv[1], "--version") == 0) version();
        if (strcmp(argv[1], "--help") == 0 ||
            strcmp(argv[1], "-h") == 0) usage();
        if (strcmp(argv[1], "--test-memory") == 0) {
            if (argc == 3) {
                memtest(atoi(argv[2]),50);
                exit(0);
            } else {
                fprintf(stderr,"Please specify the amount of memory to test in megabytes.\n");
                fprintf(stderr,"Example: ./redis-server --test-memory 4096\n\n");
                exit(1);
            }
        }
        /* Parse command line options
         * Precedence wise, File, stdin, explicit options -- last config is the one that matters.
         *
         * First argument is the config file name? */
        if (argv[1][0] != '-') {
            /* Replace the config file in server.exec_argv with its absolute path. */
            server.configfile = getAbsolutePath(argv[1]);
            zfree(server.exec_argv[1]);
            server.exec_argv[1] = zstrdup(server.configfile);
            j = 2; // Skip this arg when parsing options
        }
        while(j < argc) {
            /* Either first or last argument - Should we read config from stdin? */
            if (argv[j][0] == '-' && argv[j][1] == '\0' && (j == 1 || j == argc-1)) {
                config_from_stdin = 1;
            }
            /* All the other options are parsed and conceptually appended to the
             * configuration file. For instance --port 6380 will generate the
             * string "port 6380\n" to be parsed after the actual config file
             * and stdin input are parsed (if they exist). */
            else if (argv[j][0] == '-' && argv[j][1] == '-') {
                /* Option name */
                if (sdslen(options)) options = sdscat(options,"\n");
                options = sdscat(options,argv[j]+2);
                options = sdscat(options," ");
            } else {
                /* Option argument */
                options = sdscatrepr(options,argv[j],strlen(argv[j]));
                options = sdscat(options," ");
            }
            j++;
        }

        loadServerConfig(server.configfile, config_from_stdin, options);
        if (server.sentinel_mode) loadSentinelConfigFromQueue();
        sdsfree(options);
    }
    if (server.sentinel_mode) sentinelCheckConfigFile();
    server.supervised = redisIsSupervised(server.supervised_mode);
    int background = server.daemonize && !server.supervised;
    if (background) daemonize();

    serverLog(LL_WARNING, "oO0OoO0OoO0Oo Redis is starting oO0OoO0OoO0Oo");
    serverLog(LL_WARNING,
        "Redis version=%s, bits=%d, commit=%s, modified=%d, pid=%d, just started",
            REDIS_VERSION,
            (sizeof(long) == 8) ? 64 : 32,
            redisGitSHA1(),
            strtol(redisGitDirty(),NULL,10) > 0,
            (int)getpid());

    if (argc == 1) {
        serverLog(LL_WARNING, "Warning: no config file specified, using the default config. In order to specify a config file use %s /path/to/redis.conf", argv[0]);
    } else {
        serverLog(LL_WARNING, "Configuration loaded");
    }

    readOOMScoreAdj();
    initServer();
    if (background || server.pidfile) createPidFile();
    if (server.set_proc_title) redisSetProcTitle(NULL);
    redisAsciiArt();
    checkTcpBacklogSettings();

    if (!server.sentinel_mode) {
        /* Things not needed when running in Sentinel mode. */
        serverLog(LL_WARNING,"Server initialized");
    #ifdef __linux__
        linuxMemoryWarnings();
    #if defined (__arm64__)
        int ret;
        if ((ret = linuxMadvFreeForkBugCheck())) {
            if (ret == 1)
                serverLog(LL_WARNING,"WARNING Your kernel has a bug that could lead to data corruption during background save. "
                                     "Please upgrade to the latest stable kernel.");
            else
                serverLog(LL_WARNING, "Failed to test the kernel for a bug that could lead to data corruption during background save. "
                                      "Your system could be affected, please report this error.");
            if (!checkIgnoreWarning("ARM64-COW-BUG")) {
                serverLog(LL_WARNING,"Redis will now exit to prevent data corruption. "
                                     "Note that it is possible to suppress this warning by setting the following config: ignore-warnings ARM64-COW-BUG");
                exit(1);
            }
        }
    #endif /* __arm64__ */
    #endif /* __linux__ */
        moduleInitModulesSystemLast();
        moduleLoadFromQueue();
        ACLLoadUsersAtStartup();
        InitServerLast();
        loadDataFromDisk();
        /* Open the AOF file if needed. */
        if (server.aof_state == AOF_ON) {
            server.aof_fd = open(server.aof_filename,
                                 O_WRONLY|O_APPEND|O_CREAT,0644);
            if (server.aof_fd == -1) {
                serverLog(LL_WARNING, "Can't open the append-only file: %s",
                          strerror(errno));
                exit(1);
            }
        }
        if (server.cluster_enabled) {
            if (verifyClusterConfigWithData() == C_ERR) {
                serverLog(LL_WARNING,
                    "You can't have keys in a DB different than DB 0 when in "
                    "Cluster mode. Exiting.");
                exit(1);
            }
        }
        if (server.ipfd.count > 0 || server.tlsfd.count > 0)
            serverLog(LL_NOTICE,"Ready to accept connections");
        if (server.sofd > 0)
            serverLog(LL_NOTICE,"The server is now ready to accept connections at %s", server.unixsocket);
        if (server.supervised_mode == SUPERVISED_SYSTEMD) {
            if (!server.masterhost) {
                redisCommunicateSystemd("STATUS=Ready to accept connections\n");
            } else {
                redisCommunicateSystemd("STATUS=Ready to accept connections in read-only mode. Waiting for MASTER <-> REPLICA sync\n");
            }
            redisCommunicateSystemd("READY=1\n");
        }
    } else {
        ACLLoadUsersAtStartup();
        InitServerLast();
        sentinelIsRunning();
        if (server.supervised_mode == SUPERVISED_SYSTEMD) {
            redisCommunicateSystemd("STATUS=Ready to accept connections\n");
            redisCommunicateSystemd("READY=1\n");
        }
    }

    /* Warning the user about suspicious maxmemory setting. */
    if (server.maxmemory > 0 && server.maxmemory < 1024*1024) {
        serverLog(LL_WARNING,"WARNING: You specified a maxmemory value that is less than 1MB (current value is %llu bytes). Are you sure this is what you really want?", server.maxmemory);
    }

    redisSetCpuAffinity(server.server_cpulist);
    setOOMScoreAdj(-1);

    aeMain(server.el);
    aeDeleteEventLoop(server.el);
    return 0;
}

/* The End */<|MERGE_RESOLUTION|>--- conflicted
+++ resolved
@@ -2066,16 +2066,6 @@
     {"failover",failoverCommand,-1,
      "admin no-script ok-stale"},
 
-<<<<<<< HEAD
-    {"publishlocal",publishLocalCommand,3,
-     "pub-sub ok-loading ok-stale fast may-replicate"},
-
-    {"subscribelocal",subscribeLocalCommand,-2,
-     "pub-sub no-script ok-loading ok-stale"},
-
-    {"unsubscribelocal",unsubscribeLocalCommand,-1,
-     "pub-sub no-script ok-loading ok-stale"}
-=======
     {"function",NULL,-2,
         "",
         .subcommands=functionSubcommands},
@@ -2093,7 +2083,15 @@
        KSPEC_BS_INDEX,.bs.index={2},
        KSPEC_FK_KEYNUM,.fk.keynum={0,1,1}}},
      functionGetKeys},
->>>>>>> 64f61596
+
+    {"publishlocal",publishLocalCommand,3,
+            "pub-sub ok-loading ok-stale fast may-replicate"},
+
+    {"subscribelocal",subscribeLocalCommand,-2,
+            "pub-sub no-script ok-loading ok-stale"},
+
+    {"unsubscribelocal",unsubscribeLocalCommand,-1,
+            "pub-sub no-script ok-loading ok-stale"},
 };
 
 /*============================ Utility functions ============================ */
@@ -5349,14 +5347,9 @@
      * 2) The command has no key or local channel arguments. */
     if (server.cluster_enabled &&
         !(c->flags & CLIENT_MASTER) &&
-<<<<<<< HEAD
-        !(c->flags & CLIENT_LUA &&
-          server.lua_caller->flags & CLIENT_MASTER) &&
-        (is_pubsublocal_command ||
-=======
         !(c->flags & CLIENT_SCRIPT &&
           server.script_caller->flags & CLIENT_MASTER) &&
->>>>>>> 64f61596
+        (is_pubsublocal_command ||
         !(!c->cmd->movablekeys && c->cmd->key_specs_num == 0 &&
           c->cmd->proc != execCommand)))
     {
