--- conflicted
+++ resolved
@@ -2622,17 +2622,10 @@
     server.db = zmalloc(sizeof(redisDb)*server.dbnum);
 
     /* Create the Redis databases, and initialize other internal state. */
-<<<<<<< HEAD
+    int slot_count_bits = (server.cluster_enabled) ? CLUSTER_SLOT_MASK_BITS : 0;
     for (j = 0; j < server.dbnum; j++) {
-        int slotCountBits = (server.cluster_enabled) ? CLUSTER_SLOT_MASK_BITS : 0;
-        server.db[j].keys = daCreate(&dbDictType, slotCountBits);
-        server.db[j].volatile_keys = daCreate(&dbExpiresDictType,slotCountBits);
-=======
-    int slot_count = (server.cluster_enabled) ? CLUSTER_SLOTS : 1;
-    for (j = 0; j < server.dbnum; j++) {  
-        server.db[j].dict = dictCreateMultiple(&dbDictType, slot_count);
-        server.db[j].expires = dictCreateMultiple(&dbExpiresDictType,slot_count);
->>>>>>> 9d0158bf
+        server.db[j].keys = daCreate(&dbDictType, slot_count_bits);
+        server.db[j].volatile_keys = daCreate(&dbExpiresDictType, slot_count_bits);
         server.db[j].expires_cursor = 0;
         server.db[j].blocking_keys = dictCreate(&keylistDictType);
         server.db[j].blocking_keys_unblock_on_nokey = dictCreate(&objectKeyPointerValueDictType);
@@ -2641,11 +2634,6 @@
         server.db[j].id = j;
         server.db[j].avg_ttl = 0;
         server.db[j].defrag_later = listCreate();
-<<<<<<< HEAD
-=======
-        server.db[j].dict_count = slot_count;
-        initDbState(&server.db[j]);
->>>>>>> 9d0158bf
         listSetFreeMethod(server.db[j].defrag_later,(void (*)(void*))sdsfree);
     }
     server.rehashing = listCreate();
