--- conflicted
+++ resolved
@@ -6224,13 +6224,8 @@
         serverAssert(dictEntryPrevInSlot(first) == NULL);
         dictEntryPrevInSlot(first) = entry;
     }
-<<<<<<< HEAD
     dictEntryPrevInSlot(entry) = NULL;
-    server.cluster->slots_to_keys[hashslot].head = entry;
-=======
-    serverAssert(dictEntryPrevInSlot(entry) == NULL);
     slot_to_keys->head = entry;
->>>>>>> b947049f
 }
 
 void slotToKeyDelEntry(dictEntry *entry, redisDb *db) {
