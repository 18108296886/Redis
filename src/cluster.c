/* Redis Cluster implementation.
 *
 * Copyright (c) 2009-2012, Salvatore Sanfilippo <antirez at gmail dot com>
 * All rights reserved.
 *
 * Redistribution and use in source and binary forms, with or without
 * modification, are permitted provided that the following conditions are met:
 *
 *   * Redistributions of source code must retain the above copyright notice,
 *     this list of conditions and the following disclaimer.
 *   * Redistributions in binary form must reproduce the above copyright
 *     notice, this list of conditions and the following disclaimer in the
 *     documentation and/or other materials provided with the distribution.
 *   * Neither the name of Redis nor the names of its contributors may be used
 *     to endorse or promote products derived from this software without
 *     specific prior written permission.
 *
 * THIS SOFTWARE IS PROVIDED BY THE COPYRIGHT HOLDERS AND CONTRIBUTORS "AS IS"
 * AND ANY EXPRESS OR IMPLIED WARRANTIES, INCLUDING, BUT NOT LIMITED TO, THE
 * IMPLIED WARRANTIES OF MERCHANTABILITY AND FITNESS FOR A PARTICULAR PURPOSE
 * ARE DISCLAIMED. IN NO EVENT SHALL THE COPYRIGHT OWNER OR CONTRIBUTORS BE
 * LIABLE FOR ANY DIRECT, INDIRECT, INCIDENTAL, SPECIAL, EXEMPLARY, OR
 * CONSEQUENTIAL DAMAGES (INCLUDING, BUT NOT LIMITED TO, PROCUREMENT OF
 * SUBSTITUTE GOODS OR SERVICES; LOSS OF USE, DATA, OR PROFITS; OR BUSINESS
 * INTERRUPTION) HOWEVER CAUSED AND ON ANY THEORY OF LIABILITY, WHETHER IN
 * CONTRACT, STRICT LIABILITY, OR TORT (INCLUDING NEGLIGENCE OR OTHERWISE)
 * ARISING IN ANY WAY OUT OF THE USE OF THIS SOFTWARE, EVEN IF ADVISED OF THE
 * POSSIBILITY OF SUCH DAMAGE.
 */

#include "server.h"
#include "cluster.h"
#include "endianconv.h"

#include <sys/types.h>
#include <sys/socket.h>
#include <arpa/inet.h>
#include <fcntl.h>
#include <unistd.h>
#include <sys/stat.h>
#include <sys/file.h>
#include <math.h>
#include <ctype.h>

/* A global reference to myself is handy to make code more clear.
 * Myself always points to server.cluster->myself, that is, the clusterNode
 * that represents this node. */
clusterNode *myself = NULL;

clusterNode *createClusterNode(char *nodename, int flags);
void clusterAddNode(clusterNode *node);
void clusterAcceptHandler(aeEventLoop *el, int fd, void *privdata, int mask);
void clusterReadHandler(connection *conn);
void clusterSendPing(clusterLink *link, int type);
void clusterSendFail(char *nodename);
void clusterSendFailoverAuthIfNeeded(clusterNode *node, clusterMsg *request);
void clusterUpdateState(void);
int clusterNodeGetSlotBit(clusterNode *n, int slot);
list *clusterGetNodesInMyShard(clusterNode *node);
int clusterNodeAddSlave(clusterNode *master, clusterNode *slave);
int clusterAddSlot(clusterNode *n, int slot);
int clusterDelSlot(int slot);
int clusterDelNodeSlots(clusterNode *node);
int clusterNodeSetSlotBit(clusterNode *n, int slot);
void clusterSetMaster(clusterNode *n);
void clusterHandleSlaveFailover(void);
void clusterHandleSlaveMigration(int max_slaves);
int bitmapTestBit(unsigned char *bitmap, int pos);
void clusterDoBeforeSleep(int flags);
void clusterSendUpdate(clusterLink *link, clusterNode *node);
void resetManualFailover(void);
void clusterCloseAllSlots(void);
void clusterSetNodeAsMaster(clusterNode *n);
void clusterDelNode(clusterNode *delnode);
sds representClusterNodeFlags(sds ci, uint16_t flags);
sds representSlotInfo(sds ci, uint16_t *slot_info_pairs, int slot_info_pairs_count);
void clusterFreeNodesSlotsInfo(clusterNode *n);
uint64_t clusterGetMaxEpoch(void);
int clusterBumpConfigEpochWithoutConsensus(void);
void moduleCallClusterReceivers(const char *sender_id, uint64_t module_id, uint8_t type, const unsigned char *payload, uint32_t len);
const char *clusterGetMessageTypeString(int type);
void removeChannelsInSlot(unsigned int slot);
unsigned int countKeysInSlot(unsigned int hashslot);
unsigned int countChannelsInSlot(unsigned int hashslot);
unsigned int delKeysInSlot(unsigned int hashslot);
void clusterAddNodeToShard(const char *shard_id, clusterNode *node);
list *clusterLookupNodeListByShardId(const char *shard_id);
void clusterRemoveNodeFromShard(clusterNode *node);
int auxShardIdSetter(clusterNode *n, void *value, int length);
sds auxShardIdGetter(clusterNode *n, sds s);
int auxShardIdPresent(clusterNode *n);
static void clusterBuildMessageHdr(clusterMsg *hdr, int type, size_t msglen);

/* Links to the next and previous entries for keys in the same slot are stored
 * in the dict entry metadata. See Slot to Key API below. */
#define dictEntryNextInSlot(de) \
    (((clusterDictEntryMetadata *)dictEntryMetadata(de))->next)
#define dictEntryPrevInSlot(de) \
    (((clusterDictEntryMetadata *)dictEntryMetadata(de))->prev)

#define RCVBUF_INIT_LEN 1024
#define RCVBUF_MAX_PREALLOC (1<<20) /* 1MB */

/* Cluster nodes hash table, mapping nodes addresses 1.2.3.4:6379 to
 * clusterNode structures. */
dictType clusterNodesDictType = {
        dictSdsHash,                /* hash function */
        NULL,                       /* key dup */
        NULL,                       /* val dup */
        dictSdsKeyCompare,          /* key compare */
        dictSdsDestructor,          /* key destructor */
        NULL,                       /* val destructor */
        NULL                        /* allow to expand */
};

/* Cluster re-addition blacklist. This maps node IDs to the time
 * we can re-add this node. The goal is to avoid reading a removed
 * node for some time. */
dictType clusterNodesBlackListDictType = {
        dictSdsCaseHash,            /* hash function */
        NULL,                       /* key dup */
        NULL,                       /* val dup */
        dictSdsKeyCaseCompare,      /* key compare */
        dictSdsDestructor,          /* key destructor */
        NULL,                       /* val destructor */
        NULL                        /* allow to expand */
};

static ConnectionType *connTypeOfCluster() {
    if (server.tls_cluster) {
        return connectionTypeTls();
    }

    return connectionTypeTcp();
}
/* Cluster shards hash table, mapping shard id to list of nodes */
dictType clusterSdsToListType = {
        dictSdsHash,                /* hash function */
        NULL,                       /* key dup */
        NULL,                       /* val dup */
        dictSdsKeyCompare,          /* key compare */
        dictSdsDestructor,          /* key destructor */
        dictListDestructor,         /* val destructor */
        NULL                        /* allow to expand */
};

/* Aux fields are introduced in Redis 7.2 to support the persistence
 * of various important node properties, such as shard id, in nodes.conf.
 * Aux fields take an explicit format of name=value pairs and have no
 * intrinsic order among them. Aux fields are always grouped together
 * at the end of the second column of each row after the node's IP
 * address/port/cluster_port and the optional hostname. Aux fields
 * are separated by ','. */

/* Aux field setter function prototype
 * return C_OK when the update is successful; C_ERR otherwise */
typedef int (aux_value_setter) (clusterNode* n, void *value, int length);
/* Aux field getter function prototype
 * return an sds that is a concatenation of the input sds string and
 * the aux value */
typedef sds (aux_value_getter) (clusterNode* n, sds s);

typedef int (aux_value_present) (clusterNode* n);

typedef struct {
    char *field;
    aux_value_setter *setter;
    aux_value_getter *getter;
    aux_value_present *isPresent;
} auxFieldHandler;

/* Assign index to each aux field */
typedef enum {
    af_start,
    af_shard_id = af_start,
    af_count,
} auxFieldIndex;

/* Note that
 * 1. the order of the elements below must match that of their
 *    indices as defined in auxFieldIndex
 * 2. aux name can contain characters that pass the isValidAuxChar check only */
auxFieldHandler auxFieldHandlers[] = {
    {"shard-id", auxShardIdSetter, auxShardIdGetter, auxShardIdPresent},
};

int isValidAuxChar(int c) {
    return isalnum(c) || (strchr("!#$%&()*+-.:;<>?@[]^_{|}~", c) != NULL);
}

int isValidAuxString(sds s) {
    for (unsigned i = 0; i < sdslen(s); i++) {
        if (!isValidAuxChar(s[i])) return 0;
    }
    return 1;
}

int auxShardIdSetter(clusterNode *n, void *value, int length) {
    if (verifyClusterNodeId(value, length) == C_ERR) {
        return C_ERR;
    }
    memcpy(n->shard_id, value, CLUSTER_NAMELEN);
    /* if n already has replicas, make sure they all agree
     * on the shard id */
    for (int i = 0; i < n->numslaves; i++) {
        if (memcmp(n->slaves[i]->shard_id, n->shard_id, CLUSTER_NAMELEN) != 0) {
            return C_ERR;
        }
    }
    clusterAddNodeToShard(value, n);
    return C_OK;
}

sds auxShardIdGetter(clusterNode *n, sds s) {
    return sdscatprintf(s, "%.40s", n->shard_id);
}

int auxShardIdPresent(clusterNode *n) {
    return strlen(n->shard_id);
}

/* clusterLink send queue blocks */
typedef struct {
    size_t totlen; /* Total length of this block including the message */
    int refcount;  /* Number of cluster link send msg queues containing the message */
    clusterMsg msg;
} clusterMsgSendBlock;

/* -----------------------------------------------------------------------------
 * Initialization
 * -------------------------------------------------------------------------- */

/* Load the cluster config from 'filename'.
 *
 * If the file does not exist or is zero-length (this may happen because
 * when we lock the nodes.conf file, we create a zero-length one for the
 * sake of locking if it does not already exist), C_ERR is returned.
 * If the configuration was loaded from the file, C_OK is returned. */
int clusterLoadConfig(char *filename) {
    FILE *fp = fopen(filename,"r");
    struct stat sb;
    char *line;
    int maxline, j;

    if (fp == NULL) {
        if (errno == ENOENT) {
            return C_ERR;
        } else {
            serverLog(LL_WARNING,
                "Loading the cluster node config from %s: %s",
                filename, strerror(errno));
            exit(1);
        }
    }

    if (redis_fstat(fileno(fp),&sb) == -1) {
        serverLog(LL_WARNING,
            "Unable to obtain the cluster node config file stat %s: %s",
            filename, strerror(errno));
        exit(1);
    }
    /* Check if the file is zero-length: if so return C_ERR to signal
     * we have to write the config. */
    if (sb.st_size == 0) {
        fclose(fp);
        return C_ERR;
    }

    /* Parse the file. Note that single lines of the cluster config file can
     * be really long as they include all the hash slots of the node.
     * This means in the worst possible case, half of the Redis slots will be
     * present in a single line, possibly in importing or migrating state, so
     * together with the node ID of the sender/receiver.
     *
     * To simplify we allocate 1024+CLUSTER_SLOTS*128 bytes per line. */
    maxline = 1024+CLUSTER_SLOTS*128;
    line = zmalloc(maxline);
    while(fgets(line,maxline,fp) != NULL) {
        int argc, aux_argc;
        sds *argv, *aux_argv;
        clusterNode *n, *master;
        char *p, *s;

        /* Skip blank lines, they can be created either by users manually
         * editing nodes.conf or by the config writing process if stopped
         * before the truncate() call. */
        if (line[0] == '\n' || line[0] == '\0') continue;

        /* Split the line into arguments for processing. */
        argv = sdssplitargs(line,&argc);
        if (argv == NULL) goto fmterr;

        /* Handle the special "vars" line. Don't pretend it is the last
         * line even if it actually is when generated by Redis. */
        if (strcasecmp(argv[0],"vars") == 0) {
            if (!(argc % 2)) goto fmterr;
            for (j = 1; j < argc; j += 2) {
                if (strcasecmp(argv[j],"currentEpoch") == 0) {
                    server.cluster->currentEpoch =
                            strtoull(argv[j+1],NULL,10);
                } else if (strcasecmp(argv[j],"lastVoteEpoch") == 0) {
                    server.cluster->lastVoteEpoch =
                            strtoull(argv[j+1],NULL,10);
                } else {
                    serverLog(LL_NOTICE,
                        "Skipping unknown cluster config variable '%s'",
                        argv[j]);
                }
            }
            sdsfreesplitres(argv,argc);
            continue;
        }

        /* Regular config lines have at least eight fields */
        if (argc < 8) {
            sdsfreesplitres(argv,argc);
            goto fmterr;
        }

        /* Create this node if it does not exist */
        if (verifyClusterNodeId(argv[0], sdslen(argv[0])) == C_ERR) {
            sdsfreesplitres(argv, argc);
            goto fmterr;
        }
        n = clusterLookupNode(argv[0], sdslen(argv[0]));
        if (!n) {
            n = createClusterNode(argv[0],0);
            clusterAddNode(n);
        }
        /* Format for the node address and auxiliary argument information:
         * ip:port[@cport][,hostname[,aux=val]*] */

        aux_argv = sdssplitlen(argv[1], sdslen(argv[1]), ",", 1, &aux_argc);
        if (aux_argv == NULL) {
            sdsfreesplitres(argv,argc);
            goto fmterr;
        }

        /* Hostname is an optional argument that defines the endpoint
         * that can be reported to clients instead of IP. */
        if (aux_argc > 1 && sdslen(aux_argv[1]) > 0) {
            n->hostname = sdscpy(n->hostname, aux_argv[1]);
        } else if (sdslen(n->hostname) != 0) {
            sdsclear(n->hostname);
        }

        /* All fields after hostname are auxiliary and they take on
         * the format of "aux=val" where both aux and val can contain
         * characters that pass the isValidAuxChar check only. The order
         * of the aux fields is insignificant. */

        for (int i = 2; i < aux_argc; i++) {
            int field_argc;
            sds *field_argv;
            field_argv = sdssplitlen(aux_argv[i], sdslen(aux_argv[i]), "=", 1, &field_argc);
            if (field_argv == NULL || field_argc != 2) {
                /* Invalid aux field format */
                if (field_argv != NULL) sdsfreesplitres(field_argv, field_argc);
                sdsfreesplitres(argv,argc);
                goto fmterr;
            }

            /* Validate that both aux and value contain valid characters only */
            for (unsigned j = 0; j < 2; j++) {
                if (!isValidAuxString(field_argv[j])) {
                    /* Invalid aux field format */
                    sdsfreesplitres(field_argv, field_argc);
                    sdsfreesplitres(argv,argc);
                    goto fmterr;
                }
            }

            /* Note that we don't expect lots of aux fields in the foreseeable
             * future so a linear search is completely fine. */
            int field_found = 0;
            for (unsigned j = 0; j < numElements(auxFieldHandlers); j++) {
                if (sdslen(field_argv[0]) != strlen(auxFieldHandlers[j].field) ||
                    memcmp(field_argv[0], auxFieldHandlers[j].field, sdslen(field_argv[0])) != 0) {
                    continue;
                }
                field_found = 1;
                if (auxFieldHandlers[j].setter(n, field_argv[1], sdslen(field_argv[1])) != C_OK) {
                    /* Invalid aux field format */
                    sdsfreesplitres(field_argv, field_argc);
                    sdsfreesplitres(argv,argc);
                    goto fmterr;
                }
            }

            if (field_found == 0) {
                /* Invalid aux field format */
                sdsfreesplitres(field_argv, field_argc);
                sdsfreesplitres(argv,argc);
                goto fmterr;
            }

            sdsfreesplitres(field_argv, field_argc);
        }

        /* Address and port */
        if ((p = strrchr(aux_argv[0],':')) == NULL) {
            sdsfreesplitres(aux_argv, aux_argc);
            sdsfreesplitres(argv,argc);
            goto fmterr;
        }
        *p = '\0';
        memcpy(n->ip,aux_argv[0],strlen(aux_argv[0])+1);
        char *port = p+1;
        char *busp = strchr(port,'@');
        if (busp) {
            *busp = '\0';
            busp++;
        }
        n->port = atoi(port);
        /* In older versions of nodes.conf the "@busport" part is missing.
         * In this case we set it to the default offset of 10000 from the
         * base port. */
        n->cport = busp ? atoi(busp) : n->port + CLUSTER_PORT_INCR;

        /* The plaintext port for client in a TLS cluster (n->pport) is not
         * stored in nodes.conf. It is received later over the bus protocol. */

        sdsfreesplitres(aux_argv, aux_argc);

        /* Parse flags */
        p = s = argv[2];
        while(p) {
            p = strchr(s,',');
            if (p) *p = '\0';
            if (!strcasecmp(s,"myself")) {
                serverAssert(server.cluster->myself == NULL);
                myself = server.cluster->myself = n;
                n->flags |= CLUSTER_NODE_MYSELF;
            } else if (!strcasecmp(s,"master")) {
                n->flags |= CLUSTER_NODE_MASTER;
            } else if (!strcasecmp(s,"slave")) {
                n->flags |= CLUSTER_NODE_SLAVE;
            } else if (!strcasecmp(s,"fail?")) {
                n->flags |= CLUSTER_NODE_PFAIL;
            } else if (!strcasecmp(s,"fail")) {
                n->flags |= CLUSTER_NODE_FAIL;
                n->fail_time = mstime();
            } else if (!strcasecmp(s,"handshake")) {
                n->flags |= CLUSTER_NODE_HANDSHAKE;
            } else if (!strcasecmp(s,"noaddr")) {
                n->flags |= CLUSTER_NODE_NOADDR;
            } else if (!strcasecmp(s,"nofailover")) {
                n->flags |= CLUSTER_NODE_NOFAILOVER;
            } else if (!strcasecmp(s,"noflags")) {
                /* nothing to do */
            } else {
                serverPanic("Unknown flag in redis cluster config file");
            }
            if (p) s = p+1;
        }

        /* Get master if any. Set the master and populate master's
         * slave list. */
        if (argv[3][0] != '-') {
            if (verifyClusterNodeId(argv[3], sdslen(argv[3])) == C_ERR) {
                sdsfreesplitres(argv, argc);
                goto fmterr;
            }
            master = clusterLookupNode(argv[3], sdslen(argv[3]));
            if (!master) {
                master = createClusterNode(argv[3],0);
                clusterAddNode(master);
            }
            /* shard_id can be absent if we are loading a nodes.conf generated
             * by an older version of Redis; we should follow the primary's
             * shard_id in this case */
            if (auxFieldHandlers[af_shard_id].isPresent(n) == 0) {
                memcpy(n->shard_id, master->shard_id, CLUSTER_NAMELEN);
                clusterAddNodeToShard(master->shard_id, n);
            } else if (clusterGetNodesInMyShard(master) != NULL &&
                       memcmp(master->shard_id, n->shard_id, CLUSTER_NAMELEN) != 0)
            {
                /* If the primary has been added to a shard, make sure this
                 * node has the same persisted shard id as the primary. */
                goto fmterr;
            }
            n->slaveof = master;
            clusterNodeAddSlave(master,n);
        } else if (auxFieldHandlers[af_shard_id].isPresent(n) == 0) {
            /* n is a primary but it does not have a persisted shard_id.
             * This happens if we are loading a nodes.conf generated by
             * an older version of Redis. We should manually update the
             * shard membership in this case */
            clusterAddNodeToShard(n->shard_id, n);
        }

        /* Set ping sent / pong received timestamps */
        if (atoi(argv[4])) n->ping_sent = mstime();
        if (atoi(argv[5])) n->pong_received = mstime();

        /* Set configEpoch for this node.
         * If the node is a replica, set its config epoch to 0.
         * If it's a primary, load the config epoch from the configuration file. */
        n->configEpoch = (nodeIsSlave(n) && n->slaveof) ? 0 : strtoull(argv[6],NULL,10);

        /* Populate hash slots served by this instance. */
        for (j = 8; j < argc; j++) {
            int start, stop;

            if (argv[j][0] == '[') {
                /* Here we handle migrating / importing slots */
                int slot;
                char direction;
                clusterNode *cn;

                p = strchr(argv[j],'-');
                serverAssert(p != NULL);
                *p = '\0';
                direction = p[1]; /* Either '>' or '<' */
                slot = atoi(argv[j]+1);
                if (slot < 0 || slot >= CLUSTER_SLOTS) {
                    sdsfreesplitres(argv,argc);
                    goto fmterr;
                }
                p += 3;

                char *pr = strchr(p, ']');
                size_t node_len = pr - p;
                if (pr == NULL || verifyClusterNodeId(p, node_len) == C_ERR) {
                    sdsfreesplitres(argv, argc);
                    goto fmterr;
                }
                cn = clusterLookupNode(p, CLUSTER_NAMELEN);
                if (!cn) {
                    cn = createClusterNode(p,0);
                    clusterAddNode(cn);
                }
                if (direction == '>') {
                    server.cluster->migrating_slots_to[slot] = cn;
                } else {
                    server.cluster->importing_slots_from[slot] = cn;
                }
                continue;
            } else if ((p = strchr(argv[j],'-')) != NULL) {
                *p = '\0';
                start = atoi(argv[j]);
                stop = atoi(p+1);
            } else {
                start = stop = atoi(argv[j]);
            }
            if (start < 0 || start >= CLUSTER_SLOTS ||
                stop < 0 || stop >= CLUSTER_SLOTS)
            {
                sdsfreesplitres(argv,argc);
                goto fmterr;
            }
            while(start <= stop) clusterAddSlot(n, start++);
        }

        sdsfreesplitres(argv,argc);
    }
    /* Config sanity check */
    if (server.cluster->myself == NULL) goto fmterr;

    zfree(line);
    fclose(fp);

    serverLog(LL_NOTICE,"Node configuration loaded, I'm %.40s", myself->name);

    /* Something that should never happen: currentEpoch smaller than
     * the max epoch found in the nodes configuration. However we handle this
     * as some form of protection against manual editing of critical files. */
    if (clusterGetMaxEpoch() > server.cluster->currentEpoch) {
        server.cluster->currentEpoch = clusterGetMaxEpoch();
    }
    return C_OK;

fmterr:
    serverLog(LL_WARNING,
        "Unrecoverable error: corrupted cluster config file \"%s\".", line);
    zfree(line);
    if (fp) fclose(fp);
    exit(1);
}

/* Cluster node configuration is exactly the same as CLUSTER NODES output.
 *
 * This function writes the node config and returns 0, on error -1
 * is returned.
 *
 * Note: we need to write the file in an atomic way from the point of view
 * of the POSIX filesystem semantics, so that if the server is stopped
 * or crashes during the write, we'll end with either the old file or the
 * new one. Since we have the full payload to write available we can use
 * a single write to write the whole file. If the pre-existing file was
 * bigger we pad our payload with newlines that are anyway ignored and truncate
 * the file afterward. */
int clusterSaveConfig(int do_fsync) {
    sds ci,tmpfilename;
    size_t content_size,offset = 0;
    ssize_t written_bytes;
    int fd = -1;
    int retval = C_ERR;

    server.cluster->todo_before_sleep &= ~CLUSTER_TODO_SAVE_CONFIG;

    /* Get the nodes description and concatenate our "vars" directive to
     * save currentEpoch and lastVoteEpoch. */
    ci = clusterGenNodesDescription(CLUSTER_NODE_HANDSHAKE, 0);
    ci = sdscatprintf(ci,"vars currentEpoch %llu lastVoteEpoch %llu\n",
        (unsigned long long) server.cluster->currentEpoch,
        (unsigned long long) server.cluster->lastVoteEpoch);
    content_size = sdslen(ci);

    /* Create a temp file with the new content. */
    tmpfilename = sdscatfmt(sdsempty(),"%s.tmp-%i-%I",
        server.cluster_configfile,(int) getpid(),mstime());
    if ((fd = open(tmpfilename,O_WRONLY|O_CREAT,0644)) == -1) {
        serverLog(LL_WARNING,"Could not open temp cluster config file: %s",strerror(errno));
        goto cleanup;
    }

    while (offset < content_size) {
        written_bytes = write(fd,ci + offset,content_size - offset);
        if (written_bytes <= 0) {
            if (errno == EINTR) continue;
            serverLog(LL_WARNING,"Failed after writing (%zd) bytes to tmp cluster config file: %s",
                offset,strerror(errno));
            goto cleanup;
        }
        offset += written_bytes;
    }

    if (do_fsync) {
        server.cluster->todo_before_sleep &= ~CLUSTER_TODO_FSYNC_CONFIG;
        if (redis_fsync(fd) == -1) {
            serverLog(LL_WARNING,"Could not sync tmp cluster config file: %s",strerror(errno));
            goto cleanup;
        }
    }

    if (rename(tmpfilename, server.cluster_configfile) == -1) {
        serverLog(LL_WARNING,"Could not rename tmp cluster config file: %s",strerror(errno));
        goto cleanup;
    }

    if (do_fsync) {
        if (fsyncFileDir(server.cluster_configfile) == -1) {
            serverLog(LL_WARNING,"Could not sync cluster config file dir: %s",strerror(errno));
            goto cleanup;
        }
    }
    retval = C_OK; /* If we reached this point, everything is fine. */

cleanup:
    if (fd != -1) close(fd);
    if (retval) unlink(tmpfilename);
    sdsfree(tmpfilename);
    sdsfree(ci);
    return retval;
}

void clusterSaveConfigOrDie(int do_fsync) {
    if (clusterSaveConfig(do_fsync) == -1) {
        serverLog(LL_WARNING,"Fatal: can't update cluster config file.");
        exit(1);
    }
}

/* Lock the cluster config using flock(), and retain the file descriptor used to
 * acquire the lock so that the file will be locked as long as the process is up.
 *
 * This works because we always update nodes.conf with a new version
 * in-place, reopening the file, and writing to it in place (later adjusting
 * the length with ftruncate()).
 *
 * On success C_OK is returned, otherwise an error is logged and
 * the function returns C_ERR to signal a lock was not acquired. */
int clusterLockConfig(char *filename) {
/* flock() does not exist on Solaris
 * and a fcntl-based solution won't help, as we constantly re-open that file,
 * which will release _all_ locks anyway
 */
#if !defined(__sun)
    /* To lock it, we need to open the file in a way it is created if
     * it does not exist, otherwise there is a race condition with other
     * processes. */
    int fd = open(filename,O_WRONLY|O_CREAT|O_CLOEXEC,0644);
    if (fd == -1) {
        serverLog(LL_WARNING,
            "Can't open %s in order to acquire a lock: %s",
            filename, strerror(errno));
        return C_ERR;
    }

    if (flock(fd,LOCK_EX|LOCK_NB) == -1) {
        if (errno == EWOULDBLOCK) {
            serverLog(LL_WARNING,
                 "Sorry, the cluster configuration file %s is already used "
                 "by a different Redis Cluster node. Please make sure that "
                 "different nodes use different cluster configuration "
                 "files.", filename);
        } else {
            serverLog(LL_WARNING,
                "Impossible to lock %s: %s", filename, strerror(errno));
        }
        close(fd);
        return C_ERR;
    }
    /* Lock acquired: leak the 'fd' by not closing it until shutdown time, so that
     * we'll retain the lock to the file as long as the process exists.
     *
     * After fork, the child process will get the fd opened by the parent process,
     * we need save `fd` to `cluster_config_file_lock_fd`, so that in redisFork(),
     * it will be closed in the child process.
     * If it is not closed, when the main process is killed -9, but the child process
     * (redis-aof-rewrite) is still alive, the fd(lock) will still be held by the
     * child process, and the main process will fail to get lock, means fail to start. */
    server.cluster_config_file_lock_fd = fd;
#else
    UNUSED(filename);
#endif /* __sun */

    return C_OK;
}

/* Derives our ports to be announced in the cluster bus. */
void deriveAnnouncedPorts(int *announced_port, int *announced_pport,
                          int *announced_cport) {
    int port = server.tls_cluster ? server.tls_port : server.port;
    /* Default announced ports. */
    *announced_port = port;
    *announced_pport = server.tls_cluster ? server.port : 0;
    *announced_cport = server.cluster_port ? server.cluster_port : port + CLUSTER_PORT_INCR;
    
    /* Config overriding announced ports. */
    if (server.tls_cluster && server.cluster_announce_tls_port) {
        *announced_port = server.cluster_announce_tls_port;
        *announced_pport = server.cluster_announce_port;
    } else if (server.cluster_announce_port) {
        *announced_port = server.cluster_announce_port;
    }
    if (server.cluster_announce_bus_port) {
        *announced_cport = server.cluster_announce_bus_port;
    }
}

/* Some flags (currently just the NOFAILOVER flag) may need to be updated
 * in the "myself" node based on the current configuration of the node,
 * that may change at runtime via CONFIG SET. This function changes the
 * set of flags in myself->flags accordingly. */
void clusterUpdateMyselfFlags(void) {
    if (!myself) return;
    int oldflags = myself->flags;
    int nofailover = server.cluster_slave_no_failover ?
                     CLUSTER_NODE_NOFAILOVER : 0;
    myself->flags &= ~CLUSTER_NODE_NOFAILOVER;
    myself->flags |= nofailover;
    if (myself->flags != oldflags) {
        clusterDoBeforeSleep(CLUSTER_TODO_SAVE_CONFIG|
                             CLUSTER_TODO_UPDATE_STATE);
    }
}


/* We want to take myself->port/cport/pport in sync with the
* cluster-announce-port/cluster-announce-bus-port/cluster-announce-tls-port option.
* The option can be set at runtime via CONFIG SET. */
void clusterUpdateMyselfAnnouncedPorts(void) {
    if (!myself) return;
    deriveAnnouncedPorts(&myself->port,&myself->pport,&myself->cport);
}

/* We want to take myself->ip in sync with the cluster-announce-ip option.
* The option can be set at runtime via CONFIG SET. */
void clusterUpdateMyselfIp(void) {
    if (!myself) return;
    static char *prev_ip = NULL;
    char *curr_ip = server.cluster_announce_ip;
    int changed = 0;

    if (prev_ip == NULL && curr_ip != NULL) changed = 1;
    else if (prev_ip != NULL && curr_ip == NULL) changed = 1;
    else if (prev_ip && curr_ip && strcmp(prev_ip,curr_ip)) changed = 1;

    if (changed) {
        if (prev_ip) zfree(prev_ip);
        prev_ip = curr_ip;

        if (curr_ip) {
            /* We always take a copy of the previous IP address, by
            * duplicating the string. This way later we can check if
            * the address really changed. */
            prev_ip = zstrdup(prev_ip);
            redis_strlcpy(myself->ip,server.cluster_announce_ip,NET_IP_STR_LEN);
        } else {
            myself->ip[0] = '\0'; /* Force autodetection. */
        }
    }
}

/* Update the hostname for the specified node with the provided C string. */
static void updateAnnouncedHostname(clusterNode *node, char *new) {
    /* Previous and new hostname are the same, no need to update. */
    if (new && !strcmp(new, node->hostname)) {
        return;
    } else if (!new && (sdslen(node->hostname) == 0)) {
        return;
    }

    if (new) {
        node->hostname = sdscpy(node->hostname, new);
    } else if (sdslen(node->hostname) != 0) {
        sdsclear(node->hostname);
    }
    clusterDoBeforeSleep(CLUSTER_TODO_SAVE_CONFIG);
}

static void updateShardId(clusterNode *node, const char *shard_id) {
    if (memcmp(node->shard_id, shard_id, CLUSTER_NAMELEN) != 0) {
        clusterRemoveNodeFromShard(node);
        memcpy(node->shard_id, shard_id, CLUSTER_NAMELEN);
        clusterAddNodeToShard(shard_id, node);
        clusterDoBeforeSleep(CLUSTER_TODO_SAVE_CONFIG);
    }
    if (myself != node && myself->slaveof == node) {
        if (memcmp(myself->shard_id, shard_id, CLUSTER_NAMELEN) != 0) {
            /* shard-id can diverge right after a rolling upgrade
             * from pre-7.2 releases */
            clusterRemoveNodeFromShard(myself);
            memcpy(myself->shard_id, shard_id, CLUSTER_NAMELEN);
            clusterAddNodeToShard(shard_id, myself);
            clusterDoBeforeSleep(CLUSTER_TODO_SAVE_CONFIG|CLUSTER_TODO_FSYNC_CONFIG);
        }
    }
}

/* Update my hostname based on server configuration values */
void clusterUpdateMyselfHostname(void) {
    if (!myself) return;
    updateAnnouncedHostname(myself, server.cluster_announce_hostname);
}

void clusterInit(void) {
    int saveconf = 0;

    server.cluster = zmalloc(sizeof(clusterState));
    server.cluster->myself = NULL;
    server.cluster->currentEpoch = 0;
    server.cluster->state = CLUSTER_FAIL;
    server.cluster->size = 1;
    server.cluster->todo_before_sleep = 0;
    server.cluster->nodes = dictCreate(&clusterNodesDictType);
    server.cluster->shards = dictCreate(&clusterSdsToListType);
    server.cluster->nodes_black_list =
        dictCreate(&clusterNodesBlackListDictType);
    server.cluster->failover_auth_time = 0;
    server.cluster->failover_auth_count = 0;
    server.cluster->failover_auth_rank = 0;
    server.cluster->failover_auth_epoch = 0;
    server.cluster->cant_failover_reason = CLUSTER_CANT_FAILOVER_NONE;
    server.cluster->lastVoteEpoch = 0;

    /* Initialize stats */
    for (int i = 0; i < CLUSTERMSG_TYPE_COUNT; i++) {
        server.cluster->stats_bus_messages_sent[i] = 0;
        server.cluster->stats_bus_messages_received[i] = 0;
    }
    server.cluster->stats_pfail_nodes = 0;
    server.cluster->stat_cluster_links_buffer_limit_exceeded = 0;

    memset(server.cluster->slots,0, sizeof(server.cluster->slots));
    clusterCloseAllSlots();

    /* Lock the cluster config file to make sure every node uses
     * its own nodes.conf. */
    server.cluster_config_file_lock_fd = -1;
    if (clusterLockConfig(server.cluster_configfile) == C_ERR)
        exit(1);

    /* Load or create a new nodes configuration. */
    if (clusterLoadConfig(server.cluster_configfile) == C_ERR) {
        /* No configuration found. We will just use the random name provided
         * by the createClusterNode() function. */
        myself = server.cluster->myself =
            createClusterNode(NULL,CLUSTER_NODE_MYSELF|CLUSTER_NODE_MASTER);
        serverLog(LL_NOTICE,"No cluster configuration found, I'm %.40s",
            myself->name);
        clusterAddNode(myself);
        clusterAddNodeToShard(myself->shard_id, myself);
        saveconf = 1;
    }
    if (saveconf) clusterSaveConfigOrDie(1);

    /* Port sanity check II
     * The other handshake port check is triggered too late to stop
     * us from trying to use a too-high cluster port number. */
    int port = server.tls_cluster ? server.tls_port : server.port;
    if (!server.cluster_port && port > (65535-CLUSTER_PORT_INCR)) {
        serverLog(LL_WARNING, "Redis port number too high. "
                   "Cluster communication port is 10,000 port "
                   "numbers higher than your Redis port. "
                   "Your Redis port number must be 55535 or less.");
        exit(1);
    }
    if (!server.bindaddr_count) {
        serverLog(LL_WARNING, "No bind address is configured, but it is required for the Cluster bus.");
        exit(1);
    }

    /* Initialize data for the Slot to key API. */
    slotToKeyInit(server.db);

    /* The slots -> channels map is a radix tree. Initialize it here. */
    server.cluster->slots_to_channels = raxNew();

    /* Set myself->port/cport/pport to my listening ports, we'll just need to
     * discover the IP address via MEET messages. */
    deriveAnnouncedPorts(&myself->port, &myself->pport, &myself->cport);

    server.cluster->mf_end = 0;
    server.cluster->mf_slave = NULL;
    resetManualFailover();
    clusterUpdateMyselfFlags();
    clusterUpdateMyselfIp();
    clusterUpdateMyselfHostname();
}

void clusterInitListeners(void) {
    if (connectionIndexByType(connTypeOfCluster()->get_type(NULL)) < 0) {
        serverLog(LL_WARNING, "Missing connection type %s, but it is required for the Cluster bus.", connTypeOfCluster()->get_type(NULL));
        exit(1);
    }

    int port = server.tls_cluster ? server.tls_port : server.port;
    connListener *listener = &server.clistener;
    listener->count = 0;
    listener->bindaddr = server.bindaddr;
    listener->bindaddr_count = server.bindaddr_count;
    listener->port = server.cluster_port ? server.cluster_port : port + CLUSTER_PORT_INCR;
    listener->ct = connTypeOfCluster();
    if (connListen(listener) == C_ERR ) {
        /* Note: the following log text is matched by the test suite. */
        serverLog(LL_WARNING, "Failed listening on port %u (cluster), aborting.", listener->port);
        exit(1);
    }
    
    if (createSocketAcceptHandler(&server.clistener, clusterAcceptHandler) != C_OK) {
        serverPanic("Unrecoverable error creating Redis Cluster socket accept handler.");
    }
}

/* Reset a node performing a soft or hard reset:
 *
 * 1) All other nodes are forgotten.
 * 2) All the assigned / open slots are released.
 * 3) If the node is a slave, it turns into a master.
 * 4) Only for hard reset: a new Node ID is generated.
 * 5) Only for hard reset: currentEpoch and configEpoch are set to 0.
 * 6) The new configuration is saved and the cluster state updated.
 * 7) If the node was a slave, the whole data set is flushed away. */
void clusterReset(int hard) {
    dictIterator *di;
    dictEntry *de;
    int j;

    /* Turn into master. */
    if (nodeIsSlave(myself)) {
        clusterSetNodeAsMaster(myself);
        replicationUnsetMaster();
        emptyData(-1,EMPTYDB_NO_FLAGS,NULL);
    }

    /* Close slots, reset manual failover state. */
    clusterCloseAllSlots();
    resetManualFailover();

    /* Unassign all the slots. */
    for (j = 0; j < CLUSTER_SLOTS; j++) clusterDelSlot(j);

    /* Recreate shards dict */
    dictEmpty(server.cluster->shards, NULL);

    /* Forget all the nodes, but myself. */
    di = dictGetSafeIterator(server.cluster->nodes);
    while((de = dictNext(di)) != NULL) {
        clusterNode *node = dictGetVal(de);

        if (node == myself) continue;
        clusterDelNode(node);
    }
    dictReleaseIterator(di);

    /* Hard reset only: set epochs to 0, change node ID. */
    if (hard) {
        sds oldname;

        server.cluster->currentEpoch = 0;
        server.cluster->lastVoteEpoch = 0;
        myself->configEpoch = 0;
        serverLog(LL_NOTICE, "configEpoch set to 0 via CLUSTER RESET HARD");

        /* To change the Node ID we need to remove the old name from the
         * nodes table, change the ID, and re-add back with new name. */
        oldname = sdsnewlen(myself->name, CLUSTER_NAMELEN);
        dictDelete(server.cluster->nodes,oldname);
        sdsfree(oldname);
        getRandomHexChars(myself->name, CLUSTER_NAMELEN);
        getRandomHexChars(myself->shard_id, CLUSTER_NAMELEN);
        clusterAddNode(myself);
        serverLog(LL_NOTICE,"Node hard reset, now I'm %.40s", myself->name);
    }

    /* Re-populate shards */
    clusterAddNodeToShard(myself->shard_id, myself);

    /* Make sure to persist the new config and update the state. */
    clusterDoBeforeSleep(CLUSTER_TODO_SAVE_CONFIG|
                         CLUSTER_TODO_UPDATE_STATE|
                         CLUSTER_TODO_FSYNC_CONFIG);
}

/* -----------------------------------------------------------------------------
 * CLUSTER communication link
 * -------------------------------------------------------------------------- */
static clusterMsgSendBlock *createClusterMsgSendBlock(int type, uint32_t msglen) {
    uint32_t blocklen = msglen + sizeof(clusterMsgSendBlock) - sizeof(clusterMsg);
    clusterMsgSendBlock *msgblock = zcalloc(blocklen);
    msgblock->refcount = 1;
    msgblock->totlen = blocklen;
    server.stat_cluster_links_memory += blocklen;
    clusterBuildMessageHdr(&msgblock->msg,type,msglen);
    return msgblock;
}

static void clusterMsgSendBlockDecrRefCount(void *node) {
    clusterMsgSendBlock *msgblock = (clusterMsgSendBlock*)node;
    msgblock->refcount--;
    serverAssert(msgblock->refcount >= 0);
    if (msgblock->refcount == 0) {
        server.stat_cluster_links_memory -= msgblock->totlen;
        zfree(msgblock);
    }
}

clusterLink *createClusterLink(clusterNode *node) {
    clusterLink *link = zmalloc(sizeof(*link));
    link->ctime = mstime();
    link->send_msg_queue = listCreate();
    listSetFreeMethod(link->send_msg_queue, clusterMsgSendBlockDecrRefCount);
    link->head_msg_send_offset = 0;
    link->send_msg_queue_mem = sizeof(list);
    link->rcvbuf = zmalloc(link->rcvbuf_alloc = RCVBUF_INIT_LEN);
    link->rcvbuf_len = 0;
    server.stat_cluster_links_memory += link->rcvbuf_alloc + link->send_msg_queue_mem;
    link->conn = NULL;
    link->node = node;
    /* Related node can only possibly be known at link creation time if this is an outbound link */
    link->inbound = (node == NULL);
    if (!link->inbound) {
        node->link = link;
    }
    return link;
}

/* Free a cluster link, but does not free the associated node of course.
 * This function will just make sure that the original node associated
 * with this link will have the 'link' field set to NULL. */
void freeClusterLink(clusterLink *link) {
    if (link->conn) {
        connClose(link->conn);
        link->conn = NULL;
    }
    server.stat_cluster_links_memory -= sizeof(list) + listLength(link->send_msg_queue)*sizeof(listNode);
    listRelease(link->send_msg_queue);
    server.stat_cluster_links_memory -= link->rcvbuf_alloc;
    zfree(link->rcvbuf);
    if (link->node) {
        if (link->node->link == link) {
            serverAssert(!link->inbound);
            link->node->link = NULL;
        } else if (link->node->inbound_link == link) {
            serverAssert(link->inbound);
            link->node->inbound_link = NULL;
        }
    }
    zfree(link);
}

void setClusterNodeToInboundClusterLink(clusterNode *node, clusterLink *link) {
    serverAssert(!link->node);
    serverAssert(link->inbound);
    if (node->inbound_link) {
        /* A peer may disconnect and then reconnect with us, and it's not guaranteed that
         * we would always process the disconnection of the existing inbound link before
         * accepting a new existing inbound link. Therefore, it's possible to have more than
         * one inbound link from the same node at the same time. Our cleanup logic assumes
         * a one to one relationship between nodes and inbound links, so we need to kill
         * one of the links. The existing link is more likely the outdated one, but it's
         * possible the other node may need to open another link. */
        serverLog(LL_DEBUG, "Replacing inbound link fd %d from node %.40s with fd %d",
                node->inbound_link->conn->fd, node->name, link->conn->fd);
        freeClusterLink(node->inbound_link);
    }
    serverAssert(!node->inbound_link);
    node->inbound_link = link;
    link->node = node;
}

static void clusterConnAcceptHandler(connection *conn) {
    clusterLink *link;

    if (connGetState(conn) != CONN_STATE_CONNECTED) {
        serverLog(LL_VERBOSE,
                "Error accepting cluster node connection: %s", connGetLastError(conn));
        connClose(conn);
        return;
    }

    /* Create a link object we use to handle the connection.
     * It gets passed to the readable handler when data is available.
     * Initially the link->node pointer is set to NULL as we don't know
     * which node is, but the right node is references once we know the
     * node identity. */
    link = createClusterLink(NULL);
    link->conn = conn;
    connSetPrivateData(conn, link);

    /* Register read handler */
    connSetReadHandler(conn, clusterReadHandler);
}

#define MAX_CLUSTER_ACCEPTS_PER_CALL 1000
void clusterAcceptHandler(aeEventLoop *el, int fd, void *privdata, int mask) {
    int cport, cfd;
    int max = MAX_CLUSTER_ACCEPTS_PER_CALL;
    char cip[NET_IP_STR_LEN];
    int require_auth = TLS_CLIENT_AUTH_YES;
    UNUSED(el);
    UNUSED(mask);
    UNUSED(privdata);

    /* If the server is starting up, don't accept cluster connections:
     * UPDATE messages may interact with the database content. */
    if (server.masterhost == NULL && server.loading) return;

    while(max--) {
        cfd = anetTcpAccept(server.neterr, fd, cip, sizeof(cip), &cport);
        if (cfd == ANET_ERR) {
            if (errno != EWOULDBLOCK)
                serverLog(LL_VERBOSE,
                    "Error accepting cluster node: %s", server.neterr);
            return;
        }

        connection *conn = connCreateAccepted(connTypeOfCluster(), cfd, &require_auth);

        /* Make sure connection is not in an error state */
        if (connGetState(conn) != CONN_STATE_ACCEPTING) {
            serverLog(LL_VERBOSE,
                "Error creating an accepting connection for cluster node: %s",
                    connGetLastError(conn));
            connClose(conn);
            return;
        }
        connEnableTcpNoDelay(conn);
        connKeepAlive(conn,server.cluster_node_timeout * 2);

        /* Use non-blocking I/O for cluster messages. */
        serverLog(LL_VERBOSE,"Accepting cluster node connection from %s:%d", cip, cport);

        /* Accept the connection now.  connAccept() may call our handler directly
         * or schedule it for later depending on connection implementation.
         */
        if (connAccept(conn, clusterConnAcceptHandler) == C_ERR) {
            if (connGetState(conn) == CONN_STATE_ERROR)
                serverLog(LL_VERBOSE,
                        "Error accepting cluster node connection: %s",
                        connGetLastError(conn));
            connClose(conn);
            return;
        }
    }
}

/* Return the approximated number of sockets we are using in order to
 * take the cluster bus connections. */
unsigned long getClusterConnectionsCount(void) {
    /* We decrement the number of nodes by one, since there is the
     * "myself" node too in the list. Each node uses two file descriptors,
     * one incoming and one outgoing, thus the multiplication by 2. */
    return server.cluster_enabled ?
           ((dictSize(server.cluster->nodes)-1)*2) : 0;
}

/* -----------------------------------------------------------------------------
 * Key space handling
 * -------------------------------------------------------------------------- */

/* We have 16384 hash slots. The hash slot of a given key is obtained
 * as the least significant 14 bits of the crc16 of the key.
 *
 * However if the key contains the {...} pattern, only the part between
 * { and } is hashed. This may be useful in the future to force certain
 * keys to be in the same node (assuming no resharding is in progress). */
unsigned int keyHashSlot(char *key, int keylen) {
    int s, e; /* start-end indexes of { and } */

    for (s = 0; s < keylen; s++)
        if (key[s] == '{') break;

    /* No '{' ? Hash the whole key. This is the base case. */
    if (s == keylen) return crc16(key,keylen) & 0x3FFF;

    /* '{' found? Check if we have the corresponding '}'. */
    for (e = s+1; e < keylen; e++)
        if (key[e] == '}') break;

    /* No '}' or nothing between {} ? Hash the whole key. */
    if (e == keylen || e == s+1) return crc16(key,keylen) & 0x3FFF;

    /* If we are here there is both a { and a } on its right. Hash
     * what is in the middle between { and }. */
    return crc16(key+s+1,e-s-1) & 0x3FFF;
}

/* -----------------------------------------------------------------------------
 * CLUSTER node API
 * -------------------------------------------------------------------------- */

/* Create a new cluster node, with the specified flags.
 * If "nodename" is NULL this is considered a first handshake and a random
 * node name is assigned to this node (it will be fixed later when we'll
 * receive the first pong).
 *
 * The node is created and returned to the user, but it is not automatically
 * added to the nodes hash table. */
clusterNode *createClusterNode(char *nodename, int flags) {
    clusterNode *node = zmalloc(sizeof(*node));

    if (nodename)
        memcpy(node->name, nodename, CLUSTER_NAMELEN);
    else
        getRandomHexChars(node->name, CLUSTER_NAMELEN);
    getRandomHexChars(node->shard_id, CLUSTER_NAMELEN);
    node->ctime = mstime();
    node->configEpoch = 0;
    node->flags = flags;
    memset(node->slots,0,sizeof(node->slots));
    node->slot_info_pairs = NULL;
    node->slot_info_pairs_count = 0;
    node->numslots = 0;
    node->numslaves = 0;
    node->slaves = NULL;
    node->slaveof = NULL;
    node->last_in_ping_gossip = 0;
    node->ping_sent = node->pong_received = 0;
    node->data_received = 0;
    node->fail_time = 0;
    node->link = NULL;
    node->inbound_link = NULL;
    memset(node->ip,0,sizeof(node->ip));
    node->hostname = sdsempty();
    node->port = 0;
    node->cport = 0;
    node->pport = 0;
    node->fail_reports = listCreate();
    node->voted_time = 0;
    node->orphaned_time = 0;
    node->repl_offset_time = 0;
    node->repl_offset = 0;
    listSetFreeMethod(node->fail_reports,zfree);
    return node;
}

/* This function is called every time we get a failure report from a node.
 * The side effect is to populate the fail_reports list (or to update
 * the timestamp of an existing report).
 *
 * 'failing' is the node that is in failure state according to the
 * 'sender' node.
 *
 * The function returns 0 if it just updates a timestamp of an existing
 * failure report from the same sender. 1 is returned if a new failure
 * report is created. */
int clusterNodeAddFailureReport(clusterNode *failing, clusterNode *sender) {
    list *l = failing->fail_reports;
    listNode *ln;
    listIter li;
    clusterNodeFailReport *fr;

    /* If a failure report from the same sender already exists, just update
     * the timestamp. */
    listRewind(l,&li);
    while ((ln = listNext(&li)) != NULL) {
        fr = ln->value;
        if (fr->node == sender) {
            fr->time = mstime();
            return 0;
        }
    }

    /* Otherwise create a new report. */
    fr = zmalloc(sizeof(*fr));
    fr->node = sender;
    fr->time = mstime();
    listAddNodeTail(l,fr);
    return 1;
}

/* Remove failure reports that are too old, where too old means reasonably
 * older than the global node timeout. Note that anyway for a node to be
 * flagged as FAIL we need to have a local PFAIL state that is at least
 * older than the global node timeout, so we don't just trust the number
 * of failure reports from other nodes. */
void clusterNodeCleanupFailureReports(clusterNode *node) {
    list *l = node->fail_reports;
    listNode *ln;
    listIter li;
    clusterNodeFailReport *fr;
    mstime_t maxtime = server.cluster_node_timeout *
                     CLUSTER_FAIL_REPORT_VALIDITY_MULT;
    mstime_t now = mstime();

    listRewind(l,&li);
    while ((ln = listNext(&li)) != NULL) {
        fr = ln->value;
        if (now - fr->time > maxtime) listDelNode(l,ln);
    }
}

/* Remove the failing report for 'node' if it was previously considered
 * failing by 'sender'. This function is called when a node informs us via
 * gossip that a node is OK from its point of view (no FAIL or PFAIL flags).
 *
 * Note that this function is called relatively often as it gets called even
 * when there are no nodes failing, and is O(N), however when the cluster is
 * fine the failure reports list is empty so the function runs in constant
 * time.
 *
 * The function returns 1 if the failure report was found and removed.
 * Otherwise 0 is returned. */
int clusterNodeDelFailureReport(clusterNode *node, clusterNode *sender) {
    list *l = node->fail_reports;
    listNode *ln;
    listIter li;
    clusterNodeFailReport *fr;

    /* Search for a failure report from this sender. */
    listRewind(l,&li);
    while ((ln = listNext(&li)) != NULL) {
        fr = ln->value;
        if (fr->node == sender) break;
    }
    if (!ln) return 0; /* No failure report from this sender. */

    /* Remove the failure report. */
    listDelNode(l,ln);
    clusterNodeCleanupFailureReports(node);
    return 1;
}

/* Return the number of external nodes that believe 'node' is failing,
 * not including this node, that may have a PFAIL or FAIL state for this
 * node as well. */
int clusterNodeFailureReportsCount(clusterNode *node) {
    clusterNodeCleanupFailureReports(node);
    return listLength(node->fail_reports);
}

int clusterNodeRemoveSlave(clusterNode *master, clusterNode *slave) {
    int j;

    for (j = 0; j < master->numslaves; j++) {
        if (master->slaves[j] == slave) {
            if ((j+1) < master->numslaves) {
                int remaining_slaves = (master->numslaves - j) - 1;
                memmove(master->slaves+j,master->slaves+(j+1),
                        (sizeof(*master->slaves) * remaining_slaves));
            }
            master->numslaves--;
            if (master->numslaves == 0)
                master->flags &= ~CLUSTER_NODE_MIGRATE_TO;
            return C_OK;
        }
    }
    return C_ERR;
}

int clusterNodeAddSlave(clusterNode *master, clusterNode *slave) {
    int j;

    /* If it's already a slave, don't add it again. */
    for (j = 0; j < master->numslaves; j++)
        if (master->slaves[j] == slave) return C_ERR;
    master->slaves = zrealloc(master->slaves,
        sizeof(clusterNode*)*(master->numslaves+1));
    master->slaves[master->numslaves] = slave;
    master->numslaves++;
    master->flags |= CLUSTER_NODE_MIGRATE_TO;
    return C_OK;
}

int clusterCountNonFailingSlaves(clusterNode *n) {
    int j, okslaves = 0;

    for (j = 0; j < n->numslaves; j++)
        if (!nodeFailed(n->slaves[j])) okslaves++;
    return okslaves;
}

/* Low level cleanup of the node structure. Only called by clusterDelNode(). */
void freeClusterNode(clusterNode *n) {
    sds nodename;
    int j;

    /* If the node has associated slaves, we have to set
     * all the slaves->slaveof fields to NULL (unknown). */
    for (j = 0; j < n->numslaves; j++)
        n->slaves[j]->slaveof = NULL;

    /* Remove this node from the list of slaves of its master. */
    if (nodeIsSlave(n) && n->slaveof) clusterNodeRemoveSlave(n->slaveof,n);

    /* Unlink from the set of nodes. */
    nodename = sdsnewlen(n->name, CLUSTER_NAMELEN);
    serverAssert(dictDelete(server.cluster->nodes,nodename) == DICT_OK);
    sdsfree(nodename);
    sdsfree(n->hostname);

    /* Release links and associated data structures. */
    if (n->link) freeClusterLink(n->link);
    if (n->inbound_link) freeClusterLink(n->inbound_link);
    listRelease(n->fail_reports);
    zfree(n->slaves);
    zfree(n);
}

/* Add a node to the nodes hash table */
void clusterAddNode(clusterNode *node) {
    int retval;

    retval = dictAdd(server.cluster->nodes,
            sdsnewlen(node->name,CLUSTER_NAMELEN), node);
    serverAssert(retval == DICT_OK);
}

/* Remove a node from the cluster. The function performs the high level
 * cleanup, calling freeClusterNode() for the low level cleanup.
 * Here we do the following:
 *
 * 1) Mark all the slots handled by it as unassigned.
 * 2) Remove all the failure reports sent by this node and referenced by
 *    other nodes.
 * 3) Remove the node from the owning shard
 * 4) Free the node with freeClusterNode() that will in turn remove it
 *    from the hash table and from the list of slaves of its master, if
 *    it is a slave node.
 */
void clusterDelNode(clusterNode *delnode) {
    int j;
    dictIterator *di;
    dictEntry *de;

    /* 1) Mark slots as unassigned. */
    for (j = 0; j < CLUSTER_SLOTS; j++) {
        if (server.cluster->importing_slots_from[j] == delnode)
            server.cluster->importing_slots_from[j] = NULL;
        if (server.cluster->migrating_slots_to[j] == delnode)
            server.cluster->migrating_slots_to[j] = NULL;
        if (server.cluster->slots[j] == delnode)
            clusterDelSlot(j);
    }

    /* 2) Remove failure reports. */
    di = dictGetSafeIterator(server.cluster->nodes);
    while((de = dictNext(di)) != NULL) {
        clusterNode *node = dictGetVal(de);

        if (node == delnode) continue;
        clusterNodeDelFailureReport(node,delnode);
    }
    dictReleaseIterator(di);

    /* 3) Remove the node from the owning shard */
    clusterRemoveNodeFromShard(delnode);

    /* 4) Free the node, unlinking it from the cluster. */
    freeClusterNode(delnode);
}

/* Cluster node sanity check. Returns C_OK if the node id
 * is valid an C_ERR otherwise. */
int verifyClusterNodeId(const char *name, int length) {
    if (length != CLUSTER_NAMELEN) return C_ERR;
    for (int i = 0; i < length; i++) {
        if (name[i] >= 'a' && name[i] <= 'z') continue;
        if (name[i] >= '0' && name[i] <= '9') continue;
        return C_ERR;
    }
    return C_OK;
}

/* Node lookup by name */
clusterNode *clusterLookupNode(const char *name, int length) {
    if (verifyClusterNodeId(name, length) != C_OK) return NULL;
    sds s = sdsnewlen(name, length);
    dictEntry *de = dictFind(server.cluster->nodes, s);
    sdsfree(s);
    if (de == NULL) return NULL;
    return dictGetVal(de);
}

/* Get all the nodes in my shard.
 * Note that the list returned is not computed on the fly
 * via slaveof; rather, it is maintained permanently to
 * track the shard membership and its life cycle is tied
 * to this Redis process. Therefore, the caller must not
 * release the list. */
list *clusterGetNodesInMyShard(clusterNode *node) {
    sds s = sdsnewlen(node->shard_id, CLUSTER_NAMELEN);
    dictEntry *de = dictFind(server.cluster->shards,s);
    sdsfree(s);
    return (de != NULL) ? dictGetVal(de) : NULL;
}

/* This is only used after the handshake. When we connect a given IP/PORT
 * as a result of CLUSTER MEET we don't have the node name yet, so we
 * pick a random one, and will fix it when we receive the PONG request using
 * this function. */
void clusterRenameNode(clusterNode *node, char *newname) {
    int retval;
    sds s = sdsnewlen(node->name, CLUSTER_NAMELEN);

    serverLog(LL_DEBUG,"Renaming node %.40s into %.40s",
        node->name, newname);
    retval = dictDelete(server.cluster->nodes, s);
    sdsfree(s);
    serverAssert(retval == DICT_OK);
    memcpy(node->name, newname, CLUSTER_NAMELEN);
    clusterAddNode(node);
}

void clusterAddNodeToShard(const char *shard_id, clusterNode *node) {
    sds s = sdsnewlen(shard_id, CLUSTER_NAMELEN);
    dictEntry *de = dictFind(server.cluster->shards,s);
    if (de == NULL) {
        list *l = listCreate();
        listAddNodeTail(l, node);
        serverAssert(dictAdd(server.cluster->shards, s, l) == DICT_OK);
    } else {
        list *l = dictGetVal(de);
        if (listSearchKey(l, node) == NULL) {
            listAddNodeTail(l, node);
        }
        sdsfree(s);
    }
}

void clusterRemoveNodeFromShard(clusterNode *node) {
    sds s = sdsnewlen(node->shard_id, CLUSTER_NAMELEN);
    dictEntry *de = dictFind(server.cluster->shards, s);
    if (de != NULL) {
        list *l = dictGetVal(de);
        listNode *ln = listSearchKey(l, node);
        if (ln != NULL) {
            listDelNode(l, ln);
        }
        if (listLength(l) == 0) {
            dictDelete(server.cluster->shards, s);
        }
    }
    sdsfree(s);
}

/* -----------------------------------------------------------------------------
 * CLUSTER config epoch handling
 * -------------------------------------------------------------------------- */

/* Return the greatest configEpoch found in the cluster, or the current
 * epoch if greater than any node configEpoch. */
uint64_t clusterGetMaxEpoch(void) {
    uint64_t max = 0;
    dictIterator *di;
    dictEntry *de;

    di = dictGetSafeIterator(server.cluster->nodes);
    while((de = dictNext(di)) != NULL) {
        clusterNode *node = dictGetVal(de);
        if (node->configEpoch > max) max = node->configEpoch;
    }
    dictReleaseIterator(di);
    if (max < server.cluster->currentEpoch) max = server.cluster->currentEpoch;
    return max;
}

/* If this node epoch is zero or is not already the greatest across the
 * cluster (from the POV of the local configuration), this function will:
 *
 * 1) Generate a new config epoch, incrementing the current epoch.
 * 2) Assign the new epoch to this node, WITHOUT any consensus.
 * 3) Persist the configuration on disk before sending packets with the
 *    new configuration.
 *
 * If the new config epoch is generated and assigned, C_OK is returned,
 * otherwise C_ERR is returned (since the node has already the greatest
 * configuration around) and no operation is performed.
 *
 * Important note: this function violates the principle that config epochs
 * should be generated with consensus and should be unique across the cluster.
 * However Redis Cluster uses this auto-generated new config epochs in two
 * cases:
 *
 * 1) When slots are closed after importing. Otherwise resharding would be
 *    too expensive.
 * 2) When CLUSTER FAILOVER is called with options that force a slave to
 *    failover its master even if there is not master majority able to
 *    create a new configuration epoch.
 *
 * Redis Cluster will not explode using this function, even in the case of
 * a collision between this node and another node, generating the same
 * configuration epoch unilaterally, because the config epoch conflict
 * resolution algorithm will eventually move colliding nodes to different
 * config epochs. However using this function may violate the "last failover
 * wins" rule, so should only be used with care. */
int clusterBumpConfigEpochWithoutConsensus(void) {
    uint64_t maxEpoch = clusterGetMaxEpoch();

    if (myself->configEpoch == 0 ||
        myself->configEpoch != maxEpoch)
    {
        server.cluster->currentEpoch++;
        myself->configEpoch = server.cluster->currentEpoch;
        clusterDoBeforeSleep(CLUSTER_TODO_SAVE_CONFIG|
                             CLUSTER_TODO_FSYNC_CONFIG);
        serverLog(LL_NOTICE,
            "New configEpoch set to %llu",
            (unsigned long long) myself->configEpoch);
        return C_OK;
    } else {
        return C_ERR;
    }
}

/* This function is called when this node is a master, and we receive from
 * another master a configuration epoch that is equal to our configuration
 * epoch.
 *
 * BACKGROUND
 *
 * It is not possible that different slaves get the same config
 * epoch during a failover election, because the slaves need to get voted
 * by a majority. However when we perform a manual resharding of the cluster
 * the node will assign a configuration epoch to itself without to ask
 * for agreement. Usually resharding happens when the cluster is working well
 * and is supervised by the sysadmin, however it is possible for a failover
 * to happen exactly while the node we are resharding a slot to assigns itself
 * a new configuration epoch, but before it is able to propagate it.
 *
 * So technically it is possible in this condition that two nodes end with
 * the same configuration epoch.
 *
 * Another possibility is that there are bugs in the implementation causing
 * this to happen.
 *
 * Moreover when a new cluster is created, all the nodes start with the same
 * configEpoch. This collision resolution code allows nodes to automatically
 * end with a different configEpoch at startup automatically.
 *
 * In all the cases, we want a mechanism that resolves this issue automatically
 * as a safeguard. The same configuration epoch for masters serving different
 * set of slots is not harmful, but it is if the nodes end serving the same
 * slots for some reason (manual errors or software bugs) without a proper
 * failover procedure.
 *
 * In general we want a system that eventually always ends with different
 * masters having different configuration epochs whatever happened, since
 * nothing is worse than a split-brain condition in a distributed system.
 *
 * BEHAVIOR
 *
 * When this function gets called, what happens is that if this node
 * has the lexicographically smaller Node ID compared to the other node
 * with the conflicting epoch (the 'sender' node), it will assign itself
 * the greatest configuration epoch currently detected among nodes plus 1.
 *
 * This means that even if there are multiple nodes colliding, the node
 * with the greatest Node ID never moves forward, so eventually all the nodes
 * end with a different configuration epoch.
 */
void clusterHandleConfigEpochCollision(clusterNode *sender) {
    /* Prerequisites: nodes have the same configEpoch and are both masters. */
    if (sender->configEpoch != myself->configEpoch ||
        !nodeIsMaster(sender) || !nodeIsMaster(myself)) return;
    /* Don't act if the colliding node has a smaller Node ID. */
    if (memcmp(sender->name,myself->name,CLUSTER_NAMELEN) <= 0) return;
    /* Get the next ID available at the best of this node knowledge. */
    server.cluster->currentEpoch++;
    myself->configEpoch = server.cluster->currentEpoch;
    clusterSaveConfigOrDie(1);
    serverLog(LL_VERBOSE,
        "WARNING: configEpoch collision with node %.40s."
        " configEpoch set to %llu",
        sender->name,
        (unsigned long long) myself->configEpoch);
}

/* -----------------------------------------------------------------------------
 * CLUSTER nodes blacklist
 *
 * The nodes blacklist is just a way to ensure that a given node with a given
 * Node ID is not re-added before some time elapsed (this time is specified
 * in seconds in CLUSTER_BLACKLIST_TTL).
 *
 * This is useful when we want to remove a node from the cluster completely:
 * when CLUSTER FORGET is called, it also puts the node into the blacklist so
 * that even if we receive gossip messages from other nodes that still remember
 * about the node we want to remove, we don't re-add it before some time.
 *
 * Currently the CLUSTER_BLACKLIST_TTL is set to 1 minute, this means
 * that redis-cli has 60 seconds to send CLUSTER FORGET messages to nodes
 * in the cluster without dealing with the problem of other nodes re-adding
 * back the node to nodes we already sent the FORGET command to.
 *
 * The data structure used is a hash table with an sds string representing
 * the node ID as key, and the time when it is ok to re-add the node as
 * value.
 * -------------------------------------------------------------------------- */

#define CLUSTER_BLACKLIST_TTL 60      /* 1 minute. */


/* Before of the addNode() or Exists() operations we always remove expired
 * entries from the black list. This is an O(N) operation but it is not a
 * problem since add / exists operations are called very infrequently and
 * the hash table is supposed to contain very little elements at max.
 * However without the cleanup during long uptime and with some automated
 * node add/removal procedures, entries could accumulate. */
void clusterBlacklistCleanup(void) {
    dictIterator *di;
    dictEntry *de;

    di = dictGetSafeIterator(server.cluster->nodes_black_list);
    while((de = dictNext(di)) != NULL) {
        int64_t expire = dictGetUnsignedIntegerVal(de);

        if (expire < server.unixtime)
            dictDelete(server.cluster->nodes_black_list,dictGetKey(de));
    }
    dictReleaseIterator(di);
}

/* Cleanup the blacklist and add a new node ID to the black list. */
void clusterBlacklistAddNode(clusterNode *node) {
    dictEntry *de;
    sds id = sdsnewlen(node->name,CLUSTER_NAMELEN);

    clusterBlacklistCleanup();
    if (dictAdd(server.cluster->nodes_black_list,id,NULL) == DICT_OK) {
        /* If the key was added, duplicate the sds string representation of
         * the key for the next lookup. We'll free it at the end. */
        id = sdsdup(id);
    }
    de = dictFind(server.cluster->nodes_black_list,id);
    dictSetUnsignedIntegerVal(de,time(NULL)+CLUSTER_BLACKLIST_TTL);
    sdsfree(id);
}

/* Return non-zero if the specified node ID exists in the blacklist.
 * You don't need to pass an sds string here, any pointer to 40 bytes
 * will work. */
int clusterBlacklistExists(char *nodeid) {
    sds id = sdsnewlen(nodeid,CLUSTER_NAMELEN);
    int retval;

    clusterBlacklistCleanup();
    retval = dictFind(server.cluster->nodes_black_list,id) != NULL;
    sdsfree(id);
    return retval;
}

/* -----------------------------------------------------------------------------
 * CLUSTER messages exchange - PING/PONG and gossip
 * -------------------------------------------------------------------------- */

/* This function checks if a given node should be marked as FAIL.
 * It happens if the following conditions are met:
 *
 * 1) We received enough failure reports from other master nodes via gossip.
 *    Enough means that the majority of the masters signaled the node is
 *    down recently.
 * 2) We believe this node is in PFAIL state.
 *
 * If a failure is detected we also inform the whole cluster about this
 * event trying to force every other node to set the FAIL flag for the node.
 *
 * Note that the form of agreement used here is weak, as we collect the majority
 * of masters state during some time, and even if we force agreement by
 * propagating the FAIL message, because of partitions we may not reach every
 * node. However:
 *
 * 1) Either we reach the majority and eventually the FAIL state will propagate
 *    to all the cluster.
 * 2) Or there is no majority so no slave promotion will be authorized and the
 *    FAIL flag will be cleared after some time.
 */
void markNodeAsFailingIfNeeded(clusterNode *node) {
    int failures;
    int needed_quorum = (server.cluster->size / 2) + 1;

    if (!nodeTimedOut(node)) return; /* We can reach it. */
    if (nodeFailed(node)) return; /* Already FAILing. */

    failures = clusterNodeFailureReportsCount(node);
    /* Also count myself as a voter if I'm a master. */
    if (nodeIsMaster(myself)) failures++;
    if (failures < needed_quorum) return; /* No weak agreement from masters. */

    serverLog(LL_NOTICE,
        "Marking node %.40s as failing (quorum reached).", node->name);

    /* Mark the node as failing. */
    node->flags &= ~CLUSTER_NODE_PFAIL;
    node->flags |= CLUSTER_NODE_FAIL;
    node->fail_time = mstime();

    /* Broadcast the failing node name to everybody, forcing all the other
     * reachable nodes to flag the node as FAIL.
     * We do that even if this node is a replica and not a master: anyway
     * the failing state is triggered collecting failure reports from masters,
     * so here the replica is only helping propagating this status. */
    clusterSendFail(node->name);
    clusterDoBeforeSleep(CLUSTER_TODO_UPDATE_STATE|CLUSTER_TODO_SAVE_CONFIG);
}

/* This function is called only if a node is marked as FAIL, but we are able
 * to reach it again. It checks if there are the conditions to undo the FAIL
 * state. */
void clearNodeFailureIfNeeded(clusterNode *node) {
    mstime_t now = mstime();

    serverAssert(nodeFailed(node));

    /* For slaves we always clear the FAIL flag if we can contact the
     * node again. */
    if (nodeIsSlave(node) || node->numslots == 0) {
        serverLog(LL_NOTICE,
            "Clear FAIL state for node %.40s: %s is reachable again.",
                node->name,
                nodeIsSlave(node) ? "replica" : "master without slots");
        node->flags &= ~CLUSTER_NODE_FAIL;
        clusterDoBeforeSleep(CLUSTER_TODO_UPDATE_STATE|CLUSTER_TODO_SAVE_CONFIG);
    }

    /* If it is a master and...
     * 1) The FAIL state is old enough.
     * 2) It is yet serving slots from our point of view (not failed over).
     * Apparently no one is going to fix these slots, clear the FAIL flag. */
    if (nodeIsMaster(node) && node->numslots > 0 &&
        (now - node->fail_time) >
        (server.cluster_node_timeout * CLUSTER_FAIL_UNDO_TIME_MULT))
    {
        serverLog(LL_NOTICE,
            "Clear FAIL state for node %.40s: is reachable again and nobody is serving its slots after some time.",
                node->name);
        node->flags &= ~CLUSTER_NODE_FAIL;
        clusterDoBeforeSleep(CLUSTER_TODO_UPDATE_STATE|CLUSTER_TODO_SAVE_CONFIG);
    }
}

/* Return true if we already have a node in HANDSHAKE state matching the
 * specified ip address and port number. This function is used in order to
 * avoid adding a new handshake node for the same address multiple times. */
int clusterHandshakeInProgress(char *ip, int port, int cport) {
    dictIterator *di;
    dictEntry *de;

    di = dictGetSafeIterator(server.cluster->nodes);
    while((de = dictNext(di)) != NULL) {
        clusterNode *node = dictGetVal(de);

        if (!nodeInHandshake(node)) continue;
        if (!strcasecmp(node->ip,ip) &&
            node->port == port &&
            node->cport == cport) break;
    }
    dictReleaseIterator(di);
    return de != NULL;
}

/* Start a handshake with the specified address if there is not one
 * already in progress. Returns non-zero if the handshake was actually
 * started. On error zero is returned and errno is set to one of the
 * following values:
 *
 * EAGAIN - There is already a handshake in progress for this address.
 * EINVAL - IP or port are not valid. */
int clusterStartHandshake(char *ip, int port, int cport) {
    clusterNode *n;
    char norm_ip[NET_IP_STR_LEN];
    struct sockaddr_storage sa;

    /* IP sanity check */
    if (inet_pton(AF_INET,ip,
            &(((struct sockaddr_in *)&sa)->sin_addr)))
    {
        sa.ss_family = AF_INET;
    } else if (inet_pton(AF_INET6,ip,
            &(((struct sockaddr_in6 *)&sa)->sin6_addr)))
    {
        sa.ss_family = AF_INET6;
    } else {
        errno = EINVAL;
        return 0;
    }

    /* Port sanity check */
    if (port <= 0 || port > 65535 || cport <= 0 || cport > 65535) {
        errno = EINVAL;
        return 0;
    }

    /* Set norm_ip as the normalized string representation of the node
     * IP address. */
    memset(norm_ip,0,NET_IP_STR_LEN);
    if (sa.ss_family == AF_INET)
        inet_ntop(AF_INET,
            (void*)&(((struct sockaddr_in *)&sa)->sin_addr),
            norm_ip,NET_IP_STR_LEN);
    else
        inet_ntop(AF_INET6,
            (void*)&(((struct sockaddr_in6 *)&sa)->sin6_addr),
            norm_ip,NET_IP_STR_LEN);

    if (clusterHandshakeInProgress(norm_ip,port,cport)) {
        errno = EAGAIN;
        return 0;
    }

    /* Add the node with a random address (NULL as first argument to
     * createClusterNode()). Everything will be fixed during the
     * handshake. */
    n = createClusterNode(NULL,CLUSTER_NODE_HANDSHAKE|CLUSTER_NODE_MEET);
    memcpy(n->ip,norm_ip,sizeof(n->ip));
    n->port = port;
    n->cport = cport;
    clusterAddNode(n);
    return 1;
}

/* Process the gossip section of PING or PONG packets.
 * Note that this function assumes that the packet is already sanity-checked
 * by the caller, not in the content of the gossip section, but in the
 * length. */
void clusterProcessGossipSection(clusterMsg *hdr, clusterLink *link) {
    uint16_t count = ntohs(hdr->count);
    clusterMsgDataGossip *g = (clusterMsgDataGossip*) hdr->data.ping.gossip;
    clusterNode *sender = link->node ? link->node : clusterLookupNode(hdr->sender, CLUSTER_NAMELEN);

    while(count--) {
        uint16_t flags = ntohs(g->flags);
        clusterNode *node;
        sds ci;

        if (server.verbosity == LL_DEBUG) {
            ci = representClusterNodeFlags(sdsempty(), flags);
            serverLog(LL_DEBUG,"GOSSIP %.40s %s:%d@%d %s",
                g->nodename,
                g->ip,
                ntohs(g->port),
                ntohs(g->cport),
                ci);
            sdsfree(ci);
        }

        /* Update our state accordingly to the gossip sections */
        node = clusterLookupNode(g->nodename, CLUSTER_NAMELEN);
        if (node) {
            /* We already know this node.
               Handle failure reports, only when the sender is a master. */
            if (sender && nodeIsMaster(sender) && node != myself) {
                if (flags & (CLUSTER_NODE_FAIL|CLUSTER_NODE_PFAIL)) {
                    if (clusterNodeAddFailureReport(node,sender)) {
                        serverLog(LL_VERBOSE,
                            "Node %.40s reported node %.40s as not reachable.",
                            sender->name, node->name);
                    }
                    markNodeAsFailingIfNeeded(node);
                } else {
                    if (clusterNodeDelFailureReport(node,sender)) {
                        serverLog(LL_VERBOSE,
                            "Node %.40s reported node %.40s is back online.",
                            sender->name, node->name);
                    }
                }
            }

            /* If from our POV the node is up (no failure flags are set),
             * we have no pending ping for the node, nor we have failure
             * reports for this node, update the last pong time with the
             * one we see from the other nodes. */
            if (!(flags & (CLUSTER_NODE_FAIL|CLUSTER_NODE_PFAIL)) &&
                node->ping_sent == 0 &&
                clusterNodeFailureReportsCount(node) == 0)
            {
                mstime_t pongtime = ntohl(g->pong_received);
                pongtime *= 1000; /* Convert back to milliseconds. */

                /* Replace the pong time with the received one only if
                 * it's greater than our view but is not in the future
                 * (with 500 milliseconds tolerance) from the POV of our
                 * clock. */
                if (pongtime <= (server.mstime+500) &&
                    pongtime > node->pong_received)
                {
                    node->pong_received = pongtime;
                }
            }

            /* If we already know this node, but it is not reachable, and
             * we see a different address in the gossip section of a node that
             * can talk with this other node, update the address, disconnect
             * the old link if any, so that we'll attempt to connect with the
             * new address. */
            if (node->flags & (CLUSTER_NODE_FAIL|CLUSTER_NODE_PFAIL) &&
                !(flags & CLUSTER_NODE_NOADDR) &&
                !(flags & (CLUSTER_NODE_FAIL|CLUSTER_NODE_PFAIL)) &&
                (strcasecmp(node->ip,g->ip) ||
                 node->port != ntohs(g->port) ||
                 node->cport != ntohs(g->cport)))
            {
                if (node->link) freeClusterLink(node->link);
                memcpy(node->ip,g->ip,NET_IP_STR_LEN);
                node->port = ntohs(g->port);
                node->pport = ntohs(g->pport);
                node->cport = ntohs(g->cport);
                node->flags &= ~CLUSTER_NODE_NOADDR;
            }
        } else {
            /* If it's not in NOADDR state and we don't have it, we
             * add it to our trusted dict with exact nodeid and flag.
             * Note that we cannot simply start a handshake against
             * this IP/PORT pairs, since IP/PORT can be reused already,
             * otherwise we risk joining another cluster.
             *
             * Note that we require that the sender of this gossip message
             * is a well known node in our cluster, otherwise we risk
             * joining another cluster. */
            if (sender &&
                !(flags & CLUSTER_NODE_NOADDR) &&
                !clusterBlacklistExists(g->nodename))
            {
                clusterNode *node;
                node = createClusterNode(g->nodename, flags);
                memcpy(node->ip,g->ip,NET_IP_STR_LEN);
                node->port = ntohs(g->port);
                node->pport = ntohs(g->pport);
                node->cport = ntohs(g->cport);
                clusterAddNode(node);
            }
        }

        /* Next node */
        g++;
    }
}

/* IP -> string conversion. 'buf' is supposed to at least be 46 bytes.
 * If 'announced_ip' length is non-zero, it is used instead of extracting
 * the IP from the socket peer address. */
int nodeIp2String(char *buf, clusterLink *link, char *announced_ip) {
    if (announced_ip[0] != '\0') {
        memcpy(buf,announced_ip,NET_IP_STR_LEN);
        buf[NET_IP_STR_LEN-1] = '\0'; /* We are not sure the input is sane. */
        return C_OK;
    } else {
        if (connAddrPeerName(link->conn, buf, NET_IP_STR_LEN, NULL) == -1) {
            serverLog(LL_NOTICE, "Error converting peer IP to string: %s",
                link->conn ? connGetLastError(link->conn) : "no link");
            return C_ERR;
        }
        return C_OK;
    }
}

/* Update the node address to the IP address that can be extracted
 * from link->fd, or if hdr->myip is non empty, to the address the node
 * is announcing us. The port is taken from the packet header as well.
 *
 * If the address or port changed, disconnect the node link so that we'll
 * connect again to the new address.
 *
 * If the ip/port pair are already correct no operation is performed at
 * all.
 *
 * The function returns 0 if the node address is still the same,
 * otherwise 1 is returned. */
int nodeUpdateAddressIfNeeded(clusterNode *node, clusterLink *link,
                              clusterMsg *hdr)
{
    char ip[NET_IP_STR_LEN] = {0};
    int port = ntohs(hdr->port);
    int pport = ntohs(hdr->pport);
    int cport = ntohs(hdr->cport);

    /* We don't proceed if the link is the same as the sender link, as this
     * function is designed to see if the node link is consistent with the
     * symmetric link that is used to receive PINGs from the node.
     *
     * As a side effect this function never frees the passed 'link', so
     * it is safe to call during packet processing. */
    if (link == node->link) return 0;

    /* If the peer IP is unavailable for some reasons like invalid fd or closed
     * link, just give up the update this time, and the update will be retried
     * in the next round of PINGs */
    if (nodeIp2String(ip,link,hdr->myip) == C_ERR) return 0;

    if (node->port == port && node->cport == cport && node->pport == pport &&
        strcmp(ip,node->ip) == 0) return 0;

    /* IP / port is different, update it. */
    memcpy(node->ip,ip,sizeof(ip));
    node->port = port;
    node->pport = pport;
    node->cport = cport;
    if (node->link) freeClusterLink(node->link);
    node->flags &= ~CLUSTER_NODE_NOADDR;
    serverLog(LL_NOTICE,"Address updated for node %.40s, now %s:%d",
        node->name, node->ip, node->port);

    /* Check if this is our master and we have to change the
     * replication target as well. */
    if (nodeIsSlave(myself) && myself->slaveof == node)
        replicationSetMaster(node->ip, node->port);
    return 1;
}

/* Reconfigure the specified node 'n' as a master. This function is called when
 * a node that we believed to be a slave is now acting as master in order to
 * update the state of the node. */
void clusterSetNodeAsMaster(clusterNode *n) {
    if (nodeIsMaster(n)) return;

    if (n->slaveof) {
        clusterNodeRemoveSlave(n->slaveof,n);
        if (n != myself) n->flags |= CLUSTER_NODE_MIGRATE_TO;
    }
    n->flags &= ~CLUSTER_NODE_SLAVE;
    n->flags |= CLUSTER_NODE_MASTER;
    n->slaveof = NULL;

    /* Update config and state. */
    clusterDoBeforeSleep(CLUSTER_TODO_SAVE_CONFIG|
                         CLUSTER_TODO_UPDATE_STATE);
}

/* This function is called when we receive a master configuration via a
 * PING, PONG or UPDATE packet. What we receive is a node, a configEpoch of the
 * node, and the set of slots claimed under this configEpoch.
 *
 * What we do is to rebind the slots with newer configuration compared to our
 * local configuration, and if needed, we turn ourself into a replica of the
 * node (see the function comments for more info).
 *
 * The 'sender' is the node for which we received a configuration update.
 * Sometimes it is not actually the "Sender" of the information, like in the
 * case we receive the info via an UPDATE packet. */
void clusterUpdateSlotsConfigWith(clusterNode *sender, uint64_t senderConfigEpoch, unsigned char *slots) {
    int j;
    clusterNode *curmaster = NULL, *newmaster = NULL;
    /* The dirty slots list is a list of slots for which we lose the ownership
     * while having still keys inside. This usually happens after a failover
     * or after a manual cluster reconfiguration operated by the admin.
     *
     * If the update message is not able to demote a master to slave (in this
     * case we'll resync with the master updating the whole key space), we
     * need to delete all the keys in the slots we lost ownership. */
    uint16_t dirty_slots[CLUSTER_SLOTS];
    int dirty_slots_count = 0;

    /* We should detect if sender is new master of our shard.
     * We will know it if all our slots were migrated to sender, and sender
     * has no slots except ours */
    int sender_slots = 0;
    int migrated_our_slots = 0;

    /* Here we set curmaster to this node or the node this node
     * replicates to if it's a slave. In the for loop we are
     * interested to check if slots are taken away from curmaster. */
    curmaster = nodeIsMaster(myself) ? myself : myself->slaveof;

    if (sender == myself) {
        serverLog(LL_NOTICE,"Discarding UPDATE message about myself.");
        return;
    }

    for (j = 0; j < CLUSTER_SLOTS; j++) {
        if (bitmapTestBit(slots,j)) {
            sender_slots++;

            /* The slot is already bound to the sender of this message. */
            if (server.cluster->slots[j] == sender) continue;

            /* The slot is in importing state, it should be modified only
             * manually via redis-cli (example: a resharding is in progress
             * and the migrating side slot was already closed and is advertising
             * a new config. We still want the slot to be closed manually). */
            if (server.cluster->importing_slots_from[j]) continue;

            /* We rebind the slot to the new node claiming it if:
             * 1) The slot was unassigned or the new node claims it with a
             *    greater configEpoch.
             * 2) We are not currently importing the slot. */
            if (server.cluster->slots[j] == NULL ||
                server.cluster->slots[j]->configEpoch < senderConfigEpoch)
            {
                /* Was this slot mine, and still contains keys? Mark it as
                 * a dirty slot. */
                if (server.cluster->slots[j] == myself &&
                    countKeysInSlot(j) &&
                    sender != myself)
                {
                    dirty_slots[dirty_slots_count] = j;
                    dirty_slots_count++;
                }

                if (server.cluster->slots[j] == curmaster) {
                    newmaster = sender;
                    migrated_our_slots++;
                }
                clusterDelSlot(j);
                clusterAddSlot(sender,j);
                clusterDoBeforeSleep(CLUSTER_TODO_SAVE_CONFIG|
                                     CLUSTER_TODO_UPDATE_STATE|
                                     CLUSTER_TODO_FSYNC_CONFIG);
            }
        }
    }

    /* After updating the slots configuration, don't do any actual change
     * in the state of the server if a module disabled Redis Cluster
     * keys redirections. */
    if (server.cluster_module_flags & CLUSTER_MODULE_FLAG_NO_REDIRECTION)
        return;

    /* If at least one slot was reassigned from a node to another node
     * with a greater configEpoch, it is possible that:
     * 1) We are a master left without slots. This means that we were
     *    failed over and we should turn into a replica of the new
     *    master.
     * 2) We are a slave and our master is left without slots. We need
     *    to replicate to the new slots owner. */
    if (newmaster && curmaster->numslots == 0 &&
            (server.cluster_allow_replica_migration ||
             sender_slots == migrated_our_slots)) {
        serverLog(LL_NOTICE,
            "Configuration change detected. Reconfiguring myself "
            "as a replica of %.40s", sender->name);
        clusterSetMaster(sender);
        clusterDoBeforeSleep(CLUSTER_TODO_SAVE_CONFIG|
                             CLUSTER_TODO_UPDATE_STATE|
                             CLUSTER_TODO_FSYNC_CONFIG);
    } else if (myself->slaveof && myself->slaveof->slaveof &&
               /* In some rare case when CLUSTER FAILOVER TAKEOVER is used, it
                * can happen that myself is a replica of a replica of myself. If
                * this happens, we do nothing to avoid a crash and wait for the
                * admin to repair the cluster. */
               myself->slaveof->slaveof != myself)
    {
        /* Safeguard against sub-replicas. A replica's master can turn itself
         * into a replica if its last slot is removed. If no other node takes
         * over the slot, there is nothing else to trigger replica migration. */
        serverLog(LL_NOTICE,
                  "I'm a sub-replica! Reconfiguring myself as a replica of grandmaster %.40s",
                  myself->slaveof->slaveof->name);
        clusterSetMaster(myself->slaveof->slaveof);
        clusterDoBeforeSleep(CLUSTER_TODO_SAVE_CONFIG|
                             CLUSTER_TODO_UPDATE_STATE|
                             CLUSTER_TODO_FSYNC_CONFIG);
    } else if (dirty_slots_count) {
        /* If we are here, we received an update message which removed
         * ownership for certain slots we still have keys about, but still
         * we are serving some slots, so this master node was not demoted to
         * a slave.
         *
         * In order to maintain a consistent state between keys and slots
         * we need to remove all the keys from the slots we lost. */
        for (j = 0; j < dirty_slots_count; j++)
            delKeysInSlot(dirty_slots[j]);
    }
}

/* Cluster ping extensions.
 *
 * The ping/pong/meet messages support arbitrary extensions to add additional
 * metadata to the messages that are sent between the various nodes in the
 * cluster. The extensions take the form:
 * [ Header length + type (8 bytes) ] 
 * [ Extension information (Arbitrary length, but must be 8 byte padded) ]
 */


/* Returns the length of a given extension */
static uint32_t getPingExtLength(clusterMsgPingExt *ext) {
    return ntohl(ext->length);
}

/* Returns the initial position of ping extensions. May return an invalid
 * address if there are no ping extensions. */
static clusterMsgPingExt *getInitialPingExt(clusterMsg *hdr, int count) {
    clusterMsgPingExt *initial = (clusterMsgPingExt*) &(hdr->data.ping.gossip[count]);
    return initial;
} 

/* Given a current ping extension, returns the start of the next extension. May return
 * an invalid address if there are no further ping extensions. */
static clusterMsgPingExt *getNextPingExt(clusterMsgPingExt *ext) {
    clusterMsgPingExt *next = (clusterMsgPingExt *) (((char *) ext) + getPingExtLength(ext));
    return next;
}

/* All PING extensions must be 8-byte aligned */
uint32_t getAlignedPingExtSize(uint32_t dataSize) {

    return sizeof(clusterMsgPingExt) + EIGHT_BYTE_ALIGN(dataSize);
}

uint32_t getHostnamePingExtSize() {
    if (sdslen(myself->hostname) == 0) {
        return 0;
    }
    return getAlignedPingExtSize(sdslen(myself->hostname) + 1);
}

uint32_t getShardIdPingExtSize() {
    return getAlignedPingExtSize(sizeof(clusterMsgPingExtShardId));
}

uint32_t getForgottenNodeExtSize() {
    return getAlignedPingExtSize(sizeof(clusterMsgPingExtForgottenNode));
}

void *preparePingExt(clusterMsgPingExt *ext, uint16_t type, uint32_t length) {
    ext->type = htons(type);
    ext->length = htonl(length);
    return &ext->ext[0];
}

clusterMsgPingExt *nextPingExt(clusterMsgPingExt *ext) {
    return (clusterMsgPingExt *)((char*)ext + ntohl(ext->length));
}

/* 1. If a NULL hdr is provided, compute the extension size;
 * 2. If a non-NULL hdr is provided, write the hostname ping
 *    extension at the start of the cursor. This function
 *    will update the cursor to point to the end of the
 *    written extension and will return the amount of bytes
 *    written. */
uint32_t writePingExt(clusterMsg *hdr, int gossipcount)  {
    uint16_t extensions = 0;
    uint32_t totlen = 0;
    clusterMsgPingExt *cursor = NULL;
    /* Set the initial extension position */
    if (hdr != NULL) {
        cursor = getInitialPingExt(hdr, gossipcount);
    }

    /* hostname is optional */
    if (sdslen(myself->hostname) != 0) {
        if (cursor != NULL) {
            /* Populate hostname */
            clusterMsgPingExtHostname *ext = preparePingExt(cursor, CLUSTERMSG_EXT_TYPE_HOSTNAME, getHostnamePingExtSize());
            memcpy(ext->hostname, myself->hostname, sdslen(myself->hostname));

            /* Move the write cursor */
            cursor = nextPingExt(cursor);
        }

        totlen += getHostnamePingExtSize();
        extensions++;
    }

    /* Gossip forgotten nodes */
    if (dictSize(server.cluster->nodes_black_list) > 0) {
        dictIterator *di = dictGetIterator(server.cluster->nodes_black_list);
        dictEntry *de;
        while ((de = dictNext(di)) != NULL) {
            if (cursor != NULL) {
                uint64_t expire = dictGetUnsignedIntegerVal(de);
                if ((time_t)expire < server.unixtime) continue; /* already expired */
                uint64_t ttl = expire - server.unixtime;
                clusterMsgPingExtForgottenNode *ext = preparePingExt(cursor, CLUSTERMSG_EXT_TYPE_FORGOTTEN_NODE, getForgottenNodeExtSize());
                memcpy(ext->name, dictGetKey(de), CLUSTER_NAMELEN);
                ext->ttl = htonu64(ttl);

                /* Move the write cursor */
                cursor = nextPingExt(cursor);
            }
            totlen += getForgottenNodeExtSize();
            extensions++;
        }
        dictReleaseIterator(di);
    }

    /* Populate shard_id */
    if (cursor != NULL) {
        clusterMsgPingExtShardId *ext = preparePingExt(cursor, CLUSTERMSG_EXT_TYPE_SHARDID, getShardIdPingExtSize());
        memcpy(ext->shard_id, myself->shard_id, CLUSTER_NAMELEN);

        /* Move the write cursor */
        cursor = nextPingExt(cursor);
    }
    totlen += getShardIdPingExtSize();
    extensions++;

    if (hdr != NULL) {
        if (extensions != 0) {
            hdr->mflags[0] |= CLUSTERMSG_FLAG0_EXT_DATA;
        }
        hdr->extensions = htons(extensions);
    }

    return totlen;
}

/* We previously validated the extensions, so this function just needs to
 * handle the extensions. */
void clusterProcessPingExtensions(clusterMsg *hdr, clusterLink *link) {
    clusterNode *sender = link->node ? link->node : clusterLookupNode(hdr->sender, CLUSTER_NAMELEN);
    char *ext_hostname = NULL;
    char *ext_shardid = NULL;
    uint16_t extensions = ntohs(hdr->extensions);
    /* Loop through all the extensions and process them */
    clusterMsgPingExt *ext = getInitialPingExt(hdr, ntohs(hdr->count));
    while (extensions--) {
        uint16_t type = ntohs(ext->type);
        if (type == CLUSTERMSG_EXT_TYPE_HOSTNAME) {
            clusterMsgPingExtHostname *hostname_ext = (clusterMsgPingExtHostname *) &(ext->ext[0].hostname);
            ext_hostname = hostname_ext->hostname;
        } else if (type == CLUSTERMSG_EXT_TYPE_FORGOTTEN_NODE) {
            clusterMsgPingExtForgottenNode *forgotten_node_ext = &(ext->ext[0].forgotten_node);
            clusterNode *n = clusterLookupNode(forgotten_node_ext->name, CLUSTER_NAMELEN);
            if (n && n != myself && !(nodeIsSlave(myself) && myself->slaveof == n)) {
                sds id = sdsnewlen(forgotten_node_ext->name, CLUSTER_NAMELEN);
                dictEntry *de = dictAddRaw(server.cluster->nodes_black_list, id, NULL);
                serverAssert(de != NULL);
                uint64_t expire = server.unixtime + ntohu64(forgotten_node_ext->ttl);
                dictSetUnsignedIntegerVal(de, expire);
                clusterDelNode(n);
                clusterDoBeforeSleep(CLUSTER_TODO_UPDATE_STATE|
                                     CLUSTER_TODO_SAVE_CONFIG);
            }
        } else if (type == CLUSTERMSG_EXT_TYPE_SHARDID) {
            clusterMsgPingExtShardId *shardid_ext = (clusterMsgPingExtShardId *) &(ext->ext[0].shard_id);
            ext_shardid = shardid_ext->shard_id;
        } else {
            /* Unknown type, we will ignore it but log what happened. */
            serverLog(LL_WARNING, "Received unknown extension type %d", type);
        }

        /* We know this will be valid since we validated it ahead of time */
        ext = getNextPingExt(ext);
    }
    /* If the node did not send us a hostname extension, assume
     * they don't have an announced hostname. Otherwise, we'll
     * set it now. */
    updateAnnouncedHostname(sender, ext_hostname);
    updateShardId(sender, ext_shardid);
}

static clusterNode *getNodeFromLinkAndMsg(clusterLink *link, clusterMsg *hdr) {
    clusterNode *sender;
    if (link->node && !nodeInHandshake(link->node)) {
        /* If the link has an associated node, use that so that we don't have to look it
         * up every time, except when the node is still in handshake, the node still has
         * a random name thus not truly "known". */
        sender = link->node;
    } else {
        /* Otherwise, fetch sender based on the message */
        sender = clusterLookupNode(hdr->sender, CLUSTER_NAMELEN);
        /* We know the sender node but haven't associate it with the link. This must
         * be an inbound link because only for inbound links we didn't know which node
         * to associate when they were created. */
        if (sender && !link->node) {
            setClusterNodeToInboundClusterLink(sender, link);
        }
    }
    return sender;
}

/* When this function is called, there is a packet to process starting
 * at link->rcvbuf. Releasing the buffer is up to the caller, so this
 * function should just handle the higher level stuff of processing the
 * packet, modifying the cluster state if needed.
 *
 * The function returns 1 if the link is still valid after the packet
 * was processed, otherwise 0 if the link was freed since the packet
 * processing lead to some inconsistency error (for instance a PONG
 * received from the wrong sender ID). */
int clusterProcessPacket(clusterLink *link) {
    clusterMsg *hdr = (clusterMsg*) link->rcvbuf;
    uint32_t totlen = ntohl(hdr->totlen);
    uint16_t type = ntohs(hdr->type);
    mstime_t now = mstime();

    if (type < CLUSTERMSG_TYPE_COUNT)
        server.cluster->stats_bus_messages_received[type]++;
    serverLog(LL_DEBUG,"--- Processing packet of type %s, %lu bytes",
        clusterGetMessageTypeString(type), (unsigned long) totlen);

    /* Perform sanity checks */
    if (totlen < 16) return 1; /* At least signature, version, totlen, count. */
    if (totlen > link->rcvbuf_len) return 1;

    if (ntohs(hdr->ver) != CLUSTER_PROTO_VER) {
        /* Can't handle messages of different versions. */
        return 1;
    }

    if (type == server.cluster_drop_packet_filter) {
        serverLog(LL_WARNING, "Dropping packet that matches debug drop filter");
        return 1;
    }

    uint16_t flags = ntohs(hdr->flags);
    uint16_t extensions = ntohs(hdr->extensions);
    uint64_t senderCurrentEpoch = 0, senderConfigEpoch = 0;
    uint32_t explen; /* expected length of this packet */
    clusterNode *sender;

    if (type == CLUSTERMSG_TYPE_PING || type == CLUSTERMSG_TYPE_PONG ||
        type == CLUSTERMSG_TYPE_MEET)
    {
        uint16_t count = ntohs(hdr->count);

        explen = sizeof(clusterMsg)-sizeof(union clusterMsgData);
        explen += (sizeof(clusterMsgDataGossip)*count);

        /* If there is extension data, which doesn't have a fixed length,
         * loop through them and validate the length of it now. */
        if (hdr->mflags[0] & CLUSTERMSG_FLAG0_EXT_DATA) {
            clusterMsgPingExt *ext = getInitialPingExt(hdr, count);
            while (extensions--) {
                uint16_t extlen = getPingExtLength(ext);
                if (extlen % 8 != 0) {
                    serverLog(LL_WARNING, "Received a %s packet without proper padding (%d bytes)",
                        clusterGetMessageTypeString(type), (int) extlen);
                    return 1;
                }
                if ((totlen - explen) < extlen) {
                    serverLog(LL_WARNING, "Received invalid %s packet with extension data that exceeds "
                        "total packet length (%lld)", clusterGetMessageTypeString(type),
                        (unsigned long long) totlen);
                    return 1;
                }
                explen += extlen;
                ext = getNextPingExt(ext);
            }
        }
    } else if (type == CLUSTERMSG_TYPE_FAIL) {
        explen = sizeof(clusterMsg)-sizeof(union clusterMsgData);
        explen += sizeof(clusterMsgDataFail);
    } else if (type == CLUSTERMSG_TYPE_PUBLISH || type == CLUSTERMSG_TYPE_PUBLISHSHARD) {
        explen = sizeof(clusterMsg)-sizeof(union clusterMsgData);
        explen += sizeof(clusterMsgDataPublish) -
                8 +
                ntohl(hdr->data.publish.msg.channel_len) +
                ntohl(hdr->data.publish.msg.message_len);
    } else if (type == CLUSTERMSG_TYPE_FAILOVER_AUTH_REQUEST ||
               type == CLUSTERMSG_TYPE_FAILOVER_AUTH_ACK ||
               type == CLUSTERMSG_TYPE_MFSTART)
    {
        explen = sizeof(clusterMsg)-sizeof(union clusterMsgData);
    } else if (type == CLUSTERMSG_TYPE_UPDATE) {
        explen = sizeof(clusterMsg)-sizeof(union clusterMsgData);
        explen += sizeof(clusterMsgDataUpdate);
    } else if (type == CLUSTERMSG_TYPE_MODULE) {
        explen = sizeof(clusterMsg)-sizeof(union clusterMsgData);
        explen += sizeof(clusterMsgModule) -
                3 + ntohl(hdr->data.module.msg.len);
    } else {
        /* We don't know this type of packet, so we assume it's well formed. */
        explen = totlen;
    }

    if (totlen != explen) {
        serverLog(LL_WARNING, "Received invalid %s packet of length %lld but expected length %lld",
            clusterGetMessageTypeString(type), (unsigned long long) totlen, (unsigned long long) explen);
        return 1;
    }

    sender = getNodeFromLinkAndMsg(link, hdr);

    /* Update the last time we saw any data from this node. We
     * use this in order to avoid detecting a timeout from a node that
     * is just sending a lot of data in the cluster bus, for instance
     * because of Pub/Sub. */
    if (sender) sender->data_received = now;

    if (sender && !nodeInHandshake(sender)) {
        /* Update our currentEpoch if we see a newer epoch in the cluster. */
        senderCurrentEpoch = ntohu64(hdr->currentEpoch);
        senderConfigEpoch = ntohu64(hdr->configEpoch);
        if (senderCurrentEpoch > server.cluster->currentEpoch)
            server.cluster->currentEpoch = senderCurrentEpoch;
        /* Update the sender configEpoch if it is publishing a newer one. */
        if (senderConfigEpoch > sender->configEpoch) {
            sender->configEpoch = senderConfigEpoch;
            clusterDoBeforeSleep(CLUSTER_TODO_SAVE_CONFIG|
                                 CLUSTER_TODO_FSYNC_CONFIG);
        }
        /* Update the replication offset info for this node. */
        sender->repl_offset = ntohu64(hdr->offset);
        sender->repl_offset_time = now;
        /* If we are a slave performing a manual failover and our master
         * sent its offset while already paused, populate the MF state. */
        if (server.cluster->mf_end &&
            nodeIsSlave(myself) &&
            myself->slaveof == sender &&
            hdr->mflags[0] & CLUSTERMSG_FLAG0_PAUSED &&
            server.cluster->mf_master_offset == -1)
        {
            server.cluster->mf_master_offset = sender->repl_offset;
            clusterDoBeforeSleep(CLUSTER_TODO_HANDLE_MANUALFAILOVER);
            serverLog(LL_NOTICE,
                "Received replication offset for paused "
                "master manual failover: %lld",
                server.cluster->mf_master_offset);
        }
    }

    /* Initial processing of PING and MEET requests replying with a PONG. */
    if (type == CLUSTERMSG_TYPE_PING || type == CLUSTERMSG_TYPE_MEET) {
        /* We use incoming MEET messages in order to set the address
         * for 'myself', since only other cluster nodes will send us
         * MEET messages on handshakes, when the cluster joins, or
         * later if we changed address, and those nodes will use our
         * official address to connect to us. So by obtaining this address
         * from the socket is a simple way to discover / update our own
         * address in the cluster without it being hardcoded in the config.
         *
         * However if we don't have an address at all, we update the address
         * even with a normal PING packet. If it's wrong it will be fixed
         * by MEET later. */
        if ((type == CLUSTERMSG_TYPE_MEET || myself->ip[0] == '\0') &&
            server.cluster_announce_ip == NULL)
        {
            char ip[NET_IP_STR_LEN];

            if (connAddrSockName(link->conn,ip,sizeof(ip),NULL) != -1 &&
                strcmp(ip,myself->ip))
            {
                memcpy(myself->ip,ip,NET_IP_STR_LEN);
                serverLog(LL_NOTICE,"IP address for this node updated to %s",
                    myself->ip);
                clusterDoBeforeSleep(CLUSTER_TODO_SAVE_CONFIG);
            }
        }

        /* Add this node if it is new for us and the msg type is MEET.
         * In this stage we don't try to add the node with the right
         * flags, slaveof pointer, and so forth, as this details will be
         * resolved when we'll receive PONGs from the node. */
        if (!sender && type == CLUSTERMSG_TYPE_MEET) {
            clusterNode *node;

            node = createClusterNode(NULL,CLUSTER_NODE_HANDSHAKE);
            serverAssert(nodeIp2String(node->ip,link,hdr->myip) == C_OK);
            node->port = ntohs(hdr->port);
            node->pport = ntohs(hdr->pport);
            node->cport = ntohs(hdr->cport);
            clusterAddNode(node);
            clusterDoBeforeSleep(CLUSTER_TODO_SAVE_CONFIG);
        }

        /* If this is a MEET packet from an unknown node, we still process
         * the gossip section here since we have to trust the sender because
         * of the message type. */
        if (!sender && type == CLUSTERMSG_TYPE_MEET)
            clusterProcessGossipSection(hdr,link);

        /* Anyway reply with a PONG */
        clusterSendPing(link,CLUSTERMSG_TYPE_PONG);
    }

    /* PING, PONG, MEET: process config information. */
    if (type == CLUSTERMSG_TYPE_PING || type == CLUSTERMSG_TYPE_PONG ||
        type == CLUSTERMSG_TYPE_MEET)
    {
        serverLog(LL_DEBUG,"%s packet received: %.40s",
            clusterGetMessageTypeString(type),
            link->node ? link->node->name : "NULL");
        if (!link->inbound) {
            if (nodeInHandshake(link->node)) {
                /* If we already have this node, try to change the
                 * IP/port of the node with the new one. */
                if (sender) {
                    serverLog(LL_VERBOSE,
                        "Handshake: we already know node %.40s, "
                        "updating the address if needed.", sender->name);
                    if (nodeUpdateAddressIfNeeded(sender,link,hdr))
                    {
                        clusterDoBeforeSleep(CLUSTER_TODO_SAVE_CONFIG|
                                             CLUSTER_TODO_UPDATE_STATE);
                    }
                    /* Free this node as we already have it. This will
                     * cause the link to be freed as well. */
                    clusterDelNode(link->node);
                    return 0;
                }

                /* First thing to do is replacing the random name with the
                 * right node name if this was a handshake stage. */
                clusterRenameNode(link->node, hdr->sender);
                serverLog(LL_DEBUG,"Handshake with node %.40s completed.",
                    link->node->name);
                link->node->flags &= ~CLUSTER_NODE_HANDSHAKE;
                link->node->flags |= flags&(CLUSTER_NODE_MASTER|CLUSTER_NODE_SLAVE);
                clusterDoBeforeSleep(CLUSTER_TODO_SAVE_CONFIG);
            } else if (memcmp(link->node->name,hdr->sender,
                        CLUSTER_NAMELEN) != 0)
            {
                /* If the reply has a non matching node ID we
                 * disconnect this node and set it as not having an associated
                 * address. */
                serverLog(LL_DEBUG,"PONG contains mismatching sender ID. About node %.40s added %d ms ago, having flags %d",
                    link->node->name,
                    (int)(now-(link->node->ctime)),
                    link->node->flags);
                link->node->flags |= CLUSTER_NODE_NOADDR;
                link->node->ip[0] = '\0';
                link->node->port = 0;
                link->node->pport = 0;
                link->node->cport = 0;
                freeClusterLink(link);
                clusterDoBeforeSleep(CLUSTER_TODO_SAVE_CONFIG);
                return 0;
            }
        }

        /* Copy the CLUSTER_NODE_NOFAILOVER flag from what the sender
         * announced. This is a dynamic flag that we receive from the
         * sender, and the latest status must be trusted. We need it to
         * be propagated because the slave ranking used to understand the
         * delay of each slave in the voting process, needs to know
         * what are the instances really competing. */
        if (sender) {
            int nofailover = flags & CLUSTER_NODE_NOFAILOVER;
            sender->flags &= ~CLUSTER_NODE_NOFAILOVER;
            sender->flags |= nofailover;
        }

        /* Update the node address if it changed. */
        if (sender && type == CLUSTERMSG_TYPE_PING &&
            !nodeInHandshake(sender) &&
            nodeUpdateAddressIfNeeded(sender,link,hdr))
        {
            clusterDoBeforeSleep(CLUSTER_TODO_SAVE_CONFIG|
                                 CLUSTER_TODO_UPDATE_STATE);
        }

        /* Update our info about the node */
        if (!link->inbound && type == CLUSTERMSG_TYPE_PONG) {
            link->node->pong_received = now;
            link->node->ping_sent = 0;

            /* The PFAIL condition can be reversed without external
             * help if it is momentary (that is, if it does not
             * turn into a FAIL state).
             *
             * The FAIL condition is also reversible under specific
             * conditions detected by clearNodeFailureIfNeeded(). */
            if (nodeTimedOut(link->node)) {
                link->node->flags &= ~CLUSTER_NODE_PFAIL;
                clusterDoBeforeSleep(CLUSTER_TODO_SAVE_CONFIG|
                                     CLUSTER_TODO_UPDATE_STATE);
            } else if (nodeFailed(link->node)) {
                clearNodeFailureIfNeeded(link->node);
            }
        }

        /* Check for role switch: slave -> master or master -> slave. */
        if (sender) {
            if (!memcmp(hdr->slaveof,CLUSTER_NODE_NULL_NAME,
                sizeof(hdr->slaveof)))
            {
                /* Node is a master. */
                clusterSetNodeAsMaster(sender);
            } else {
                /* Node is a slave. */
                clusterNode *master = clusterLookupNode(hdr->slaveof, CLUSTER_NAMELEN);

                if (nodeIsMaster(sender)) {
                    /* Master turned into a slave! Reconfigure the node. */
                    clusterDelNodeSlots(sender);
                    sender->flags &= ~(CLUSTER_NODE_MASTER|
                                       CLUSTER_NODE_MIGRATE_TO);
                    sender->flags |= CLUSTER_NODE_SLAVE;

                    /* Update config and state. */
                    clusterDoBeforeSleep(CLUSTER_TODO_SAVE_CONFIG|
                                         CLUSTER_TODO_UPDATE_STATE);
                }

                /* Master node changed for this slave? */
                if (master && sender->slaveof != master) {
                    if (sender->slaveof)
                        clusterNodeRemoveSlave(sender->slaveof,sender);
                    clusterNodeAddSlave(master,sender);
                    sender->slaveof = master;

                    /* Update config. */
                    clusterDoBeforeSleep(CLUSTER_TODO_SAVE_CONFIG);
                }
            }
        }

        /* Update our info about served slots.
         *
         * Note: this MUST happen after we update the master/slave state
         * so that CLUSTER_NODE_MASTER flag will be set. */

        /* Many checks are only needed if the set of served slots this
         * instance claims is different compared to the set of slots we have
         * for it. Check this ASAP to avoid other computational expansive
         * checks later. */
        clusterNode *sender_master = NULL; /* Sender or its master if slave. */
        int dirty_slots = 0; /* Sender claimed slots don't match my view? */

        if (sender) {
            sender_master = nodeIsMaster(sender) ? sender : sender->slaveof;
            if (sender_master) {
                dirty_slots = memcmp(sender_master->slots,
                        hdr->myslots,sizeof(hdr->myslots)) != 0;
            }
        }

        /* 1) If the sender of the message is a master, and we detected that
         *    the set of slots it claims changed, scan the slots to see if we
         *    need to update our configuration. */
        if (sender && nodeIsMaster(sender) && dirty_slots)
            clusterUpdateSlotsConfigWith(sender,senderConfigEpoch,hdr->myslots);

        /* 2) We also check for the reverse condition, that is, the sender
         *    claims to serve slots we know are served by a master with a
         *    greater configEpoch. If this happens we inform the sender.
         *
         * This is useful because sometimes after a partition heals, a
         * reappearing master may be the last one to claim a given set of
         * hash slots, but with a configuration that other instances know to
         * be deprecated. Example:
         *
         * A and B are master and slave for slots 1,2,3.
         * A is partitioned away, B gets promoted.
         * B is partitioned away, and A returns available.
         *
         * Usually B would PING A publishing its set of served slots and its
         * configEpoch, but because of the partition B can't inform A of the
         * new configuration, so other nodes that have an updated table must
         * do it. In this way A will stop to act as a master (or can try to
         * failover if there are the conditions to win the election). */
        if (sender && dirty_slots) {
            int j;

            for (j = 0; j < CLUSTER_SLOTS; j++) {
                if (bitmapTestBit(hdr->myslots,j)) {
                    if (server.cluster->slots[j] == sender ||
                        server.cluster->slots[j] == NULL) continue;
                    if (server.cluster->slots[j]->configEpoch >
                        senderConfigEpoch)
                    {
                        serverLog(LL_VERBOSE,
                            "Node %.40s has old slots configuration, sending "
                            "an UPDATE message about %.40s",
                                sender->name, server.cluster->slots[j]->name);
                        clusterSendUpdate(sender->link,
                            server.cluster->slots[j]);

                        /* TODO: instead of exiting the loop send every other
                         * UPDATE packet for other nodes that are the new owner
                         * of sender's slots. */
                        break;
                    }
                }
            }
        }

        /* If our config epoch collides with the sender's try to fix
         * the problem. */
        if (sender &&
            nodeIsMaster(myself) && nodeIsMaster(sender) &&
            senderConfigEpoch == myself->configEpoch)
        {
            clusterHandleConfigEpochCollision(sender);
        }

        /* Get info from the gossip section */
        if (sender) {
            clusterProcessGossipSection(hdr,link);
            clusterProcessPingExtensions(hdr,link);
        }
    } else if (type == CLUSTERMSG_TYPE_FAIL) {
        clusterNode *failing;

        if (sender) {
            failing = clusterLookupNode(hdr->data.fail.about.nodename, CLUSTER_NAMELEN);
            if (failing &&
                !(failing->flags & (CLUSTER_NODE_FAIL|CLUSTER_NODE_MYSELF)))
            {
                serverLog(LL_NOTICE,
                    "FAIL message received from %.40s about %.40s",
                    hdr->sender, hdr->data.fail.about.nodename);
                failing->flags |= CLUSTER_NODE_FAIL;
                failing->fail_time = now;
                failing->flags &= ~CLUSTER_NODE_PFAIL;
                clusterDoBeforeSleep(CLUSTER_TODO_SAVE_CONFIG|
                                     CLUSTER_TODO_UPDATE_STATE);
            }
        } else {
            serverLog(LL_NOTICE,
                "Ignoring FAIL message from unknown node %.40s about %.40s",
                hdr->sender, hdr->data.fail.about.nodename);
        }
    } else if (type == CLUSTERMSG_TYPE_PUBLISH || type == CLUSTERMSG_TYPE_PUBLISHSHARD) {
        if (!sender) return 1;  /* We don't know that node. */

        robj *channel, *message;
        uint32_t channel_len, message_len;

        /* Don't bother creating useless objects if there are no
         * Pub/Sub subscribers. */
        if ((type == CLUSTERMSG_TYPE_PUBLISH
            && serverPubsubSubscriptionCount() > 0)
        || (type == CLUSTERMSG_TYPE_PUBLISHSHARD
            && serverPubsubShardSubscriptionCount() > 0))
        {
            channel_len = ntohl(hdr->data.publish.msg.channel_len);
            message_len = ntohl(hdr->data.publish.msg.message_len);
            channel = createStringObject(
                        (char*)hdr->data.publish.msg.bulk_data,channel_len);
            message = createStringObject(
                        (char*)hdr->data.publish.msg.bulk_data+channel_len,
                        message_len);
            pubsubPublishMessage(channel, message, type == CLUSTERMSG_TYPE_PUBLISHSHARD);
            decrRefCount(channel);
            decrRefCount(message);
        }
    } else if (type == CLUSTERMSG_TYPE_FAILOVER_AUTH_REQUEST) {
        if (!sender) return 1;  /* We don't know that node. */
        clusterSendFailoverAuthIfNeeded(sender,hdr);
    } else if (type == CLUSTERMSG_TYPE_FAILOVER_AUTH_ACK) {
        if (!sender) return 1;  /* We don't know that node. */
        /* We consider this vote only if the sender is a master serving
         * a non zero number of slots, and its currentEpoch is greater or
         * equal to epoch where this node started the election. */
        if (nodeIsMaster(sender) && sender->numslots > 0 &&
            senderCurrentEpoch >= server.cluster->failover_auth_epoch)
        {
            server.cluster->failover_auth_count++;
            /* Maybe we reached a quorum here, set a flag to make sure
             * we check ASAP. */
            clusterDoBeforeSleep(CLUSTER_TODO_HANDLE_FAILOVER);
        }
    } else if (type == CLUSTERMSG_TYPE_MFSTART) {
        /* This message is acceptable only if I'm a master and the sender
         * is one of my slaves. */
        if (!sender || sender->slaveof != myself) return 1;
        /* Manual failover requested from slaves. Initialize the state
         * accordingly. */
        resetManualFailover();
        server.cluster->mf_end = now + CLUSTER_MF_TIMEOUT;
        server.cluster->mf_slave = sender;
        pauseActions(PAUSE_DURING_FAILOVER,
                     now + (CLUSTER_MF_TIMEOUT * CLUSTER_MF_PAUSE_MULT),
<<<<<<< HEAD
                     CLIENT_PAUSE_WRITE);
        serverLog(LL_NOTICE,"Manual failover requested by replica %.40s.",
=======
                     PAUSE_ACTIONS_CLIENT_WRITE_SET);
        serverLog(LL_WARNING,"Manual failover requested by replica %.40s.",
>>>>>>> a7051845
            sender->name);
        /* We need to send a ping message to the replica, as it would carry
         * `server.cluster->mf_master_offset`, which means the master paused clients
         * at offset `server.cluster->mf_master_offset`, so that the replica would
         * know that it is safe to set its `server.cluster->mf_can_start` to 1 so as
         * to complete failover as quickly as possible. */
        clusterSendPing(link, CLUSTERMSG_TYPE_PING);
    } else if (type == CLUSTERMSG_TYPE_UPDATE) {
        clusterNode *n; /* The node the update is about. */
        uint64_t reportedConfigEpoch =
                    ntohu64(hdr->data.update.nodecfg.configEpoch);

        if (!sender) return 1;  /* We don't know the sender. */
        n = clusterLookupNode(hdr->data.update.nodecfg.nodename, CLUSTER_NAMELEN);
        if (!n) return 1;   /* We don't know the reported node. */
        if (n->configEpoch >= reportedConfigEpoch) return 1; /* Nothing new. */

        /* If in our current config the node is a slave, set it as a master. */
        if (nodeIsSlave(n)) clusterSetNodeAsMaster(n);

        /* Update the node's configEpoch. */
        n->configEpoch = reportedConfigEpoch;
        clusterDoBeforeSleep(CLUSTER_TODO_SAVE_CONFIG|
                             CLUSTER_TODO_FSYNC_CONFIG);

        /* Check the bitmap of served slots and update our
         * config accordingly. */
        clusterUpdateSlotsConfigWith(n,reportedConfigEpoch,
            hdr->data.update.nodecfg.slots);
    } else if (type == CLUSTERMSG_TYPE_MODULE) {
        if (!sender) return 1;  /* Protect the module from unknown nodes. */
        /* We need to route this message back to the right module subscribed
         * for the right message type. */
        uint64_t module_id = hdr->data.module.msg.module_id; /* Endian-safe ID */
        uint32_t len = ntohl(hdr->data.module.msg.len);
        uint8_t type = hdr->data.module.msg.type;
        unsigned char *payload = hdr->data.module.msg.bulk_data;
        moduleCallClusterReceivers(sender->name,module_id,type,payload,len);
    } else {
        serverLog(LL_WARNING,"Received unknown packet type: %d", type);
    }
    return 1;
}

/* This function is called when we detect the link with this node is lost.
   We set the node as no longer connected. The Cluster Cron will detect
   this connection and will try to get it connected again.

   Instead if the node is a temporary node used to accept a query, we
   completely free the node on error. */
void handleLinkIOError(clusterLink *link) {
    freeClusterLink(link);
}

/* Send the messages queued for the link. */
void clusterWriteHandler(connection *conn) {
    clusterLink *link = connGetPrivateData(conn);
    ssize_t nwritten;
    size_t totwritten = 0;

    while (totwritten < NET_MAX_WRITES_PER_EVENT && listLength(link->send_msg_queue) > 0) {
        listNode *head = listFirst(link->send_msg_queue);
        clusterMsgSendBlock *msgblock = (clusterMsgSendBlock*)head->value;
        clusterMsg *msg = &msgblock->msg;
        size_t msg_offset = link->head_msg_send_offset;
        size_t msg_len = ntohl(msg->totlen);

        nwritten = connWrite(conn, (char*)msg + msg_offset, msg_len - msg_offset);
        if (nwritten <= 0) {
            serverLog(LL_DEBUG,"I/O error writing to node link: %s",
                (nwritten == -1) ? connGetLastError(conn) : "short write");
            handleLinkIOError(link);
            return;
        }
        if (msg_offset + nwritten < msg_len) {
            /* If full message wasn't written, record the offset
             * and continue sending from this point next time */
            link->head_msg_send_offset += nwritten;
            return;
        }
        serverAssert((msg_offset + nwritten) == msg_len);
        link->head_msg_send_offset = 0;

        /* Delete the node and update our memory tracking */
        uint32_t blocklen = msgblock->totlen;
        listDelNode(link->send_msg_queue, head);
        server.stat_cluster_links_memory -= sizeof(listNode);
        link->send_msg_queue_mem -= sizeof(listNode) + blocklen;

        totwritten += nwritten;
    }

    if (listLength(link->send_msg_queue) == 0)
        connSetWriteHandler(link->conn, NULL);
}

/* A connect handler that gets called when a connection to another node
 * gets established.
 */
void clusterLinkConnectHandler(connection *conn) {
    clusterLink *link = connGetPrivateData(conn);
    clusterNode *node = link->node;

    /* Check if connection succeeded */
    if (connGetState(conn) != CONN_STATE_CONNECTED) {
        serverLog(LL_VERBOSE, "Connection with Node %.40s at %s:%d failed: %s",
                node->name, node->ip, node->cport,
                connGetLastError(conn));
        freeClusterLink(link);
        return;
    }

    /* Register a read handler from now on */
    connSetReadHandler(conn, clusterReadHandler);

    /* Queue a PING in the new connection ASAP: this is crucial
     * to avoid false positives in failure detection.
     *
     * If the node is flagged as MEET, we send a MEET message instead
     * of a PING one, to force the receiver to add us in its node
     * table. */
    mstime_t old_ping_sent = node->ping_sent;
    clusterSendPing(link, node->flags & CLUSTER_NODE_MEET ?
            CLUSTERMSG_TYPE_MEET : CLUSTERMSG_TYPE_PING);
    if (old_ping_sent) {
        /* If there was an active ping before the link was
         * disconnected, we want to restore the ping time, otherwise
         * replaced by the clusterSendPing() call. */
        node->ping_sent = old_ping_sent;
    }
    /* We can clear the flag after the first packet is sent.
     * If we'll never receive a PONG, we'll never send new packets
     * to this node. Instead after the PONG is received and we
     * are no longer in meet/handshake status, we want to send
     * normal PING packets. */
    node->flags &= ~CLUSTER_NODE_MEET;

    serverLog(LL_DEBUG,"Connecting with Node %.40s at %s:%d",
            node->name, node->ip, node->cport);
}

/* Read data. Try to read the first field of the header first to check the
 * full length of the packet. When a whole packet is in memory this function
 * will call the function to process the packet. And so forth. */
void clusterReadHandler(connection *conn) {
    clusterMsg buf[1];
    ssize_t nread;
    clusterMsg *hdr;
    clusterLink *link = connGetPrivateData(conn);
    unsigned int readlen, rcvbuflen;

    while(1) { /* Read as long as there is data to read. */
        rcvbuflen = link->rcvbuf_len;
        if (rcvbuflen < 8) {
            /* First, obtain the first 8 bytes to get the full message
             * length. */
            readlen = 8 - rcvbuflen;
        } else {
            /* Finally read the full message. */
            hdr = (clusterMsg*) link->rcvbuf;
            if (rcvbuflen == 8) {
                /* Perform some sanity check on the message signature
                 * and length. */
                if (memcmp(hdr->sig,"RCmb",4) != 0 ||
                    ntohl(hdr->totlen) < CLUSTERMSG_MIN_LEN)
                {
                    char ip[NET_IP_STR_LEN];
                    int port;
                    if (connAddrPeerName(conn, ip, sizeof(ip), &port) == -1) {
                        serverLog(LL_WARNING,
                            "Bad message length or signature received "
                            "on the Cluster bus.");
                    } else {
                        serverLog(LL_WARNING,
                            "Bad message length or signature received "
                            "on the Cluster bus from %s:%d", ip, port);
                    }
                    handleLinkIOError(link);
                    return;
                }
            }
            readlen = ntohl(hdr->totlen) - rcvbuflen;
            if (readlen > sizeof(buf)) readlen = sizeof(buf);
        }

        nread = connRead(conn,buf,readlen);
        if (nread == -1 && (connGetState(conn) == CONN_STATE_CONNECTED)) return; /* No more data ready. */

        if (nread <= 0) {
            /* I/O error... */
            serverLog(LL_DEBUG,"I/O error reading from node link: %s",
                (nread == 0) ? "connection closed" : connGetLastError(conn));
            handleLinkIOError(link);
            return;
        } else {
            /* Read data and recast the pointer to the new buffer. */
            size_t unused = link->rcvbuf_alloc - link->rcvbuf_len;
            if ((size_t)nread > unused) {
                size_t required = link->rcvbuf_len + nread;
                size_t prev_rcvbuf_alloc = link->rcvbuf_alloc;
                /* If less than 1mb, grow to twice the needed size, if larger grow by 1mb. */
                link->rcvbuf_alloc = required < RCVBUF_MAX_PREALLOC ? required * 2: required + RCVBUF_MAX_PREALLOC;
                link->rcvbuf = zrealloc(link->rcvbuf, link->rcvbuf_alloc);
                server.stat_cluster_links_memory += link->rcvbuf_alloc - prev_rcvbuf_alloc;
            }
            memcpy(link->rcvbuf + link->rcvbuf_len, buf, nread);
            link->rcvbuf_len += nread;
            hdr = (clusterMsg*) link->rcvbuf;
            rcvbuflen += nread;
        }

        /* Total length obtained? Process this packet. */
        if (rcvbuflen >= 8 && rcvbuflen == ntohl(hdr->totlen)) {
            if (clusterProcessPacket(link)) {
                if (link->rcvbuf_alloc > RCVBUF_INIT_LEN) {
                    size_t prev_rcvbuf_alloc = link->rcvbuf_alloc;
                    zfree(link->rcvbuf);
                    link->rcvbuf = zmalloc(link->rcvbuf_alloc = RCVBUF_INIT_LEN);
                    server.stat_cluster_links_memory += link->rcvbuf_alloc - prev_rcvbuf_alloc;
                }
                link->rcvbuf_len = 0;
            } else {
                return; /* Link no longer valid. */
            }
        }
    }
}

/* Put the message block into the link's send queue.
 *
 * It is guaranteed that this function will never have as a side effect
 * the link to be invalidated, so it is safe to call this function
 * from event handlers that will do stuff with the same link later. */
void clusterSendMessage(clusterLink *link, clusterMsgSendBlock *msgblock) {
    if (!link) {
        return;
    }
    if (listLength(link->send_msg_queue) == 0 && msgblock->msg.totlen != 0)
        connSetWriteHandlerWithBarrier(link->conn, clusterWriteHandler, 1);

    listAddNodeTail(link->send_msg_queue, msgblock);
    msgblock->refcount++;

    /* Update memory tracking */
    link->send_msg_queue_mem += sizeof(listNode) + msgblock->totlen;
    server.stat_cluster_links_memory += sizeof(listNode);

    /* Populate sent messages stats. */
    uint16_t type = ntohs(msgblock->msg.type);
    if (type < CLUSTERMSG_TYPE_COUNT)
        server.cluster->stats_bus_messages_sent[type]++;
}

/* Send a message to all the nodes that are part of the cluster having
 * a connected link.
 *
 * It is guaranteed that this function will never have as a side effect
 * some node->link to be invalidated, so it is safe to call this function
 * from event handlers that will do stuff with node links later. */
void clusterBroadcastMessage(clusterMsgSendBlock *msgblock) {
    dictIterator *di;
    dictEntry *de;

    di = dictGetSafeIterator(server.cluster->nodes);
    while((de = dictNext(di)) != NULL) {
        clusterNode *node = dictGetVal(de);

        if (node->flags & (CLUSTER_NODE_MYSELF|CLUSTER_NODE_HANDSHAKE))
            continue;
        clusterSendMessage(node->link,msgblock);
    }
    dictReleaseIterator(di);
}

/* Build the message header. hdr must point to a buffer at least
 * sizeof(clusterMsg) in bytes. */
static void clusterBuildMessageHdr(clusterMsg *hdr, int type, size_t msglen) {
    uint64_t offset;
    clusterNode *master;

    /* If this node is a master, we send its slots bitmap and configEpoch.
     * If this node is a slave we send the master's information instead (the
     * node is flagged as slave so the receiver knows that it is NOT really
     * in charge for this slots. */
    master = (nodeIsSlave(myself) && myself->slaveof) ?
              myself->slaveof : myself;

    hdr->ver = htons(CLUSTER_PROTO_VER);
    hdr->sig[0] = 'R';
    hdr->sig[1] = 'C';
    hdr->sig[2] = 'm';
    hdr->sig[3] = 'b';
    hdr->type = htons(type);
    memcpy(hdr->sender,myself->name,CLUSTER_NAMELEN);

    /* If cluster-announce-ip option is enabled, force the receivers of our
     * packets to use the specified address for this node. Otherwise if the
     * first byte is zero, they'll do auto discovery. */
    memset(hdr->myip,0,NET_IP_STR_LEN);
    if (server.cluster_announce_ip) {
        redis_strlcpy(hdr->myip,server.cluster_announce_ip,NET_IP_STR_LEN);
    }

    /* Handle cluster-announce-[tls-|bus-]port. */
    int announced_port, announced_pport, announced_cport;
    deriveAnnouncedPorts(&announced_port, &announced_pport, &announced_cport);

    memcpy(hdr->myslots,master->slots,sizeof(hdr->myslots));
    memset(hdr->slaveof,0,CLUSTER_NAMELEN);
    if (myself->slaveof != NULL)
        memcpy(hdr->slaveof,myself->slaveof->name, CLUSTER_NAMELEN);
    hdr->port = htons(announced_port);
    hdr->pport = htons(announced_pport);
    hdr->cport = htons(announced_cport);
    hdr->flags = htons(myself->flags);
    hdr->state = server.cluster->state;

    /* Set the currentEpoch and configEpochs. */
    hdr->currentEpoch = htonu64(server.cluster->currentEpoch);
    hdr->configEpoch = htonu64(master->configEpoch);

    /* Set the replication offset. */
    if (nodeIsSlave(myself))
        offset = replicationGetSlaveOffset();
    else
        offset = server.master_repl_offset;
    hdr->offset = htonu64(offset);

    /* Set the message flags. */
    if (nodeIsMaster(myself) && server.cluster->mf_end)
        hdr->mflags[0] |= CLUSTERMSG_FLAG0_PAUSED;

    hdr->totlen = htonl(msglen);
}

/* Set the i-th entry of the gossip section in the message pointed by 'hdr'
 * to the info of the specified node 'n'. */
void clusterSetGossipEntry(clusterMsg *hdr, int i, clusterNode *n) {
    clusterMsgDataGossip *gossip;
    gossip = &(hdr->data.ping.gossip[i]);
    memcpy(gossip->nodename,n->name,CLUSTER_NAMELEN);
    gossip->ping_sent = htonl(n->ping_sent/1000);
    gossip->pong_received = htonl(n->pong_received/1000);
    memcpy(gossip->ip,n->ip,sizeof(n->ip));
    gossip->port = htons(n->port);
    gossip->cport = htons(n->cport);
    gossip->flags = htons(n->flags);
    gossip->pport = htons(n->pport);
    gossip->notused1 = 0;
}

/* Send a PING or PONG packet to the specified node, making sure to add enough
 * gossip information. */
void clusterSendPing(clusterLink *link, int type) {
    static unsigned long long cluster_pings_sent = 0;
    cluster_pings_sent++;
    int gossipcount = 0; /* Number of gossip sections added so far. */
    int wanted; /* Number of gossip sections we want to append if possible. */
    int estlen; /* Upper bound on estimated packet length */
    /* freshnodes is the max number of nodes we can hope to append at all:
     * nodes available minus two (ourself and the node we are sending the
     * message to). However practically there may be less valid nodes since
     * nodes in handshake state, disconnected, are not considered. */
    int freshnodes = dictSize(server.cluster->nodes)-2;

    /* How many gossip sections we want to add? 1/10 of the number of nodes
     * and anyway at least 3. Why 1/10?
     *
     * If we have N masters, with N/10 entries, and we consider that in
     * node_timeout we exchange with each other node at least 4 packets
     * (we ping in the worst case in node_timeout/2 time, and we also
     * receive two pings from the host), we have a total of 8 packets
     * in the node_timeout*2 failure reports validity time. So we have
     * that, for a single PFAIL node, we can expect to receive the following
     * number of failure reports (in the specified window of time):
     *
     * PROB * GOSSIP_ENTRIES_PER_PACKET * TOTAL_PACKETS:
     *
     * PROB = probability of being featured in a single gossip entry,
     *        which is 1 / NUM_OF_NODES.
     * ENTRIES = 10.
     * TOTAL_PACKETS = 2 * 4 * NUM_OF_MASTERS.
     *
     * If we assume we have just masters (so num of nodes and num of masters
     * is the same), with 1/10 we always get over the majority, and specifically
     * 80% of the number of nodes, to account for many masters failing at the
     * same time.
     *
     * Since we have non-voting slaves that lower the probability of an entry
     * to feature our node, we set the number of entries per packet as
     * 10% of the total nodes we have. */
    wanted = floor(dictSize(server.cluster->nodes)/10);
    if (wanted < 3) wanted = 3;
    if (wanted > freshnodes) wanted = freshnodes;

    /* Include all the nodes in PFAIL state, so that failure reports are
     * faster to propagate to go from PFAIL to FAIL state. */
    int pfail_wanted = server.cluster->stats_pfail_nodes;

    /* Compute the maximum estlen to allocate our buffer. We'll fix the estlen
     * later according to the number of gossip sections we really were able
     * to put inside the packet. */
    estlen = sizeof(clusterMsg) - sizeof(union clusterMsgData);
    estlen += (sizeof(clusterMsgDataGossip)*(wanted + pfail_wanted));
    estlen += writePingExt(NULL, 0);

    /* Note: clusterBuildMessageHdr() expects the buffer to be always at least
     * sizeof(clusterMsg) or more. */
    if (estlen < (int)sizeof(clusterMsg)) estlen = sizeof(clusterMsg);
    clusterMsgSendBlock *msgblock = createClusterMsgSendBlock(type, estlen);
    clusterMsg *hdr = &msgblock->msg;

    if (!link->inbound && type == CLUSTERMSG_TYPE_PING)
        link->node->ping_sent = mstime();

    /* Populate the gossip fields */
    int maxiterations = wanted*3;
    while(freshnodes > 0 && gossipcount < wanted && maxiterations--) {
        dictEntry *de = dictGetRandomKey(server.cluster->nodes);
        clusterNode *this = dictGetVal(de);

        /* Don't include this node: the whole packet header is about us
         * already, so we just gossip about other nodes. */
        if (this == myself) continue;

        /* PFAIL nodes will be added later. */
        if (this->flags & CLUSTER_NODE_PFAIL) continue;

        /* In the gossip section don't include:
         * 1) Nodes in HANDSHAKE state.
         * 3) Nodes with the NOADDR flag set.
         * 4) Disconnected nodes if they don't have configured slots.
         */
        if (this->flags & (CLUSTER_NODE_HANDSHAKE|CLUSTER_NODE_NOADDR) ||
            (this->link == NULL && this->numslots == 0))
        {
            freshnodes--; /* Technically not correct, but saves CPU. */
            continue;
        }

        /* Do not add a node we already have. */
        if (this->last_in_ping_gossip == cluster_pings_sent) continue;

        /* Add it */
        clusterSetGossipEntry(hdr,gossipcount,this);
        this->last_in_ping_gossip = cluster_pings_sent;
        freshnodes--;
        gossipcount++;
    }

    /* If there are PFAIL nodes, add them at the end. */
    if (pfail_wanted) {
        dictIterator *di;
        dictEntry *de;

        di = dictGetSafeIterator(server.cluster->nodes);
        while((de = dictNext(di)) != NULL && pfail_wanted > 0) {
            clusterNode *node = dictGetVal(de);
            if (node->flags & CLUSTER_NODE_HANDSHAKE) continue;
            if (node->flags & CLUSTER_NODE_NOADDR) continue;
            if (!(node->flags & CLUSTER_NODE_PFAIL)) continue;
            clusterSetGossipEntry(hdr,gossipcount,node);
            gossipcount++;
            /* We take the count of the slots we allocated, since the
             * PFAIL stats may not match perfectly with the current number
             * of PFAIL nodes. */
            pfail_wanted--;
        }
        dictReleaseIterator(di);
    }

    /* Compute the actual total length and send! */
    uint32_t totlen = 0;
    totlen += writePingExt(hdr, gossipcount);
    totlen += sizeof(clusterMsg)-sizeof(union clusterMsgData);
    totlen += (sizeof(clusterMsgDataGossip)*gossipcount);
    serverAssert(gossipcount < USHRT_MAX);
    hdr->count = htons(gossipcount);
    hdr->totlen = htonl(totlen);

    clusterSendMessage(link,msgblock);
    clusterMsgSendBlockDecrRefCount(msgblock);
}

/* Send a PONG packet to every connected node that's not in handshake state
 * and for which we have a valid link.
 *
 * In Redis Cluster pongs are not used just for failure detection, but also
 * to carry important configuration information. So broadcasting a pong is
 * useful when something changes in the configuration and we want to make
 * the cluster aware ASAP (for instance after a slave promotion).
 *
 * The 'target' argument specifies the receiving instances using the
 * defines below:
 *
 * CLUSTER_BROADCAST_ALL -> All known instances.
 * CLUSTER_BROADCAST_LOCAL_SLAVES -> All slaves in my master-slaves ring.
 */
#define CLUSTER_BROADCAST_ALL 0
#define CLUSTER_BROADCAST_LOCAL_SLAVES 1
void clusterBroadcastPong(int target) {
    dictIterator *di;
    dictEntry *de;

    di = dictGetSafeIterator(server.cluster->nodes);
    while((de = dictNext(di)) != NULL) {
        clusterNode *node = dictGetVal(de);

        if (!node->link) continue;
        if (node == myself || nodeInHandshake(node)) continue;
        if (target == CLUSTER_BROADCAST_LOCAL_SLAVES) {
            int local_slave =
                nodeIsSlave(node) && node->slaveof &&
                (node->slaveof == myself || node->slaveof == myself->slaveof);
            if (!local_slave) continue;
        }
        clusterSendPing(node->link,CLUSTERMSG_TYPE_PONG);
    }
    dictReleaseIterator(di);
}

/* Create a PUBLISH message block.
 *
 * Sanitizer suppression: In clusterMsgDataPublish, sizeof(bulk_data) is 8.
 * As all the struct is used as a buffer, when more than 8 bytes are copied into
 * the 'bulk_data', sanitizer generates an out-of-bounds error which is a false
 * positive in this context. */
REDIS_NO_SANITIZE("bounds")
clusterMsgSendBlock *clusterCreatePublishMsgBlock(robj *channel, robj *message, uint16_t type) {

    uint32_t channel_len, message_len;

    channel = getDecodedObject(channel);
    message = getDecodedObject(message);
    channel_len = sdslen(channel->ptr);
    message_len = sdslen(message->ptr);

    size_t msglen = sizeof(clusterMsg)-sizeof(union clusterMsgData);
    msglen += sizeof(clusterMsgDataPublish) - 8 + channel_len + message_len;
    clusterMsgSendBlock *msgblock = createClusterMsgSendBlock(type, msglen);

    clusterMsg *hdr = &msgblock->msg;
    hdr->data.publish.msg.channel_len = htonl(channel_len);
    hdr->data.publish.msg.message_len = htonl(message_len);
    memcpy(hdr->data.publish.msg.bulk_data,channel->ptr,sdslen(channel->ptr));
    memcpy(hdr->data.publish.msg.bulk_data+sdslen(channel->ptr),
        message->ptr,sdslen(message->ptr));

    decrRefCount(channel);
    decrRefCount(message);
    
    return msgblock;
}

/* Send a FAIL message to all the nodes we are able to contact.
 * The FAIL message is sent when we detect that a node is failing
 * (CLUSTER_NODE_PFAIL) and we also receive a gossip confirmation of this:
 * we switch the node state to CLUSTER_NODE_FAIL and ask all the other
 * nodes to do the same ASAP. */
void clusterSendFail(char *nodename) {
    uint32_t msglen = sizeof(clusterMsg) - sizeof(union clusterMsgData)
        + sizeof(clusterMsgDataFail);
    clusterMsgSendBlock *msgblock = createClusterMsgSendBlock(CLUSTERMSG_TYPE_FAIL, msglen);

    clusterMsg *hdr = &msgblock->msg;
    memcpy(hdr->data.fail.about.nodename,nodename,CLUSTER_NAMELEN);

    clusterBroadcastMessage(msgblock);
    clusterMsgSendBlockDecrRefCount(msgblock);
}

/* Send an UPDATE message to the specified link carrying the specified 'node'
 * slots configuration. The node name, slots bitmap, and configEpoch info
 * are included. */
void clusterSendUpdate(clusterLink *link, clusterNode *node) {
    if (link == NULL) return;

    uint32_t msglen = sizeof(clusterMsg) - sizeof(union clusterMsgData)
        + sizeof(clusterMsgDataUpdate);
    clusterMsgSendBlock *msgblock = createClusterMsgSendBlock(CLUSTERMSG_TYPE_UPDATE, msglen);

    clusterMsg *hdr = &msgblock->msg;
    memcpy(hdr->data.update.nodecfg.nodename,node->name,CLUSTER_NAMELEN);
    hdr->data.update.nodecfg.configEpoch = htonu64(node->configEpoch);
    memcpy(hdr->data.update.nodecfg.slots,node->slots,sizeof(node->slots));

    clusterSendMessage(link,msgblock);
    clusterMsgSendBlockDecrRefCount(msgblock);
}

/* Send a MODULE message.
 *
 * If link is NULL, then the message is broadcasted to the whole cluster. */
void clusterSendModule(clusterLink *link, uint64_t module_id, uint8_t type,
                       const char *payload, uint32_t len) {
    uint32_t msglen = sizeof(clusterMsg)-sizeof(union clusterMsgData);
    msglen += sizeof(clusterMsgModule) - 3 + len;
    clusterMsgSendBlock *msgblock = createClusterMsgSendBlock(CLUSTERMSG_TYPE_MODULE, msglen);

    clusterMsg *hdr = &msgblock->msg;
    hdr->data.module.msg.module_id = module_id; /* Already endian adjusted. */
    hdr->data.module.msg.type = type;
    hdr->data.module.msg.len = htonl(len);
    memcpy(hdr->data.module.msg.bulk_data,payload,len);

    if (link)
        clusterSendMessage(link,msgblock);
    else
        clusterBroadcastMessage(msgblock);

    clusterMsgSendBlockDecrRefCount(msgblock);
}

/* This function gets a cluster node ID string as target, the same way the nodes
 * addresses are represented in the modules side, resolves the node, and sends
 * the message. If the target is NULL the message is broadcasted.
 *
 * The function returns C_OK if the target is valid, otherwise C_ERR is
 * returned. */
int clusterSendModuleMessageToTarget(const char *target, uint64_t module_id, uint8_t type, const char *payload, uint32_t len) {
    clusterNode *node = NULL;

    if (target != NULL) {
        node = clusterLookupNode(target, strlen(target));
        if (node == NULL || node->link == NULL) return C_ERR;
    }

    clusterSendModule(target ? node->link : NULL,
                      module_id, type, payload, len);
    return C_OK;
}

/* -----------------------------------------------------------------------------
 * CLUSTER Pub/Sub support
 *
 * If `sharded` is 0:
 * For now we do very little, just propagating [S]PUBLISH messages across the whole
 * cluster. In the future we'll try to get smarter and avoiding propagating those
 * messages to hosts without receives for a given channel.
 * Otherwise:
 * Publish this message across the slot (primary/replica).
 * -------------------------------------------------------------------------- */
void clusterPropagatePublish(robj *channel, robj *message, int sharded) {
    clusterMsgSendBlock *msgblock;

    if (!sharded) {
        msgblock = clusterCreatePublishMsgBlock(channel, message, CLUSTERMSG_TYPE_PUBLISH);
        clusterBroadcastMessage(msgblock);
        clusterMsgSendBlockDecrRefCount(msgblock);
        return;
    }

    listIter li;
    listNode *ln;
    list *nodes_for_slot = clusterGetNodesInMyShard(server.cluster->myself);
    serverAssert(nodes_for_slot != NULL);
    listRewind(nodes_for_slot, &li);
    msgblock = clusterCreatePublishMsgBlock(channel, message, CLUSTERMSG_TYPE_PUBLISHSHARD);
    while((ln = listNext(&li))) {
        clusterNode *node = listNodeValue(ln);
        if (node->flags & (CLUSTER_NODE_MYSELF|CLUSTER_NODE_HANDSHAKE))
            continue;
        clusterSendMessage(node->link,msgblock);
    }
    clusterMsgSendBlockDecrRefCount(msgblock);
}

/* -----------------------------------------------------------------------------
 * SLAVE node specific functions
 * -------------------------------------------------------------------------- */

/* This function sends a FAILOVER_AUTH_REQUEST message to every node in order to
 * see if there is the quorum for this slave instance to failover its failing
 * master.
 *
 * Note that we send the failover request to everybody, master and slave nodes,
 * but only the masters are supposed to reply to our query. */
void clusterRequestFailoverAuth(void) {
    uint32_t msglen = sizeof(clusterMsg)-sizeof(union clusterMsgData);
    clusterMsgSendBlock *msgblock = createClusterMsgSendBlock(CLUSTERMSG_TYPE_FAILOVER_AUTH_REQUEST, msglen);

    clusterMsg *hdr = &msgblock->msg;
    /* If this is a manual failover, set the CLUSTERMSG_FLAG0_FORCEACK bit
     * in the header to communicate the nodes receiving the message that
     * they should authorized the failover even if the master is working. */
    if (server.cluster->mf_end) hdr->mflags[0] |= CLUSTERMSG_FLAG0_FORCEACK;
    clusterBroadcastMessage(msgblock);
    clusterMsgSendBlockDecrRefCount(msgblock);
}

/* Send a FAILOVER_AUTH_ACK message to the specified node. */
void clusterSendFailoverAuth(clusterNode *node) {
    if (!node->link) return;

    uint32_t msglen = sizeof(clusterMsg)-sizeof(union clusterMsgData);
    clusterMsgSendBlock *msgblock = createClusterMsgSendBlock(CLUSTERMSG_TYPE_FAILOVER_AUTH_ACK, msglen);

    clusterSendMessage(node->link,msgblock);
    clusterMsgSendBlockDecrRefCount(msgblock);
}

/* Send a MFSTART message to the specified node. */
void clusterSendMFStart(clusterNode *node) {
    if (!node->link) return;

    uint32_t msglen = sizeof(clusterMsg)-sizeof(union clusterMsgData);
    clusterMsgSendBlock *msgblock = createClusterMsgSendBlock(CLUSTERMSG_TYPE_MFSTART, msglen);

    clusterSendMessage(node->link,msgblock);
    clusterMsgSendBlockDecrRefCount(msgblock);
}

/* Vote for the node asking for our vote if there are the conditions. */
void clusterSendFailoverAuthIfNeeded(clusterNode *node, clusterMsg *request) {
    clusterNode *master = node->slaveof;
    uint64_t requestCurrentEpoch = ntohu64(request->currentEpoch);
    uint64_t requestConfigEpoch = ntohu64(request->configEpoch);
    unsigned char *claimed_slots = request->myslots;
    int force_ack = request->mflags[0] & CLUSTERMSG_FLAG0_FORCEACK;
    int j;

    /* IF we are not a master serving at least 1 slot, we don't have the
     * right to vote, as the cluster size in Redis Cluster is the number
     * of masters serving at least one slot, and quorum is the cluster
     * size + 1 */
    if (nodeIsSlave(myself) || myself->numslots == 0) return;

    /* Request epoch must be >= our currentEpoch.
     * Note that it is impossible for it to actually be greater since
     * our currentEpoch was updated as a side effect of receiving this
     * request, if the request epoch was greater. */
    if (requestCurrentEpoch < server.cluster->currentEpoch) {
        serverLog(LL_WARNING,
            "Failover auth denied to %.40s: reqEpoch (%llu) < curEpoch(%llu)",
            node->name,
            (unsigned long long) requestCurrentEpoch,
            (unsigned long long) server.cluster->currentEpoch);
        return;
    }

    /* I already voted for this epoch? Return ASAP. */
    if (server.cluster->lastVoteEpoch == server.cluster->currentEpoch) {
        serverLog(LL_WARNING,
                "Failover auth denied to %.40s: already voted for epoch %llu",
                node->name,
                (unsigned long long) server.cluster->currentEpoch);
        return;
    }

    /* Node must be a slave and its master down.
     * The master can be non failing if the request is flagged
     * with CLUSTERMSG_FLAG0_FORCEACK (manual failover). */
    if (nodeIsMaster(node) || master == NULL ||
        (!nodeFailed(master) && !force_ack))
    {
        if (nodeIsMaster(node)) {
            serverLog(LL_WARNING,
                    "Failover auth denied to %.40s: it is a master node",
                    node->name);
        } else if (master == NULL) {
            serverLog(LL_WARNING,
                    "Failover auth denied to %.40s: I don't know its master",
                    node->name);
        } else if (!nodeFailed(master)) {
            serverLog(LL_WARNING,
                    "Failover auth denied to %.40s: its master is up",
                    node->name);
        }
        return;
    }

    /* We did not voted for a slave about this master for two
     * times the node timeout. This is not strictly needed for correctness
     * of the algorithm but makes the base case more linear. */
    if (mstime() - node->slaveof->voted_time < server.cluster_node_timeout * 2)
    {
        serverLog(LL_WARNING,
                "Failover auth denied to %.40s: "
                "can't vote about this master before %lld milliseconds",
                node->name,
                (long long) ((server.cluster_node_timeout*2)-
                             (mstime() - node->slaveof->voted_time)));
        return;
    }

    /* The slave requesting the vote must have a configEpoch for the claimed
     * slots that is >= the one of the masters currently serving the same
     * slots in the current configuration. */
    for (j = 0; j < CLUSTER_SLOTS; j++) {
        if (bitmapTestBit(claimed_slots, j) == 0) continue;
        if (server.cluster->slots[j] == NULL ||
            server.cluster->slots[j]->configEpoch <= requestConfigEpoch)
        {
            continue;
        }
        /* If we reached this point we found a slot that in our current slots
         * is served by a master with a greater configEpoch than the one claimed
         * by the slave requesting our vote. Refuse to vote for this slave. */
        serverLog(LL_WARNING,
                "Failover auth denied to %.40s: "
                "slot %d epoch (%llu) > reqEpoch (%llu)",
                node->name, j,
                (unsigned long long) server.cluster->slots[j]->configEpoch,
                (unsigned long long) requestConfigEpoch);
        return;
    }

    /* We can vote for this slave. */
    server.cluster->lastVoteEpoch = server.cluster->currentEpoch;
    node->slaveof->voted_time = mstime();
    clusterDoBeforeSleep(CLUSTER_TODO_SAVE_CONFIG|CLUSTER_TODO_FSYNC_CONFIG);
    clusterSendFailoverAuth(node);
    serverLog(LL_NOTICE, "Failover auth granted to %.40s for epoch %llu",
        node->name, (unsigned long long) server.cluster->currentEpoch);
}

/* This function returns the "rank" of this instance, a slave, in the context
 * of its master-slaves ring. The rank of the slave is given by the number of
 * other slaves for the same master that have a better replication offset
 * compared to the local one (better means, greater, so they claim more data).
 *
 * A slave with rank 0 is the one with the greatest (most up to date)
 * replication offset, and so forth. Note that because how the rank is computed
 * multiple slaves may have the same rank, in case they have the same offset.
 *
 * The slave rank is used to add a delay to start an election in order to
 * get voted and replace a failing master. Slaves with better replication
 * offsets are more likely to win. */
int clusterGetSlaveRank(void) {
    long long myoffset;
    int j, rank = 0;
    clusterNode *master;

    serverAssert(nodeIsSlave(myself));
    master = myself->slaveof;
    if (master == NULL) return 0; /* Never called by slaves without master. */

    myoffset = replicationGetSlaveOffset();
    for (j = 0; j < master->numslaves; j++)
        if (master->slaves[j] != myself &&
            !nodeCantFailover(master->slaves[j]) &&
            master->slaves[j]->repl_offset > myoffset) rank++;
    return rank;
}

/* This function is called by clusterHandleSlaveFailover() in order to
 * let the slave log why it is not able to failover. Sometimes there are
 * not the conditions, but since the failover function is called again and
 * again, we can't log the same things continuously.
 *
 * This function works by logging only if a given set of conditions are
 * true:
 *
 * 1) The reason for which the failover can't be initiated changed.
 *    The reasons also include a NONE reason we reset the state to
 *    when the slave finds that its master is fine (no FAIL flag).
 * 2) Also, the log is emitted again if the master is still down and
 *    the reason for not failing over is still the same, but more than
 *    CLUSTER_CANT_FAILOVER_RELOG_PERIOD seconds elapsed.
 * 3) Finally, the function only logs if the slave is down for more than
 *    five seconds + NODE_TIMEOUT. This way nothing is logged when a
 *    failover starts in a reasonable time.
 *
 * The function is called with the reason why the slave can't failover
 * which is one of the integer macros CLUSTER_CANT_FAILOVER_*.
 *
 * The function is guaranteed to be called only if 'myself' is a slave. */
void clusterLogCantFailover(int reason) {
    char *msg;
    static time_t lastlog_time = 0;
    mstime_t nolog_fail_time = server.cluster_node_timeout + 5000;

    /* Don't log if we have the same reason for some time. */
    if (reason == server.cluster->cant_failover_reason &&
        time(NULL)-lastlog_time < CLUSTER_CANT_FAILOVER_RELOG_PERIOD)
        return;

    server.cluster->cant_failover_reason = reason;

    /* We also don't emit any log if the master failed no long ago, the
     * goal of this function is to log slaves in a stalled condition for
     * a long time. */
    if (myself->slaveof &&
        nodeFailed(myself->slaveof) &&
        (mstime() - myself->slaveof->fail_time) < nolog_fail_time) return;

    switch(reason) {
    case CLUSTER_CANT_FAILOVER_DATA_AGE:
        msg = "Disconnected from master for longer than allowed. "
              "Please check the 'cluster-replica-validity-factor' configuration "
              "option.";
        break;
    case CLUSTER_CANT_FAILOVER_WAITING_DELAY:
        msg = "Waiting the delay before I can start a new failover.";
        break;
    case CLUSTER_CANT_FAILOVER_EXPIRED:
        msg = "Failover attempt expired.";
        break;
    case CLUSTER_CANT_FAILOVER_WAITING_VOTES:
        msg = "Waiting for votes, but majority still not reached.";
        break;
    default:
        msg = "Unknown reason code.";
        break;
    }
    lastlog_time = time(NULL);
    serverLog(LL_NOTICE,"Currently unable to failover: %s", msg);
    
    int cur_vote = server.cluster->failover_auth_count;
    int cur_quorum = (server.cluster->size / 2) + 1;
    /* Emits a log when an election is in progress and waiting for votes or when the failover attempt expired. */
    if (reason == CLUSTER_CANT_FAILOVER_WAITING_VOTES || reason == CLUSTER_CANT_FAILOVER_EXPIRED) {
        serverLog(LL_NOTICE, "Needed quorum: %d. Number of votes received so far: %d", cur_quorum, cur_vote);
    } 
}

/* This function implements the final part of automatic and manual failovers,
 * where the slave grabs its master's hash slots, and propagates the new
 * configuration.
 *
 * Note that it's up to the caller to be sure that the node got a new
 * configuration epoch already. */
void clusterFailoverReplaceYourMaster(void) {
    int j;
    clusterNode *oldmaster = myself->slaveof;

    if (nodeIsMaster(myself) || oldmaster == NULL) return;

    /* 1) Turn this node into a master. */
    clusterSetNodeAsMaster(myself);
    replicationUnsetMaster();

    /* 2) Claim all the slots assigned to our master. */
    for (j = 0; j < CLUSTER_SLOTS; j++) {
        if (clusterNodeGetSlotBit(oldmaster,j)) {
            clusterDelSlot(j);
            clusterAddSlot(myself,j);
        }
    }

    /* 3) Update state and save config. */
    clusterUpdateState();
    clusterSaveConfigOrDie(1);

    /* 4) Pong all the other nodes so that they can update the state
     *    accordingly and detect that we switched to master role. */
    clusterBroadcastPong(CLUSTER_BROADCAST_ALL);

    /* 5) If there was a manual failover in progress, clear the state. */
    resetManualFailover();
}

/* This function is called if we are a slave node and our master serving
 * a non-zero amount of hash slots is in FAIL state.
 *
 * The goal of this function is:
 * 1) To check if we are able to perform a failover, is our data updated?
 * 2) Try to get elected by masters.
 * 3) Perform the failover informing all the other nodes.
 */
void clusterHandleSlaveFailover(void) {
    mstime_t data_age;
    mstime_t auth_age = mstime() - server.cluster->failover_auth_time;
    int needed_quorum = (server.cluster->size / 2) + 1;
    int manual_failover = server.cluster->mf_end != 0 &&
                          server.cluster->mf_can_start;
    mstime_t auth_timeout, auth_retry_time;

    server.cluster->todo_before_sleep &= ~CLUSTER_TODO_HANDLE_FAILOVER;

    /* Compute the failover timeout (the max time we have to send votes
     * and wait for replies), and the failover retry time (the time to wait
     * before trying to get voted again).
     *
     * Timeout is MAX(NODE_TIMEOUT*2,2000) milliseconds.
     * Retry is two times the Timeout.
     */
    auth_timeout = server.cluster_node_timeout*2;
    if (auth_timeout < 2000) auth_timeout = 2000;
    auth_retry_time = auth_timeout*2;

    /* Pre conditions to run the function, that must be met both in case
     * of an automatic or manual failover:
     * 1) We are a slave.
     * 2) Our master is flagged as FAIL, or this is a manual failover.
     * 3) We don't have the no failover configuration set, and this is
     *    not a manual failover.
     * 4) It is serving slots. */
    if (nodeIsMaster(myself) ||
        myself->slaveof == NULL ||
        (!nodeFailed(myself->slaveof) && !manual_failover) ||
        (server.cluster_slave_no_failover && !manual_failover) ||
        myself->slaveof->numslots == 0)
    {
        /* There are no reasons to failover, so we set the reason why we
         * are returning without failing over to NONE. */
        server.cluster->cant_failover_reason = CLUSTER_CANT_FAILOVER_NONE;
        return;
    }

    /* Set data_age to the number of milliseconds we are disconnected from
     * the master. */
    if (server.repl_state == REPL_STATE_CONNECTED) {
        data_age = (mstime_t)(server.unixtime - server.master->lastinteraction)
                   * 1000;
    } else {
        data_age = (mstime_t)(server.unixtime - server.repl_down_since) * 1000;
    }

    /* Remove the node timeout from the data age as it is fine that we are
     * disconnected from our master at least for the time it was down to be
     * flagged as FAIL, that's the baseline. */
    if (data_age > server.cluster_node_timeout)
        data_age -= server.cluster_node_timeout;

    /* Check if our data is recent enough according to the slave validity
     * factor configured by the user.
     *
     * Check bypassed for manual failovers. */
    if (server.cluster_slave_validity_factor &&
        data_age >
        (((mstime_t)server.repl_ping_slave_period * 1000) +
         (server.cluster_node_timeout * server.cluster_slave_validity_factor)))
    {
        if (!manual_failover) {
            clusterLogCantFailover(CLUSTER_CANT_FAILOVER_DATA_AGE);
            return;
        }
    }

    /* If the previous failover attempt timeout and the retry time has
     * elapsed, we can setup a new one. */
    if (auth_age > auth_retry_time) {
        server.cluster->failover_auth_time = mstime() +
            500 + /* Fixed delay of 500 milliseconds, let FAIL msg propagate. */
            random() % 500; /* Random delay between 0 and 500 milliseconds. */
        server.cluster->failover_auth_count = 0;
        server.cluster->failover_auth_sent = 0;
        server.cluster->failover_auth_rank = clusterGetSlaveRank();
        /* We add another delay that is proportional to the slave rank.
         * Specifically 1 second * rank. This way slaves that have a probably
         * less updated replication offset, are penalized. */
        server.cluster->failover_auth_time +=
            server.cluster->failover_auth_rank * 1000;
        /* However if this is a manual failover, no delay is needed. */
        if (server.cluster->mf_end) {
            server.cluster->failover_auth_time = mstime();
            server.cluster->failover_auth_rank = 0;
	    clusterDoBeforeSleep(CLUSTER_TODO_HANDLE_FAILOVER);
        }
        serverLog(LL_NOTICE,
            "Start of election delayed for %lld milliseconds "
            "(rank #%d, offset %lld).",
            server.cluster->failover_auth_time - mstime(),
            server.cluster->failover_auth_rank,
            replicationGetSlaveOffset());
        /* Now that we have a scheduled election, broadcast our offset
         * to all the other slaves so that they'll updated their offsets
         * if our offset is better. */
        clusterBroadcastPong(CLUSTER_BROADCAST_LOCAL_SLAVES);
        return;
    }

    /* It is possible that we received more updated offsets from other
     * slaves for the same master since we computed our election delay.
     * Update the delay if our rank changed.
     *
     * Not performed if this is a manual failover. */
    if (server.cluster->failover_auth_sent == 0 &&
        server.cluster->mf_end == 0)
    {
        int newrank = clusterGetSlaveRank();
        if (newrank > server.cluster->failover_auth_rank) {
            long long added_delay =
                (newrank - server.cluster->failover_auth_rank) * 1000;
            server.cluster->failover_auth_time += added_delay;
            server.cluster->failover_auth_rank = newrank;
            serverLog(LL_NOTICE,
                "Replica rank updated to #%d, added %lld milliseconds of delay.",
                newrank, added_delay);
        }
    }

    /* Return ASAP if we can't still start the election. */
    if (mstime() < server.cluster->failover_auth_time) {
        clusterLogCantFailover(CLUSTER_CANT_FAILOVER_WAITING_DELAY);
        return;
    }

    /* Return ASAP if the election is too old to be valid. */
    if (auth_age > auth_timeout) {
        clusterLogCantFailover(CLUSTER_CANT_FAILOVER_EXPIRED);
        return;
    }

    /* Ask for votes if needed. */
    if (server.cluster->failover_auth_sent == 0) {
        server.cluster->currentEpoch++;
        server.cluster->failover_auth_epoch = server.cluster->currentEpoch;
        serverLog(LL_NOTICE,"Starting a failover election for epoch %llu.",
            (unsigned long long) server.cluster->currentEpoch);
        clusterRequestFailoverAuth();
        server.cluster->failover_auth_sent = 1;
        clusterDoBeforeSleep(CLUSTER_TODO_SAVE_CONFIG|
                             CLUSTER_TODO_UPDATE_STATE|
                             CLUSTER_TODO_FSYNC_CONFIG);
        return; /* Wait for replies. */
    }

    /* Check if we reached the quorum. */
    if (server.cluster->failover_auth_count >= needed_quorum) {
        /* We have the quorum, we can finally failover the master. */

        serverLog(LL_NOTICE,
            "Failover election won: I'm the new master.");

        /* Update my configEpoch to the epoch of the election. */
        if (myself->configEpoch < server.cluster->failover_auth_epoch) {
            myself->configEpoch = server.cluster->failover_auth_epoch;
            serverLog(LL_NOTICE,
                "configEpoch set to %llu after successful failover",
                (unsigned long long) myself->configEpoch);
        }

        /* Take responsibility for the cluster slots. */
        clusterFailoverReplaceYourMaster();
    } else {
        clusterLogCantFailover(CLUSTER_CANT_FAILOVER_WAITING_VOTES);
    }
}

/* -----------------------------------------------------------------------------
 * CLUSTER slave migration
 *
 * Slave migration is the process that allows a slave of a master that is
 * already covered by at least another slave, to "migrate" to a master that
 * is orphaned, that is, left with no working slaves.
 * ------------------------------------------------------------------------- */

/* This function is responsible to decide if this replica should be migrated
 * to a different (orphaned) master. It is called by the clusterCron() function
 * only if:
 *
 * 1) We are a slave node.
 * 2) It was detected that there is at least one orphaned master in
 *    the cluster.
 * 3) We are a slave of one of the masters with the greatest number of
 *    slaves.
 *
 * This checks are performed by the caller since it requires to iterate
 * the nodes anyway, so we spend time into clusterHandleSlaveMigration()
 * if definitely needed.
 *
 * The function is called with a pre-computed max_slaves, that is the max
 * number of working (not in FAIL state) slaves for a single master.
 *
 * Additional conditions for migration are examined inside the function.
 */
void clusterHandleSlaveMigration(int max_slaves) {
    int j, okslaves = 0;
    clusterNode *mymaster = myself->slaveof, *target = NULL, *candidate = NULL;
    dictIterator *di;
    dictEntry *de;

    /* Step 1: Don't migrate if the cluster state is not ok. */
    if (server.cluster->state != CLUSTER_OK) return;

    /* Step 2: Don't migrate if my master will not be left with at least
     *         'migration-barrier' slaves after my migration. */
    if (mymaster == NULL) return;
    for (j = 0; j < mymaster->numslaves; j++)
        if (!nodeFailed(mymaster->slaves[j]) &&
            !nodeTimedOut(mymaster->slaves[j])) okslaves++;
    if (okslaves <= server.cluster_migration_barrier) return;

    /* Step 3: Identify a candidate for migration, and check if among the
     * masters with the greatest number of ok slaves, I'm the one with the
     * smallest node ID (the "candidate slave").
     *
     * Note: this means that eventually a replica migration will occur
     * since slaves that are reachable again always have their FAIL flag
     * cleared, so eventually there must be a candidate.
     * There is a possible race condition causing multiple
     * slaves to migrate at the same time, but this is unlikely to
     * happen and relatively harmless when it does. */
    candidate = myself;
    di = dictGetSafeIterator(server.cluster->nodes);
    while((de = dictNext(di)) != NULL) {
        clusterNode *node = dictGetVal(de);
        int okslaves = 0, is_orphaned = 1;

        /* We want to migrate only if this master is working, orphaned, and
         * used to have slaves or if failed over a master that had slaves
         * (MIGRATE_TO flag). This way we only migrate to instances that were
         * supposed to have replicas. */
        if (nodeIsSlave(node) || nodeFailed(node)) is_orphaned = 0;
        if (!(node->flags & CLUSTER_NODE_MIGRATE_TO)) is_orphaned = 0;

        /* Check number of working slaves. */
        if (nodeIsMaster(node)) okslaves = clusterCountNonFailingSlaves(node);
        if (okslaves > 0) is_orphaned = 0;

        if (is_orphaned) {
            if (!target && node->numslots > 0) target = node;

            /* Track the starting time of the orphaned condition for this
             * master. */
            if (!node->orphaned_time) node->orphaned_time = mstime();
        } else {
            node->orphaned_time = 0;
        }

        /* Check if I'm the slave candidate for the migration: attached
         * to a master with the maximum number of slaves and with the smallest
         * node ID. */
        if (okslaves == max_slaves) {
            for (j = 0; j < node->numslaves; j++) {
                if (memcmp(node->slaves[j]->name,
                           candidate->name,
                           CLUSTER_NAMELEN) < 0)
                {
                    candidate = node->slaves[j];
                }
            }
        }
    }
    dictReleaseIterator(di);

    /* Step 4: perform the migration if there is a target, and if I'm the
     * candidate, but only if the master is continuously orphaned for a
     * couple of seconds, so that during failovers, we give some time to
     * the natural slaves of this instance to advertise their switch from
     * the old master to the new one. */
    if (target && candidate == myself &&
        (mstime()-target->orphaned_time) > CLUSTER_SLAVE_MIGRATION_DELAY &&
       !(server.cluster_module_flags & CLUSTER_MODULE_FLAG_NO_FAILOVER))
    {
        serverLog(LL_NOTICE,"Migrating to orphaned master %.40s",
            target->name);
        clusterSetMaster(target);
    }
}

/* -----------------------------------------------------------------------------
 * CLUSTER manual failover
 *
 * This are the important steps performed by slaves during a manual failover:
 * 1) User send CLUSTER FAILOVER command. The failover state is initialized
 *    setting mf_end to the millisecond unix time at which we'll abort the
 *    attempt.
 * 2) Slave sends a MFSTART message to the master requesting to pause clients
 *    for two times the manual failover timeout CLUSTER_MF_TIMEOUT.
 *    When master is paused for manual failover, it also starts to flag
 *    packets with CLUSTERMSG_FLAG0_PAUSED.
 * 3) Slave waits for master to send its replication offset flagged as PAUSED.
 * 4) If slave received the offset from the master, and its offset matches,
 *    mf_can_start is set to 1, and clusterHandleSlaveFailover() will perform
 *    the failover as usually, with the difference that the vote request
 *    will be modified to force masters to vote for a slave that has a
 *    working master.
 *
 * From the point of view of the master things are simpler: when a
 * PAUSE_CLIENTS packet is received the master sets mf_end as well and
 * the sender in mf_slave. During the time limit for the manual failover
 * the master will just send PINGs more often to this slave, flagged with
 * the PAUSED flag, so that the slave will set mf_master_offset when receiving
 * a packet from the master with this flag set.
 *
 * The goal of the manual failover is to perform a fast failover without
 * data loss due to the asynchronous master-slave replication.
 * -------------------------------------------------------------------------- */

/* Reset the manual failover state. This works for both masters and slaves
 * as all the state about manual failover is cleared.
 *
 * The function can be used both to initialize the manual failover state at
 * startup or to abort a manual failover in progress. */
void resetManualFailover(void) {
    if (server.cluster->mf_slave) {
        /* We were a master failing over, so we paused clients and related actions.
         * Regardless of the outcome we unpause now to allow traffic again. */
        unpauseActions(PAUSE_DURING_FAILOVER);
    }
    server.cluster->mf_end = 0; /* No manual failover in progress. */
    server.cluster->mf_can_start = 0;
    server.cluster->mf_slave = NULL;
    server.cluster->mf_master_offset = -1;
}

/* If a manual failover timed out, abort it. */
void manualFailoverCheckTimeout(void) {
    if (server.cluster->mf_end && server.cluster->mf_end < mstime()) {
        serverLog(LL_WARNING,"Manual failover timed out.");
        resetManualFailover();
    }
}

/* This function is called from the cluster cron function in order to go
 * forward with a manual failover state machine. */
void clusterHandleManualFailover(void) {
    /* Return ASAP if no manual failover is in progress. */
    if (server.cluster->mf_end == 0) return;

    /* If mf_can_start is non-zero, the failover was already triggered so the
     * next steps are performed by clusterHandleSlaveFailover(). */
    if (server.cluster->mf_can_start) return;

    if (server.cluster->mf_master_offset == -1) return; /* Wait for offset... */

    if (server.cluster->mf_master_offset == replicationGetSlaveOffset()) {
        /* Our replication offset matches the master replication offset
         * announced after clients were paused. We can start the failover. */
        server.cluster->mf_can_start = 1;
        serverLog(LL_NOTICE,
            "All master replication stream processed, "
            "manual failover can start.");
        clusterDoBeforeSleep(CLUSTER_TODO_HANDLE_FAILOVER);
        return;
    }
    clusterDoBeforeSleep(CLUSTER_TODO_HANDLE_MANUALFAILOVER);
}

/* -----------------------------------------------------------------------------
 * CLUSTER cron job
 * -------------------------------------------------------------------------- */

/* Check if the node is disconnected and re-establish the connection.
 * Also update a few stats while we are here, that can be used to make
 * better decisions in other part of the code. */
static int clusterNodeCronHandleReconnect(clusterNode *node, mstime_t handshake_timeout, mstime_t now) {
    /* Not interested in reconnecting the link with myself or nodes
     * for which we have no address. */
    if (node->flags & (CLUSTER_NODE_MYSELF|CLUSTER_NODE_NOADDR)) return 1;

    if (node->flags & CLUSTER_NODE_PFAIL)
        server.cluster->stats_pfail_nodes++;

    /* A Node in HANDSHAKE state has a limited lifespan equal to the
     * configured node timeout. */
    if (nodeInHandshake(node) && now - node->ctime > handshake_timeout) {
        clusterDelNode(node);
        return 1;
    }

    if (node->link == NULL) {
        clusterLink *link = createClusterLink(node);
        link->conn = connCreate(connTypeOfCluster());
        connSetPrivateData(link->conn, link);
        if (connConnect(link->conn, node->ip, node->cport, server.bind_source_addr,
                    clusterLinkConnectHandler) == C_ERR) {
            /* We got a synchronous error from connect before
             * clusterSendPing() had a chance to be called.
             * If node->ping_sent is zero, failure detection can't work,
             * so we claim we actually sent a ping now (that will
             * be really sent as soon as the link is obtained). */
            if (node->ping_sent == 0) node->ping_sent = mstime();
            serverLog(LL_DEBUG, "Unable to connect to "
                "Cluster Node [%s]:%d -> %s", node->ip,
                node->cport, server.neterr);

            freeClusterLink(link);
            return 0;
        }
    }
    return 0;
}

static void freeClusterLinkOnBufferLimitReached(clusterLink *link) {
    if (link == NULL || server.cluster_link_msg_queue_limit_bytes == 0) {
        return;
    }

    unsigned long long mem_link = link->send_msg_queue_mem;
    if (mem_link > server.cluster_link_msg_queue_limit_bytes) {
        serverLog(LL_WARNING, "Freeing cluster link(%s node %.40s, used memory: %llu) due to "
                "exceeding send buffer memory limit.", link->inbound ? "from" : "to",
                link->node ? link->node->name : "", mem_link);
        freeClusterLink(link);
        server.cluster->stat_cluster_links_buffer_limit_exceeded++;
    }
}

/* Free outbound link to a node if its send buffer size exceeded limit. */
static void clusterNodeCronFreeLinkOnBufferLimitReached(clusterNode *node) {
    freeClusterLinkOnBufferLimitReached(node->link);
    freeClusterLinkOnBufferLimitReached(node->inbound_link);
}

/* This is executed 10 times every second */
void clusterCron(void) {
    dictIterator *di;
    dictEntry *de;
    int update_state = 0;
    int orphaned_masters; /* How many masters there are without ok slaves. */
    int max_slaves; /* Max number of ok slaves for a single master. */
    int this_slaves; /* Number of ok slaves for our master (if we are slave). */
    mstime_t min_pong = 0, now = mstime();
    clusterNode *min_pong_node = NULL;
    static unsigned long long iteration = 0;
    mstime_t handshake_timeout;

    iteration++; /* Number of times this function was called so far. */

    clusterUpdateMyselfHostname();

    /* The handshake timeout is the time after which a handshake node that was
     * not turned into a normal node is removed from the nodes. Usually it is
     * just the NODE_TIMEOUT value, but when NODE_TIMEOUT is too small we use
     * the value of 1 second. */
    handshake_timeout = server.cluster_node_timeout;
    if (handshake_timeout < 1000) handshake_timeout = 1000;

    /* Clear so clusterNodeCronHandleReconnect can count the number of nodes in PFAIL. */
    server.cluster->stats_pfail_nodes = 0;
    /* Run through some of the operations we want to do on each cluster node. */
    di = dictGetSafeIterator(server.cluster->nodes);
    while((de = dictNext(di)) != NULL) {
        clusterNode *node = dictGetVal(de);
        /* We free the inbound or outboud link to the node if the link has an
         * oversized message send queue and immediately try reconnecting. */
        clusterNodeCronFreeLinkOnBufferLimitReached(node);
        /* The protocol is that function(s) below return non-zero if the node was
         * terminated.
         */
        if(clusterNodeCronHandleReconnect(node, handshake_timeout, now)) continue;
    }
    dictReleaseIterator(di); 

    /* Ping some random node 1 time every 10 iterations, so that we usually ping
     * one random node every second. */
    if (!(iteration % 10)) {
        int j;

        /* Check a few random nodes and ping the one with the oldest
         * pong_received time. */
        for (j = 0; j < 5; j++) {
            de = dictGetRandomKey(server.cluster->nodes);
            clusterNode *this = dictGetVal(de);

            /* Don't ping nodes disconnected or with a ping currently active. */
            if (this->link == NULL || this->ping_sent != 0) continue;
            if (this->flags & (CLUSTER_NODE_MYSELF|CLUSTER_NODE_HANDSHAKE))
                continue;
            if (min_pong_node == NULL || min_pong > this->pong_received) {
                min_pong_node = this;
                min_pong = this->pong_received;
            }
        }
        if (min_pong_node) {
            serverLog(LL_DEBUG,"Pinging node %.40s", min_pong_node->name);
            clusterSendPing(min_pong_node->link, CLUSTERMSG_TYPE_PING);
        }
    }

    /* Iterate nodes to check if we need to flag something as failing.
     * This loop is also responsible to:
     * 1) Check if there are orphaned masters (masters without non failing
     *    slaves).
     * 2) Count the max number of non failing slaves for a single master.
     * 3) Count the number of slaves for our master, if we are a slave. */
    orphaned_masters = 0;
    max_slaves = 0;
    this_slaves = 0;
    di = dictGetSafeIterator(server.cluster->nodes);
    while((de = dictNext(di)) != NULL) {
        clusterNode *node = dictGetVal(de);
        now = mstime(); /* Use an updated time at every iteration. */

        if (node->flags &
            (CLUSTER_NODE_MYSELF|CLUSTER_NODE_NOADDR|CLUSTER_NODE_HANDSHAKE))
                continue;

        /* Orphaned master check, useful only if the current instance
         * is a slave that may migrate to another master. */
        if (nodeIsSlave(myself) && nodeIsMaster(node) && !nodeFailed(node)) {
            int okslaves = clusterCountNonFailingSlaves(node);

            /* A master is orphaned if it is serving a non-zero number of
             * slots, have no working slaves, but used to have at least one
             * slave, or failed over a master that used to have slaves. */
            if (okslaves == 0 && node->numslots > 0 &&
                node->flags & CLUSTER_NODE_MIGRATE_TO)
            {
                orphaned_masters++;
            }
            if (okslaves > max_slaves) max_slaves = okslaves;
            if (myself->slaveof == node)
                this_slaves = okslaves;
        }

        /* If we are not receiving any data for more than half the cluster
         * timeout, reconnect the link: maybe there is a connection
         * issue even if the node is alive. */
        mstime_t ping_delay = now - node->ping_sent;
        mstime_t data_delay = now - node->data_received;
        if (node->link && /* is connected */
            now - node->link->ctime >
            server.cluster_node_timeout && /* was not already reconnected */
            node->ping_sent && /* we already sent a ping */
            /* and we are waiting for the pong more than timeout/2 */
            ping_delay > server.cluster_node_timeout/2 &&
            /* and in such interval we are not seeing any traffic at all. */
            data_delay > server.cluster_node_timeout/2)
        {
            /* Disconnect the link, it will be reconnected automatically. */
            freeClusterLink(node->link);
        }

        /* If we have currently no active ping in this instance, and the
         * received PONG is older than half the cluster timeout, send
         * a new ping now, to ensure all the nodes are pinged without
         * a too big delay. */
        mstime_t ping_interval = server.cluster_ping_interval ? 
            server.cluster_ping_interval : server.cluster_node_timeout/2;
        if (node->link &&
            node->ping_sent == 0 &&
            (now - node->pong_received) > ping_interval)
        {
            clusterSendPing(node->link, CLUSTERMSG_TYPE_PING);
            continue;
        }

        /* If we are a master and one of the slaves requested a manual
         * failover, ping it continuously. */
        if (server.cluster->mf_end &&
            nodeIsMaster(myself) &&
            server.cluster->mf_slave == node &&
            node->link)
        {
            clusterSendPing(node->link, CLUSTERMSG_TYPE_PING);
            continue;
        }

        /* Check only if we have an active ping for this instance. */
        if (node->ping_sent == 0) continue;

        /* Check if this node looks unreachable.
         * Note that if we already received the PONG, then node->ping_sent
         * is zero, so can't reach this code at all, so we don't risk of
         * checking for a PONG delay if we didn't sent the PING.
         *
         * We also consider every incoming data as proof of liveness, since
         * our cluster bus link is also used for data: under heavy data
         * load pong delays are possible. */
        mstime_t node_delay = (ping_delay < data_delay) ? ping_delay :
                                                          data_delay;

        if (node_delay > server.cluster_node_timeout) {
            /* Timeout reached. Set the node as possibly failing if it is
             * not already in this state. */
            if (!(node->flags & (CLUSTER_NODE_PFAIL|CLUSTER_NODE_FAIL))) {
                serverLog(LL_DEBUG,"*** NODE %.40s possibly failing",
                    node->name);
                node->flags |= CLUSTER_NODE_PFAIL;
                update_state = 1;
            }
        }
    }
    dictReleaseIterator(di);

    /* If we are a slave node but the replication is still turned off,
     * enable it if we know the address of our master and it appears to
     * be up. */
    if (nodeIsSlave(myself) &&
        server.masterhost == NULL &&
        myself->slaveof &&
        nodeHasAddr(myself->slaveof))
    {
        replicationSetMaster(myself->slaveof->ip, myself->slaveof->port);
    }

    /* Abort a manual failover if the timeout is reached. */
    manualFailoverCheckTimeout();

    if (nodeIsSlave(myself)) {
        clusterHandleManualFailover();
        if (!(server.cluster_module_flags & CLUSTER_MODULE_FLAG_NO_FAILOVER))
            clusterHandleSlaveFailover();
        /* If there are orphaned slaves, and we are a slave among the masters
         * with the max number of non-failing slaves, consider migrating to
         * the orphaned masters. Note that it does not make sense to try
         * a migration if there is no master with at least *two* working
         * slaves. */
        if (orphaned_masters && max_slaves >= 2 && this_slaves == max_slaves &&
		server.cluster_allow_replica_migration)
            clusterHandleSlaveMigration(max_slaves);
    }

    if (update_state || server.cluster->state == CLUSTER_FAIL)
        clusterUpdateState();
}

/* This function is called before the event handler returns to sleep for
 * events. It is useful to perform operations that must be done ASAP in
 * reaction to events fired but that are not safe to perform inside event
 * handlers, or to perform potentially expansive tasks that we need to do
 * a single time before replying to clients. */
void clusterBeforeSleep(void) {
    int flags = server.cluster->todo_before_sleep;

    /* Reset our flags (not strictly needed since every single function
     * called for flags set should be able to clear its flag). */
    server.cluster->todo_before_sleep = 0;

    if (flags & CLUSTER_TODO_HANDLE_MANUALFAILOVER) {
        /* Handle manual failover as soon as possible so that won't have a 100ms
         * as it was handled only in clusterCron */
        if(nodeIsSlave(myself)) {
            clusterHandleManualFailover();
            if (!(server.cluster_module_flags & CLUSTER_MODULE_FLAG_NO_FAILOVER))
                clusterHandleSlaveFailover();
        }
    } else if (flags & CLUSTER_TODO_HANDLE_FAILOVER) {
        /* Handle failover, this is needed when it is likely that there is already
         * the quorum from masters in order to react fast. */
        clusterHandleSlaveFailover();
    }

    /* Update the cluster state. */
    if (flags & CLUSTER_TODO_UPDATE_STATE)
        clusterUpdateState();

    /* Save the config, possibly using fsync. */
    if (flags & CLUSTER_TODO_SAVE_CONFIG) {
        int fsync = flags & CLUSTER_TODO_FSYNC_CONFIG;
        clusterSaveConfigOrDie(fsync);
    }
}

void clusterDoBeforeSleep(int flags) {
    server.cluster->todo_before_sleep |= flags;
}

/* -----------------------------------------------------------------------------
 * Slots management
 * -------------------------------------------------------------------------- */

/* Test bit 'pos' in a generic bitmap. Return 1 if the bit is set,
 * otherwise 0. */
int bitmapTestBit(unsigned char *bitmap, int pos) {
    off_t byte = pos/8;
    int bit = pos&7;
    return (bitmap[byte] & (1<<bit)) != 0;
}

/* Set the bit at position 'pos' in a bitmap. */
void bitmapSetBit(unsigned char *bitmap, int pos) {
    off_t byte = pos/8;
    int bit = pos&7;
    bitmap[byte] |= 1<<bit;
}

/* Clear the bit at position 'pos' in a bitmap. */
void bitmapClearBit(unsigned char *bitmap, int pos) {
    off_t byte = pos/8;
    int bit = pos&7;
    bitmap[byte] &= ~(1<<bit);
}

/* Return non-zero if there is at least one master with slaves in the cluster.
 * Otherwise zero is returned. Used by clusterNodeSetSlotBit() to set the
 * MIGRATE_TO flag the when a master gets the first slot. */
int clusterMastersHaveSlaves(void) {
    dictIterator *di = dictGetSafeIterator(server.cluster->nodes);
    dictEntry *de;
    int slaves = 0;
    while((de = dictNext(di)) != NULL) {
        clusterNode *node = dictGetVal(de);

        if (nodeIsSlave(node)) continue;
        slaves += node->numslaves;
    }
    dictReleaseIterator(di);
    return slaves != 0;
}

/* Set the slot bit and return the old value. */
int clusterNodeSetSlotBit(clusterNode *n, int slot) {
    int old = bitmapTestBit(n->slots,slot);
    if (!old) {
        bitmapSetBit(n->slots,slot);
        n->numslots++;
        /* When a master gets its first slot, even if it has no slaves,
         * it gets flagged with MIGRATE_TO, that is, the master is a valid
         * target for replicas migration, if and only if at least one of
         * the other masters has slaves right now.
         *
         * Normally masters are valid targets of replica migration if:
         * 1. The used to have slaves (but no longer have).
         * 2. They are slaves failing over a master that used to have slaves.
         *
         * However new masters with slots assigned are considered valid
         * migration targets if the rest of the cluster is not a slave-less.
         *
         * See https://github.com/redis/redis/issues/3043 for more info. */
        if (n->numslots == 1 && clusterMastersHaveSlaves())
            n->flags |= CLUSTER_NODE_MIGRATE_TO;
    }
    return old;
}

/* Clear the slot bit and return the old value. */
int clusterNodeClearSlotBit(clusterNode *n, int slot) {
    int old = bitmapTestBit(n->slots,slot);
    if (old) {
        bitmapClearBit(n->slots,slot);
        n->numslots--;
    }
    return old;
}

/* Return the slot bit from the cluster node structure. */
int clusterNodeGetSlotBit(clusterNode *n, int slot) {
    return bitmapTestBit(n->slots,slot);
}

/* Add the specified slot to the list of slots that node 'n' will
 * serve. Return C_OK if the operation ended with success.
 * If the slot is already assigned to another instance this is considered
 * an error and C_ERR is returned. */
int clusterAddSlot(clusterNode *n, int slot) {
    if (server.cluster->slots[slot]) return C_ERR;
    clusterNodeSetSlotBit(n,slot);
    server.cluster->slots[slot] = n;
    return C_OK;
}

/* Delete the specified slot marking it as unassigned.
 * Returns C_OK if the slot was assigned, otherwise if the slot was
 * already unassigned C_ERR is returned. */
int clusterDelSlot(int slot) {
    clusterNode *n = server.cluster->slots[slot];

    if (!n) return C_ERR;

    /* Cleanup the channels in master/replica as part of slot deletion. */
    list *nodes_for_slot = clusterGetNodesInMyShard(n);
    serverAssert(nodes_for_slot != NULL);
    listNode *ln = listSearchKey(nodes_for_slot, myself);
    if (ln != NULL) {
        removeChannelsInSlot(slot);
    }
    serverAssert(clusterNodeClearSlotBit(n,slot) == 1);
    server.cluster->slots[slot] = NULL;
    return C_OK;
}

/* Delete all the slots associated with the specified node.
 * The number of deleted slots is returned. */
int clusterDelNodeSlots(clusterNode *node) {
    int deleted = 0, j;

    for (j = 0; j < CLUSTER_SLOTS; j++) {
        if (clusterNodeGetSlotBit(node,j)) {
            clusterDelSlot(j);
            deleted++;
        }
    }
    return deleted;
}

/* Clear the migrating / importing state for all the slots.
 * This is useful at initialization and when turning a master into slave. */
void clusterCloseAllSlots(void) {
    memset(server.cluster->migrating_slots_to,0,
        sizeof(server.cluster->migrating_slots_to));
    memset(server.cluster->importing_slots_from,0,
        sizeof(server.cluster->importing_slots_from));
}

/* -----------------------------------------------------------------------------
 * Cluster state evaluation function
 * -------------------------------------------------------------------------- */

/* The following are defines that are only used in the evaluation function
 * and are based on heuristics. Actually the main point about the rejoin and
 * writable delay is that they should be a few orders of magnitude larger
 * than the network latency. */
#define CLUSTER_MAX_REJOIN_DELAY 5000
#define CLUSTER_MIN_REJOIN_DELAY 500
#define CLUSTER_WRITABLE_DELAY 2000

void clusterUpdateState(void) {
    int j, new_state;
    int reachable_masters = 0;
    static mstime_t among_minority_time;
    static mstime_t first_call_time = 0;

    server.cluster->todo_before_sleep &= ~CLUSTER_TODO_UPDATE_STATE;

    /* If this is a master node, wait some time before turning the state
     * into OK, since it is not a good idea to rejoin the cluster as a writable
     * master, after a reboot, without giving the cluster a chance to
     * reconfigure this node. Note that the delay is calculated starting from
     * the first call to this function and not since the server start, in order
     * to not count the DB loading time. */
    if (first_call_time == 0) first_call_time = mstime();
    if (nodeIsMaster(myself) &&
        server.cluster->state == CLUSTER_FAIL &&
        mstime() - first_call_time < CLUSTER_WRITABLE_DELAY) return;

    /* Start assuming the state is OK. We'll turn it into FAIL if there
     * are the right conditions. */
    new_state = CLUSTER_OK;

    /* Check if all the slots are covered. */
    if (server.cluster_require_full_coverage) {
        for (j = 0; j < CLUSTER_SLOTS; j++) {
            if (server.cluster->slots[j] == NULL ||
                server.cluster->slots[j]->flags & (CLUSTER_NODE_FAIL))
            {
                new_state = CLUSTER_FAIL;
                break;
            }
        }
    }

    /* Compute the cluster size, that is the number of master nodes
     * serving at least a single slot.
     *
     * At the same time count the number of reachable masters having
     * at least one slot. */
    {
        dictIterator *di;
        dictEntry *de;

        server.cluster->size = 0;
        di = dictGetSafeIterator(server.cluster->nodes);
        while((de = dictNext(di)) != NULL) {
            clusterNode *node = dictGetVal(de);

            if (nodeIsMaster(node) && node->numslots) {
                server.cluster->size++;
                if ((node->flags & (CLUSTER_NODE_FAIL|CLUSTER_NODE_PFAIL)) == 0)
                    reachable_masters++;
            }
        }
        dictReleaseIterator(di);
    }

    /* If we are in a minority partition, change the cluster state
     * to FAIL. */
    {
        int needed_quorum = (server.cluster->size / 2) + 1;

        if (reachable_masters < needed_quorum) {
            new_state = CLUSTER_FAIL;
            among_minority_time = mstime();
        }
    }

    /* Log a state change */
    if (new_state != server.cluster->state) {
        mstime_t rejoin_delay = server.cluster_node_timeout;

        /* If the instance is a master and was partitioned away with the
         * minority, don't let it accept queries for some time after the
         * partition heals, to make sure there is enough time to receive
         * a configuration update. */
        if (rejoin_delay > CLUSTER_MAX_REJOIN_DELAY)
            rejoin_delay = CLUSTER_MAX_REJOIN_DELAY;
        if (rejoin_delay < CLUSTER_MIN_REJOIN_DELAY)
            rejoin_delay = CLUSTER_MIN_REJOIN_DELAY;

        if (new_state == CLUSTER_OK &&
            nodeIsMaster(myself) &&
            mstime() - among_minority_time < rejoin_delay)
        {
            return;
        }

        /* Change the state and log the event. */
        serverLog(new_state == CLUSTER_OK ? LL_NOTICE : LL_WARNING,
            "Cluster state changed: %s",
            new_state == CLUSTER_OK ? "ok" : "fail");
        server.cluster->state = new_state;
    }
}

/* This function is called after the node startup in order to verify that data
 * loaded from disk is in agreement with the cluster configuration:
 *
 * 1) If we find keys about hash slots we have no responsibility for, the
 *    following happens:
 *    A) If no other node is in charge according to the current cluster
 *       configuration, we add these slots to our node.
 *    B) If according to our config other nodes are already in charge for
 *       this slots, we set the slots as IMPORTING from our point of view
 *       in order to justify we have those slots, and in order to make
 *       redis-cli aware of the issue, so that it can try to fix it.
 * 2) If we find data in a DB different than DB0 we return C_ERR to
 *    signal the caller it should quit the server with an error message
 *    or take other actions.
 *
 * The function always returns C_OK even if it will try to correct
 * the error described in "1". However if data is found in DB different
 * from DB0, C_ERR is returned.
 *
 * The function also uses the logging facility in order to warn the user
 * about desynchronizations between the data we have in memory and the
 * cluster configuration. */
int verifyClusterConfigWithData(void) {
    int j;
    int update_config = 0;

    /* Return ASAP if a module disabled cluster redirections. In that case
     * every master can store keys about every possible hash slot. */
    if (server.cluster_module_flags & CLUSTER_MODULE_FLAG_NO_REDIRECTION)
        return C_OK;

    /* If this node is a slave, don't perform the check at all as we
     * completely depend on the replication stream. */
    if (nodeIsSlave(myself)) return C_OK;

    /* Make sure we only have keys in DB0. */
    for (j = 1; j < server.dbnum; j++) {
        if (dictSize(server.db[j].dict)) return C_ERR;
    }

    /* Check that all the slots we see populated memory have a corresponding
     * entry in the cluster table. Otherwise fix the table. */
    for (j = 0; j < CLUSTER_SLOTS; j++) {
        if (!countKeysInSlot(j)) continue; /* No keys in this slot. */
        /* Check if we are assigned to this slot or if we are importing it.
         * In both cases check the next slot as the configuration makes
         * sense. */
        if (server.cluster->slots[j] == myself ||
            server.cluster->importing_slots_from[j] != NULL) continue;

        /* If we are here data and cluster config don't agree, and we have
         * slot 'j' populated even if we are not importing it, nor we are
         * assigned to this slot. Fix this condition. */

        update_config++;
        /* Case A: slot is unassigned. Take responsibility for it. */
        if (server.cluster->slots[j] == NULL) {
            serverLog(LL_NOTICE, "I have keys for unassigned slot %d. "
                                    "Taking responsibility for it.",j);
            clusterAddSlot(myself,j);
        } else {
            serverLog(LL_NOTICE, "I have keys for slot %d, but the slot is "
                                    "assigned to another node. "
                                    "Setting it to importing state.",j);
            server.cluster->importing_slots_from[j] = server.cluster->slots[j];
        }
    }
    if (update_config) clusterSaveConfigOrDie(1);
    return C_OK;
}

/* -----------------------------------------------------------------------------
 * SLAVE nodes handling
 * -------------------------------------------------------------------------- */

/* Set the specified node 'n' as master for this node.
 * If this node is currently a master, it is turned into a slave. */
void clusterSetMaster(clusterNode *n) {
    serverAssert(n != myself);
    serverAssert(myself->numslots == 0);

    if (nodeIsMaster(myself)) {
        myself->flags &= ~(CLUSTER_NODE_MASTER|CLUSTER_NODE_MIGRATE_TO);
        myself->flags |= CLUSTER_NODE_SLAVE;
        clusterCloseAllSlots();
    } else {
        if (myself->slaveof)
            clusterNodeRemoveSlave(myself->slaveof,myself);
    }
    myself->slaveof = n;
    updateShardId(myself, n->shard_id);
    clusterNodeAddSlave(n,myself);
    replicationSetMaster(n->ip, n->port);
    resetManualFailover();
}

/* -----------------------------------------------------------------------------
 * Nodes to string representation functions.
 * -------------------------------------------------------------------------- */

struct redisNodeFlags {
    uint16_t flag;
    char *name;
};

static struct redisNodeFlags redisNodeFlagsTable[] = {
    {CLUSTER_NODE_MYSELF,       "myself,"},
    {CLUSTER_NODE_MASTER,       "master,"},
    {CLUSTER_NODE_SLAVE,        "slave,"},
    {CLUSTER_NODE_PFAIL,        "fail?,"},
    {CLUSTER_NODE_FAIL,         "fail,"},
    {CLUSTER_NODE_HANDSHAKE,    "handshake,"},
    {CLUSTER_NODE_NOADDR,       "noaddr,"},
    {CLUSTER_NODE_NOFAILOVER,   "nofailover,"}
};

/* Concatenate the comma separated list of node flags to the given SDS
 * string 'ci'. */
sds representClusterNodeFlags(sds ci, uint16_t flags) {
    size_t orig_len = sdslen(ci);
    int i, size = sizeof(redisNodeFlagsTable)/sizeof(struct redisNodeFlags);
    for (i = 0; i < size; i++) {
        struct redisNodeFlags *nodeflag = redisNodeFlagsTable + i;
        if (flags & nodeflag->flag) ci = sdscat(ci, nodeflag->name);
    }
    /* If no flag was added, add the "noflags" special flag. */
    if (sdslen(ci) == orig_len) ci = sdscat(ci,"noflags,");
    sdsIncrLen(ci,-1); /* Remove trailing comma. */
    return ci;
}

/* Concatenate the slot ownership information to the given SDS string 'ci'.
 * If the slot ownership is in a contiguous block, it's represented as start-end pair,
 * else each slot is added separately. */
sds representSlotInfo(sds ci, uint16_t *slot_info_pairs, int slot_info_pairs_count) {
    for (int i = 0; i< slot_info_pairs_count; i+=2) {
        unsigned long start = slot_info_pairs[i];
        unsigned long end = slot_info_pairs[i+1];
        if (start == end) {
            ci = sdscatfmt(ci, " %i", start);
        } else {
            ci = sdscatfmt(ci, " %i-%i", start, end);
        }
    }
    return ci;
}

/* Generate a csv-alike representation of the specified cluster node.
 * See clusterGenNodesDescription() top comment for more information.
 *
 * The function returns the string representation as an SDS string. */
sds clusterGenNodeDescription(clusterNode *node, int use_pport) {
    int j, start;
    sds ci;
    int port = use_pport && node->pport ? node->pport : node->port;

    /* Node coordinates */
    ci = sdscatlen(sdsempty(),node->name,CLUSTER_NAMELEN);
    /* Node's ip/port and optional announced hostname */
    if (sdslen(node->hostname) != 0) {
        ci = sdscatprintf(ci," %s:%i@%i,%s",
            node->ip,
            port,
            node->cport,
            node->hostname);
    } else {
        ci = sdscatprintf(ci," %s:%i@%i,",
            node->ip,
            port,
            node->cport);
    }

    /* Node's aux fields */
    for (int i = af_start; i < af_count; i++) {
        if (auxFieldHandlers[i].isPresent(node)) {
            ci = sdscatprintf(ci, ",%s=", auxFieldHandlers[i].field);
            ci = auxFieldHandlers[i].getter(node, ci);
        }
    }

    /* Flags */
    ci = sdscatlen(ci," ",1);
    ci = representClusterNodeFlags(ci, node->flags);

    /* Slave of... or just "-" */
    ci = sdscatlen(ci," ",1);
    if (node->slaveof)
        ci = sdscatlen(ci,node->slaveof->name,CLUSTER_NAMELEN);
    else
        ci = sdscatlen(ci,"-",1);

    unsigned long long nodeEpoch = node->configEpoch;
    if (nodeIsSlave(node) && node->slaveof) {
        nodeEpoch = node->slaveof->configEpoch;
    }
    /* Latency from the POV of this node, config epoch, link status */
    ci = sdscatfmt(ci," %I %I %U %s",
        (long long) node->ping_sent,
        (long long) node->pong_received,
        nodeEpoch,
        (node->link || node->flags & CLUSTER_NODE_MYSELF) ?
                    "connected" : "disconnected");

    /* Slots served by this instance. If we already have slots info,
     * append it directly, otherwise, generate slots only if it has. */
    if (node->slot_info_pairs) {
        ci = representSlotInfo(ci, node->slot_info_pairs, node->slot_info_pairs_count);
    } else if (node->numslots > 0) {
        start = -1;
        for (j = 0; j < CLUSTER_SLOTS; j++) {
            int bit;

            if ((bit = clusterNodeGetSlotBit(node,j)) != 0) {
                if (start == -1) start = j;
            }
            if (start != -1 && (!bit || j == CLUSTER_SLOTS-1)) {
                if (bit && j == CLUSTER_SLOTS-1) j++;

                if (start == j-1) {
                    ci = sdscatfmt(ci," %i",start);
                } else {
                    ci = sdscatfmt(ci," %i-%i",start,j-1);
                }
                start = -1;
            }
        }
    }

    /* Just for MYSELF node we also dump info about slots that
     * we are migrating to other instances or importing from other
     * instances. */
    if (node->flags & CLUSTER_NODE_MYSELF) {
        for (j = 0; j < CLUSTER_SLOTS; j++) {
            if (server.cluster->migrating_slots_to[j]) {
                ci = sdscatprintf(ci," [%d->-%.40s]",j,
                    server.cluster->migrating_slots_to[j]->name);
            } else if (server.cluster->importing_slots_from[j]) {
                ci = sdscatprintf(ci," [%d-<-%.40s]",j,
                    server.cluster->importing_slots_from[j]->name);
            }
        }
    }
    return ci;
}

/* Generate the slot topology for all nodes and store the string representation
 * in the slots_info struct on the node. This is used to improve the efficiency
 * of clusterGenNodesDescription() because it removes looping of the slot space
 * for generating the slot info for each node individually. */
void clusterGenNodesSlotsInfo(int filter) {
    clusterNode *n = NULL;
    int start = -1;

    for (int i = 0; i <= CLUSTER_SLOTS; i++) {
        /* Find start node and slot id. */
        if (n == NULL) {
            if (i == CLUSTER_SLOTS) break;
            n = server.cluster->slots[i];
            start = i;
            continue;
        }

        /* Generate slots info when occur different node with start
         * or end of slot. */
        if (i == CLUSTER_SLOTS || n != server.cluster->slots[i]) {
            if (!(n->flags & filter)) {
                if (!n->slot_info_pairs) {
                    n->slot_info_pairs = zmalloc(2 * n->numslots * sizeof(uint16_t));
                }
                serverAssert((n->slot_info_pairs_count + 1) < (2 * n->numslots));
                n->slot_info_pairs[n->slot_info_pairs_count++] = start;
                n->slot_info_pairs[n->slot_info_pairs_count++] = i-1;
            }
            if (i == CLUSTER_SLOTS) break;
            n = server.cluster->slots[i];
            start = i;
        }
    }
}

void clusterFreeNodesSlotsInfo(clusterNode *n) {
    zfree(n->slot_info_pairs);
    n->slot_info_pairs = NULL;
    n->slot_info_pairs_count = 0;
}

/* Generate a csv-alike representation of the nodes we are aware of,
 * including the "myself" node, and return an SDS string containing the
 * representation (it is up to the caller to free it).
 *
 * All the nodes matching at least one of the node flags specified in
 * "filter" are excluded from the output, so using zero as a filter will
 * include all the known nodes in the representation, including nodes in
 * the HANDSHAKE state.
 *
 * Setting use_pport to 1 in a TLS cluster makes the result contain the
 * plaintext client port rather then the TLS client port of each node.
 *
 * The representation obtained using this function is used for the output
 * of the CLUSTER NODES function, and as format for the cluster
 * configuration file (nodes.conf) for a given node. */
sds clusterGenNodesDescription(int filter, int use_pport) {
    sds ci = sdsempty(), ni;
    dictIterator *di;
    dictEntry *de;

    /* Generate all nodes slots info firstly. */
    clusterGenNodesSlotsInfo(filter);

    di = dictGetSafeIterator(server.cluster->nodes);
    while((de = dictNext(di)) != NULL) {
        clusterNode *node = dictGetVal(de);

        if (node->flags & filter) continue;
        ni = clusterGenNodeDescription(node, use_pport);
        ci = sdscatsds(ci,ni);
        sdsfree(ni);
        ci = sdscatlen(ci,"\n",1);

        /* Release slots info. */
        clusterFreeNodesSlotsInfo(node);
    }
    dictReleaseIterator(di);
    return ci;
}

/* Add to the output buffer of the given client the description of the given cluster link.
 * The description is a map with each entry being an attribute of the link. */
void addReplyClusterLinkDescription(client *c, clusterLink *link) {
    addReplyMapLen(c, 6);

    addReplyBulkCString(c, "direction");
    addReplyBulkCString(c, link->inbound ? "from" : "to");

    /* addReplyClusterLinkDescription is only called for links that have been
     * associated with nodes. The association is always bi-directional, so
     * in addReplyClusterLinkDescription, link->node should never be NULL. */
    serverAssert(link->node);
    sds node_name = sdsnewlen(link->node->name, CLUSTER_NAMELEN);
    addReplyBulkCString(c, "node");
    addReplyBulkCString(c, node_name);
    sdsfree(node_name);

    addReplyBulkCString(c, "create-time");
    addReplyLongLong(c, link->ctime);

    char events[3], *p;
    p = events;
    if (link->conn) {
        if (connHasReadHandler(link->conn)) *p++ = 'r';
        if (connHasWriteHandler(link->conn)) *p++ = 'w';
    }
    *p = '\0';
    addReplyBulkCString(c, "events");
    addReplyBulkCString(c, events);

    addReplyBulkCString(c, "send-buffer-allocated");
    addReplyLongLong(c, link->send_msg_queue_mem);

    addReplyBulkCString(c, "send-buffer-used");
    addReplyLongLong(c, link->send_msg_queue_mem);
}

/* Add to the output buffer of the given client an array of cluster link descriptions,
 * with array entry being a description of a single current cluster link. */
void addReplyClusterLinksDescription(client *c) {
    dictIterator *di;
    dictEntry *de;
    void *arraylen_ptr = NULL;
    int num_links = 0;

    arraylen_ptr = addReplyDeferredLen(c);

    di = dictGetSafeIterator(server.cluster->nodes);
    while((de = dictNext(di)) != NULL) {
        clusterNode *node = dictGetVal(de);
        if (node->link) {
            num_links++;
            addReplyClusterLinkDescription(c, node->link);
        }
        if (node->inbound_link) {
            num_links++;
            addReplyClusterLinkDescription(c, node->inbound_link);
        }
    }
    dictReleaseIterator(di);

    setDeferredArrayLen(c, arraylen_ptr, num_links);
}

/* -----------------------------------------------------------------------------
 * CLUSTER command
 * -------------------------------------------------------------------------- */

const char *getPreferredEndpoint(clusterNode *n) {
    switch(server.cluster_preferred_endpoint_type) {
    case CLUSTER_ENDPOINT_TYPE_IP: return n->ip;
    case CLUSTER_ENDPOINT_TYPE_HOSTNAME: return (sdslen(n->hostname) != 0) ? n->hostname : "?";
    case CLUSTER_ENDPOINT_TYPE_UNKNOWN_ENDPOINT: return "";
    }
    return "unknown";
}

const char *clusterGetMessageTypeString(int type) {
    switch(type) {
    case CLUSTERMSG_TYPE_PING: return "ping";
    case CLUSTERMSG_TYPE_PONG: return "pong";
    case CLUSTERMSG_TYPE_MEET: return "meet";
    case CLUSTERMSG_TYPE_FAIL: return "fail";
    case CLUSTERMSG_TYPE_PUBLISH: return "publish";
    case CLUSTERMSG_TYPE_PUBLISHSHARD: return "publishshard";
    case CLUSTERMSG_TYPE_FAILOVER_AUTH_REQUEST: return "auth-req";
    case CLUSTERMSG_TYPE_FAILOVER_AUTH_ACK: return "auth-ack";
    case CLUSTERMSG_TYPE_UPDATE: return "update";
    case CLUSTERMSG_TYPE_MFSTART: return "mfstart";
    case CLUSTERMSG_TYPE_MODULE: return "module";
    }
    return "unknown";
}

int getSlotOrReply(client *c, robj *o) {
    long long slot;

    if (getLongLongFromObject(o,&slot) != C_OK ||
        slot < 0 || slot >= CLUSTER_SLOTS)
    {
        addReplyError(c,"Invalid or out of range slot");
        return -1;
    }
    return (int) slot;
}

/* Returns an indication if the replica node is fully available
 * and should be listed in CLUSTER SLOTS response.
 * Returns 1 for available nodes, 0 for nodes that have 
 * not finished their initial sync, in failed state, or are 
 * otherwise considered not available to serve read commands. */
static int isReplicaAvailable(clusterNode *node) {
    if (nodeFailed(node)) {
        return 0;
    }
    long long repl_offset = node->repl_offset;
    if (node->flags & CLUSTER_NODE_MYSELF) {
        /* Nodes do not update their own information
         * in the cluster node list. */
        repl_offset = replicationGetSlaveOffset();
    }
    return (repl_offset != 0);
}

int checkSlotAssignmentsOrReply(client *c, unsigned char *slots, int del, int start_slot, int end_slot) {
    int slot;
    for (slot = start_slot; slot <= end_slot; slot++) {
        if (del && server.cluster->slots[slot] == NULL) {
            addReplyErrorFormat(c,"Slot %d is already unassigned", slot);
            return C_ERR;
        } else if (!del && server.cluster->slots[slot]) {
            addReplyErrorFormat(c,"Slot %d is already busy", slot);
            return C_ERR;
        }
        if (slots[slot]++ == 1) {
            addReplyErrorFormat(c,"Slot %d specified multiple times",(int)slot);
            return C_ERR;
        }
    }
    return C_OK;
}

void clusterUpdateSlots(client *c, unsigned char *slots, int del) {
    int j;
    for (j = 0; j < CLUSTER_SLOTS; j++) {
        if (slots[j]) {
            int retval;
                
            /* If this slot was set as importing we can clear this
             * state as now we are the real owner of the slot. */
            if (server.cluster->importing_slots_from[j])
                server.cluster->importing_slots_from[j] = NULL;

            retval = del ? clusterDelSlot(j) :
                           clusterAddSlot(myself,j);
            serverAssertWithInfo(c,NULL,retval == C_OK);
        }
    }
}

void addNodeToNodeReply(client *c, clusterNode *node) {
    addReplyArrayLen(c, 4);
    if (server.cluster_preferred_endpoint_type == CLUSTER_ENDPOINT_TYPE_IP) {
        addReplyBulkCString(c, node->ip);
    } else if (server.cluster_preferred_endpoint_type == CLUSTER_ENDPOINT_TYPE_HOSTNAME) {
        if (sdslen(node->hostname) != 0) {
            addReplyBulkCBuffer(c, node->hostname, sdslen(node->hostname));
        } else {
            addReplyBulkCString(c, "?");
        }
    } else if (server.cluster_preferred_endpoint_type == CLUSTER_ENDPOINT_TYPE_UNKNOWN_ENDPOINT) {
        addReplyNull(c);
    } else {
        serverPanic("Unrecognized preferred endpoint type");
    }

    /* Report non-TLS ports to non-TLS client in TLS cluster if available. */
    int use_pport = (server.tls_cluster &&
                     c->conn && (c->conn->type != connectionTypeTls()));
    addReplyLongLong(c, use_pport && node->pport ? node->pport : node->port);
    addReplyBulkCBuffer(c, node->name, CLUSTER_NAMELEN);

    /* Add the additional endpoint information, this is all the known networking information
     * that is not the preferred endpoint. Note the logic is evaluated twice so we can
     * correctly report the number of additional network arguments without using a deferred
     * map, an assertion is made at the end to check we set the right length. */
    int length = 0;
    if (server.cluster_preferred_endpoint_type != CLUSTER_ENDPOINT_TYPE_IP) {
        length++;
    }
    if (server.cluster_preferred_endpoint_type != CLUSTER_ENDPOINT_TYPE_HOSTNAME
        && sdslen(node->hostname) != 0)
    {
        length++;
    }
    addReplyMapLen(c, length);

    if (server.cluster_preferred_endpoint_type != CLUSTER_ENDPOINT_TYPE_IP) {
        addReplyBulkCString(c, "ip");
        addReplyBulkCString(c, node->ip);
        length--;
    }
    if (server.cluster_preferred_endpoint_type != CLUSTER_ENDPOINT_TYPE_HOSTNAME
        && sdslen(node->hostname) != 0)
    {
        addReplyBulkCString(c, "hostname");
        addReplyBulkCBuffer(c, node->hostname, sdslen(node->hostname));
        length--;
    }
    serverAssert(length == 0);
}

void addNodeReplyForClusterSlot(client *c, clusterNode *node, int start_slot, int end_slot) {
    int i, nested_elements = 3; /* slots (2) + master addr (1) */
    for (i = 0; i < node->numslaves; i++) {
        if (!isReplicaAvailable(node->slaves[i])) continue;
        nested_elements++;
    }
    addReplyArrayLen(c, nested_elements);
    addReplyLongLong(c, start_slot);
    addReplyLongLong(c, end_slot);
    addNodeToNodeReply(c, node);

    /* Remaining nodes in reply are replicas for slot range */
    for (i = 0; i < node->numslaves; i++) {
        /* This loop is copy/pasted from clusterGenNodeDescription()
         * with modifications for per-slot node aggregation. */
        if (!isReplicaAvailable(node->slaves[i])) continue;
        addNodeToNodeReply(c, node->slaves[i]);
        nested_elements--;
    }
    serverAssert(nested_elements == 3); /* Original 3 elements */
}

/* Add detailed information of a node to the output buffer of the given client. */
void addNodeDetailsToShardReply(client *c, clusterNode *node) {
    int reply_count = 0;
    void *node_replylen = addReplyDeferredLen(c);
    addReplyBulkCString(c, "id");
    addReplyBulkCBuffer(c, node->name, CLUSTER_NAMELEN);
    reply_count++;

    /* We use server.tls_cluster as a proxy for whether or not
     * the remote port is the tls port or not */
    int plaintext_port = server.tls_cluster ? node->pport : node->port;
    int tls_port = server.tls_cluster ? node->port : 0;
    if (plaintext_port) {
        addReplyBulkCString(c, "port");
        addReplyLongLong(c, plaintext_port);
        reply_count++;
    }

    if (tls_port) {
        addReplyBulkCString(c, "tls-port");
        addReplyLongLong(c, tls_port);
        reply_count++;
    }

    addReplyBulkCString(c, "ip");
    addReplyBulkCString(c, node->ip);
    reply_count++;

    addReplyBulkCString(c, "endpoint");
    addReplyBulkCString(c, getPreferredEndpoint(node));
    reply_count++;

    if (sdslen(node->hostname) != 0) {
        addReplyBulkCString(c, "hostname");
        addReplyBulkCBuffer(c, node->hostname, sdslen(node->hostname));
        reply_count++;
    }

    long long node_offset;
    if (node->flags & CLUSTER_NODE_MYSELF) {
        node_offset = nodeIsSlave(node) ? replicationGetSlaveOffset() : server.master_repl_offset;
    } else {
        node_offset = node->repl_offset;
    }

    addReplyBulkCString(c, "role");
    addReplyBulkCString(c, nodeIsSlave(node) ? "replica" : "master");
    reply_count++;

    addReplyBulkCString(c, "replication-offset");
    addReplyLongLong(c, node_offset);
    reply_count++;

    addReplyBulkCString(c, "health");
    const char *health_msg = NULL;
    if (nodeFailed(node)) {
        health_msg = "fail";
    } else if (nodeIsSlave(node) && node_offset == 0) {
        health_msg = "loading";
    } else {
        health_msg = "online";
    }
    addReplyBulkCString(c, health_msg);
    reply_count++;

    setDeferredMapLen(c, node_replylen, reply_count);
}

/* Add the shard reply of a single shard based off the given primary node. */
void addShardReplyForClusterShards(client *c, list *nodes) {
    serverAssert(listLength(nodes) > 0);
    clusterNode *n = listNodeValue(listFirst(nodes));
    addReplyMapLen(c, 2);
    addReplyBulkCString(c, "slots");

    /* Use slot_info_pairs from the primary only */
    while (n->slaveof != NULL) n = n->slaveof;

    if (n->slot_info_pairs != NULL) {
        serverAssert((n->slot_info_pairs_count % 2) == 0);
        addReplyArrayLen(c, n->slot_info_pairs_count);
        for (int i = 0; i < n->slot_info_pairs_count; i++)
            addReplyBulkLongLong(c, (unsigned long)n->slot_info_pairs[i]);
    } else {
        /* If no slot info pair is provided, the node owns no slots */
        addReplyArrayLen(c, 0);
    }

    addReplyBulkCString(c, "nodes");
    addReplyArrayLen(c, listLength(nodes));
    listIter li;
    listRewind(nodes, &li);
    for (listNode *ln = listNext(&li); ln != NULL; ln = listNext(&li)) {
        clusterNode *n = listNodeValue(ln);
        addNodeDetailsToShardReply(c, n);
        clusterFreeNodesSlotsInfo(n);
    }
}

/* Add to the output buffer of the given client, an array of slot (start, end)
 * pair owned by the shard, also the primary and set of replica(s) along with
 * information about each node. */
void clusterReplyShards(client *c) {
    addReplyArrayLen(c, dictSize(server.cluster->shards));
    /* This call will add slot_info_pairs to all nodes */
    clusterGenNodesSlotsInfo(0);
    dictIterator *di = dictGetSafeIterator(server.cluster->shards);
    for(dictEntry *de = dictNext(di); de != NULL; de = dictNext(di)) {
        addShardReplyForClusterShards(c, dictGetVal(de));
    }
    dictReleaseIterator(di);
}

void clusterReplyMultiBulkSlots(client * c) {
    /* Format: 1) 1) start slot
     *            2) end slot
     *            3) 1) master IP
     *               2) master port
     *               3) node ID
     *            4) 1) replica IP
     *               2) replica port
     *               3) node ID
     *           ... continued until done
     */
    clusterNode *n = NULL;
    int num_masters = 0, start = -1;
    void *slot_replylen = addReplyDeferredLen(c);

    for (int i = 0; i <= CLUSTER_SLOTS; i++) {
        /* Find start node and slot id. */
        if (n == NULL) {
            if (i == CLUSTER_SLOTS) break;
            n = server.cluster->slots[i];
            start = i;
            continue;
        }

        /* Add cluster slots info when occur different node with start
         * or end of slot. */
        if (i == CLUSTER_SLOTS || n != server.cluster->slots[i]) {
            addNodeReplyForClusterSlot(c, n, start, i-1);
            num_masters++;
            if (i == CLUSTER_SLOTS) break;
            n = server.cluster->slots[i];
            start = i;
        }
    }
    setDeferredArrayLen(c, slot_replylen, num_masters);
}

sds genClusterInfoString() {
    sds info = sdsempty();
    char *statestr[] = {"ok","fail"};
    int slots_assigned = 0, slots_ok = 0, slots_pfail = 0, slots_fail = 0;
    uint64_t myepoch;
    int j;

    for (j = 0; j < CLUSTER_SLOTS; j++) {
        clusterNode *n = server.cluster->slots[j];

        if (n == NULL) continue;
        slots_assigned++;
        if (nodeFailed(n)) {
            slots_fail++;
        } else if (nodeTimedOut(n)) {
            slots_pfail++;
        } else {
            slots_ok++;
        }
    }

    myepoch = (nodeIsSlave(myself) && myself->slaveof) ?
                myself->slaveof->configEpoch : myself->configEpoch;

    info = sdscatprintf(info,
        "cluster_state:%s\r\n"
        "cluster_slots_assigned:%d\r\n"
        "cluster_slots_ok:%d\r\n"
        "cluster_slots_pfail:%d\r\n"
        "cluster_slots_fail:%d\r\n"
        "cluster_known_nodes:%lu\r\n"
        "cluster_size:%d\r\n"
        "cluster_current_epoch:%llu\r\n"
        "cluster_my_epoch:%llu\r\n"
        , statestr[server.cluster->state],
        slots_assigned,
        slots_ok,
        slots_pfail,
        slots_fail,
        dictSize(server.cluster->nodes),
        server.cluster->size,
        (unsigned long long) server.cluster->currentEpoch,
        (unsigned long long) myepoch
    );

    /* Show stats about messages sent and received. */
    long long tot_msg_sent = 0;
    long long tot_msg_received = 0;

    for (int i = 0; i < CLUSTERMSG_TYPE_COUNT; i++) {
        if (server.cluster->stats_bus_messages_sent[i] == 0) continue;
        tot_msg_sent += server.cluster->stats_bus_messages_sent[i];
        info = sdscatprintf(info,
            "cluster_stats_messages_%s_sent:%lld\r\n",
            clusterGetMessageTypeString(i),
            server.cluster->stats_bus_messages_sent[i]);
    }
    info = sdscatprintf(info,
        "cluster_stats_messages_sent:%lld\r\n", tot_msg_sent);

    for (int i = 0; i < CLUSTERMSG_TYPE_COUNT; i++) {
        if (server.cluster->stats_bus_messages_received[i] == 0) continue;
        tot_msg_received += server.cluster->stats_bus_messages_received[i];
        info = sdscatprintf(info,
            "cluster_stats_messages_%s_received:%lld\r\n",
            clusterGetMessageTypeString(i),
            server.cluster->stats_bus_messages_received[i]);
    }
    info = sdscatprintf(info,
        "cluster_stats_messages_received:%lld\r\n", tot_msg_received);

    info = sdscatprintf(info,
        "total_cluster_links_buffer_limit_exceeded:%llu\r\n",
        server.cluster->stat_cluster_links_buffer_limit_exceeded);

    return info;
}

void clusterCommand(client *c) {
    if (server.cluster_enabled == 0) {
        addReplyError(c,"This instance has cluster support disabled");
        return;
    }

    if (c->argc == 2 && !strcasecmp(c->argv[1]->ptr,"help")) {
        const char *help[] = {
"ADDSLOTS <slot> [<slot> ...]",
"    Assign slots to current node.",
"ADDSLOTSRANGE <start slot> <end slot> [<start slot> <end slot> ...]",
"    Assign slots which are between <start-slot> and <end-slot> to current node.",
"BUMPEPOCH",
"    Advance the cluster config epoch.",
"COUNT-FAILURE-REPORTS <node-id>",
"    Return number of failure reports for <node-id>.",
"COUNTKEYSINSLOT <slot>",
"    Return the number of keys in <slot>.",
"DELSLOTS <slot> [<slot> ...]",
"    Delete slots information from current node.",
"DELSLOTSRANGE <start slot> <end slot> [<start slot> <end slot> ...]",
"    Delete slots information which are between <start-slot> and <end-slot> from current node.",
"FAILOVER [FORCE|TAKEOVER]",
"    Promote current replica node to being a master.",
"FORGET <node-id>",
"    Remove a node from the cluster.",
"GETKEYSINSLOT <slot> <count>",
"    Return key names stored by current node in a slot.",
"FLUSHSLOTS",
"    Delete current node own slots information.",
"INFO",
"    Return information about the cluster.",
"KEYSLOT <key>",
"    Return the hash slot for <key>.",
"MEET <ip> <port> [<bus-port>]",
"    Connect nodes into a working cluster.",
"MYID",
"    Return the node id.",
"MYSHARDID",
"    Return the node's shard id.",
"NODES",
"    Return cluster configuration seen by node. Output format:",
"    <id> <ip:port@bus-port[,hostname]> <flags> <master> <pings> <pongs> <epoch> <link> <slot> ...",
"REPLICATE <node-id>",
"    Configure current node as replica to <node-id>.",
"RESET [HARD|SOFT]",
"    Reset current node (default: soft).",
"SET-CONFIG-EPOCH <epoch>",
"    Set config epoch of current node.",
"SETSLOT <slot> (IMPORTING <node-id>|MIGRATING <node-id>|STABLE|NODE <node-id>)",
"    Set slot state.",
"REPLICAS <node-id>",
"    Return <node-id> replicas.",
"SAVECONFIG",
"    Force saving cluster configuration on disk.",
"SLOTS",
"    Return information about slots range mappings. Each range is made of:",
"    start, end, master and replicas IP addresses, ports and ids",
"SHARDS",
"    Return information about slot range mappings and the nodes associated with them.",
"LINKS",
"    Return information about all network links between this node and its peers.",
"    Output format is an array where each array element is a map containing attributes of a link",
NULL
        };
        addReplyHelp(c, help);
    } else if (!strcasecmp(c->argv[1]->ptr,"meet") && (c->argc == 4 || c->argc == 5)) {
        /* CLUSTER MEET <ip> <port> [cport] */
        long long port, cport;

        if (getLongLongFromObject(c->argv[3], &port) != C_OK) {
            addReplyErrorFormat(c,"Invalid TCP base port specified: %s",
                                (char*)c->argv[3]->ptr);
            return;
        }

        if (c->argc == 5) {
            if (getLongLongFromObject(c->argv[4], &cport) != C_OK) {
                addReplyErrorFormat(c,"Invalid TCP bus port specified: %s",
                                    (char*)c->argv[4]->ptr);
                return;
            }
        } else {
            cport = port + CLUSTER_PORT_INCR;
        }

        if (clusterStartHandshake(c->argv[2]->ptr,port,cport) == 0 &&
            errno == EINVAL)
        {
            addReplyErrorFormat(c,"Invalid node address specified: %s:%s",
                            (char*)c->argv[2]->ptr, (char*)c->argv[3]->ptr);
        } else {
            addReply(c,shared.ok);
        }
    } else if (!strcasecmp(c->argv[1]->ptr,"nodes") && c->argc == 2) {
        /* CLUSTER NODES */
        /* Report plaintext ports, only if cluster is TLS but client is known to
         * be non-TLS). */
        int use_pport = (server.tls_cluster &&
                        c->conn && (c->conn->type != connectionTypeTls()));
        sds nodes = clusterGenNodesDescription(0, use_pport);
        addReplyVerbatim(c,nodes,sdslen(nodes),"txt");
        sdsfree(nodes);
    } else if (!strcasecmp(c->argv[1]->ptr,"myid") && c->argc == 2) {
        /* CLUSTER MYID */
        addReplyBulkCBuffer(c,myself->name, CLUSTER_NAMELEN);
    } else if (!strcasecmp(c->argv[1]->ptr,"myshardid") && c->argc == 2) {
        /* CLUSTER MYSHARDID */
        addReplyBulkCBuffer(c,myself->shard_id, CLUSTER_NAMELEN);
    } else if (!strcasecmp(c->argv[1]->ptr,"slots") && c->argc == 2) {
        /* CLUSTER SLOTS */
        clusterReplyMultiBulkSlots(c);
    } else if (!strcasecmp(c->argv[1]->ptr,"shards") && c->argc == 2) {
        /* CLUSTER SHARDS */
        clusterReplyShards(c);
    } else if (!strcasecmp(c->argv[1]->ptr,"flushslots") && c->argc == 2) {
        /* CLUSTER FLUSHSLOTS */
        if (dictSize(server.db[0].dict) != 0) {
            addReplyError(c,"DB must be empty to perform CLUSTER FLUSHSLOTS.");
            return;
        }
        clusterDelNodeSlots(myself);
        clusterDoBeforeSleep(CLUSTER_TODO_UPDATE_STATE|CLUSTER_TODO_SAVE_CONFIG);
        addReply(c,shared.ok);
    } else if ((!strcasecmp(c->argv[1]->ptr,"addslots") ||
               !strcasecmp(c->argv[1]->ptr,"delslots")) && c->argc >= 3)
    {
        /* CLUSTER ADDSLOTS <slot> [slot] ... */
        /* CLUSTER DELSLOTS <slot> [slot] ... */
        int j, slot;
        unsigned char *slots = zmalloc(CLUSTER_SLOTS);
        int del = !strcasecmp(c->argv[1]->ptr,"delslots");

        memset(slots,0,CLUSTER_SLOTS);
        /* Check that all the arguments are parseable.*/
        for (j = 2; j < c->argc; j++) {
            if ((slot = getSlotOrReply(c,c->argv[j])) == C_ERR) {
                zfree(slots);
                return;
            }
        }
        /* Check that the slots are not already busy. */
        for (j = 2; j < c->argc; j++) {
            slot = getSlotOrReply(c,c->argv[j]);
            if (checkSlotAssignmentsOrReply(c, slots, del, slot, slot) == C_ERR) {
                zfree(slots);
                return;
            }
        }
        clusterUpdateSlots(c, slots, del);    
        zfree(slots);
        clusterDoBeforeSleep(CLUSTER_TODO_UPDATE_STATE|CLUSTER_TODO_SAVE_CONFIG);
        addReply(c,shared.ok);
    } else if ((!strcasecmp(c->argv[1]->ptr,"addslotsrange") ||
               !strcasecmp(c->argv[1]->ptr,"delslotsrange")) && c->argc >= 4) {
        if (c->argc % 2 == 1) {
            addReplyErrorArity(c);
            return;
        }
        /* CLUSTER ADDSLOTSRANGE <start slot> <end slot> [<start slot> <end slot> ...] */
        /* CLUSTER DELSLOTSRANGE <start slot> <end slot> [<start slot> <end slot> ...] */
        int j, startslot, endslot;
        unsigned char *slots = zmalloc(CLUSTER_SLOTS);
        int del = !strcasecmp(c->argv[1]->ptr,"delslotsrange");

        memset(slots,0,CLUSTER_SLOTS);
        /* Check that all the arguments are parseable and that all the
         * slots are not already busy. */
        for (j = 2; j < c->argc; j += 2) {
            if ((startslot = getSlotOrReply(c,c->argv[j])) == C_ERR) {
                zfree(slots);
                return;
            }
            if ((endslot = getSlotOrReply(c,c->argv[j+1])) == C_ERR) {
                zfree(slots);
                return;
            }
            if (startslot > endslot) {
                addReplyErrorFormat(c,"start slot number %d is greater than end slot number %d", startslot, endslot);
                zfree(slots);
                return;
            }

            if (checkSlotAssignmentsOrReply(c, slots, del, startslot, endslot) == C_ERR) {
                zfree(slots);
                return;
            }
        }
        clusterUpdateSlots(c, slots, del);
        zfree(slots);
        clusterDoBeforeSleep(CLUSTER_TODO_UPDATE_STATE|CLUSTER_TODO_SAVE_CONFIG);
        addReply(c,shared.ok);
    } else if (!strcasecmp(c->argv[1]->ptr,"setslot") && c->argc >= 4) {
        /* SETSLOT 10 MIGRATING <node ID> */
        /* SETSLOT 10 IMPORTING <node ID> */
        /* SETSLOT 10 STABLE */
        /* SETSLOT 10 NODE <node ID> */
        int slot;
        clusterNode *n;

        if (nodeIsSlave(myself)) {
            addReplyError(c,"Please use SETSLOT only with masters.");
            return;
        }

        if ((slot = getSlotOrReply(c,c->argv[2])) == -1) return;

        if (!strcasecmp(c->argv[3]->ptr,"migrating") && c->argc == 5) {
            if (server.cluster->slots[slot] != myself) {
                addReplyErrorFormat(c,"I'm not the owner of hash slot %u",slot);
                return;
            }
            n = clusterLookupNode(c->argv[4]->ptr, sdslen(c->argv[4]->ptr));
            if (n == NULL) {
                addReplyErrorFormat(c,"I don't know about node %s",
                    (char*)c->argv[4]->ptr);
                return;
            }
            if (nodeIsSlave(n)) {
                addReplyError(c,"Target node is not a master");
                return;
            }
            server.cluster->migrating_slots_to[slot] = n;
        } else if (!strcasecmp(c->argv[3]->ptr,"importing") && c->argc == 5) {
            if (server.cluster->slots[slot] == myself) {
                addReplyErrorFormat(c,
                    "I'm already the owner of hash slot %u",slot);
                return;
            }
            n = clusterLookupNode(c->argv[4]->ptr, sdslen(c->argv[4]->ptr));
            if (n == NULL) {
                addReplyErrorFormat(c,"I don't know about node %s",
                    (char*)c->argv[4]->ptr);
                return;
            }
            if (nodeIsSlave(n)) {
                addReplyError(c,"Target node is not a master");
                return;
            }
            server.cluster->importing_slots_from[slot] = n;
        } else if (!strcasecmp(c->argv[3]->ptr,"stable") && c->argc == 4) {
            /* CLUSTER SETSLOT <SLOT> STABLE */
            server.cluster->importing_slots_from[slot] = NULL;
            server.cluster->migrating_slots_to[slot] = NULL;
        } else if (!strcasecmp(c->argv[3]->ptr,"node") && c->argc == 5) {
            /* CLUSTER SETSLOT <SLOT> NODE <NODE ID> */
            n = clusterLookupNode(c->argv[4]->ptr, sdslen(c->argv[4]->ptr));
            if (!n) {
                addReplyErrorFormat(c,"Unknown node %s",
                    (char*)c->argv[4]->ptr);
                return;
            }
            if (nodeIsSlave(n)) {
                addReplyError(c,"Target node is not a master");
                return;
            }
            /* If this hash slot was served by 'myself' before to switch
             * make sure there are no longer local keys for this hash slot. */
            if (server.cluster->slots[slot] == myself && n != myself) {
                if (countKeysInSlot(slot) != 0) {
                    addReplyErrorFormat(c,
                        "Can't assign hashslot %d to a different node "
                        "while I still hold keys for this hash slot.", slot);
                    return;
                }
            }
            /* If this slot is in migrating status but we have no keys
             * for it assigning the slot to another node will clear
             * the migrating status. */
            if (countKeysInSlot(slot) == 0 &&
                server.cluster->migrating_slots_to[slot])
                server.cluster->migrating_slots_to[slot] = NULL;

            int slot_was_mine = server.cluster->slots[slot] == myself;
            clusterDelSlot(slot);
            clusterAddSlot(n,slot);

            /* If we are a master left without slots, we should turn into a
             * replica of the new master. */
            if (slot_was_mine &&
                n != myself &&
                myself->numslots == 0 &&
                server.cluster_allow_replica_migration)
            {
                serverLog(LL_NOTICE,
                          "Configuration change detected. Reconfiguring myself "
                          "as a replica of %.40s", n->name);
                clusterSetMaster(n);
                clusterDoBeforeSleep(CLUSTER_TODO_SAVE_CONFIG |
                                     CLUSTER_TODO_UPDATE_STATE |
                                     CLUSTER_TODO_FSYNC_CONFIG);
            }

            /* If this node was importing this slot, assigning the slot to
             * itself also clears the importing status. */
            if (n == myself &&
                server.cluster->importing_slots_from[slot])
            {
                /* This slot was manually migrated, set this node configEpoch
                 * to a new epoch so that the new version can be propagated
                 * by the cluster.
                 *
                 * Note that if this ever results in a collision with another
                 * node getting the same configEpoch, for example because a
                 * failover happens at the same time we close the slot, the
                 * configEpoch collision resolution will fix it assigning
                 * a different epoch to each node. */
                if (clusterBumpConfigEpochWithoutConsensus() == C_OK) {
                    serverLog(LL_NOTICE,
                        "configEpoch updated after importing slot %d", slot);
                }
                server.cluster->importing_slots_from[slot] = NULL;
                /* After importing this slot, let the other nodes know as
                 * soon as possible. */
                clusterBroadcastPong(CLUSTER_BROADCAST_ALL);
            }
        } else {
            addReplyError(c,
                "Invalid CLUSTER SETSLOT action or number of arguments. Try CLUSTER HELP");
            return;
        }
        clusterDoBeforeSleep(CLUSTER_TODO_SAVE_CONFIG|CLUSTER_TODO_UPDATE_STATE);
        addReply(c,shared.ok);
    } else if (!strcasecmp(c->argv[1]->ptr,"bumpepoch") && c->argc == 2) {
        /* CLUSTER BUMPEPOCH */
        int retval = clusterBumpConfigEpochWithoutConsensus();
        sds reply = sdscatprintf(sdsempty(),"+%s %llu\r\n",
                (retval == C_OK) ? "BUMPED" : "STILL",
                (unsigned long long) myself->configEpoch);
        addReplySds(c,reply);
    } else if (!strcasecmp(c->argv[1]->ptr,"info") && c->argc == 2) {
        /* CLUSTER INFO */
       
        sds info = genClusterInfoString();

        /* Produce the reply protocol. */
        addReplyVerbatim(c,info,sdslen(info),"txt");
        sdsfree(info);
    } else if (!strcasecmp(c->argv[1]->ptr,"saveconfig") && c->argc == 2) {
        int retval = clusterSaveConfig(1);

        if (retval == 0)
            addReply(c,shared.ok);
        else
            addReplyErrorFormat(c,"error saving the cluster node config: %s",
                strerror(errno));
    } else if (!strcasecmp(c->argv[1]->ptr,"keyslot") && c->argc == 3) {
        /* CLUSTER KEYSLOT <key> */
        sds key = c->argv[2]->ptr;

        addReplyLongLong(c,keyHashSlot(key,sdslen(key)));
    } else if (!strcasecmp(c->argv[1]->ptr,"countkeysinslot") && c->argc == 3) {
        /* CLUSTER COUNTKEYSINSLOT <slot> */
        long long slot;

        if (getLongLongFromObjectOrReply(c,c->argv[2],&slot,NULL) != C_OK)
            return;
        if (slot < 0 || slot >= CLUSTER_SLOTS) {
            addReplyError(c,"Invalid slot");
            return;
        }
        addReplyLongLong(c,countKeysInSlot(slot));
    } else if (!strcasecmp(c->argv[1]->ptr,"getkeysinslot") && c->argc == 4) {
        /* CLUSTER GETKEYSINSLOT <slot> <count> */
        long long maxkeys, slot;

        if (getLongLongFromObjectOrReply(c,c->argv[2],&slot,NULL) != C_OK)
            return;
        if (getLongLongFromObjectOrReply(c,c->argv[3],&maxkeys,NULL)
            != C_OK)
            return;
        if (slot < 0 || slot >= CLUSTER_SLOTS || maxkeys < 0) {
            addReplyError(c,"Invalid slot or number of keys");
            return;
        }

        unsigned int keys_in_slot = countKeysInSlot(slot);
        unsigned int numkeys = maxkeys > keys_in_slot ? keys_in_slot : maxkeys;
        addReplyArrayLen(c,numkeys);
        dictEntry *de = (*server.db->slots_to_keys).by_slot[slot].head;
        for (unsigned int j = 0; j < numkeys; j++) {
            serverAssert(de != NULL);
            sds sdskey = dictGetKey(de);
            addReplyBulkCBuffer(c, sdskey, sdslen(sdskey));
            de = dictEntryNextInSlot(de);
        }
    } else if (!strcasecmp(c->argv[1]->ptr,"forget") && c->argc == 3) {
        /* CLUSTER FORGET <NODE ID> */
        clusterNode *n = clusterLookupNode(c->argv[2]->ptr, sdslen(c->argv[2]->ptr));
        if (!n) {
            if (clusterBlacklistExists((char*)c->argv[2]->ptr))
                /* Already forgotten. The deletion may have been gossipped by
                 * another node, so we pretend it succeeded. */
                addReply(c,shared.ok);
            else
                addReplyErrorFormat(c,"Unknown node %s", (char*)c->argv[2]->ptr);
            return;
        } else if (n == myself) {
            addReplyError(c,"I tried hard but I can't forget myself...");
            return;
        } else if (nodeIsSlave(myself) && myself->slaveof == n) {
            addReplyError(c,"Can't forget my master!");
            return;
        }
        clusterBlacklistAddNode(n);
        clusterDelNode(n);
        clusterDoBeforeSleep(CLUSTER_TODO_UPDATE_STATE|
                             CLUSTER_TODO_SAVE_CONFIG);
        addReply(c,shared.ok);
    } else if (!strcasecmp(c->argv[1]->ptr,"replicate") && c->argc == 3) {
        /* CLUSTER REPLICATE <NODE ID> */
        /* Lookup the specified node in our table. */
        clusterNode *n = clusterLookupNode(c->argv[2]->ptr, sdslen(c->argv[2]->ptr));
        if (!n) {
            addReplyErrorFormat(c,"Unknown node %s", (char*)c->argv[2]->ptr);
            return;
        }

        /* I can't replicate myself. */
        if (n == myself) {
            addReplyError(c,"Can't replicate myself");
            return;
        }

        /* Can't replicate a slave. */
        if (nodeIsSlave(n)) {
            addReplyError(c,"I can only replicate a master, not a replica.");
            return;
        }

        /* If the instance is currently a master, it should have no assigned
         * slots nor keys to accept to replicate some other node.
         * Slaves can switch to another master without issues. */
        if (nodeIsMaster(myself) &&
            (myself->numslots != 0 || dictSize(server.db[0].dict) != 0)) {
            addReplyError(c,
                "To set a master the node must be empty and "
                "without assigned slots.");
            return;
        }

        /* Set the master. */
        clusterSetMaster(n);
        clusterDoBeforeSleep(CLUSTER_TODO_UPDATE_STATE|CLUSTER_TODO_SAVE_CONFIG);
        addReply(c,shared.ok);
    } else if ((!strcasecmp(c->argv[1]->ptr,"slaves") ||
                !strcasecmp(c->argv[1]->ptr,"replicas")) && c->argc == 3) {
        /* CLUSTER SLAVES <NODE ID> */
        clusterNode *n = clusterLookupNode(c->argv[2]->ptr, sdslen(c->argv[2]->ptr));
        int j;

        /* Lookup the specified node in our table. */
        if (!n) {
            addReplyErrorFormat(c,"Unknown node %s", (char*)c->argv[2]->ptr);
            return;
        }

        if (nodeIsSlave(n)) {
            addReplyError(c,"The specified node is not a master");
            return;
        }

        /* Use plaintext port if cluster is TLS but client is non-TLS. */
        int use_pport = (server.tls_cluster &&
                         c->conn && (c->conn->type != connectionTypeTls()));
        addReplyArrayLen(c,n->numslaves);
        for (j = 0; j < n->numslaves; j++) {
            sds ni = clusterGenNodeDescription(n->slaves[j], use_pport);
            addReplyBulkCString(c,ni);
            sdsfree(ni);
        }
    } else if (!strcasecmp(c->argv[1]->ptr,"count-failure-reports") &&
               c->argc == 3)
    {
        /* CLUSTER COUNT-FAILURE-REPORTS <NODE ID> */
        clusterNode *n = clusterLookupNode(c->argv[2]->ptr, sdslen(c->argv[2]->ptr));

        if (!n) {
            addReplyErrorFormat(c,"Unknown node %s", (char*)c->argv[2]->ptr);
            return;
        } else {
            addReplyLongLong(c,clusterNodeFailureReportsCount(n));
        }
    } else if (!strcasecmp(c->argv[1]->ptr,"failover") &&
               (c->argc == 2 || c->argc == 3))
    {
        /* CLUSTER FAILOVER [FORCE|TAKEOVER] */
        int force = 0, takeover = 0;

        if (c->argc == 3) {
            if (!strcasecmp(c->argv[2]->ptr,"force")) {
                force = 1;
            } else if (!strcasecmp(c->argv[2]->ptr,"takeover")) {
                takeover = 1;
                force = 1; /* Takeover also implies force. */
            } else {
                addReplyErrorObject(c,shared.syntaxerr);
                return;
            }
        }

        /* Check preconditions. */
        if (nodeIsMaster(myself)) {
            addReplyError(c,"You should send CLUSTER FAILOVER to a replica");
            return;
        } else if (myself->slaveof == NULL) {
            addReplyError(c,"I'm a replica but my master is unknown to me");
            return;
        } else if (!force &&
                   (nodeFailed(myself->slaveof) ||
                    myself->slaveof->link == NULL))
        {
            addReplyError(c,"Master is down or failed, "
                            "please use CLUSTER FAILOVER FORCE");
            return;
        }
        resetManualFailover();
        server.cluster->mf_end = mstime() + CLUSTER_MF_TIMEOUT;

        if (takeover) {
            /* A takeover does not perform any initial check. It just
             * generates a new configuration epoch for this node without
             * consensus, claims the master's slots, and broadcast the new
             * configuration. */
            serverLog(LL_NOTICE,"Taking over the master (user request).");
            clusterBumpConfigEpochWithoutConsensus();
            clusterFailoverReplaceYourMaster();
        } else if (force) {
            /* If this is a forced failover, we don't need to talk with our
             * master to agree about the offset. We just failover taking over
             * it without coordination. */
            serverLog(LL_NOTICE,"Forced failover user request accepted.");
            server.cluster->mf_can_start = 1;
        } else {
            serverLog(LL_NOTICE,"Manual failover user request accepted.");
            clusterSendMFStart(myself->slaveof);
        }
        addReply(c,shared.ok);
    } else if (!strcasecmp(c->argv[1]->ptr,"set-config-epoch") && c->argc == 3)
    {
        /* CLUSTER SET-CONFIG-EPOCH <epoch>
         *
         * The user is allowed to set the config epoch only when a node is
         * totally fresh: no config epoch, no other known node, and so forth.
         * This happens at cluster creation time to start with a cluster where
         * every node has a different node ID, without to rely on the conflicts
         * resolution system which is too slow when a big cluster is created. */
        long long epoch;

        if (getLongLongFromObjectOrReply(c,c->argv[2],&epoch,NULL) != C_OK)
            return;

        if (epoch < 0) {
            addReplyErrorFormat(c,"Invalid config epoch specified: %lld",epoch);
        } else if (dictSize(server.cluster->nodes) > 1) {
            addReplyError(c,"The user can assign a config epoch only when the "
                            "node does not know any other node.");
        } else if (myself->configEpoch != 0) {
            addReplyError(c,"Node config epoch is already non-zero");
        } else {
            myself->configEpoch = epoch;
            serverLog(LL_NOTICE,
                "configEpoch set to %llu via CLUSTER SET-CONFIG-EPOCH",
                (unsigned long long) myself->configEpoch);

            if (server.cluster->currentEpoch < (uint64_t)epoch)
                server.cluster->currentEpoch = epoch;
            /* No need to fsync the config here since in the unlucky event
             * of a failure to persist the config, the conflict resolution code
             * will assign a unique config to this node. */
            clusterDoBeforeSleep(CLUSTER_TODO_UPDATE_STATE|
                                 CLUSTER_TODO_SAVE_CONFIG);
            addReply(c,shared.ok);
        }
    } else if (!strcasecmp(c->argv[1]->ptr,"reset") &&
               (c->argc == 2 || c->argc == 3))
    {
        /* CLUSTER RESET [SOFT|HARD] */
        int hard = 0;

        /* Parse soft/hard argument. Default is soft. */
        if (c->argc == 3) {
            if (!strcasecmp(c->argv[2]->ptr,"hard")) {
                hard = 1;
            } else if (!strcasecmp(c->argv[2]->ptr,"soft")) {
                hard = 0;
            } else {
                addReplyErrorObject(c,shared.syntaxerr);
                return;
            }
        }

        /* Slaves can be reset while containing data, but not master nodes
         * that must be empty. */
        if (nodeIsMaster(myself) && dictSize(c->db->dict) != 0) {
            addReplyError(c,"CLUSTER RESET can't be called with "
                            "master nodes containing keys");
            return;
        }
        clusterReset(hard);
        addReply(c,shared.ok);
    } else if (!strcasecmp(c->argv[1]->ptr,"links") && c->argc == 2) {
        /* CLUSTER LINKS */
        addReplyClusterLinksDescription(c);
    } else {
        addReplySubcommandSyntaxError(c);
        return;
    }
}

void removeChannelsInSlot(unsigned int slot) {
    unsigned int channelcount = countChannelsInSlot(slot);
    if (channelcount == 0) return;

    /* Retrieve all the channels for the slot. */
    robj **channels = zmalloc(sizeof(robj*)*channelcount);
    raxIterator iter;
    int j = 0;
    unsigned char indexed[2];

    indexed[0] = (slot >> 8) & 0xff;
    indexed[1] = slot & 0xff;
    raxStart(&iter,server.cluster->slots_to_channels);
    raxSeek(&iter,">=",indexed,2);
    while(raxNext(&iter)) {
        if (iter.key[0] != indexed[0] || iter.key[1] != indexed[1]) break;
        channels[j++] = createStringObject((char*)iter.key + 2, iter.key_len - 2);
    }
    raxStop(&iter);

    pubsubUnsubscribeShardChannels(channels, channelcount);
    zfree(channels);
}

/* -----------------------------------------------------------------------------
 * DUMP, RESTORE and MIGRATE commands
 * -------------------------------------------------------------------------- */

/* Generates a DUMP-format representation of the object 'o', adding it to the
 * io stream pointed by 'rio'. This function can't fail. */
void createDumpPayload(rio *payload, robj *o, robj *key, int dbid) {
    unsigned char buf[2];
    uint64_t crc;

    /* Serialize the object in an RDB-like format. It consist of an object type
     * byte followed by the serialized object. This is understood by RESTORE. */
    rioInitWithBuffer(payload,sdsempty());
    serverAssert(rdbSaveObjectType(payload,o));
    serverAssert(rdbSaveObject(payload,o,key,dbid));

    /* Write the footer, this is how it looks like:
     * ----------------+---------------------+---------------+
     * ... RDB payload | 2 bytes RDB version | 8 bytes CRC64 |
     * ----------------+---------------------+---------------+
     * RDB version and CRC are both in little endian.
     */

    /* RDB version */
    buf[0] = RDB_VERSION & 0xff;
    buf[1] = (RDB_VERSION >> 8) & 0xff;
    payload->io.buffer.ptr = sdscatlen(payload->io.buffer.ptr,buf,2);

    /* CRC64 */
    crc = crc64(0,(unsigned char*)payload->io.buffer.ptr,
                sdslen(payload->io.buffer.ptr));
    memrev64ifbe(&crc);
    payload->io.buffer.ptr = sdscatlen(payload->io.buffer.ptr,&crc,8);
}

/* Verify that the RDB version of the dump payload matches the one of this Redis
 * instance and that the checksum is ok.
 * If the DUMP payload looks valid C_OK is returned, otherwise C_ERR
 * is returned. If rdbver_ptr is not NULL, its populated with the value read
 * from the input buffer. */
int verifyDumpPayload(unsigned char *p, size_t len, uint16_t *rdbver_ptr) {
    unsigned char *footer;
    uint16_t rdbver;
    uint64_t crc;

    /* At least 2 bytes of RDB version and 8 of CRC64 should be present. */
    if (len < 10) return C_ERR;
    footer = p+(len-10);

    /* Set and verify RDB version. */
    rdbver = (footer[1] << 8) | footer[0];
    if (rdbver_ptr) {
        *rdbver_ptr = rdbver;
    }
    if (rdbver > RDB_VERSION) return C_ERR;

    if (server.skip_checksum_validation)
        return C_OK;

    /* Verify CRC64 */
    crc = crc64(0,p,len-8);
    memrev64ifbe(&crc);
    return (memcmp(&crc,footer+2,8) == 0) ? C_OK : C_ERR;
}

/* DUMP keyname
 * DUMP is actually not used by Redis Cluster but it is the obvious
 * complement of RESTORE and can be useful for different applications. */
void dumpCommand(client *c) {
    robj *o;
    rio payload;

    /* Check if the key is here. */
    if ((o = lookupKeyRead(c->db,c->argv[1])) == NULL) {
        addReplyNull(c);
        return;
    }

    /* Create the DUMP encoded representation. */
    createDumpPayload(&payload,o,c->argv[1],c->db->id);

    /* Transfer to the client */
    addReplyBulkSds(c,payload.io.buffer.ptr);
    return;
}

/* RESTORE key ttl serialized-value [REPLACE] [ABSTTL] [IDLETIME seconds] [FREQ frequency] */
void restoreCommand(client *c) {
    long long ttl, lfu_freq = -1, lru_idle = -1, lru_clock = -1;
    rio payload;
    int j, type, replace = 0, absttl = 0;
    robj *obj;

    /* Parse additional options */
    for (j = 4; j < c->argc; j++) {
        int additional = c->argc-j-1;
        if (!strcasecmp(c->argv[j]->ptr,"replace")) {
            replace = 1;
        } else if (!strcasecmp(c->argv[j]->ptr,"absttl")) {
            absttl = 1;
        } else if (!strcasecmp(c->argv[j]->ptr,"idletime") && additional >= 1 &&
                   lfu_freq == -1)
        {
            if (getLongLongFromObjectOrReply(c,c->argv[j+1],&lru_idle,NULL)
                    != C_OK) return;
            if (lru_idle < 0) {
                addReplyError(c,"Invalid IDLETIME value, must be >= 0");
                return;
            }
            lru_clock = LRU_CLOCK();
            j++; /* Consume additional arg. */
        } else if (!strcasecmp(c->argv[j]->ptr,"freq") && additional >= 1 &&
                   lru_idle == -1)
        {
            if (getLongLongFromObjectOrReply(c,c->argv[j+1],&lfu_freq,NULL)
                    != C_OK) return;
            if (lfu_freq < 0 || lfu_freq > 255) {
                addReplyError(c,"Invalid FREQ value, must be >= 0 and <= 255");
                return;
            }
            j++; /* Consume additional arg. */
        } else {
            addReplyErrorObject(c,shared.syntaxerr);
            return;
        }
    }

    /* Make sure this key does not already exist here... */
    robj *key = c->argv[1];
    if (!replace && lookupKeyWrite(c->db,key) != NULL) {
        addReplyErrorObject(c,shared.busykeyerr);
        return;
    }

    /* Check if the TTL value makes sense */
    if (getLongLongFromObjectOrReply(c,c->argv[2],&ttl,NULL) != C_OK) {
        return;
    } else if (ttl < 0) {
        addReplyError(c,"Invalid TTL value, must be >= 0");
        return;
    }

    /* Verify RDB version and data checksum. */
    if (verifyDumpPayload(c->argv[3]->ptr,sdslen(c->argv[3]->ptr),NULL) == C_ERR)
    {
        addReplyError(c,"DUMP payload version or checksum are wrong");
        return;
    }

    rioInitWithBuffer(&payload,c->argv[3]->ptr);
    if (((type = rdbLoadObjectType(&payload)) == -1) ||
        ((obj = rdbLoadObject(type,&payload,key->ptr,c->db->id,NULL)) == NULL))
    {
        addReplyError(c,"Bad data format");
        return;
    }

    /* Remove the old key if needed. */
    int deleted = 0;
    if (replace)
        deleted = dbDelete(c->db,key);

    if (ttl && !absttl) ttl+=commandTimeSnapshot();
    if (ttl && checkAlreadyExpired(ttl)) {
        if (deleted) {
            rewriteClientCommandVector(c,2,shared.del,key);
            signalModifiedKey(c,c->db,key);
            notifyKeyspaceEvent(NOTIFY_GENERIC,"del",key,c->db->id);
            server.dirty++;
        }
        decrRefCount(obj);
        addReply(c, shared.ok);
        return;
    }

    /* Create the key and set the TTL if any */
    dbAdd(c->db,key,obj);
    if (ttl) {
        setExpire(c,c->db,key,ttl);
        if (!absttl) {
            /* Propagate TTL as absolute timestamp */
            robj *ttl_obj = createStringObjectFromLongLong(ttl);
            rewriteClientCommandArgument(c,2,ttl_obj);
            decrRefCount(ttl_obj);
            rewriteClientCommandArgument(c,c->argc,shared.absttl);
        }
    }
    objectSetLRUOrLFU(obj,lfu_freq,lru_idle,lru_clock,1000);
    signalModifiedKey(c,c->db,key);
    notifyKeyspaceEvent(NOTIFY_GENERIC,"restore",key,c->db->id);
    addReply(c,shared.ok);
    server.dirty++;
}

/* MIGRATE socket cache implementation.
 *
 * We take a map between host:ip and a TCP socket that we used to connect
 * to this instance in recent time.
 * This sockets are closed when the max number we cache is reached, and also
 * in serverCron() when they are around for more than a few seconds. */
#define MIGRATE_SOCKET_CACHE_ITEMS 64 /* max num of items in the cache. */
#define MIGRATE_SOCKET_CACHE_TTL 10 /* close cached sockets after 10 sec. */

typedef struct migrateCachedSocket {
    connection *conn;
    long last_dbid;
    time_t last_use_time;
} migrateCachedSocket;

/* Return a migrateCachedSocket containing a TCP socket connected with the
 * target instance, possibly returning a cached one.
 *
 * This function is responsible of sending errors to the client if a
 * connection can't be established. In this case -1 is returned.
 * Otherwise on success the socket is returned, and the caller should not
 * attempt to free it after usage.
 *
 * If the caller detects an error while using the socket, migrateCloseSocket()
 * should be called so that the connection will be created from scratch
 * the next time. */
migrateCachedSocket* migrateGetSocket(client *c, robj *host, robj *port, long timeout) {
    connection *conn;
    sds name = sdsempty();
    migrateCachedSocket *cs;

    /* Check if we have an already cached socket for this ip:port pair. */
    name = sdscatlen(name,host->ptr,sdslen(host->ptr));
    name = sdscatlen(name,":",1);
    name = sdscatlen(name,port->ptr,sdslen(port->ptr));
    cs = dictFetchValue(server.migrate_cached_sockets,name);
    if (cs) {
        sdsfree(name);
        cs->last_use_time = server.unixtime;
        return cs;
    }

    /* No cached socket, create one. */
    if (dictSize(server.migrate_cached_sockets) == MIGRATE_SOCKET_CACHE_ITEMS) {
        /* Too many items, drop one at random. */
        dictEntry *de = dictGetRandomKey(server.migrate_cached_sockets);
        cs = dictGetVal(de);
        connClose(cs->conn);
        zfree(cs);
        dictDelete(server.migrate_cached_sockets,dictGetKey(de));
    }

    /* Create the connection */
    conn = connCreate(connTypeOfCluster());
    if (connBlockingConnect(conn, host->ptr, atoi(port->ptr), timeout)
            != C_OK) {
        addReplyError(c,"-IOERR error or timeout connecting to the client");
        connClose(conn);
        sdsfree(name);
        return NULL;
    }
    connEnableTcpNoDelay(conn);

    /* Add to the cache and return it to the caller. */
    cs = zmalloc(sizeof(*cs));
    cs->conn = conn;

    cs->last_dbid = -1;
    cs->last_use_time = server.unixtime;
    dictAdd(server.migrate_cached_sockets,name,cs);
    return cs;
}

/* Free a migrate cached connection. */
void migrateCloseSocket(robj *host, robj *port) {
    sds name = sdsempty();
    migrateCachedSocket *cs;

    name = sdscatlen(name,host->ptr,sdslen(host->ptr));
    name = sdscatlen(name,":",1);
    name = sdscatlen(name,port->ptr,sdslen(port->ptr));
    cs = dictFetchValue(server.migrate_cached_sockets,name);
    if (!cs) {
        sdsfree(name);
        return;
    }

    connClose(cs->conn);
    zfree(cs);
    dictDelete(server.migrate_cached_sockets,name);
    sdsfree(name);
}

void migrateCloseTimedoutSockets(void) {
    dictIterator *di = dictGetSafeIterator(server.migrate_cached_sockets);
    dictEntry *de;

    while((de = dictNext(di)) != NULL) {
        migrateCachedSocket *cs = dictGetVal(de);

        if ((server.unixtime - cs->last_use_time) > MIGRATE_SOCKET_CACHE_TTL) {
            connClose(cs->conn);
            zfree(cs);
            dictDelete(server.migrate_cached_sockets,dictGetKey(de));
        }
    }
    dictReleaseIterator(di);
}

/* MIGRATE host port key dbid timeout [COPY | REPLACE | AUTH password |
 *         AUTH2 username password]
 *
 * On in the multiple keys form:
 *
 * MIGRATE host port "" dbid timeout [COPY | REPLACE | AUTH password |
 *         AUTH2 username password] KEYS key1 key2 ... keyN */
void migrateCommand(client *c) {
    migrateCachedSocket *cs;
    int copy = 0, replace = 0, j;
    char *username = NULL;
    char *password = NULL;
    long timeout;
    long dbid;
    robj **ov = NULL; /* Objects to migrate. */
    robj **kv = NULL; /* Key names. */
    robj **newargv = NULL; /* Used to rewrite the command as DEL ... keys ... */
    rio cmd, payload;
    int may_retry = 1;
    int write_error = 0;
    int argv_rewritten = 0;

    /* To support the KEYS option we need the following additional state. */
    int first_key = 3; /* Argument index of the first key. */
    int num_keys = 1;  /* By default only migrate the 'key' argument. */

    /* Parse additional options */
    for (j = 6; j < c->argc; j++) {
        int moreargs = (c->argc-1) - j;
        if (!strcasecmp(c->argv[j]->ptr,"copy")) {
            copy = 1;
        } else if (!strcasecmp(c->argv[j]->ptr,"replace")) {
            replace = 1;
        } else if (!strcasecmp(c->argv[j]->ptr,"auth")) {
            if (!moreargs) {
                addReplyErrorObject(c,shared.syntaxerr);
                return;
            }
            j++;
            password = c->argv[j]->ptr;
            redactClientCommandArgument(c,j);
        } else if (!strcasecmp(c->argv[j]->ptr,"auth2")) {
            if (moreargs < 2) {
                addReplyErrorObject(c,shared.syntaxerr);
                return;
            }
            username = c->argv[++j]->ptr;
            redactClientCommandArgument(c,j);
            password = c->argv[++j]->ptr;
            redactClientCommandArgument(c,j);
        } else if (!strcasecmp(c->argv[j]->ptr,"keys")) {
            if (sdslen(c->argv[3]->ptr) != 0) {
                addReplyError(c,
                    "When using MIGRATE KEYS option, the key argument"
                    " must be set to the empty string");
                return;
            }
            first_key = j+1;
            num_keys = c->argc - j - 1;
            break; /* All the remaining args are keys. */
        } else {
            addReplyErrorObject(c,shared.syntaxerr);
            return;
        }
    }

    /* Sanity check */
    if (getLongFromObjectOrReply(c,c->argv[5],&timeout,NULL) != C_OK ||
        getLongFromObjectOrReply(c,c->argv[4],&dbid,NULL) != C_OK)
    {
        return;
    }
    if (timeout <= 0) timeout = 1000;

    /* Check if the keys are here. If at least one key is to migrate, do it
     * otherwise if all the keys are missing reply with "NOKEY" to signal
     * the caller there was nothing to migrate. We don't return an error in
     * this case, since often this is due to a normal condition like the key
     * expiring in the meantime. */
    ov = zrealloc(ov,sizeof(robj*)*num_keys);
    kv = zrealloc(kv,sizeof(robj*)*num_keys);
    int oi = 0;

    for (j = 0; j < num_keys; j++) {
        if ((ov[oi] = lookupKeyRead(c->db,c->argv[first_key+j])) != NULL) {
            kv[oi] = c->argv[first_key+j];
            oi++;
        }
    }
    num_keys = oi;
    if (num_keys == 0) {
        zfree(ov); zfree(kv);
        addReplySds(c,sdsnew("+NOKEY\r\n"));
        return;
    }

try_again:
    write_error = 0;

    /* Connect */
    cs = migrateGetSocket(c,c->argv[1],c->argv[2],timeout);
    if (cs == NULL) {
        zfree(ov); zfree(kv);
        return; /* error sent to the client by migrateGetSocket() */
    }

    rioInitWithBuffer(&cmd,sdsempty());

    /* Authentication */
    if (password) {
        int arity = username ? 3 : 2;
        serverAssertWithInfo(c,NULL,rioWriteBulkCount(&cmd,'*',arity));
        serverAssertWithInfo(c,NULL,rioWriteBulkString(&cmd,"AUTH",4));
        if (username) {
            serverAssertWithInfo(c,NULL,rioWriteBulkString(&cmd,username,
                                 sdslen(username)));
        }
        serverAssertWithInfo(c,NULL,rioWriteBulkString(&cmd,password,
            sdslen(password)));
    }

    /* Send the SELECT command if the current DB is not already selected. */
    int select = cs->last_dbid != dbid; /* Should we emit SELECT? */
    if (select) {
        serverAssertWithInfo(c,NULL,rioWriteBulkCount(&cmd,'*',2));
        serverAssertWithInfo(c,NULL,rioWriteBulkString(&cmd,"SELECT",6));
        serverAssertWithInfo(c,NULL,rioWriteBulkLongLong(&cmd,dbid));
    }

    int non_expired = 0; /* Number of keys that we'll find non expired.
                            Note that serializing large keys may take some time
                            so certain keys that were found non expired by the
                            lookupKey() function, may be expired later. */

    /* Create RESTORE payload and generate the protocol to call the command. */
    for (j = 0; j < num_keys; j++) {
        long long ttl = 0;
        long long expireat = getExpire(c->db,kv[j]);

        if (expireat != -1) {
            ttl = expireat-commandTimeSnapshot();
            if (ttl < 0) {
                continue;
            }
            if (ttl < 1) ttl = 1;
        }

        /* Relocate valid (non expired) keys and values into the array in successive
         * positions to remove holes created by the keys that were present
         * in the first lookup but are now expired after the second lookup. */
        ov[non_expired] = ov[j];
        kv[non_expired++] = kv[j];

        serverAssertWithInfo(c,NULL,
            rioWriteBulkCount(&cmd,'*',replace ? 5 : 4));

        if (server.cluster_enabled)
            serverAssertWithInfo(c,NULL,
                rioWriteBulkString(&cmd,"RESTORE-ASKING",14));
        else
            serverAssertWithInfo(c,NULL,rioWriteBulkString(&cmd,"RESTORE",7));
        serverAssertWithInfo(c,NULL,sdsEncodedObject(kv[j]));
        serverAssertWithInfo(c,NULL,rioWriteBulkString(&cmd,kv[j]->ptr,
                sdslen(kv[j]->ptr)));
        serverAssertWithInfo(c,NULL,rioWriteBulkLongLong(&cmd,ttl));

        /* Emit the payload argument, that is the serialized object using
         * the DUMP format. */
        createDumpPayload(&payload,ov[j],kv[j],dbid);
        serverAssertWithInfo(c,NULL,
            rioWriteBulkString(&cmd,payload.io.buffer.ptr,
                               sdslen(payload.io.buffer.ptr)));
        sdsfree(payload.io.buffer.ptr);

        /* Add the REPLACE option to the RESTORE command if it was specified
         * as a MIGRATE option. */
        if (replace)
            serverAssertWithInfo(c,NULL,rioWriteBulkString(&cmd,"REPLACE",7));
    }

    /* Fix the actual number of keys we are migrating. */
    num_keys = non_expired;

    /* Transfer the query to the other node in 64K chunks. */
    errno = 0;
    {
        sds buf = cmd.io.buffer.ptr;
        size_t pos = 0, towrite;
        int nwritten = 0;

        while ((towrite = sdslen(buf)-pos) > 0) {
            towrite = (towrite > (64*1024) ? (64*1024) : towrite);
            nwritten = connSyncWrite(cs->conn,buf+pos,towrite,timeout);
            if (nwritten != (signed)towrite) {
                write_error = 1;
                goto socket_err;
            }
            pos += nwritten;
        }
    }

    char buf0[1024]; /* Auth reply. */
    char buf1[1024]; /* Select reply. */
    char buf2[1024]; /* Restore reply. */

    /* Read the AUTH reply if needed. */
    if (password && connSyncReadLine(cs->conn, buf0, sizeof(buf0), timeout) <= 0)
        goto socket_err;

    /* Read the SELECT reply if needed. */
    if (select && connSyncReadLine(cs->conn, buf1, sizeof(buf1), timeout) <= 0)
        goto socket_err;

    /* Read the RESTORE replies. */
    int error_from_target = 0;
    int socket_error = 0;
    int del_idx = 1; /* Index of the key argument for the replicated DEL op. */

    /* Allocate the new argument vector that will replace the current command,
     * to propagate the MIGRATE as a DEL command (if no COPY option was given).
     * We allocate num_keys+1 because the additional argument is for "DEL"
     * command name itself. */
    if (!copy) newargv = zmalloc(sizeof(robj*)*(num_keys+1));

    for (j = 0; j < num_keys; j++) {
        if (connSyncReadLine(cs->conn, buf2, sizeof(buf2), timeout) <= 0) {
            socket_error = 1;
            break;
        }
        if ((password && buf0[0] == '-') ||
            (select && buf1[0] == '-') ||
            buf2[0] == '-')
        {
            /* On error assume that last_dbid is no longer valid. */
            if (!error_from_target) {
                cs->last_dbid = -1;
                char *errbuf;
                if (password && buf0[0] == '-') errbuf = buf0;
                else if (select && buf1[0] == '-') errbuf = buf1;
                else errbuf = buf2;

                error_from_target = 1;
                addReplyErrorFormat(c,"Target instance replied with error: %s",
                    errbuf+1);
            }
        } else {
            if (!copy) {
                /* No COPY option: remove the local key, signal the change. */
                dbDelete(c->db,kv[j]);
                signalModifiedKey(c,c->db,kv[j]);
                notifyKeyspaceEvent(NOTIFY_GENERIC,"del",kv[j],c->db->id);
                server.dirty++;

                /* Populate the argument vector to replace the old one. */
                newargv[del_idx++] = kv[j];
                incrRefCount(kv[j]);
            }
        }
    }

    /* On socket error, if we want to retry, do it now before rewriting the
     * command vector. We only retry if we are sure nothing was processed
     * and we failed to read the first reply (j == 0 test). */
    if (!error_from_target && socket_error && j == 0 && may_retry &&
        errno != ETIMEDOUT)
    {
        goto socket_err; /* A retry is guaranteed because of tested conditions.*/
    }

    /* On socket errors, close the migration socket now that we still have
     * the original host/port in the ARGV. Later the original command may be
     * rewritten to DEL and will be too later. */
    if (socket_error) migrateCloseSocket(c->argv[1],c->argv[2]);

    if (!copy) {
        /* Translate MIGRATE as DEL for replication/AOF. Note that we do
         * this only for the keys for which we received an acknowledgement
         * from the receiving Redis server, by using the del_idx index. */
        if (del_idx > 1) {
            newargv[0] = createStringObject("DEL",3);
            /* Note that the following call takes ownership of newargv. */
            replaceClientCommandVector(c,del_idx,newargv);
            argv_rewritten = 1;
        } else {
            /* No key transfer acknowledged, no need to rewrite as DEL. */
            zfree(newargv);
        }
        newargv = NULL; /* Make it safe to call zfree() on it in the future. */
    }

    /* If we are here and a socket error happened, we don't want to retry.
     * Just signal the problem to the client, but only do it if we did not
     * already queue a different error reported by the destination server. */
    if (!error_from_target && socket_error) {
        may_retry = 0;
        goto socket_err;
    }

    if (!error_from_target) {
        /* Success! Update the last_dbid in migrateCachedSocket, so that we can
         * avoid SELECT the next time if the target DB is the same. Reply +OK.
         *
         * Note: If we reached this point, even if socket_error is true
         * still the SELECT command succeeded (otherwise the code jumps to
         * socket_err label. */
        cs->last_dbid = dbid;
        addReply(c,shared.ok);
    } else {
        /* On error we already sent it in the for loop above, and set
         * the currently selected socket to -1 to force SELECT the next time. */
    }

    sdsfree(cmd.io.buffer.ptr);
    zfree(ov); zfree(kv); zfree(newargv);
    return;

/* On socket errors we try to close the cached socket and try again.
 * It is very common for the cached socket to get closed, if just reopening
 * it works it's a shame to notify the error to the caller. */
socket_err:
    /* Cleanup we want to perform in both the retry and no retry case.
     * Note: Closing the migrate socket will also force SELECT next time. */
    sdsfree(cmd.io.buffer.ptr);

    /* If the command was rewritten as DEL and there was a socket error,
     * we already closed the socket earlier. While migrateCloseSocket()
     * is idempotent, the host/port arguments are now gone, so don't do it
     * again. */
    if (!argv_rewritten) migrateCloseSocket(c->argv[1],c->argv[2]);
    zfree(newargv);
    newargv = NULL; /* This will get reallocated on retry. */

    /* Retry only if it's not a timeout and we never attempted a retry
     * (or the code jumping here did not set may_retry to zero). */
    if (errno != ETIMEDOUT && may_retry) {
        may_retry = 0;
        goto try_again;
    }

    /* Cleanup we want to do if no retry is attempted. */
    zfree(ov); zfree(kv);
    addReplyErrorSds(c, sdscatprintf(sdsempty(),
                                  "-IOERR error or timeout %s to target instance",
                                  write_error ? "writing" : "reading"));
    return;
}

/* -----------------------------------------------------------------------------
 * Cluster functions related to serving / redirecting clients
 * -------------------------------------------------------------------------- */

/* The ASKING command is required after a -ASK redirection.
 * The client should issue ASKING before to actually send the command to
 * the target instance. See the Redis Cluster specification for more
 * information. */
void askingCommand(client *c) {
    if (server.cluster_enabled == 0) {
        addReplyError(c,"This instance has cluster support disabled");
        return;
    }
    c->flags |= CLIENT_ASKING;
    addReply(c,shared.ok);
}

/* The READONLY command is used by clients to enter the read-only mode.
 * In this mode slaves will not redirect clients as long as clients access
 * with read-only commands to keys that are served by the slave's master. */
void readonlyCommand(client *c) {
    if (server.cluster_enabled == 0) {
        addReplyError(c,"This instance has cluster support disabled");
        return;
    }
    c->flags |= CLIENT_READONLY;
    addReply(c,shared.ok);
}

/* The READWRITE command just clears the READONLY command state. */
void readwriteCommand(client *c) {
    if (server.cluster_enabled == 0) {
        addReplyError(c,"This instance has cluster support disabled");
        return;
    }
    c->flags &= ~CLIENT_READONLY;
    addReply(c,shared.ok);
}

/* Return the pointer to the cluster node that is able to serve the command.
 * For the function to succeed the command should only target either:
 *
 * 1) A single key (even multiple times like RPOPLPUSH mylist mylist).
 * 2) Multiple keys in the same hash slot, while the slot is stable (no
 *    resharding in progress).
 *
 * On success the function returns the node that is able to serve the request.
 * If the node is not 'myself' a redirection must be performed. The kind of
 * redirection is specified setting the integer passed by reference
 * 'error_code', which will be set to CLUSTER_REDIR_ASK or
 * CLUSTER_REDIR_MOVED.
 *
 * When the node is 'myself' 'error_code' is set to CLUSTER_REDIR_NONE.
 *
 * If the command fails NULL is returned, and the reason of the failure is
 * provided via 'error_code', which will be set to:
 *
 * CLUSTER_REDIR_CROSS_SLOT if the request contains multiple keys that
 * don't belong to the same hash slot.
 *
 * CLUSTER_REDIR_UNSTABLE if the request contains multiple keys
 * belonging to the same slot, but the slot is not stable (in migration or
 * importing state, likely because a resharding is in progress).
 *
 * CLUSTER_REDIR_DOWN_UNBOUND if the request addresses a slot which is
 * not bound to any node. In this case the cluster global state should be
 * already "down" but it is fragile to rely on the update of the global state,
 * so we also handle it here.
 *
 * CLUSTER_REDIR_DOWN_STATE and CLUSTER_REDIR_DOWN_RO_STATE if the cluster is
 * down but the user attempts to execute a command that addresses one or more keys. */
clusterNode *getNodeByQuery(client *c, struct redisCommand *cmd, robj **argv, int argc, int *hashslot, int *error_code) {
    clusterNode *n = NULL;
    robj *firstkey = NULL;
    int multiple_keys = 0;
    multiState *ms, _ms;
    multiCmd mc;
    int i, slot = 0, migrating_slot = 0, importing_slot = 0, missing_keys = 0,
        existing_keys = 0;

    /* Allow any key to be set if a module disabled cluster redirections. */
    if (server.cluster_module_flags & CLUSTER_MODULE_FLAG_NO_REDIRECTION)
        return myself;

    /* Set error code optimistically for the base case. */
    if (error_code) *error_code = CLUSTER_REDIR_NONE;

    /* Modules can turn off Redis Cluster redirection: this is useful
     * when writing a module that implements a completely different
     * distributed system. */

    /* We handle all the cases as if they were EXEC commands, so we have
     * a common code path for everything */
    if (cmd->proc == execCommand) {
        /* If CLIENT_MULTI flag is not set EXEC is just going to return an
         * error. */
        if (!(c->flags & CLIENT_MULTI)) return myself;
        ms = &c->mstate;
    } else {
        /* In order to have a single codepath create a fake Multi State
         * structure if the client is not in MULTI/EXEC state, this way
         * we have a single codepath below. */
        ms = &_ms;
        _ms.commands = &mc;
        _ms.count = 1;
        mc.argv = argv;
        mc.argc = argc;
        mc.cmd = cmd;
    }

    int is_pubsubshard = cmd->proc == ssubscribeCommand ||
            cmd->proc == sunsubscribeCommand ||
            cmd->proc == spublishCommand;

    /* Check that all the keys are in the same hash slot, and obtain this
     * slot and the node associated. */
    for (i = 0; i < ms->count; i++) {
        struct redisCommand *mcmd;
        robj **margv;
        int margc, numkeys, j;
        keyReference *keyindex;

        mcmd = ms->commands[i].cmd;
        margc = ms->commands[i].argc;
        margv = ms->commands[i].argv;

        getKeysResult result = GETKEYS_RESULT_INIT;
        numkeys = getKeysFromCommand(mcmd,margv,margc,&result);
        keyindex = result.keys;

        for (j = 0; j < numkeys; j++) {
            robj *thiskey = margv[keyindex[j].pos];
            int thisslot = keyHashSlot((char*)thiskey->ptr,
                                       sdslen(thiskey->ptr));

            if (firstkey == NULL) {
                /* This is the first key we see. Check what is the slot
                 * and node. */
                firstkey = thiskey;
                slot = thisslot;
                n = server.cluster->slots[slot];

                /* Error: If a slot is not served, we are in "cluster down"
                 * state. However the state is yet to be updated, so this was
                 * not trapped earlier in processCommand(). Report the same
                 * error to the client. */
                if (n == NULL) {
                    getKeysFreeResult(&result);
                    if (error_code)
                        *error_code = CLUSTER_REDIR_DOWN_UNBOUND;
                    return NULL;
                }

                /* If we are migrating or importing this slot, we need to check
                 * if we have all the keys in the request (the only way we
                 * can safely serve the request, otherwise we return a TRYAGAIN
                 * error). To do so we set the importing/migrating state and
                 * increment a counter for every missing key. */
                if (n == myself &&
                    server.cluster->migrating_slots_to[slot] != NULL)
                {
                    migrating_slot = 1;
                } else if (server.cluster->importing_slots_from[slot] != NULL) {
                    importing_slot = 1;
                }
            } else {
                /* If it is not the first key/channel, make sure it is exactly
                 * the same key/channel as the first we saw. */
                if (slot != thisslot) {
                    /* Error: multiple keys from different slots. */
                    getKeysFreeResult(&result);
                    if (error_code)
                        *error_code = CLUSTER_REDIR_CROSS_SLOT;
                    return NULL;                  
                }
                if (importing_slot && !multiple_keys && !equalStringObjects(firstkey,thiskey)) {
                    /* Flag this request as one with multiple different
                     * keys/channels when the slot is in importing state. */
                    multiple_keys = 1;
                }
            }

            /* Migrating / Importing slot? Count keys we don't have.
             * If it is pubsubshard command, it isn't required to check
             * the channel being present or not in the node during the
             * slot migration, the channel will be served from the source
             * node until the migration completes with CLUSTER SETSLOT <slot>
             * NODE <node-id>. */
            int flags = LOOKUP_NOTOUCH | LOOKUP_NOSTATS | LOOKUP_NONOTIFY | LOOKUP_NOEXPIRE;
            if ((migrating_slot || importing_slot) && !is_pubsubshard)
            {
                if (lookupKeyReadWithFlags(&server.db[0], thiskey, flags) == NULL) missing_keys++;
                else existing_keys++;
            }
        }
        getKeysFreeResult(&result);
    }

    /* No key at all in command? then we can serve the request
     * without redirections or errors in all the cases. */
    if (n == NULL) return myself;

    uint64_t cmd_flags = getCommandFlags(c);
    /* Cluster is globally down but we got keys? We only serve the request
     * if it is a read command and when allow_reads_when_down is enabled. */
    if (server.cluster->state != CLUSTER_OK) {
        if (is_pubsubshard) {
            if (!server.cluster_allow_pubsubshard_when_down) {
                if (error_code) *error_code = CLUSTER_REDIR_DOWN_STATE;
                return NULL;
            }
        } else if (!server.cluster_allow_reads_when_down) {
            /* The cluster is configured to block commands when the
             * cluster is down. */
            if (error_code) *error_code = CLUSTER_REDIR_DOWN_STATE;
            return NULL;
        } else if (cmd_flags & CMD_WRITE) {
            /* The cluster is configured to allow read only commands */
            if (error_code) *error_code = CLUSTER_REDIR_DOWN_RO_STATE;
            return NULL;
        } else {
            /* Fall through and allow the command to be executed:
             * this happens when server.cluster_allow_reads_when_down is
             * true and the command is not a write command */
        }
    }

    /* Return the hashslot by reference. */
    if (hashslot) *hashslot = slot;

    /* MIGRATE always works in the context of the local node if the slot
     * is open (migrating or importing state). We need to be able to freely
     * move keys among instances in this case. */
    if ((migrating_slot || importing_slot) && cmd->proc == migrateCommand)
        return myself;

    /* If we don't have all the keys and we are migrating the slot, send
     * an ASK redirection or TRYAGAIN. */
    if (migrating_slot && missing_keys) {
        /* If we have keys but we don't have all keys, we return TRYAGAIN */
        if (existing_keys) {
            if (error_code) *error_code = CLUSTER_REDIR_UNSTABLE;
            return NULL;
        } else {
            if (error_code) *error_code = CLUSTER_REDIR_ASK;
            return server.cluster->migrating_slots_to[slot];
        }
    }

    /* If we are receiving the slot, and the client correctly flagged the
     * request as "ASKING", we can serve the request. However if the request
     * involves multiple keys and we don't have them all, the only option is
     * to send a TRYAGAIN error. */
    if (importing_slot &&
        (c->flags & CLIENT_ASKING || cmd_flags & CMD_ASKING))
    {
        if (multiple_keys && missing_keys) {
            if (error_code) *error_code = CLUSTER_REDIR_UNSTABLE;
            return NULL;
        } else {
            return myself;
        }
    }

    /* Handle the read-only client case reading from a slave: if this
     * node is a slave and the request is about a hash slot our master
     * is serving, we can reply without redirection. */
    int is_write_command = (cmd_flags & CMD_WRITE) ||
                           (c->cmd->proc == execCommand && (c->mstate.cmd_flags & CMD_WRITE));
    if (((c->flags & CLIENT_READONLY) || is_pubsubshard) &&
        !is_write_command &&
        nodeIsSlave(myself) &&
        myself->slaveof == n)
    {
        return myself;
    }

    /* Base case: just return the right node. However if this node is not
     * myself, set error_code to MOVED since we need to issue a redirection. */
    if (n != myself && error_code) *error_code = CLUSTER_REDIR_MOVED;
    return n;
}

/* Send the client the right redirection code, according to error_code
 * that should be set to one of CLUSTER_REDIR_* macros.
 *
 * If CLUSTER_REDIR_ASK or CLUSTER_REDIR_MOVED error codes
 * are used, then the node 'n' should not be NULL, but should be the
 * node we want to mention in the redirection. Moreover hashslot should
 * be set to the hash slot that caused the redirection. */
void clusterRedirectClient(client *c, clusterNode *n, int hashslot, int error_code) {
    if (error_code == CLUSTER_REDIR_CROSS_SLOT) {
        addReplyError(c,"-CROSSSLOT Keys in request don't hash to the same slot");
    } else if (error_code == CLUSTER_REDIR_UNSTABLE) {
        /* The request spawns multiple keys in the same slot,
         * but the slot is not "stable" currently as there is
         * a migration or import in progress. */
        addReplyError(c,"-TRYAGAIN Multiple keys request during rehashing of slot");
    } else if (error_code == CLUSTER_REDIR_DOWN_STATE) {
        addReplyError(c,"-CLUSTERDOWN The cluster is down");
    } else if (error_code == CLUSTER_REDIR_DOWN_RO_STATE) {
        addReplyError(c,"-CLUSTERDOWN The cluster is down and only accepts read commands");
    } else if (error_code == CLUSTER_REDIR_DOWN_UNBOUND) {
        addReplyError(c,"-CLUSTERDOWN Hash slot not served");
    } else if (error_code == CLUSTER_REDIR_MOVED ||
               error_code == CLUSTER_REDIR_ASK)
    {
        /* Redirect to IP:port. Include plaintext port if cluster is TLS but
         * client is non-TLS. */
        int use_pport = (server.tls_cluster &&
                        c->conn && (c->conn->type != connectionTypeTls()));
        int port = use_pport && n->pport ? n->pport : n->port;
        addReplyErrorSds(c,sdscatprintf(sdsempty(),
            "-%s %d %s:%d",
            (error_code == CLUSTER_REDIR_ASK) ? "ASK" : "MOVED",
            hashslot, getPreferredEndpoint(n), port));
    } else {
        serverPanic("getNodeByQuery() unknown error.");
    }
}

/* This function is called by the function processing clients incrementally
 * to detect timeouts, in order to handle the following case:
 *
 * 1) A client blocks with BLPOP or similar blocking operation.
 * 2) The master migrates the hash slot elsewhere or turns into a slave.
 * 3) The client may remain blocked forever (or up to the max timeout time)
 *    waiting for a key change that will never happen.
 *
 * If the client is found to be blocked into a hash slot this node no
 * longer handles, the client is sent a redirection error, and the function
 * returns 1. Otherwise 0 is returned and no operation is performed. */
int clusterRedirectBlockedClientIfNeeded(client *c) {
    if (c->flags & CLIENT_BLOCKED &&
        (c->bstate.btype == BLOCKED_LIST ||
         c->bstate.btype == BLOCKED_ZSET ||
         c->bstate.btype == BLOCKED_STREAM ||
         c->bstate.btype == BLOCKED_MODULE))
    {
        dictEntry *de;
        dictIterator *di;

        /* If the cluster is down, unblock the client with the right error.
         * If the cluster is configured to allow reads on cluster down, we
         * still want to emit this error since a write will be required
         * to unblock them which may never come.  */
        if (server.cluster->state == CLUSTER_FAIL) {
            clusterRedirectClient(c,NULL,0,CLUSTER_REDIR_DOWN_STATE);
            return 1;
        }

        /* If the client is blocked on module, but not on a specific key,
         * don't unblock it (except for the CLUSTER_FAIL case above). */
        if (c->bstate.btype == BLOCKED_MODULE && !moduleClientIsBlockedOnKeys(c))
            return 0;

        /* All keys must belong to the same slot, so check first key only. */
        di = dictGetIterator(c->bstate.keys);
        if ((de = dictNext(di)) != NULL) {
            robj *key = dictGetKey(de);
            int slot = keyHashSlot((char*)key->ptr, sdslen(key->ptr));
            clusterNode *node = server.cluster->slots[slot];

            /* if the client is read-only and attempting to access key that our
             * replica can handle, allow it. */
            if ((c->flags & CLIENT_READONLY) &&
                !(c->lastcmd->flags & CMD_WRITE) &&
                nodeIsSlave(myself) && myself->slaveof == node)
            {
                node = myself;
            }

            /* We send an error and unblock the client if:
             * 1) The slot is unassigned, emitting a cluster down error.
             * 2) The slot is not handled by this node, nor being imported. */
            if (node != myself &&
                server.cluster->importing_slots_from[slot] == NULL)
            {
                if (node == NULL) {
                    clusterRedirectClient(c,NULL,0,
                        CLUSTER_REDIR_DOWN_UNBOUND);
                } else {
                    clusterRedirectClient(c,node,slot,
                        CLUSTER_REDIR_MOVED);
                }
                dictReleaseIterator(di);
                return 1;
            }
        }
        dictReleaseIterator(di);
    }
    return 0;
}

/* Slot to Key API. This is used by Redis Cluster in order to obtain in
 * a fast way a key that belongs to a specified hash slot. This is useful
 * while rehashing the cluster and in other conditions when we need to
 * understand if we have keys for a given hash slot. */

void slotToKeyAddEntry(dictEntry *entry, redisDb *db) {
    sds key = dictGetKey(entry);
    unsigned int hashslot = keyHashSlot(key, sdslen(key));
    slotToKeys *slot_to_keys = &(*db->slots_to_keys).by_slot[hashslot];
    slot_to_keys->count++;

    /* Insert entry before the first element in the list. */
    dictEntry *first = slot_to_keys->head;
    dictEntryNextInSlot(entry) = first;
    if (first != NULL) {
        serverAssert(dictEntryPrevInSlot(first) == NULL);
        dictEntryPrevInSlot(first) = entry;
    }
    serverAssert(dictEntryPrevInSlot(entry) == NULL);
    slot_to_keys->head = entry;
}

void slotToKeyDelEntry(dictEntry *entry, redisDb *db) {
    sds key = dictGetKey(entry);
    unsigned int hashslot = keyHashSlot(key, sdslen(key));
    slotToKeys *slot_to_keys = &(*db->slots_to_keys).by_slot[hashslot];
    slot_to_keys->count--;

    /* Connect previous and next entries to each other. */
    dictEntry *next = dictEntryNextInSlot(entry);
    dictEntry *prev = dictEntryPrevInSlot(entry);
    if (next != NULL) {
        dictEntryPrevInSlot(next) = prev;
    }
    if (prev != NULL) {
        dictEntryNextInSlot(prev) = next;
    } else {
        /* The removed entry was the first in the list. */
        serverAssert(slot_to_keys->head == entry);
        slot_to_keys->head = next;
    }
}

/* Updates neighbour entries when an entry has been replaced (e.g. reallocated
 * during active defrag). */
void slotToKeyReplaceEntry(dict *d, dictEntry *entry) {
    dictEntry *next = dictEntryNextInSlot(entry);
    dictEntry *prev = dictEntryPrevInSlot(entry);
    if (next != NULL) {
        dictEntryPrevInSlot(next) = entry;
    }
    if (prev != NULL) {
        dictEntryNextInSlot(prev) = entry;
    } else {
        /* The replaced entry was the first in the list. */
        sds key = dictGetKey(entry);
        unsigned int hashslot = keyHashSlot(key, sdslen(key));
        clusterDictMetadata *dictmeta = dictMetadata(d);
        redisDb *db = dictmeta->db;
        slotToKeys *slot_to_keys = &(*db->slots_to_keys).by_slot[hashslot];
        slot_to_keys->head = entry;
    }
}

/* Initialize slots-keys map of given db. */
void slotToKeyInit(redisDb *db) {
    db->slots_to_keys = zcalloc(sizeof(clusterSlotToKeyMapping));
    clusterDictMetadata *dictmeta = dictMetadata(db->dict);
    dictmeta->db = db;
}

/* Empty slots-keys map of given db. */
void slotToKeyFlush(redisDb *db) {
    memset(db->slots_to_keys, 0,
        sizeof(clusterSlotToKeyMapping));
}

/* Free slots-keys map of given db. */
void slotToKeyDestroy(redisDb *db) {
    zfree(db->slots_to_keys);
    db->slots_to_keys = NULL;
}

/* Remove all the keys in the specified hash slot.
 * The number of removed items is returned. */
unsigned int delKeysInSlot(unsigned int hashslot) {
    unsigned int j = 0;

    dictEntry *de = (*server.db->slots_to_keys).by_slot[hashslot].head;
    while (de != NULL) {
        sds sdskey = dictGetKey(de);
        de = dictEntryNextInSlot(de);
        robj *key = createStringObject(sdskey, sdslen(sdskey));
        dbDelete(&server.db[0], key);
        propagateDeletion(&server.db[0], key, server.lazyfree_lazy_server_del);
        signalModifiedKey(NULL, &server.db[0], key);
        moduleNotifyKeyspaceEvent(NOTIFY_GENERIC, "del", key, server.db[0].id);
        postExecutionUnitOperations();
        decrRefCount(key);
        j++;
        server.dirty++;
    }

    return j;
}

unsigned int countKeysInSlot(unsigned int hashslot) {
    return (*server.db->slots_to_keys).by_slot[hashslot].count;
}

/* -----------------------------------------------------------------------------
 * Operation(s) on channel rax tree.
 * -------------------------------------------------------------------------- */

void slotToChannelUpdate(sds channel, int add) {
    size_t keylen = sdslen(channel);
    unsigned int hashslot = keyHashSlot(channel,keylen);
    unsigned char buf[64];
    unsigned char *indexed = buf;

    if (keylen+2 > 64) indexed = zmalloc(keylen+2);
    indexed[0] = (hashslot >> 8) & 0xff;
    indexed[1] = hashslot & 0xff;
    memcpy(indexed+2,channel,keylen);
    if (add) {
        raxInsert(server.cluster->slots_to_channels,indexed,keylen+2,NULL,NULL);
    } else {
        raxRemove(server.cluster->slots_to_channels,indexed,keylen+2,NULL);
    }
    if (indexed != buf) zfree(indexed);
}

void slotToChannelAdd(sds channel) {
    slotToChannelUpdate(channel,1);
}

void slotToChannelDel(sds channel) {
    slotToChannelUpdate(channel,0);
}

/* Get the count of the channels for a given slot. */
unsigned int countChannelsInSlot(unsigned int hashslot) {
    raxIterator iter;
    int j = 0;
    unsigned char indexed[2];

    indexed[0] = (hashslot >> 8) & 0xff;
    indexed[1] = hashslot & 0xff;
    raxStart(&iter,server.cluster->slots_to_channels);
    raxSeek(&iter,">=",indexed,2);
    while(raxNext(&iter)) {
        if (iter.key[0] != indexed[0] || iter.key[1] != indexed[1]) break;
        j++;
    }
    raxStop(&iter);
    return j;
}<|MERGE_RESOLUTION|>--- conflicted
+++ resolved
@@ -2968,13 +2968,8 @@
         server.cluster->mf_slave = sender;
         pauseActions(PAUSE_DURING_FAILOVER,
                      now + (CLUSTER_MF_TIMEOUT * CLUSTER_MF_PAUSE_MULT),
-<<<<<<< HEAD
-                     CLIENT_PAUSE_WRITE);
+                     PAUSE_ACTIONS_CLIENT_WRITE_SET);
         serverLog(LL_NOTICE,"Manual failover requested by replica %.40s.",
-=======
-                     PAUSE_ACTIONS_CLIENT_WRITE_SET);
-        serverLog(LL_WARNING,"Manual failover requested by replica %.40s.",
->>>>>>> a7051845
             sender->name);
         /* We need to send a ping message to the replica, as it would carry
          * `server.cluster->mf_master_offset`, which means the master paused clients
