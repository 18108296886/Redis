--- conflicted
+++ resolved
@@ -2297,7 +2297,6 @@
     if (server.cluster_module_flags & CLUSTER_MODULE_FLAG_NO_REDIRECTION)
         return;
 
-<<<<<<< HEAD
     /* Handle a special case where newmaster is not set but both sender
      * and myself own no slots and in the same shard. Set the sender as
      * the new primary if my current config epoch is lower than the
@@ -2354,42 +2353,6 @@
                       "My last slot was migrated to %.40s. I am now an empty master.",
                       sender->name);
         }
-=======
-    /* If at least one slot was reassigned from a node to another node
-     * with a greater configEpoch, it is possible that:
-     * 1) We are a master left without slots. This means that we were
-     *    failed over and we should turn into a replica of the new
-     *    master.
-     * 2) We are a slave and our master is left without slots. We need
-     *    to replicate to the new slots owner. */
-    if (newmaster && curmaster->numslots == 0 &&
-            (server.cluster_allow_replica_migration ||
-             sender_slots == migrated_our_slots)) {
-        serverLog(LL_NOTICE,
-            "Configuration change detected. Reconfiguring myself "
-            "as a replica of %.40s", sender->name);
-        clusterSetMaster(sender);
-        clusterDoBeforeSleep(CLUSTER_TODO_SAVE_CONFIG|
-                             CLUSTER_TODO_UPDATE_STATE|
-                             CLUSTER_TODO_FSYNC_CONFIG);
-    } else if (myself->slaveof && myself->slaveof->slaveof &&
-               /* In some rare case when CLUSTER FAILOVER TAKEOVER is used, it
-                * can happen that myself is a replica of a replica of myself. If
-                * this happens, we do nothing to avoid a crash and wait for the
-                * admin to repair the cluster. */
-               myself->slaveof->slaveof != myself)
-    {
-        /* Safeguard against sub-replicas. A replica's master can turn itself
-         * into a replica if its last slot is removed. If no other node takes
-         * over the slot, there is nothing else to trigger replica migration. */
-        serverLog(LL_NOTICE,
-                  "I'm a sub-replica! Reconfiguring myself as a replica of grandmaster %.40s",
-                  myself->slaveof->slaveof->name);
-        clusterSetMaster(myself->slaveof->slaveof);
-        clusterDoBeforeSleep(CLUSTER_TODO_SAVE_CONFIG|
-                             CLUSTER_TODO_UPDATE_STATE|
-                             CLUSTER_TODO_FSYNC_CONFIG);
->>>>>>> 40659c34
     } else if (dirty_slots_count) {
         /* If we are here, we received an update message which removed
          * ownership for certain slots we still have keys about, but still
@@ -5081,7 +5044,6 @@
             serverLog(LL_NOTICE, "I have keys for unassigned slot %d. "
                                     "Taking responsibility for it.",j);
             clusterAddSlot(myself,j);
-<<<<<<< HEAD
         } else if (server.cluster->importing_slots_from[j] != server.cluster->slots[j]) {
             if (server.cluster->importing_slots_from[j] == NULL) {
                 serverLog(LL_WARNING, "I have keys for slot %d, but the slot is "
@@ -5094,13 +5056,6 @@
                                       server.cluster->slots[j]->name);
             }
             delKeysInSlot(j);
-=======
-        } else {
-            serverLog(LL_NOTICE, "I have keys for slot %d, but the slot is "
-                                    "assigned to another node. "
-                                    "Setting it to importing state.",j);
-            server.cluster->importing_slots_from[j] = server.cluster->slots[j];
->>>>>>> 40659c34
         }
     }
     if (update_config) clusterSaveConfigOrDie(1);
@@ -6114,7 +6069,6 @@
                     return;
                 }
             }
-<<<<<<< HEAD
 
             /* Slot states must be updated on replicas first before being
              * applied to the primary. This is controlled via the retry
@@ -6141,59 +6095,13 @@
                     myself->numslots == 0 &&
                     server.cluster_allow_replica_migration)
                 {
-                    serverLog(LL_WARNING,
+                    serverLog(LL_NOTICE,
                               "Configuration change detected in CLUSTER SETSLOT. "
                               "Reconfiguring myself as a replica of %.40s", n->name);
                     clusterSetMaster(n, 1);
                     clusterDoBeforeSleep(CLUSTER_TODO_SAVE_CONFIG |
                                          CLUSTER_TODO_UPDATE_STATE |
                                          CLUSTER_TODO_FSYNC_CONFIG);
-=======
-            /* If this slot is in migrating status but we have no keys
-             * for it assigning the slot to another node will clear
-             * the migrating status. */
-            if (countKeysInSlot(slot) == 0 &&
-                server.cluster->migrating_slots_to[slot])
-                server.cluster->migrating_slots_to[slot] = NULL;
-
-            int slot_was_mine = server.cluster->slots[slot] == myself;
-            clusterDelSlot(slot);
-            clusterAddSlot(n,slot);
-
-            /* If we are a master left without slots, we should turn into a
-             * replica of the new master. */
-            if (slot_was_mine &&
-                n != myself &&
-                myself->numslots == 0 &&
-                server.cluster_allow_replica_migration)
-            {
-                serverLog(LL_NOTICE,
-                          "Configuration change detected. Reconfiguring myself "
-                          "as a replica of %.40s", n->name);
-                clusterSetMaster(n);
-                clusterDoBeforeSleep(CLUSTER_TODO_SAVE_CONFIG |
-                                     CLUSTER_TODO_UPDATE_STATE |
-                                     CLUSTER_TODO_FSYNC_CONFIG);
-            }
-
-            /* If this node was importing this slot, assigning the slot to
-             * itself also clears the importing status. */
-            if (n == myself &&
-                server.cluster->importing_slots_from[slot])
-            {
-                /* This slot was manually migrated, set this node configEpoch
-                 * to a new epoch so that the new version can be propagated
-                 * by the cluster.
-                 *
-                 * Note that if this ever results in a collision with another
-                 * node getting the same configEpoch, for example because a
-                 * failover happens at the same time we close the slot, the
-                 * configEpoch collision resolution will fix it assigning
-                 * a different epoch to each node. */
-                if (clusterBumpConfigEpochWithoutConsensus() == C_OK) {
-                    serverLog(LL_NOTICE,
-                        "configEpoch updated after importing slot %d", slot);
->>>>>>> 40659c34
                 }
 
                 /* If this node or this node's primary was importing this slot,
