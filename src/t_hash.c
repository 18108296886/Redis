/*
 * Copyright (c) 2009-Present, Redis Ltd.
 * All rights reserved.
 *
 * Licensed under your choice of the Redis Source Available License 2.0
 * (RSALv2) or the Server Side Public License v1 (SSPLv1).
 */

#include "server.h"
#include "ebuckets.h"
#include <math.h>

/* Threshold for HEXPIRE and HPERSIST to be considered whether it is worth to
 * update the expiration time of the hash object in global HFE DS. */
#define HASH_NEW_EXPIRE_DIFF_THRESHOLD max(4000, 1<<EB_BUCKET_KEY_PRECISION)

/* Reserve 2 bits out of hash-field expiration time for possible future lightweight
 * indexing/categorizing of fields. It can be achieved by hacking HFE as follows:
 *
 *    HPEXPIREAT key [ 2^47 + USER_INDEX ] FIELDS numfields field [field …]
 *
 * Redis will also need to expose kind of HEXPIRESCAN and HEXPIRECOUNT for this
 * idea. Yet to be better defined.
 *
 * HFE_MAX_ABS_TIME_MSEC constraint must be enforced only at API level. Internally,
 * the expiration time can be up to EB_EXPIRE_TIME_MAX for future readiness.
 */
#define HFE_MAX_ABS_TIME_MSEC (EB_EXPIRE_TIME_MAX >> 2)

typedef enum GetFieldRes {
    /* common (Used by hashTypeGet* value family) */
    GETF_OK = 0,            /* The field was found. */
    GETF_NOT_FOUND,         /* The field was not found. */
    GETF_EXPIRED,           /* Logically expired (Might be lazy deleted or not) */
    GETF_EXPIRED_HASH,      /* Delete hash since retrieved field was expired and
                             * it was the last field in the hash. */
} GetFieldRes;

/* hash field expiration (HFE) funcs */
static ExpireAction onFieldExpire(eItem item, void *ctx);
static ExpireMeta* hfieldGetExpireMeta(const eItem field);
static ExpireMeta *hashGetExpireMeta(const eItem hash);
static void hexpireGenericCommand(client *c, const char *cmd, long long basetime, int unit);
static ExpireAction hashTypeActiveExpire(eItem hashObj, void *ctx);
static void hfieldPersist(robj *hashObj, hfield field);
static void propagateHashFieldDeletion(redisDb *db, sds key, char *field, size_t fieldLen);

/* hash dictType funcs */
static int dictHfieldKeyCompare(dict *d, const void *key1, const void *key2);
static uint64_t dictMstrHash(const void *key);
static void dictHfieldDestructor(dict *d, void *field);
static size_t hashDictWithExpireMetadataBytes(dict *d);
static void hashDictWithExpireOnRelease(dict *d);
static robj* hashTypeLookupWriteOrCreate(client *c, robj *key);

/*-----------------------------------------------------------------------------
 * Define dictType of hash
 *
 * - Stores fields as mstr strings with optional metadata to attach TTL
 * - Note that small hashes are represented with listpacks
 * - Once expiration is set for a field, the dict instance and corresponding
 *   dictType are replaced with a dict containing metadata for Hash Field
 *   Expiration (HFE) and using dictType `mstrHashDictTypeWithHFE`
 *----------------------------------------------------------------------------*/
dictType mstrHashDictType = {
    dictSdsHash,                                /* lookup hash function */
    NULL,                                       /* key dup */
    NULL,                                       /* val dup */
    dictSdsMstrKeyCompare,                      /* lookup key compare */
    dictHfieldDestructor,                       /* key destructor */
    dictSdsDestructor,                          /* val destructor */
    .storedHashFunction = dictMstrHash,         /* stored hash function */
    .storedKeyCompare = dictHfieldKeyCompare,   /* stored key compare */
};

/* Define alternative dictType of hash with hash-field expiration (HFE) support */
dictType mstrHashDictTypeWithHFE = {
    dictSdsHash,                                /* lookup hash function */
    NULL,                                       /* key dup */
    NULL,                                       /* val dup */
    dictSdsMstrKeyCompare,                      /* lookup key compare */
    dictHfieldDestructor,                       /* key destructor */
    dictSdsDestructor,                          /* val destructor */
    .storedHashFunction = dictMstrHash,         /* stored hash function */
    .storedKeyCompare = dictHfieldKeyCompare,   /* stored key compare */
    .dictMetadataBytes = hashDictWithExpireMetadataBytes,
    .onDictRelease = hashDictWithExpireOnRelease,
};

/*-----------------------------------------------------------------------------
 * Hash Field Expiration (HFE) Feature
 *
 * Each hash instance maintains its own set of hash field expiration within its
 * private ebuckets DS. In order to support HFE active expire cycle across hash
 * instances, hashes with associated HFE will be also registered in a global
 * ebuckets DS with expiration time value that reflects their next minimum
 * time to expire. The global HFE Active expiration will be triggered from
 * activeExpireCycle() function and will invoke "local" HFE Active expiration
 * for each hash instance that has expired fields.
 *
 * hashExpireBucketsType - ebuckets-type to be used at the global space
 * (db->hexpires) to register hashes that have one or more fields with time-Expiration.
 * The hashes will be registered in with the expiration time of the earliest field
 * in the hash.
 *----------------------------------------------------------------------------*/
EbucketsType hashExpireBucketsType = {
    .onDeleteItem = NULL,
    .getExpireMeta = hashGetExpireMeta,   /* get ExpireMeta attached to each hash */
    .itemsAddrAreOdd = 0,                 /* Addresses of dict are even */
};

/* dictExpireMetadata - ebuckets-type for hash fields with time-Expiration. ebuckets
 * instance Will be attached to each hash that has at least one field with expiry
 * time. */
EbucketsType hashFieldExpireBucketsType = {
    .onDeleteItem = NULL,
    .getExpireMeta = hfieldGetExpireMeta, /* get ExpireMeta attached to each field */
    .itemsAddrAreOdd = 1,                 /* Addresses of hfield (mstr) are odd!! */
};

/* ActiveExpireCtx passed to hashTypeActiveExpire() */
typedef struct ActiveExpireCtx {
    uint32_t fieldsToExpireQuota;
    redisDb *db;
} ActiveExpireCtx;

/* OnFieldExpireCtx passed to OnFieldExpire() */
typedef struct OnFieldExpireCtx {
    robj *hashObj;
    redisDb *db;
} OnFieldExpireCtx;

/* The implementation of hashes by dict was modified from storing fields as sds
 * strings to store "mstr" (Immutable string with metadata) in order to be able to
 * attach TTL (ExpireMeta) to the hash-field. This usage of mstr opens up the
 * opportunity for future features to attach additional metadata by need to the
 * fields.
 *
 * The following defines new hfield kind of mstr */
typedef enum HfieldMetaFlags {
    HFIELD_META_EXPIRE = 0,
} HfieldMetaFlags;

mstrKind mstrFieldKind = {
    .name = "hField",

    /* Taking care that all metaSize[*] values are even ensures that all
     * addresses of hfield instances will be odd. */
    .metaSize[HFIELD_META_EXPIRE] = sizeof(ExpireMeta),
};
static_assert(sizeof(struct ExpireMeta ) % 2 == 0, "must be even!");

/* Used by hpersistCommand() */
typedef enum SetPersistRes {
    HFE_PERSIST_NO_FIELD =     -2,   /* No such hash-field */
    HFE_PERSIST_NO_TTL =       -1,   /* No TTL attached to the field */
    HFE_PERSIST_OK =            1
} SetPersistRes;

static inline int isDictWithMetaHFE(dict *d) {
    return d->type == &mstrHashDictTypeWithHFE;
}

/*-----------------------------------------------------------------------------
 * setex* - Set field's expiration
 *
 * Setting expiration time to fields might be time-consuming and complex since
 * each update of expiration time, not only updates `ebuckets` of corresponding
 * hash, but also might update `ebuckets` of global HFE DS. It is required to opt
 * sequence of field updates with expirartion for a given hash, such that only
 * once done, the global HFE DS will get updated.
 *
 * To do so, follow the scheme:
 * 1. Call hashTypeSetExInit() to initialize the HashTypeSetEx struct.
 * 2. Call hashTypeSetEx() one time or more, for each field/expiration update.
 * 3. Call hashTypeSetExDone() for notification and update of global HFE.
 *----------------------------------------------------------------------------*/

/* Returned value of hashTypeSetEx() */
typedef enum SetExRes {
    HSETEX_OK =                1,   /* Expiration time set/updated as expected */
    HSETEX_NO_FIELD =         -2,   /* No such hash-field */
    HSETEX_NO_CONDITION_MET =  0,   /* Specified NX | XX | GT | LT condition not met */
    HSETEX_DELETED =           2,   /* Field deleted because the specified time is in the past */
} SetExRes;

/* Used by httlGenericCommand() */
typedef enum GetExpireTimeRes {
    HFE_GET_NO_FIELD =          -2, /* No such hash-field */
    HFE_GET_NO_TTL =            -1, /* No TTL attached to the field */
} GetExpireTimeRes;

typedef enum ExpireSetCond {
    HFE_NX = 1<<0,
    HFE_XX = 1<<1,
    HFE_GT = 1<<2,
    HFE_LT = 1<<3
} ExpireSetCond;

/* Used by hashTypeSetEx() for setting fields or their expiry  */
typedef struct HashTypeSetEx {

    /*** config ***/
    ExpireSetCond expireSetCond;        /* [XX | NX | GT | LT] */

    /*** metadata ***/
    uint64_t minExpire;                 /* if uninit EB_EXPIRE_TIME_INVALID */
    redisDb *db;
    robj *key, *hashObj;
    uint64_t minExpireFields;           /* Trace updated fields and their previous/new
                                         * minimum expiration time. If minimum recorded
                                         * is above minExpire of the hash, then we don't
                                         * have to update global HFE DS */
    int fieldDeleted;                   /* Number of fields deleted */
    int fieldUpdated;                   /* Number of fields updated */

    /* Optionally provide client for notification */
    client *c;
    const char *cmd;
} HashTypeSetEx;

int hashTypeSetExInit(robj *key, robj *o, client *c, redisDb *db, const char *cmd,
                      ExpireSetCond expireSetCond, HashTypeSetEx *ex);

SetExRes hashTypeSetEx(robj *o, sds field, uint64_t expireAt, HashTypeSetEx *exInfo);

void hashTypeSetExDone(HashTypeSetEx *e);

/*-----------------------------------------------------------------------------
 * Accessor functions for dictType of hash
 *----------------------------------------------------------------------------*/

static int dictHfieldKeyCompare(dict *d, const void *key1, const void *key2)
{
    int l1,l2;
    UNUSED(d);

    l1 = hfieldlen((hfield)key1);
    l2 = hfieldlen((hfield)key2);
    if (l1 != l2) return 0;
    return memcmp(key1, key2, l1) == 0;
}

static uint64_t dictMstrHash(const void *key) {
    return dictGenHashFunction((unsigned char*)key, mstrlen((char*)key));
}

static void dictHfieldDestructor(dict *d, void *field) {

    /* If attached TTL to the field, then remove it from hash's private ebuckets. */
    if (hfieldGetExpireTime(field) != EB_EXPIRE_TIME_INVALID) {
        dictExpireMetadata *dictExpireMeta = (dictExpireMetadata *) dictMetadata(d);
        ebRemove(&dictExpireMeta->hfe, &hashFieldExpireBucketsType, field);
    }

    hfieldFree(field);

    /* Don't have to update global HFE DS. It's unnecessary. Implementing this
     * would introduce significant complexity and overhead for an operation that
     * isn't critical. In the worst case scenario, the hash will be efficiently
     * updated later by an active-expire operation, or it will be removed by the
     * hash's dbGenericDelete() function. */
}

static size_t hashDictWithExpireMetadataBytes(dict *d) {
    UNUSED(d);
    /* expireMeta of the hash, ref to ebuckets and pointer to hash's key */
    return sizeof(dictExpireMetadata);
}

static void hashDictWithExpireOnRelease(dict *d) {
    /* for sure allocated with metadata. Otherwise, this func won't be registered */
    dictExpireMetadata *dictExpireMeta = (dictExpireMetadata *) dictMetadata(d);
    ebDestroy(&dictExpireMeta->hfe, &hashFieldExpireBucketsType, NULL);
}

/*-----------------------------------------------------------------------------
 * listpackEx functions
 *----------------------------------------------------------------------------*/
/*
 * If any of hash field expiration command is called on a listpack hash object
 * for the first time, we convert it to OBJ_ENCODING_LISTPACK_EX encoding.
 * We allocate "struct listpackEx" which holds listpack pointer and metadata to
 * register key to the global DS. In the listpack, we append another TTL entry
 * for each field-value pair. From now on, listpack will have triplets in it:
 * field-value-ttl. If TTL is not set for a field, we store 'zero' as the TTL
 * value. 'zero' is encoded as two bytes in the listpack. Memory overhead of a
 * non-existing TTL will be two bytes per field.
 *
 * Fields in the listpack will be ordered by TTL. Field with the smallest expiry
 * time will be the first item. Fields without TTL will be at the end of the
 * listpack. This way, it is easier/faster to find expired items.
 */

#define HASH_LP_NO_TTL 0

struct listpackEx *listpackExCreate(void) {
    listpackEx *lpt = zcalloc(sizeof(*lpt));
    lpt->meta.trash = 1;
    lpt->lp = NULL;
    lpt->key = NULL;
    return lpt;
}

static void listpackExFree(listpackEx *lpt) {
    lpFree(lpt->lp);
    zfree(lpt);
}

struct lpFingArgs {
    uint64_t max_to_search; /* [in] Max number of tuples to search */
    uint64_t expire_time;   /* [in] Find the tuple that has a TTL larger than expire_time */
    unsigned char *p;       /* [out] First item of the tuple that has a TTL larger than expire_time */
    int expired;            /* [out] Number of tuples that have TTLs less than expire_time */
    int index;              /* Internally used */
    unsigned char *fptr;    /* Internally used, temp ptr */
};

/* Callback for lpFindCb(). Used to find number of expired fields as part of
 * active expiry or when trying to find the position for the new field according
 * to its expiry time.*/
static int cbFindInListpack(const unsigned char *lp, unsigned char *p,
                            void *user, unsigned char *s, long long slen)
{
    (void) lp;
    struct lpFingArgs *r = user;

    r->index++;

    if (r->max_to_search == 0)
        return 0; /* Break the loop and return */

    if (r->index % 3 == 1) {
        r->fptr = p;  /* First item of the tuple. */
    } else if (r->index % 3 == 0) {
        serverAssert(!s);

        /* Third item of a tuple is expiry time */
        if (slen == HASH_LP_NO_TTL || (uint64_t) slen >= r->expire_time) {
            r->p = r->fptr;
            return 0; /* Break the loop and return */
        }
        r->expired++;
        r->max_to_search--;
    }

    return 1;
}

/* Returns number of expired fields. */
static uint64_t listpackExExpireDryRun(const robj *o) {
    serverAssert(o->encoding == OBJ_ENCODING_LISTPACK_EX);

    listpackEx *lpt = o->ptr;

    struct lpFingArgs r = {
        .max_to_search = UINT64_MAX,
        .expire_time = commandTimeSnapshot(),
    };

    lpFindCb(lpt->lp, NULL, &r, cbFindInListpack, 0);
    return r.expired;
}

/* Returns the expiration time of the item with the nearest expiration. */
static uint64_t listpackExGetMinExpire(robj *o) {
    serverAssert(o->encoding == OBJ_ENCODING_LISTPACK_EX);

    long long expireAt;
    unsigned char *fptr;
    listpackEx *lpt = o->ptr;

    /* As fields are ordered by expire time, first field will have the smallest
     * expiry time. Third element is the expiry time of the first field */
    fptr = lpSeek(lpt->lp, 2);
    if (fptr != NULL) {
        serverAssert(lpGetIntegerValue(fptr, &expireAt));

        /* Check if this is a non-volatile field. */
        if (expireAt != HASH_LP_NO_TTL)
            return expireAt;
    }

    return EB_EXPIRE_TIME_INVALID;
}

/* Walk over fields and delete the expired ones. */
void listpackExExpire(redisDb *db, robj *o, ExpireInfo *info) {
    serverAssert(o->encoding == OBJ_ENCODING_LISTPACK_EX);
    uint64_t expired = 0, min = EB_EXPIRE_TIME_INVALID;
    unsigned char *ptr;
    listpackEx *lpt = o->ptr;

    ptr = lpFirst(lpt->lp);

    while (ptr != NULL && (info->itemsExpired < info->maxToExpire)) {
        long long val;
        int64_t flen;
        unsigned char intbuf[LP_INTBUF_SIZE], *fref;

        fref = lpGet(ptr, &flen, intbuf);

        ptr = lpNext(lpt->lp, ptr);
        serverAssert(ptr);
        ptr = lpNext(lpt->lp, ptr);
        serverAssert(ptr && lpGetIntegerValue(ptr, &val));

        /* Fields are ordered by expiry time. If we reached to a non-expired
         * or a non-volatile field, we know rest is not yet expired. */
        if (val == HASH_LP_NO_TTL || (uint64_t) val > info->now)
            break;

        propagateHashFieldDeletion(db, ((listpackEx *) o->ptr)->key, (char *)((fref) ? fref : intbuf), flen);

        ptr = lpNext(lpt->lp, ptr);

        info->itemsExpired++;
        expired++;
    }

    if (expired)
        lpt->lp = lpDeleteRange(lpt->lp, 0, expired * 3);

    min = hashTypeGetNextTimeToExpire(o);
    info->nextExpireTime = min;
}

static void listpackExAddInternal(robj *o, listpackEntry ent[3]) {
    listpackEx *lpt = o->ptr;

    /* Shortcut, just append at the end if this is a non-volatile field. */
    if (ent[2].lval == HASH_LP_NO_TTL) {
        lpt->lp = lpBatchAppend(lpt->lp, ent, 3);
        return;
    }

    struct lpFingArgs r = {
            .max_to_search = UINT64_MAX,
            .expire_time = ent[2].lval,
    };

    /* Check if there is a field with a larger TTL. */
    lpFindCb(lpt->lp, NULL, &r, cbFindInListpack, 0);

    /* If list is empty or there is no field with a larger TTL, result will be
     * NULL. Otherwise, just insert before the found item.*/
    if (r.p)
        lpt->lp = lpBatchInsert(lpt->lp, r.p, LP_BEFORE, ent, 3, NULL);
    else
        lpt->lp = lpBatchAppend(lpt->lp, ent, 3);
}

/* Add new field ordered by expire time. */
void listpackExAddNew(robj *o, char *field, size_t flen,
                      char *value, size_t vlen, uint64_t expireAt) {
    listpackEntry ent[3] = {
        {.sval = (unsigned char*) field, .slen = flen},
        {.sval = (unsigned char*) value, .slen = vlen},
        {.lval = expireAt}
    };

    listpackExAddInternal(o, ent);
}

/* If expiry time is changed, this function will place field into the correct
 * position. First, it deletes the field and re-inserts to the listpack ordered
 * by expiry time. */
static void listpackExUpdateExpiry(robj *o, sds field,
                                   unsigned char *fptr,
                                   unsigned char *vptr,
                                   uint64_t expire_at) {
    unsigned int slen = 0;
    long long val = 0;
    unsigned char tmp[512] = {0};
    unsigned char *valstr;
    sds tmpval = NULL;
    listpackEx *lpt = o->ptr;

    /* Copy value */
    valstr = lpGetValue(vptr, &slen, &val);
    if (valstr) {
        /* Normally, item length in the listpack is limited by
         * 'hash-max-listpack-value' config. It is unlikely, but it might be
         * larger than sizeof(tmp). */
        if (slen > sizeof(tmp))
            tmpval = sdsnewlen(valstr, slen);
        else
            memcpy(tmp, valstr, slen);
    }

    /* Delete field name, value and expiry time */
    lpt->lp = lpDeleteRangeWithEntry(lpt->lp, &fptr, 3);

    listpackEntry ent[3] = {{0}};

    ent[0].sval = (unsigned char*) field;
    ent[0].slen = sdslen(field);

    if (valstr) {
        ent[1].sval = tmpval ? (unsigned char *) tmpval : tmp;
        ent[1].slen = slen;
    } else {
        ent[1].lval = val;
    }
    ent[2].lval = expire_at;

    listpackExAddInternal(o, ent);
    sdsfree(tmpval);
}

/* Update field expire time. */
SetExRes hashTypeSetExpiryListpack(HashTypeSetEx *ex, sds field,
                                   unsigned char *fptr, unsigned char *vptr,
                                   unsigned char *tptr, uint64_t expireAt)
{
    long long expireTime;
    uint64_t prevExpire = EB_EXPIRE_TIME_INVALID;

    serverAssert(lpGetIntegerValue(tptr, &expireTime));

    if (expireTime != HASH_LP_NO_TTL) {
        prevExpire = (uint64_t) expireTime;
    }

    if (prevExpire == EB_EXPIRE_TIME_INVALID) {
        /* For fields without expiry, LT condition is considered valid */
        if (ex->expireSetCond & (HFE_XX | HFE_GT))
            return HSETEX_NO_CONDITION_MET;
    } else {
        if (((ex->expireSetCond == HFE_GT) && (prevExpire >= expireAt)) ||
            ((ex->expireSetCond == HFE_LT) && (prevExpire <= expireAt)) ||
            (ex->expireSetCond == HFE_NX) )
            return HSETEX_NO_CONDITION_MET;

        /* Track of minimum expiration time (only later update global HFE DS) */
        if (ex->minExpireFields > prevExpire)
            ex->minExpireFields = prevExpire;
    }

    /* if expiration time is in the past */
    if (unlikely(checkAlreadyExpired(expireAt))) {
        hashTypeDelete(ex->hashObj, field, 1);
        ex->fieldDeleted++;
        return HSETEX_DELETED;
    }

    if (ex->minExpireFields > expireAt)
        ex->minExpireFields = expireAt;

    listpackExUpdateExpiry(ex->hashObj, field, fptr, vptr, expireAt);
    ex->fieldUpdated++;
    return HSETEX_OK;
}

/* Returns 1 if expired */
int hashTypeIsExpired(const robj *o, uint64_t expireAt) {
    if (o->encoding == OBJ_ENCODING_LISTPACK_EX) {
        if (expireAt == HASH_LP_NO_TTL)
            return 0;
    } else if (o->encoding == OBJ_ENCODING_HT) {
        if (expireAt == EB_EXPIRE_TIME_INVALID)
            return 0;
    } else {
        serverPanic("Unknown encoding: %d", o->encoding);
    }

    return (mstime_t) expireAt < commandTimeSnapshot();
}

/* Returns listpack pointer of the object. */
unsigned char *hashTypeListpackGetLp(robj *o) {
    if (o->encoding == OBJ_ENCODING_LISTPACK)
        return o->ptr;
    else if (o->encoding == OBJ_ENCODING_LISTPACK_EX)
        return ((listpackEx*)o->ptr)->lp;

    serverPanic("Unknown encoding: %d", o->encoding);
}

/*-----------------------------------------------------------------------------
 * Hash type API
 *----------------------------------------------------------------------------*/

/* Check the length of a number of objects to see if we need to convert a
 * listpack to a real hash. Note that we only check string encoded objects
 * as their string length can be queried in constant time. */
void hashTypeTryConversion(redisDb *db, robj *o, robj **argv, int start, int end) {
    int i;
    size_t sum = 0;

    if (o->encoding != OBJ_ENCODING_LISTPACK && o->encoding != OBJ_ENCODING_LISTPACK_EX)
        return;

    /* We guess that most of the values in the input are unique, so
     * if there are enough arguments we create a pre-sized hash, which
     * might over allocate memory if there are duplicates. */
    size_t new_fields = (end - start + 1) / 2;
    if (new_fields > server.hash_max_listpack_entries) {
        hashTypeConvert(o, OBJ_ENCODING_HT, &db->hexpires);
        dictExpand(o->ptr, new_fields);
        return;
    }

    for (i = start; i <= end; i++) {
        if (!sdsEncodedObject(argv[i]))
            continue;
        size_t len = sdslen(argv[i]->ptr);
        if (len > server.hash_max_listpack_value) {
            hashTypeConvert(o, OBJ_ENCODING_HT, &db->hexpires);
            return;
        }
        sum += len;
    }
    if (!lpSafeToAdd(hashTypeListpackGetLp(o), sum))
        hashTypeConvert(o, OBJ_ENCODING_HT, &db->hexpires);
}

/* Get the value from a listpack encoded hash, identified by field. */
GetFieldRes hashTypeGetFromListpack(robj *o, sds field,
                            unsigned char **vstr,
                            unsigned int *vlen,
                            long long *vll,
                            uint64_t *expiredAt)
{
    *expiredAt = EB_EXPIRE_TIME_INVALID;
    unsigned char *zl, *fptr = NULL, *vptr = NULL;

    if (o->encoding == OBJ_ENCODING_LISTPACK) {
        zl = o->ptr;
        fptr = lpFirst(zl);
        if (fptr != NULL) {
            fptr = lpFind(zl, fptr, (unsigned char*)field, sdslen(field), 1);
            if (fptr != NULL) {
                /* Grab pointer to the value (fptr points to the field) */
                vptr = lpNext(zl, fptr);
                serverAssert(vptr != NULL);
            }
        }
    } else if (o->encoding == OBJ_ENCODING_LISTPACK_EX) {
        long long expire;
        unsigned char *h;
        listpackEx *lpt = o->ptr;

        fptr = lpFirst(lpt->lp);
        if (fptr != NULL) {
            fptr = lpFind(lpt->lp, fptr, (unsigned char*)field, sdslen(field), 2);
            if (fptr != NULL) {
                vptr = lpNext(lpt->lp, fptr);
                serverAssert(vptr != NULL);

                h = lpNext(lpt->lp, vptr);
                serverAssert(h && lpGetIntegerValue(h, &expire));
                if (expire != HASH_LP_NO_TTL)
                    *expiredAt = expire;
            }
        }
    } else {
        serverPanic("Unknown hash encoding: %d", o->encoding);
    }

    if (vptr != NULL) {
        *vstr = lpGetValue(vptr, vlen, vll);
        return GETF_OK;
    }

    return GETF_NOT_FOUND;
}

/* Get the value from a hash table encoded hash, identified by field.
 * Returns NULL when the field cannot be found, otherwise the SDS value
 * is returned. */
GetFieldRes hashTypeGetFromHashTable(robj *o, sds field, sds *value, uint64_t *expiredAt) {
    dictEntry *de;

    *expiredAt = EB_EXPIRE_TIME_INVALID;

    serverAssert(o->encoding == OBJ_ENCODING_HT);

    de = dictFind(o->ptr, field);

    if (de == NULL)
        return GETF_NOT_FOUND;

    *expiredAt = hfieldGetExpireTime(dictGetKey(de));
    *value = (sds) dictGetVal(de);
    return GETF_OK;
}

/* Higher level function of hashTypeGet*() that returns the hash value
 * associated with the specified field.
 * Arguments:
 * hfeFlags      - Lookup for HFE_LAZY_* flags
 *
 * Returned:
 * GetFieldRes  - Result of get operation
 * vstr, vlen   - if string, ref in either *vstr and *vlen if it's
 *                returned in string form,
 * vll          - or stored in *vll if it's returned as a number.
 *                If *vll is populated *vstr is set to NULL, so the caller can
 *                always check the function return by checking the return value
 *                for GETF_OK and checking if vll (or vstr) is NULL.
 *
 */
GetFieldRes hashTypeGetValue(redisDb *db, robj *o, sds field, unsigned char **vstr,
                             unsigned int *vlen, long long *vll, int hfeFlags) {
    uint64_t expiredAt;
    sds key;
    GetFieldRes res;
    if (o->encoding == OBJ_ENCODING_LISTPACK ||
        o->encoding == OBJ_ENCODING_LISTPACK_EX) {
        *vstr = NULL;
        res = hashTypeGetFromListpack(o, field, vstr, vlen, vll, &expiredAt);

        if (res == GETF_NOT_FOUND)
            return GETF_NOT_FOUND;

    } else if (o->encoding == OBJ_ENCODING_HT) {
        sds value = NULL;
        res = hashTypeGetFromHashTable(o, field, &value, &expiredAt);

        if (res == GETF_NOT_FOUND)
            return GETF_NOT_FOUND;

        *vstr = (unsigned char*) value;
        *vlen = sdslen(value);
    } else {
        serverPanic("Unknown hash encoding");
    }

    /* Don't expire anything while loading. It will be done later. */
    if ( (server.loading) ||
         (server.lazy_expire_disabled) ||
         ((server.masterhost) && (server.current_client && (server.current_client->flags & CLIENT_MASTER))) ||
         (expiredAt >= (uint64_t) commandTimeSnapshot()) )
        return GETF_OK;

    /* Field is expired */

    /* If indicated to avoid deleting expired field */
    if (hfeFlags & HFE_LAZY_AVOID_FIELD_DEL)
        return GETF_EXPIRED;

    if (o->encoding == OBJ_ENCODING_LISTPACK_EX)
        key = ((listpackEx *) o->ptr)->key;
    else
        key = ((dictExpireMetadata *) dictMetadata((dict*)o->ptr))->key;

    /* delete the field and propagate the deletion */
    serverAssert(hashTypeDelete(o, field, 1) == 1);
    propagateHashFieldDeletion(db, key, field, sdslen(field));

    /* If the field is the last one in the hash, then the hash will be deleted */
<<<<<<< HEAD
    robj *keyObj = createStringObject(key, sdslen(key));
    if (hashTypeLength(o, 0) == 0) {
        notifyKeyspaceEvent(NOTIFY_GENERIC, "del", keyObj, db->id);
        dbDelete(db,keyObj);
        res = GETF_EXPIRED_HASH;
    } else {
        notifyKeyspaceEvent(NOTIFY_HASH, "hexpired", keyObj, db->id);
        res = GETF_EXPIRED;
=======
    if ((hashTypeLength(o, 0) == 0) && (!(hfeFlags & HFE_LAZY_AVOID_HASH_DEL))) {
        robj *keyObj = createStringObject(key, sdslen(key));
        notifyKeyspaceEvent(NOTIFY_GENERIC, "del", keyObj, db->id);
        dbDelete(db,keyObj);
        signalModifiedKey(NULL, db, keyObj);
        decrRefCount(keyObj);
        return GETF_EXPIRED_HASH;
>>>>>>> f01fdc39
    }
    signalModifiedKey(NULL, db, keyObj);
    decrRefCount(keyObj);
    return res;
}

/* Like hashTypeGetValue() but returns a Redis object, which is useful for
 * interaction with the hash type outside t_hash.c.
 * The function returns NULL if the field is not found in the hash. Otherwise
 * a newly allocated string object with the value is returned.
 *
 * hfeFlags      - Lookup HFE_LAZY_* flags
 * isHashDeleted - If attempted to access expired field and it's the last field
 *                 in the hash, then the hash will as well be deleted. In this case,
 *                 isHashDeleted will be set to 1.
 */
robj *hashTypeGetValueObject(redisDb *db, robj *o, sds field, int hfeFlags, int *isHashDeleted) {
    unsigned char *vstr;
    unsigned int vlen;
    long long vll;

    if (isHashDeleted) *isHashDeleted = 0;
    GetFieldRes res = hashTypeGetValue(db,o,field,&vstr,&vlen,&vll, hfeFlags);

    if (res == GETF_OK) {
        if (vstr) return createStringObject((char*)vstr,vlen);
        else return createStringObjectFromLongLong(vll);
    }

    if ((res == GETF_EXPIRED_HASH) && (isHashDeleted))
        *isHashDeleted = 1;

    /* GETF_EXPIRED_HASH, GETF_EXPIRED, GETF_NOT_FOUND */
    return NULL;
}

/* Test if the specified field exists in the given hash. If the field is
 * expired (HFE), then it will be lazy deleted
 *
 * hfeFlags      - Lookup HFE_LAZY_* flags
 * isHashDeleted - If attempted to access expired field and it is the last field
 *                 in the hash, then the hash will as well be deleted. In this case,
 *                 isHashDeleted will be set to 1.
 *
 * Returns 1 if the field exists, and 0 when it doesn't.
 */
int hashTypeExists(redisDb *db, robj *o, sds field, int hfeFlags, int *isHashDeleted) {
    unsigned char *vstr = NULL;
    unsigned int vlen = UINT_MAX;
    long long vll = LLONG_MAX;

    GetFieldRes res = hashTypeGetValue(db, o, field, &vstr, &vlen, &vll, hfeFlags);
    if (isHashDeleted)
        *isHashDeleted = (res == GETF_EXPIRED_HASH) ? 1 : 0;
    return (res == GETF_OK) ? 1 : 0;
}

/* Add a new field, overwrite the old with the new value if it already exists.
 * Return 0 on insert and 1 on update.
 *
 * By default, the key and value SDS strings are copied if needed, so the
 * caller retains ownership of the strings passed. However this behavior
 * can be effected by passing appropriate flags (possibly bitwise OR-ed):
 *
 * HASH_SET_TAKE_FIELD  -- The SDS field ownership passes to the function.
 * HASH_SET_TAKE_VALUE  -- The SDS value ownership passes to the function.
 * HASH_SET_KEEP_TTL --  keep original TTL if field already exists
 *
 * When the flags are used the caller does not need to release the passed
 * SDS string(s). It's up to the function to use the string to create a new
 * entry or to free the SDS string before returning to the caller.
 *
 * HASH_SET_COPY corresponds to no flags passed, and means the default
 * semantics of copying the values if needed.
 *
 */
#define HASH_SET_TAKE_FIELD  (1<<0)
#define HASH_SET_TAKE_VALUE  (1<<1)
#define HASH_SET_KEEP_TTL (1<<2)
#define HASH_SET_COPY 0
int hashTypeSet(redisDb *db, robj *o, sds field, sds value, int flags) {
    int update = 0;

    /* Check if the field is too long for listpack, and convert before adding the item.
     * This is needed for HINCRBY* case since in other commands this is handled early by
     * hashTypeTryConversion, so this check will be a NOP. */
    if (o->encoding == OBJ_ENCODING_LISTPACK  ||
        o->encoding == OBJ_ENCODING_LISTPACK_EX) {
        if (sdslen(field) > server.hash_max_listpack_value || sdslen(value) > server.hash_max_listpack_value)
            hashTypeConvert(o, OBJ_ENCODING_HT, &db->hexpires);
    }

    if (o->encoding == OBJ_ENCODING_LISTPACK) {
        unsigned char *zl, *fptr, *vptr;

        zl = o->ptr;
        fptr = lpFirst(zl);
        if (fptr != NULL) {
            fptr = lpFind(zl, fptr, (unsigned char*)field, sdslen(field), 1);
            if (fptr != NULL) {
                /* Grab pointer to the value (fptr points to the field) */
                vptr = lpNext(zl, fptr);
                serverAssert(vptr != NULL);

                /* Replace value */
                zl = lpReplace(zl, &vptr, (unsigned char*)value, sdslen(value));
                update = 1;
            }
        }

        if (!update) {
            /* Push new field/value pair onto the tail of the listpack */
            zl = lpAppend(zl, (unsigned char*)field, sdslen(field));
            zl = lpAppend(zl, (unsigned char*)value, sdslen(value));
        }
        o->ptr = zl;

        /* Check if the listpack needs to be converted to a hash table */
        if (hashTypeLength(o, 0) > server.hash_max_listpack_entries)
            hashTypeConvert(o, OBJ_ENCODING_HT, &db->hexpires);
    } else if (o->encoding == OBJ_ENCODING_LISTPACK_EX) {
        unsigned char *fptr = NULL, *vptr = NULL, *tptr = NULL;
        listpackEx *lpt = o->ptr;
        long long expireTime = HASH_LP_NO_TTL;

        fptr = lpFirst(lpt->lp);
        if (fptr != NULL) {
            fptr = lpFind(lpt->lp, fptr, (unsigned char*)field, sdslen(field), 2);
            if (fptr != NULL) {
                /* Grab pointer to the value (fptr points to the field) */
                vptr = lpNext(lpt->lp, fptr);
                serverAssert(vptr != NULL);

                /* Replace value */
                lpt->lp = lpReplace(lpt->lp, &vptr, (unsigned char *) value, sdslen(value));
                update = 1;

                fptr = lpPrev(lpt->lp, vptr);
                serverAssert(fptr != NULL);

                tptr = lpNext(lpt->lp, vptr);
                serverAssert(tptr && lpGetIntegerValue(tptr, &expireTime));

                if (flags & HASH_SET_KEEP_TTL) {
                    /* keep old field along with TTL */
                } else if (expireTime != HASH_LP_NO_TTL) {
                    /* re-insert field and override TTL */
                    listpackExUpdateExpiry(o, field, fptr, vptr, HASH_LP_NO_TTL);
                }
            }
        }

        if (!update)
            listpackExAddNew(o, field, sdslen(field), value, sdslen(value),
                             HASH_LP_NO_TTL);

        /* Check if the listpack needs to be converted to a hash table */
        if (hashTypeLength(o, 0) > server.hash_max_listpack_entries)
            hashTypeConvert(o, OBJ_ENCODING_HT, &db->hexpires);

    } else if (o->encoding == OBJ_ENCODING_HT) {
        hfield newField = hfieldNew(field, sdslen(field), 0);
        dict *ht = o->ptr;
        dictEntry *de, *existing;

        /* stored key is different than lookup key */
        dictUseStoredKeyApi(ht, 1);
        de = dictAddRaw(ht, newField, &existing);
        dictUseStoredKeyApi(ht, 0);

        /* If field already exists, then update "field". "Value" will be set afterward */
        if (de == NULL) {
            if (flags & HASH_SET_KEEP_TTL) {
                /* keep old field along with TTL */
                hfieldFree(newField);
            } else {
                /* If attached TTL to the old field, then remove it from hash's private ebuckets */
                hfield oldField = dictGetKey(existing);
                hfieldPersist(o, oldField);
                hfieldFree(oldField);
                dictSetKey(ht, existing, newField);
            }
            sdsfree(dictGetVal(existing));
            update = 1;
            de = existing;
        }

        if (flags & HASH_SET_TAKE_VALUE) {
            dictSetVal(ht, de, value);
            flags &= ~HASH_SET_TAKE_VALUE;
        } else {
            dictSetVal(ht, de, sdsdup(value));
        }
    } else {
        serverPanic("Unknown hash encoding");
    }

    /* Free SDS strings we did not referenced elsewhere if the flags
     * want this function to be responsible. */
    if (flags & HASH_SET_TAKE_FIELD && field) sdsfree(field);
    if (flags & HASH_SET_TAKE_VALUE && value) sdsfree(value);
    return update;
}

SetExRes hashTypeSetExpiryHT(HashTypeSetEx *exInfo, sds field, uint64_t expireAt) {
    dict *ht = exInfo->hashObj->ptr;
    dictEntry *existingEntry = NULL;

    /* New field with expiration metadata */
    hfield hfNew = hfieldNew(field, sdslen(field), 1 /*withExpireMeta*/);

    if ((existingEntry = dictFind(ht, field)) == NULL) {
        hfieldFree(hfNew);
        return HSETEX_NO_FIELD;
    }

    hfield hfOld = dictGetKey(existingEntry);

    /* If field doesn't have expiry metadata attached */
    if (!hfieldIsExpireAttached(hfOld)) {

        /* For fields without expiry, LT condition is considered valid */
        if (exInfo->expireSetCond & (HFE_XX | HFE_GT)) {
            hfieldFree(hfNew);
            return HSETEX_NO_CONDITION_MET;
        }

        /* Delete old field. Below goanna dictSetKey(..,hfNew) */
        hfieldFree(hfOld);

    } else { /* field has ExpireMeta struct attached */

        /* No need for hfNew (Just modify expire-time of existing field) */
        hfieldFree(hfNew);

        uint64_t prevExpire = hfieldGetExpireTime(hfOld);

        /* If field has valid expiration time, then check GT|LT|NX */
        if (prevExpire != EB_EXPIRE_TIME_INVALID) {
            if (((exInfo->expireSetCond == HFE_GT) && (prevExpire >= expireAt)) ||
                ((exInfo->expireSetCond == HFE_LT) && (prevExpire <= expireAt)) ||
                (exInfo->expireSetCond == HFE_NX) )
                return HSETEX_NO_CONDITION_MET;

            /* remove old expiry time from hash's private ebuckets */
            dictExpireMetadata *dm = (dictExpireMetadata *) dictMetadata(ht);
            ebRemove(&dm->hfe, &hashFieldExpireBucketsType, hfOld);

            /* Track of minimum expiration time (only later update global HFE DS) */
            if (exInfo->minExpireFields > prevExpire)
                exInfo->minExpireFields = prevExpire;

        } else {
            /* field has invalid expiry. No need to ebRemove() */

            /* Check XX|LT|GT */
            if (exInfo->expireSetCond & (HFE_XX | HFE_GT))
                return HSETEX_NO_CONDITION_MET;
        }

        /* Reuse hfOld as hfNew and rewrite its expiry with ebAdd() */
        hfNew = hfOld;
    }

    dictSetKey(ht, existingEntry, hfNew);


    /* if expiration time is in the past */
    if (unlikely(checkAlreadyExpired(expireAt))) {
        hashTypeDelete(exInfo->hashObj, field, 1);
        exInfo->fieldDeleted++;
        return HSETEX_DELETED;
    }

    if (exInfo->minExpireFields > expireAt)
        exInfo->minExpireFields = expireAt;

    dictExpireMetadata *dm = (dictExpireMetadata *) dictMetadata(ht);
    ebAdd(&dm->hfe, &hashFieldExpireBucketsType, hfNew, expireAt);
    exInfo->fieldUpdated++;
    return HSETEX_OK;
}

/*
 * Set field expiration
 *
 * Take care to call first hashTypeSetExInit() and then call this function.
 * Finally, call hashTypeSetExDone() to notify and update global HFE DS.
 */
SetExRes hashTypeSetEx(robj *o, sds field, uint64_t expireAt, HashTypeSetEx *exInfo)
{
    if (o->encoding == OBJ_ENCODING_LISTPACK_EX)
    {
        unsigned char *fptr = NULL, *vptr = NULL, *tptr = NULL;

        listpackEx *lpt = o->ptr;
        long long expireTime = HASH_LP_NO_TTL;

        if ((fptr = lpFirst(lpt->lp)) == NULL)
            return HSETEX_NO_FIELD;

        fptr = lpFind(lpt->lp, fptr, (unsigned char*)field, sdslen(field), 2);

        if (!fptr)
            return HSETEX_NO_FIELD;

        /* Grab pointer to the value (fptr points to the field) */
        vptr = lpNext(lpt->lp, fptr);
        serverAssert(vptr != NULL);

        tptr = lpNext(lpt->lp, vptr);
        serverAssert(tptr && lpGetIntegerValue(tptr, &expireTime));

        /* update TTL */
        return hashTypeSetExpiryListpack(exInfo, field, fptr, vptr, tptr, expireAt);
    } else if (o->encoding == OBJ_ENCODING_HT) {
        /* If needed to set the field along with expiry */
        return hashTypeSetExpiryHT(exInfo, field, expireAt);
    } else {
        serverPanic("Unknown hash encoding");
    }

    return HSETEX_OK; /* never reach here */
}

void initDictExpireMetadata(sds key, robj *o) {
    dict *ht = o->ptr;

    dictExpireMetadata *m = (dictExpireMetadata *) dictMetadata(ht);
    m->key = key;
    m->hfe = ebCreate();     /* Allocate HFE DS */
    m->expireMeta.trash = 1; /* mark as trash (as long it wasn't ebAdd()) */
}

/*
 * Init HashTypeSetEx struct before calling hashTypeSetEx()
 *
 * Don't have to provide client and "cmd". If provided, then notification once
 * done by function hashTypeSetExDone().
 */
int hashTypeSetExInit(robj *key, robj *o, client *c, redisDb *db, const char *cmd,
                      ExpireSetCond expireSetCond, HashTypeSetEx *ex)
{
    dict *ht = o->ptr;
    ex->expireSetCond = expireSetCond;
    ex->minExpire = EB_EXPIRE_TIME_INVALID;
    ex->c = c;
    ex->cmd = cmd;
    ex->db = db;
    ex->key = key;
    ex->hashObj = o;
    ex->fieldDeleted = 0;
    ex->fieldUpdated = 0;
    ex->minExpireFields = EB_EXPIRE_TIME_INVALID;

    /* Take care that HASH support expiration */
    if (ex->hashObj->encoding == OBJ_ENCODING_LISTPACK) {
        hashTypeConvert(ex->hashObj, OBJ_ENCODING_LISTPACK_EX, &c->db->hexpires);

        listpackEx *lpt = ex->hashObj->ptr;
        dictEntry *de = dbFind(c->db, key->ptr);
        serverAssert(de != NULL);
        lpt->key = dictGetKey(de);
    } else if (ex->hashObj->encoding == OBJ_ENCODING_HT) {
        /* Take care dict has HFE metadata */
        if (!isDictWithMetaHFE(ht)) {
            /* Realloc (only header of dict) with metadata for hash-field expiration */
            dictTypeAddMeta(&ht, &mstrHashDictTypeWithHFE);
            dictExpireMetadata *m = (dictExpireMetadata *) dictMetadata(ht);
            ex->hashObj->ptr = ht;

            /* Find the key in the keyspace. Need to keep reference to the key for
             * notifications or even removal of the hash */
            dictEntry *de = dbFind(db, key->ptr);
            serverAssert(de != NULL);

            /* Fillup dict HFE metadata */
            m->key = dictGetKey(de); /* reference key in keyspace */
            m->hfe = ebCreate();     /* Allocate HFE DS */
            m->expireMeta.trash = 1; /* mark as trash (as long it wasn't ebAdd()) */
        }
    }

    ex->minExpire = hashTypeGetMinExpire(ex->hashObj);
    return C_OK;
}

/*
 * After calling hashTypeSetEx() for setting fields or their expiry, call this
 * function to notify and update global HFE DS.
 */
void hashTypeSetExDone(HashTypeSetEx *ex) {
    /* Notify keyspace event, update dirty count and update global HFE DS */
    if (ex->fieldDeleted + ex->fieldUpdated > 0) {

<<<<<<< HEAD
        if (ex->c) {
            server.dirty += ex->fieldDeleted + ex->fieldUpdated;
            signalModifiedKey(ex->c, ex->db, ex->key);
            notifyKeyspaceEvent(NOTIFY_HASH, ex->fieldDeleted ? "hexpired" : "hexpire",
                                ex->key, ex->db->id);
        }
=======
        server.dirty += ex->fieldDeleted + ex->fieldUpdated;
>>>>>>> f01fdc39
        if (ex->fieldDeleted && hashTypeLength(ex->hashObj, 0) == 0) {
            dbDelete(ex->db,ex->key);
            signalModifiedKey(ex->c, ex->db, ex->key);
            notifyKeyspaceEvent(NOTIFY_GENERIC,"del",ex->key, ex->db->id);
        } else {
            signalModifiedKey(ex->c, ex->db, ex->key);
            notifyKeyspaceEvent(NOTIFY_HASH, "hexpire", ex->key, ex->db->id);

            /* If minimum HFE of the hash is smaller than expiration time of the
             * specified fields in the command as well as it is smaller or equal
             * than expiration time provided in the command, then the minimum
             * HFE of the hash won't change following this command. */
            if ((ex->minExpire < ex->minExpireFields))
                return;

            /* retrieve new expired time. It might have changed. */
            uint64_t newMinExpire = hashTypeGetNextTimeToExpire(ex->hashObj);

            /* Calculate the diff between old minExpire and newMinExpire. If it is
             * only few seconds, then don't have to update global HFE DS. At the worst
             * case fields of hash will be active-expired up to few seconds later.
             *
             * In any case, active-expire operation will know to update global
             * HFE DS more efficiently than here for a single item.
             */
            uint64_t diff = (ex->minExpire > newMinExpire) ?
                                (ex->minExpire - newMinExpire) : (newMinExpire - ex->minExpire);
            if (diff < HASH_NEW_EXPIRE_DIFF_THRESHOLD) return;

            if (ex->minExpire != EB_EXPIRE_TIME_INVALID)
                ebRemove(&ex->db->hexpires, &hashExpireBucketsType, ex->hashObj);
            if (newMinExpire != EB_EXPIRE_TIME_INVALID)
                ebAdd(&ex->db->hexpires, &hashExpireBucketsType, ex->hashObj, newMinExpire);
        }
    }
}

/* Delete an element from a hash.
 *
 * Return 1 on deleted and 0 on not found.
 * isSdsField - 1 if the field is sds, 0 if it is hfield */
int hashTypeDelete(robj *o, void *field, int isSdsField) {
    int deleted = 0;
    int fieldLen = (isSdsField) ? sdslen((sds)field) : hfieldlen((hfield)field);

    if (o->encoding == OBJ_ENCODING_LISTPACK) {
        unsigned char *zl, *fptr;

        zl = o->ptr;
        fptr = lpFirst(zl);
        if (fptr != NULL) {
            fptr = lpFind(zl, fptr, (unsigned char*)field, fieldLen, 1);
            if (fptr != NULL) {
                /* Delete both of the key and the value. */
                zl = lpDeleteRangeWithEntry(zl,&fptr,2);
                o->ptr = zl;
                deleted = 1;
            }
        }
    } else if (o->encoding == OBJ_ENCODING_LISTPACK_EX) {
        unsigned char *fptr;
        listpackEx *lpt = o->ptr;

        fptr = lpFirst(lpt->lp);
        if (fptr != NULL) {
            fptr = lpFind(lpt->lp, fptr, (unsigned char*)field, fieldLen, 2);
            if (fptr != NULL) {
                /* Delete field, value and ttl */
                lpt->lp = lpDeleteRangeWithEntry(lpt->lp, &fptr, 3);
                deleted = 1;
            }
        }
    } else if (o->encoding == OBJ_ENCODING_HT) {
        /* dictDelete() will call dictHfieldDestructor() */
        dictUseStoredKeyApi((dict*)o->ptr, isSdsField ? 0 : 1);
        if (dictDelete((dict*)o->ptr, field) == C_OK) {
            deleted = 1;
        }
        dictUseStoredKeyApi((dict*)o->ptr, 0);

    } else {
        serverPanic("Unknown hash encoding");
    }
    return deleted;
}

/* Return the number of elements in a hash.
 *
 * Note, subtractExpiredFields=1 might be pricy in case there are many HFEs
 */
unsigned long hashTypeLength(const robj *o, int subtractExpiredFields) {
    unsigned long length = ULONG_MAX;

    if (o->encoding == OBJ_ENCODING_LISTPACK) {
        length = lpLength(o->ptr) / 2;
    } else if (o->encoding == OBJ_ENCODING_LISTPACK_EX) {
        listpackEx *lpt = o->ptr;
        length = lpLength(lpt->lp) / 3;

        if (subtractExpiredFields && lpt->meta.trash == 0)
            length -= listpackExExpireDryRun(o);
    } else if (o->encoding == OBJ_ENCODING_HT) {
        uint64_t expiredItems = 0;
        dict *d = (dict*)o->ptr;
        if (subtractExpiredFields && isDictWithMetaHFE(d)) {
            dictExpireMetadata *meta = (dictExpireMetadata *) dictMetadata(d);
            /* If dict registered in global HFE DS */
            if (meta->expireMeta.trash == 0)
                expiredItems = ebExpireDryRun(meta->hfe,
                                              &hashFieldExpireBucketsType,
                                              commandTimeSnapshot());
        }
        length = dictSize(d) - expiredItems;
    } else {
        serverPanic("Unknown hash encoding");
    }
    return length;
}

hashTypeIterator *hashTypeInitIterator(robj *subject) {
    hashTypeIterator *hi = zmalloc(sizeof(hashTypeIterator));
    hi->subject = subject;
    hi->encoding = subject->encoding;

    if (hi->encoding == OBJ_ENCODING_LISTPACK ||
        hi->encoding == OBJ_ENCODING_LISTPACK_EX)
    {
        hi->fptr = NULL;
        hi->vptr = NULL;
        hi->tptr = NULL;
        hi->expire_time = EB_EXPIRE_TIME_INVALID;
    } else if (hi->encoding == OBJ_ENCODING_HT) {
        hi->di = dictGetIterator(subject->ptr);
    } else {
        serverPanic("Unknown hash encoding");
    }
    return hi;
}

void hashTypeReleaseIterator(hashTypeIterator *hi) {
    if (hi->encoding == OBJ_ENCODING_HT)
        dictReleaseIterator(hi->di);
    zfree(hi);
}

/* Move to the next entry in the hash. Return C_OK when the next entry
 * could be found and C_ERR when the iterator reaches the end. */
int hashTypeNext(hashTypeIterator *hi, int skipExpiredFields) {
    hi->expire_time = EB_EXPIRE_TIME_INVALID;
    if (hi->encoding == OBJ_ENCODING_LISTPACK) {
        unsigned char *zl;
        unsigned char *fptr, *vptr;

        zl = hi->subject->ptr;
        fptr = hi->fptr;
        vptr = hi->vptr;

        if (fptr == NULL) {
            /* Initialize cursor */
            serverAssert(vptr == NULL);
            fptr = lpFirst(zl);
        } else {
            /* Advance cursor */
            serverAssert(vptr != NULL);
            fptr = lpNext(zl, vptr);
        }
        if (fptr == NULL) return C_ERR;

        /* Grab pointer to the value (fptr points to the field) */
        vptr = lpNext(zl, fptr);
        serverAssert(vptr != NULL);

        /* fptr, vptr now point to the first or next pair */
        hi->fptr = fptr;
        hi->vptr = vptr;
    } else if (hi->encoding == OBJ_ENCODING_LISTPACK_EX) {
        long long expire_time;
        unsigned char *zl = hashTypeListpackGetLp(hi->subject);
        unsigned char *fptr, *vptr, *tptr;

        fptr = hi->fptr;
        vptr = hi->vptr;
        tptr = hi->tptr;

        if (fptr == NULL) {
            /* Initialize cursor */
            serverAssert(vptr == NULL);
            fptr = lpFirst(zl);
        } else {
            /* Advance cursor */
            serverAssert(tptr != NULL);
            fptr = lpNext(zl, tptr);
        }
        if (fptr == NULL) return C_ERR;

        while (fptr != NULL) {
            /* Grab pointer to the value (fptr points to the field) */
            vptr = lpNext(zl, fptr);
            serverAssert(vptr != NULL);

            tptr = lpNext(zl, vptr);
            serverAssert(tptr && lpGetIntegerValue(tptr, &expire_time));

            if (!skipExpiredFields || !hashTypeIsExpired(hi->subject, expire_time))
                break;

            fptr = lpNext(zl, tptr);
        }
        if (fptr == NULL) return C_ERR;

        /* fptr, vptr now point to the first or next pair */
        hi->fptr = fptr;
        hi->vptr = vptr;
        hi->tptr = tptr;
        hi->expire_time = (expire_time != HASH_LP_NO_TTL) ? (uint64_t) expire_time : EB_EXPIRE_TIME_INVALID;
    } else if (hi->encoding == OBJ_ENCODING_HT) {

        while ((hi->de = dictNext(hi->di)) != NULL) {
            hi->expire_time = hfieldGetExpireTime(dictGetKey(hi->de));
            /* this condition still valid if expire_time equals EB_EXPIRE_TIME_INVALID */
            if (skipExpiredFields && ((mstime_t)hi->expire_time < commandTimeSnapshot()))
                continue;
            return C_OK;
        }
        return C_ERR;
    } else {
        serverPanic("Unknown hash encoding");
    }
    return C_OK;
}

/* Get the field or value at iterator cursor, for an iterator on a hash value
 * encoded as a listpack. Prototype is similar to `hashTypeGetFromListpack`. */
void hashTypeCurrentFromListpack(hashTypeIterator *hi, int what,
                                 unsigned char **vstr,
                                 unsigned int *vlen,
                                 long long *vll,
                                 uint64_t *expireTime)
{
    serverAssert(hi->encoding == OBJ_ENCODING_LISTPACK ||
                 hi->encoding == OBJ_ENCODING_LISTPACK_EX);

    if (what & OBJ_HASH_KEY) {
        *vstr = lpGetValue(hi->fptr, vlen, vll);
    } else {
        *vstr = lpGetValue(hi->vptr, vlen, vll);
    }

    if (expireTime)
        *expireTime = hi->expire_time;
}

/* Get the field or value at iterator cursor, for an iterator on a hash value
 * encoded as a hash table. Prototype is similar to
 * `hashTypeGetFromHashTable`.
 *
 * expireTime - If parameter is not null, then the function will return the expire
 *              time of the field. If expiry not set, return EB_EXPIRE_TIME_INVALID
 */
void hashTypeCurrentFromHashTable(hashTypeIterator *hi, int what, char **str, size_t *len, uint64_t *expireTime) {
    serverAssert(hi->encoding == OBJ_ENCODING_HT);
    hfield key = NULL;

    if (what & OBJ_HASH_KEY) {
        key = dictGetKey(hi->de);
        *str = key;
        *len = hfieldlen(key);
    } else {
        sds val = dictGetVal(hi->de);
        *str = val;
        *len = sdslen(val);
    }

    if (expireTime)
        *expireTime = hi->expire_time;
}

/* Higher level function of hashTypeCurrent*() that returns the hash value
 * at current iterator position.
 *
 * The returned element is returned by reference in either *vstr and *vlen if
 * it's returned in string form, or stored in *vll if it's returned as
 * a number.
 *
 * If *vll is populated *vstr is set to NULL, so the caller
 * can always check the function return by checking the return value
 * type checking if vstr == NULL. */
void hashTypeCurrentObject(hashTypeIterator *hi,
                           int what,
                           unsigned char **vstr,
                           unsigned int *vlen,
                           long long *vll,
                           uint64_t *expireTime)
{
    if (hi->encoding == OBJ_ENCODING_LISTPACK ||
        hi->encoding == OBJ_ENCODING_LISTPACK_EX)
    {
        *vstr = NULL;
        hashTypeCurrentFromListpack(hi, what, vstr, vlen, vll, expireTime);
    } else if (hi->encoding == OBJ_ENCODING_HT) {
        char *ele;
        size_t eleLen;
        hashTypeCurrentFromHashTable(hi, what, &ele, &eleLen, expireTime);
        *vstr = (unsigned char*) ele;
        *vlen = eleLen;
    } else {
        serverPanic("Unknown hash encoding");
    }
}

/* Return the key or value at the current iterator position as a new
 * SDS string. */
sds hashTypeCurrentObjectNewSds(hashTypeIterator *hi, int what) {
    unsigned char *vstr;
    unsigned int vlen;
    long long vll;

    hashTypeCurrentObject(hi,what,&vstr,&vlen,&vll, NULL);
    if (vstr) return sdsnewlen(vstr,vlen);
    return sdsfromlonglong(vll);
}

/* Return the key at the current iterator position as a new hfield string. */
hfield hashTypeCurrentObjectNewHfield(hashTypeIterator *hi) {
    char buf[LONG_STR_SIZE];
    unsigned char *vstr;
    unsigned int vlen;
    long long vll;
    uint64_t expireTime;
    hfield hf;

    hashTypeCurrentObject(hi,OBJ_HASH_KEY,&vstr,&vlen,&vll, &expireTime);

    if (!vstr) {
        vlen = ll2string(buf, sizeof(buf), vll);
        vstr = (unsigned char *) buf;
    }

    hf = hfieldNew(vstr,vlen, expireTime != EB_EXPIRE_TIME_INVALID);
    return hf;
}

static robj *hashTypeLookupWriteOrCreate(client *c, robj *key) {
    robj *o = lookupKeyWrite(c->db,key);
    if (checkType(c,o,OBJ_HASH)) return NULL;

    if (o == NULL) {
        o = createHashObject();
        dbAdd(c->db,key,o);
    }
    return o;
}


void hashTypeConvertListpack(robj *o, int enc) {
    serverAssert(o->encoding == OBJ_ENCODING_LISTPACK);

    if (enc == OBJ_ENCODING_LISTPACK) {
        /* Nothing to do... */

    } else if (enc == OBJ_ENCODING_LISTPACK_EX) {
        unsigned char *p;

        /* Append HASH_LP_NO_TTL to each field name - value pair. */
        p = lpFirst(o->ptr);
        while (p != NULL) {
            p = lpNext(o->ptr, p);
            serverAssert(p);

            o->ptr = lpInsertInteger(o->ptr, HASH_LP_NO_TTL, p, LP_AFTER, &p);
            p = lpNext(o->ptr, p);
        }

        listpackEx *lpt = listpackExCreate();
        lpt->lp = o->ptr;
        o->encoding = OBJ_ENCODING_LISTPACK_EX;
        o->ptr = lpt;
    } else if (enc == OBJ_ENCODING_HT) {
        hashTypeIterator *hi;
        dict *dict;
        int ret;

        hi = hashTypeInitIterator(o);
        dict = dictCreate(&mstrHashDictType);

        /* Presize the dict to avoid rehashing */
        dictExpand(dict,hashTypeLength(o, 0));

        while (hashTypeNext(hi, 0) != C_ERR) {

            hfield key = hashTypeCurrentObjectNewHfield(hi);
            sds value = hashTypeCurrentObjectNewSds(hi,OBJ_HASH_VALUE);
            dictUseStoredKeyApi(dict, 1);
            ret = dictAdd(dict, key, value);
            dictUseStoredKeyApi(dict, 0);
            if (ret != DICT_OK) {
                hfieldFree(key); sdsfree(value); /* Needed for gcc ASAN */
                hashTypeReleaseIterator(hi);  /* Needed for gcc ASAN */
                serverLogHexDump(LL_WARNING,"listpack with dup elements dump",
                    o->ptr,lpBytes(o->ptr));
                serverPanic("Listpack corruption detected");
            }
        }
        hashTypeReleaseIterator(hi);
        zfree(o->ptr);
        o->encoding = OBJ_ENCODING_HT;
        o->ptr = dict;
    } else {
        serverPanic("Unknown hash encoding");
    }
}

void hashTypeConvertListpackEx(robj *o, int enc, ebuckets *hexpires) {
    serverAssert(o->encoding == OBJ_ENCODING_LISTPACK_EX);

    if (enc == OBJ_ENCODING_LISTPACK_EX) {
        return;
    } else if (enc == OBJ_ENCODING_HT) {
        int ret;
        hashTypeIterator *hi;
        dict *dict;
        dictExpireMetadata *dictExpireMeta;
        listpackEx *lpt = o->ptr;
        uint64_t minExpire = hashTypeGetMinExpire(o);

        if (hexpires && lpt->meta.trash != 1)
            ebRemove(hexpires, &hashExpireBucketsType, o);

        dict = dictCreate(&mstrHashDictTypeWithHFE);
        dictExpand(dict,hashTypeLength(o, 0));
        dictExpireMeta = (dictExpireMetadata *) dictMetadata(dict);

        /* Fillup dict HFE metadata */
        dictExpireMeta->key = lpt->key;       /* reference key in keyspace */
        dictExpireMeta->hfe = ebCreate();     /* Allocate HFE DS */
        dictExpireMeta->expireMeta.trash = 1; /* mark as trash (as long it wasn't ebAdd()) */

        hi = hashTypeInitIterator(o);

        while (hashTypeNext(hi, 0) != C_ERR) {
            hfield key = hashTypeCurrentObjectNewHfield(hi);
            sds value = hashTypeCurrentObjectNewSds(hi,OBJ_HASH_VALUE);
            dictUseStoredKeyApi(dict, 1);
            ret = dictAdd(dict, key, value);
            dictUseStoredKeyApi(dict, 0);
            if (ret != DICT_OK) {
                hfieldFree(key); sdsfree(value); /* Needed for gcc ASAN */
                hashTypeReleaseIterator(hi);  /* Needed for gcc ASAN */
                serverLogHexDump(LL_WARNING,"listpack with dup elements dump",
                                 lpt->lp,lpBytes(lpt->lp));
                serverPanic("Listpack corruption detected");
            }

            if (hi->expire_time != EB_EXPIRE_TIME_INVALID)
                ebAdd(&dictExpireMeta->hfe, &hashFieldExpireBucketsType, key, hi->expire_time);
        }
        hashTypeReleaseIterator(hi);
        listpackExFree(lpt);

        o->encoding = OBJ_ENCODING_HT;
        o->ptr = dict;

        if (hexpires && minExpire != EB_EXPIRE_TIME_INVALID)
            ebAdd(hexpires, &hashExpireBucketsType, o, minExpire);
    } else {
        serverPanic("Unknown hash encoding: %d", enc);
    }
}

/* NOTE: hexpires can be NULL (Won't register in global HFE DS) */
void hashTypeConvert(robj *o, int enc, ebuckets *hexpires) {
    if (o->encoding == OBJ_ENCODING_LISTPACK) {
        hashTypeConvertListpack(o, enc);
    } else if (o->encoding == OBJ_ENCODING_LISTPACK_EX) {
        hashTypeConvertListpackEx(o, enc, hexpires);
    } else if (o->encoding == OBJ_ENCODING_HT) {
        serverPanic("Not implemented");
    } else {
        serverPanic("Unknown hash encoding");
    }
}

/* This is a helper function for the COPY command.
 * Duplicate a hash object, with the guarantee that the returned object
 * has the same encoding as the original one.
 *
 * The resulting object always has refcount set to 1 */
robj *hashTypeDup(robj *o, sds newkey, uint64_t *minHashExpire) {
    robj *hobj;
    hashTypeIterator *hi;

    serverAssert(o->type == OBJ_HASH);

    if(o->encoding == OBJ_ENCODING_LISTPACK) {
        unsigned char *zl = o->ptr;
        size_t sz = lpBytes(zl);
        unsigned char *new_zl = zmalloc(sz);
        memcpy(new_zl, zl, sz);
        hobj = createObject(OBJ_HASH, new_zl);
        hobj->encoding = OBJ_ENCODING_LISTPACK;
    } else if(o->encoding == OBJ_ENCODING_LISTPACK_EX) {
        listpackEx *lpt = o->ptr;

        if (lpt->meta.trash == 0)
            *minHashExpire = ebGetMetaExpTime(&lpt->meta);

        listpackEx *dup = listpackExCreate();
        dup->key = newkey;

        size_t sz = lpBytes(lpt->lp);
        dup->lp = lpNew(sz);
        memcpy(dup->lp, lpt->lp, sz);

        hobj = createObject(OBJ_HASH, dup);
        hobj->encoding = OBJ_ENCODING_LISTPACK_EX;
    } else if(o->encoding == OBJ_ENCODING_HT) {
        dictExpireMetadata *dictExpireMetaSrc, *dictExpireMetaDst = NULL;
        dict *d;

        /* If dict doesn't have HFE metadata, then create a new dict without it */
        if (!isDictWithMetaHFE(o->ptr)) {
            d = dictCreate(&mstrHashDictType);
        } else {
            /* Create a new dict with HFE metadata */
            d = dictCreate(&mstrHashDictTypeWithHFE);
            dictExpireMetaSrc = (dictExpireMetadata *) dictMetadata((dict *) o->ptr);
            dictExpireMetaDst = (dictExpireMetadata *) dictMetadata(d);
            dictExpireMetaDst->key = newkey;         /* reference key in keyspace */
            dictExpireMetaDst->hfe = ebCreate();     /* Allocate HFE DS */
            dictExpireMetaDst->expireMeta.trash = 1; /* mark as trash (as long it wasn't ebAdd()) */

            /* Extract the minimum expire time of the source hash (Will be used by caller
             * to register the new hash in the global ebuckets, i.e db->hexpires) */
            if (dictExpireMetaSrc->expireMeta.trash == 0)
                *minHashExpire = ebGetMetaExpTime(&dictExpireMetaSrc->expireMeta);
        }
        dictExpand(d, dictSize((const dict*)o->ptr));

        hi = hashTypeInitIterator(o);
        while (hashTypeNext(hi, 0) != C_ERR) {
            uint64_t expireTime;
            sds newfield, newvalue;
            /* Extract a field-value pair from an original hash object.*/
            char *field, *value;
            size_t fieldLen, valueLen;
            hashTypeCurrentFromHashTable(hi, OBJ_HASH_KEY, &field, &fieldLen, &expireTime);
            if (expireTime == EB_EXPIRE_TIME_INVALID) {
                newfield = hfieldNew(field, fieldLen, 0);
            } else {
                newfield = hfieldNew(field, fieldLen, 1);
                ebAdd(&dictExpireMetaDst->hfe, &hashFieldExpireBucketsType, newfield, expireTime);
            }

            hashTypeCurrentFromHashTable(hi, OBJ_HASH_VALUE, &value, &valueLen, NULL);
            newvalue = sdsnewlen(value, valueLen);

            /* Add a field-value pair to a new hash object. */
            dictUseStoredKeyApi(d, 1);
            dictAdd(d,newfield,newvalue);
            dictUseStoredKeyApi(d, 0);
        }
        hashTypeReleaseIterator(hi);

        hobj = createObject(OBJ_HASH, d);
        hobj->encoding = OBJ_ENCODING_HT;
    } else {
        serverPanic("Unknown hash encoding");
    }
    return hobj;
}

/* Create a new sds string from the listpack entry. */
sds hashSdsFromListpackEntry(listpackEntry *e) {
    return e->sval ? sdsnewlen(e->sval, e->slen) : sdsfromlonglong(e->lval);
}

/* Reply with bulk string from the listpack entry. */
void hashReplyFromListpackEntry(client *c, listpackEntry *e) {
    if (e->sval)
        addReplyBulkCBuffer(c, e->sval, e->slen);
    else
        addReplyBulkLongLong(c, e->lval);
}

/* Return random element from a non empty hash.
 * 'key' and 'val' will be set to hold the element.
 * The memory in them is not to be freed or modified by the caller.
 * 'val' can be NULL in which case it's not extracted. */
void hashTypeRandomElement(robj *hashobj, unsigned long hashsize, listpackEntry *key, listpackEntry *val) {
    if (hashobj->encoding == OBJ_ENCODING_HT) {
        dictEntry *de = dictGetFairRandomKey(hashobj->ptr);
        hfield field = dictGetKey(de);
        key->sval = (unsigned char*)field;
        key->slen = hfieldlen(field);
        if (val) {
            sds s = dictGetVal(de);
            val->sval = (unsigned char*)s;
            val->slen = sdslen(s);
        }
    } else if (hashobj->encoding == OBJ_ENCODING_LISTPACK) {
        lpRandomPair(hashobj->ptr, hashsize, key, val, 2);
    } else if (hashobj->encoding == OBJ_ENCODING_LISTPACK_EX) {
        lpRandomPair(hashTypeListpackGetLp(hashobj), hashsize, key, val, 3);
    } else {
        serverPanic("Unknown hash encoding");
    }
}

/*
 * Active expiration of fields in hash
 *
 * Called by hashTypeDbActiveExpire() for each hash registered in the HFE DB
 * (db->hexpires) with an expiration-time less than or equal current time.
 *
 * This callback performs the following actions for each hash:
 * - Delete expired fields as by calling ebExpire(hash)
 * - If afterward there are future fields to expire, it will update the hash in
 *   HFE DB with the next hash-field minimum expiration time by returning
 *   ACT_UPDATE_EXP_ITEM.
 * - If the hash has no more fields to expire, it is removed from the HFE DB
 *   by returning ACT_REMOVE_EXP_ITEM.
 * - If hash has no more fields afterward, it will remove the hash from keyspace.
 */
static ExpireAction hashTypeActiveExpire(eItem _hashObj, void *ctx) {
    robj *hashObj = (robj *) _hashObj;
    ActiveExpireCtx *activeExpireCtx = (ActiveExpireCtx *) ctx;
    sds keystr = NULL;
    ExpireInfo info = {0};

    /* If no more quota left for this callback, stop */
    if (activeExpireCtx->fieldsToExpireQuota == 0)
        return ACT_STOP_ACTIVE_EXP;

    if (hashObj->encoding == OBJ_ENCODING_LISTPACK_EX) {
        info = (ExpireInfo){
                .maxToExpire = activeExpireCtx->fieldsToExpireQuota,
                .now = commandTimeSnapshot(),
                .itemsExpired = 0};

        listpackExExpire(activeExpireCtx->db, hashObj, &info);
        server.stat_expired_hash_fields += info.itemsExpired;
        keystr = ((listpackEx*)hashObj->ptr)->key;
    } else {
        serverAssert(hashObj->encoding == OBJ_ENCODING_HT);

        dict *d = hashObj->ptr;
        dictExpireMetadata *dictExpireMeta = (dictExpireMetadata *) dictMetadata(d);

        OnFieldExpireCtx onFieldExpireCtx = {
            .hashObj = hashObj,
            .db = activeExpireCtx->db
        };

        info = (ExpireInfo){
            .maxToExpire = activeExpireCtx->fieldsToExpireQuota,
            .onExpireItem = onFieldExpire,
            .ctx = &onFieldExpireCtx,
            .now = commandTimeSnapshot()
        };

        ebExpire(&dictExpireMeta->hfe, &hashFieldExpireBucketsType, &info);
        keystr = dictExpireMeta->key;
    }

    /* Update quota left */
    activeExpireCtx->fieldsToExpireQuota -= info.itemsExpired;

    /* If hash has no more fields to expire, remove it from HFE DB */
    ExpireAction ret;
    robj *key = createStringObject(keystr, sdslen(keystr));
    notifyKeyspaceEvent(NOTIFY_HASH,"hexpired",key,activeExpireCtx->db->id);
    if (info.nextExpireTime == EB_EXPIRE_TIME_INVALID) {
        if (hashTypeLength(hashObj, 0) == 0) {
            dbDelete(activeExpireCtx->db, key);
            notifyKeyspaceEvent(NOTIFY_GENERIC,"del",key,activeExpireCtx->db->id);
        }
        ret = ACT_REMOVE_EXP_ITEM;
    } else {
        /* Hash has more fields to expire. Update next expiration time of the hash
         * and indicate to add it back to global HFE DS */
        ebSetMetaExpTime(hashGetExpireMeta(hashObj), info.nextExpireTime);
        ret = ACT_UPDATE_EXP_ITEM;
    }

    server.dirty++;
    signalModifiedKey(NULL, activeExpireCtx->db, key);
    decrRefCount(key);
    return ret;
}

/* Return the next/minimum expiry time of the hash-field. This is useful if a
 * field with the minimum expiry is deleted, and you want to get the next
 * minimum expiry. Otherwise, consider using hashTypeGetMinExpire() which will
 * be faster. If there is no field with expiry, returns EB_EXPIRE_TIME_INVALID */
uint64_t hashTypeGetNextTimeToExpire(robj *o) {
    if (o->encoding == OBJ_ENCODING_LISTPACK) {
        return EB_EXPIRE_TIME_INVALID;
    } else if (o->encoding == OBJ_ENCODING_LISTPACK_EX) {
        return listpackExGetMinExpire(o);
    } else {
        serverAssert(o->encoding == OBJ_ENCODING_HT);

        dict *d = o->ptr;
        if (!isDictWithMetaHFE(d))
            return EB_EXPIRE_TIME_INVALID;

        dictExpireMetadata *expireMeta = (dictExpireMetadata *) dictMetadata(d);
        return ebGetNextTimeToExpire(expireMeta->hfe, &hashFieldExpireBucketsType);
    }
}

/* Return the next/minimum expiry time of the hash-field.
 * If not found, return EB_EXPIRE_TIME_INVALID */
uint64_t hashTypeGetMinExpire(robj *o) {
    ExpireMeta *expireMeta = NULL;

    if (o->encoding == OBJ_ENCODING_LISTPACK) {
        return EB_EXPIRE_TIME_INVALID;
    } else if (o->encoding == OBJ_ENCODING_LISTPACK_EX) {
        listpackEx *lpt = o->ptr;
        expireMeta = &lpt->meta;
    } else {
        serverAssert(o->encoding == OBJ_ENCODING_HT);

        dict *d = o->ptr;
        if (!isDictWithMetaHFE(d))
            return EB_EXPIRE_TIME_INVALID;

        expireMeta = &((dictExpireMetadata *) dictMetadata(d))->expireMeta;
    }

    /* Keep aside next hash-field expiry before updating HFE DS. Verify it is not trash */
    if (expireMeta->trash == 1)
        return EB_EXPIRE_TIME_INVALID;

    return ebGetMetaExpTime(expireMeta);
}

uint64_t hashTypeRemoveFromExpires(ebuckets *hexpires, robj *o) {
    if (o->encoding == OBJ_ENCODING_LISTPACK) {
        return EB_EXPIRE_TIME_INVALID;
    } else if (o->encoding == OBJ_ENCODING_HT) {
        /* If dict doesn't holds HFE metadata */
        if (!isDictWithMetaHFE(o->ptr))
            return EB_EXPIRE_TIME_INVALID;
    }

    uint64_t expireTime = ebGetExpireTime(&hashExpireBucketsType, o);

    /* If registered in global HFE DS then remove it (not trash) */
    if (expireTime != EB_EXPIRE_TIME_INVALID)
        ebRemove(hexpires, &hashExpireBucketsType, o);

    return expireTime;
}

/* Add hash to global HFE DS and update key for notifications.
 *
 * key         - must be the same key instance that is persisted in db->dict
 * expireTime  - expiration in msec.
 *               If eq. 0 then the hash will be added to the global HFE DS with
 *               the minimum expiration time that is already written in advance
 *               to attached metadata (which considered as trash as long as it is
 *               not attached to global HFE DS).
 *
 * Precondition: It is a hash of type listpackex or HT with HFE metadata.
 */
void hashTypeAddToExpires(redisDb *db, sds key, robj *hashObj, uint64_t expireTime) {
    if (expireTime > EB_EXPIRE_TIME_MAX)
         return;

    if (hashObj->encoding == OBJ_ENCODING_LISTPACK_EX) {
        listpackEx *lpt = hashObj->ptr;
        lpt->key = key;
        expireTime = (expireTime) ? expireTime : ebGetMetaExpTime(&lpt->meta);
        ebAdd(&db->hexpires, &hashExpireBucketsType, hashObj, expireTime);
    } else if (hashObj->encoding == OBJ_ENCODING_HT) {
        dict *d = hashObj->ptr;
        if (isDictWithMetaHFE(d)) {
            dictExpireMetadata *meta = (dictExpireMetadata *) dictMetadata(d);
            expireTime = (expireTime) ? expireTime : ebGetMetaExpTime(&meta->expireMeta);
            meta->key = key;
            ebAdd(&db->hexpires, &hashExpireBucketsType, hashObj, expireTime);
        }
    }
}

/* DB active expire and update hashes with time-expiration on fields.
 *
 * The callback function hashTypeActiveExpire() is invoked for each hash registered
 * in the HFE DB (db->expires) with an expiration-time less than or equal to the
 * current time. This callback performs the following actions for each hash:
 * - If the hash has one or more fields to expire, it will delete those fields.
 * - If there are more fields to expire, it will update the hash with the next
 *   expiration time in HFE DB.
 * - If the hash has no more fields to expire, it is removed from the HFE DB.
 * - If the hash has no more fields, it is removed from the main DB.
 *
 * Returns number of fields active-expired.
 */
uint64_t hashTypeDbActiveExpire(redisDb *db, uint32_t maxFieldsToExpire) {
    ActiveExpireCtx ctx = { .db = db, .fieldsToExpireQuota = maxFieldsToExpire };
    ExpireInfo info = {
            .maxToExpire = UINT64_MAX, /* Only maxFieldsToExpire play a role */
            .onExpireItem = hashTypeActiveExpire,
            .ctx = &ctx,
            .now = commandTimeSnapshot(),
            .itemsExpired = 0};

    ebExpire(&db->hexpires, &hashExpireBucketsType, &info);

    /* Return number of fields active-expired */
    return maxFieldsToExpire - ctx.fieldsToExpireQuota;
}

void hashTypeFree(robj *o) {
    switch (o->encoding) {
        case OBJ_ENCODING_HT:
            /* Verify hash is not registered in global HFE ds */
            if (isDictWithMetaHFE((dict*)o->ptr)) {
                dictExpireMetadata *m = (dictExpireMetadata *)dictMetadata((dict*)o->ptr);
                serverAssert(m->expireMeta.trash == 1);
            }
            dictRelease((dict*) o->ptr);
            break;
        case OBJ_ENCODING_LISTPACK:
            lpFree(o->ptr);
            break;
        case OBJ_ENCODING_LISTPACK_EX:
            /* Verify hash is not registered in global HFE ds */
            serverAssert(((listpackEx *) o->ptr)->meta.trash == 1);
            listpackExFree(o->ptr);
            break;
        default:
            serverPanic("Unknown hash encoding type");
            break;
    }
}

/* Attempts to update the reference to the new key. Now it's only used in defrag. */
void hashTypeUpdateKeyRef(robj *o, sds newkey) {
    if (o->encoding == OBJ_ENCODING_LISTPACK_EX) {
        listpackEx *lpt = o->ptr;
        lpt->key = newkey;
    } else if (o->encoding == OBJ_ENCODING_HT && isDictWithMetaHFE(o->ptr)) {
        dictExpireMetadata *dictExpireMeta = (dictExpireMetadata *)dictMetadata((dict*)o->ptr);
        dictExpireMeta->key = newkey;
    } else {
        /* Nothing to do. */
    }
}

ebuckets *hashTypeGetDictMetaHFE(dict *d) {
    dictExpireMetadata *dictExpireMeta = (dictExpireMetadata *) dictMetadata(d);
    return &dictExpireMeta->hfe;
}

/*-----------------------------------------------------------------------------
 * Hash type commands
 *----------------------------------------------------------------------------*/

void hsetnxCommand(client *c) {
    int isHashDeleted;
    robj *o;
    if ((o = hashTypeLookupWriteOrCreate(c,c->argv[1])) == NULL) return;

    if (hashTypeExists(c->db, o, c->argv[2]->ptr, HFE_LAZY_EXPIRE, &isHashDeleted)) {
        addReply(c, shared.czero);
        return;
    }

    /* Field expired and in turn hash deleted. Create new one! */
    if (isHashDeleted) {
        o = createHashObject();
        dbAdd(c->db,c->argv[1],o);
    }

    hashTypeTryConversion(c->db, o,c->argv,2,3);
    hashTypeSet(c->db, o,c->argv[2]->ptr,c->argv[3]->ptr,HASH_SET_COPY);
    addReply(c, shared.cone);
    signalModifiedKey(c,c->db,c->argv[1]);
    notifyKeyspaceEvent(NOTIFY_HASH,"hset",c->argv[1],c->db->id);
    server.dirty++;
}

void hsetCommand(client *c) {
    int i, created = 0;
    robj *o;

    if ((c->argc % 2) == 1) {
        addReplyErrorArity(c);
        return;
    }

    if ((o = hashTypeLookupWriteOrCreate(c,c->argv[1])) == NULL) return;
    hashTypeTryConversion(c->db,o,c->argv,2,c->argc-1);

    for (i = 2; i < c->argc; i += 2)
        created += !hashTypeSet(c->db, o,c->argv[i]->ptr,c->argv[i+1]->ptr,HASH_SET_COPY);

    /* HMSET (deprecated) and HSET return value is different. */
    char *cmdname = c->argv[0]->ptr;
    if (cmdname[1] == 's' || cmdname[1] == 'S') {
        /* HSET */
        addReplyLongLong(c, created);
    } else {
        /* HMSET */
        addReply(c, shared.ok);
    }
    signalModifiedKey(c,c->db,c->argv[1]);
    notifyKeyspaceEvent(NOTIFY_HASH,"hset",c->argv[1],c->db->id);
    server.dirty += (c->argc - 2)/2;
}

void hincrbyCommand(client *c) {
    long long value, incr, oldvalue;
    robj *o;
    sds new;
    unsigned char *vstr;
    unsigned int vlen;

    if (getLongLongFromObjectOrReply(c,c->argv[3],&incr,NULL) != C_OK) return;
    if ((o = hashTypeLookupWriteOrCreate(c,c->argv[1])) == NULL) return;

    GetFieldRes res = hashTypeGetValue(c->db,o,c->argv[2]->ptr,&vstr,&vlen,&value,
                                       HFE_LAZY_EXPIRE);
    if (res == GETF_OK) {
        if (vstr) {
            if (string2ll((char*)vstr,vlen,&value) == 0) {
                addReplyError(c,"hash value is not an integer");
                return;
            }
        } /* Else hashTypeGetValue() already stored it into &value */
    } else if ((res == GETF_NOT_FOUND) || (res == GETF_EXPIRED)) {
        value = 0;
    } else {
        /* Field expired and in turn hash deleted. Create new one! */
        o = createHashObject();
        dbAdd(c->db,c->argv[1],o);
        value = 0;
    }

    oldvalue = value;
    if ((incr < 0 && oldvalue < 0 && incr < (LLONG_MIN-oldvalue)) ||
        (incr > 0 && oldvalue > 0 && incr > (LLONG_MAX-oldvalue))) {
        addReplyError(c,"increment or decrement would overflow");
        return;
    }
    value += incr;
    new = sdsfromlonglong(value);
    hashTypeSet(c->db, o,c->argv[2]->ptr,new,HASH_SET_TAKE_VALUE | HASH_SET_KEEP_TTL);
    addReplyLongLong(c,value);
    signalModifiedKey(c,c->db,c->argv[1]);
    notifyKeyspaceEvent(NOTIFY_HASH,"hincrby",c->argv[1],c->db->id);
    server.dirty++;
}

void hincrbyfloatCommand(client *c) {
    long double value, incr;
    long long ll;
    robj *o;
    sds new;
    unsigned char *vstr;
    unsigned int vlen;

    if (getLongDoubleFromObjectOrReply(c,c->argv[3],&incr,NULL) != C_OK) return;
    if (isnan(incr) || isinf(incr)) {
        addReplyError(c,"value is NaN or Infinity");
        return;
    }
    if ((o = hashTypeLookupWriteOrCreate(c,c->argv[1])) == NULL) return;
    GetFieldRes res = hashTypeGetValue(c->db, o,c->argv[2]->ptr,&vstr,&vlen,&ll,
                                       HFE_LAZY_EXPIRE);
    if (res == GETF_OK) {
        if (vstr) {
            if (string2ld((char*)vstr,vlen,&value) == 0) {
                addReplyError(c,"hash value is not a float");
                return;
            }
        } else {
            value = (long double)ll;
        }
    } else if ((res == GETF_NOT_FOUND) || (res == GETF_EXPIRED)) {
        value = 0;
    } else {
        /* Field expired and in turn hash deleted. Create new one! */
        o = createHashObject();
        dbAdd(c->db,c->argv[1],o);
        value = 0;
    }

    value += incr;
    if (isnan(value) || isinf(value)) {
        addReplyError(c,"increment would produce NaN or Infinity");
        return;
    }

    char buf[MAX_LONG_DOUBLE_CHARS];
    int len = ld2string(buf,sizeof(buf),value,LD_STR_HUMAN);
    new = sdsnewlen(buf,len);
    hashTypeSet(c->db, o,c->argv[2]->ptr,new,HASH_SET_TAKE_VALUE | HASH_SET_KEEP_TTL);
    addReplyBulkCBuffer(c,buf,len);
    signalModifiedKey(c,c->db,c->argv[1]);
    notifyKeyspaceEvent(NOTIFY_HASH,"hincrbyfloat",c->argv[1],c->db->id);
    server.dirty++;

    /* Always replicate HINCRBYFLOAT as an HSET command with the final value
     * in order to make sure that differences in float precision or formatting
     * will not create differences in replicas or after an AOF restart. */
    robj *newobj;
    newobj = createRawStringObject(buf,len);
    rewriteClientCommandArgument(c,0,shared.hset);
    rewriteClientCommandArgument(c,3,newobj);
    decrRefCount(newobj);
}

static GetFieldRes addHashFieldToReply(client *c, robj *o, sds field) {
    if (o == NULL) {
        addReplyNull(c);
        return GETF_NOT_FOUND;
    }

    unsigned char *vstr = NULL;
    unsigned int vlen = UINT_MAX;
    long long vll = LLONG_MAX;

    GetFieldRes res = hashTypeGetValue(c->db, o, field, &vstr, &vlen, &vll,
                                       HFE_LAZY_EXPIRE);
    if (res == GETF_OK) {
        if (vstr) {
            addReplyBulkCBuffer(c, vstr, vlen);
        } else {
            addReplyBulkLongLong(c, vll);
        }
    } else {
        addReplyNull(c);
    }
    return res;
}

void hgetCommand(client *c) {
    robj *o;

    if ((o = lookupKeyReadOrReply(c,c->argv[1],shared.null[c->resp])) == NULL ||
        checkType(c,o,OBJ_HASH)) return;

    addHashFieldToReply(c, o, c->argv[2]->ptr);
}

void hmgetCommand(client *c) {
    GetFieldRes res = GETF_OK;
    robj *o;
    int i;

    /* Don't abort when the key cannot be found. Non-existing keys are empty
     * hashes, where HMGET should respond with a series of null bulks. */
    o = lookupKeyRead(c->db, c->argv[1]);
    if (checkType(c,o,OBJ_HASH)) return;

    addReplyArrayLen(c, c->argc-2);
    for (i = 2; i < c->argc ; i++) {

        res = addHashFieldToReply(c, o, c->argv[i]->ptr);

        /* If hash got lazy expired since all fields are expired (o is invalid),
         * then fill the rest with trivial nulls and return */
        if (res == GETF_EXPIRED_HASH) {
            while (++i < c->argc)
                addReplyNull(c);
            return;
        }
    }
}

void hdelCommand(client *c) {
    robj *o;
    int j, deleted = 0, keyremoved = 0;

    if ((o = lookupKeyWriteOrReply(c,c->argv[1],shared.czero)) == NULL ||
        checkType(c,o,OBJ_HASH)) return;

    for (j = 2; j < c->argc; j++) {
        if (hashTypeDelete(o,c->argv[j]->ptr,1)) {
            deleted++;
            if (hashTypeLength(o, 0) == 0) {
                dbDelete(c->db,c->argv[1]);
                keyremoved = 1;
                break;
            }
        }
    }
    if (deleted) {
        signalModifiedKey(c,c->db,c->argv[1]);
        notifyKeyspaceEvent(NOTIFY_HASH,"hdel",c->argv[1],c->db->id);
        if (keyremoved)
            notifyKeyspaceEvent(NOTIFY_GENERIC,"del",c->argv[1],
                                c->db->id);
        server.dirty += deleted;
    }
    addReplyLongLong(c,deleted);
}

void hlenCommand(client *c) {
    robj *o;

    if ((o = lookupKeyReadOrReply(c,c->argv[1],shared.czero)) == NULL ||
        checkType(c,o,OBJ_HASH)) return;

    addReplyLongLong(c,hashTypeLength(o, 0));
}

void hstrlenCommand(client *c) {
    robj *o;
    unsigned char *vstr = NULL;
    unsigned int vlen = UINT_MAX;
    long long vll = LLONG_MAX;

    if ((o = lookupKeyReadOrReply(c,c->argv[1],shared.czero)) == NULL ||
        checkType(c,o,OBJ_HASH)) return;

    GetFieldRes res = hashTypeGetValue(c->db, o, c->argv[2]->ptr, &vstr, &vlen, &vll,
                                       HFE_LAZY_EXPIRE);

    if (res == GETF_NOT_FOUND || res == GETF_EXPIRED || res == GETF_EXPIRED_HASH) {
        addReply(c, shared.czero);
        return;
    }

    size_t len = vstr ? vlen : sdigits10(vll);
    addReplyLongLong(c,len);
}

static void addHashIteratorCursorToReply(client *c, hashTypeIterator *hi, int what) {
    if (hi->encoding == OBJ_ENCODING_LISTPACK ||
        hi->encoding == OBJ_ENCODING_LISTPACK_EX)
    {
        unsigned char *vstr = NULL;
        unsigned int vlen = UINT_MAX;
        long long vll = LLONG_MAX;

        hashTypeCurrentFromListpack(hi, what, &vstr, &vlen, &vll, NULL);
        if (vstr)
            addReplyBulkCBuffer(c, vstr, vlen);
        else
            addReplyBulkLongLong(c, vll);
    } else if (hi->encoding == OBJ_ENCODING_HT) {
        char *value;
        size_t len;
        hashTypeCurrentFromHashTable(hi, what, &value, &len, NULL);
        addReplyBulkCBuffer(c, value, len);
    } else {
        serverPanic("Unknown hash encoding");
    }
}

void genericHgetallCommand(client *c, int flags) {
    robj *o;
    hashTypeIterator *hi;
    int length, count = 0;

    robj *emptyResp = (flags & OBJ_HASH_KEY && flags & OBJ_HASH_VALUE) ?
        shared.emptymap[c->resp] : shared.emptyarray;
    if ((o = lookupKeyReadOrReply(c,c->argv[1],emptyResp))
        == NULL || checkType(c,o,OBJ_HASH)) return;

    /* We return a map if the user requested keys and values, like in the
     * HGETALL case. Otherwise to use a flat array makes more sense. */
    length = hashTypeLength(o, 1 /*subtractExpiredFields*/);
    if (flags & OBJ_HASH_KEY && flags & OBJ_HASH_VALUE) {
        addReplyMapLen(c, length);
    } else {
        addReplyArrayLen(c, length);
    }

    hi = hashTypeInitIterator(o);

    /* Skip expired fields if the hash has an expire time set at global HFE DS. We could
     * set it to constant 1, but then it will make another lookup for each field expiration */
    int skipExpiredFields = (EB_EXPIRE_TIME_INVALID == hashTypeGetMinExpire(o)) ? 0 : 1;

    while (hashTypeNext(hi, skipExpiredFields) != C_ERR) {
        if (flags & OBJ_HASH_KEY) {
            addHashIteratorCursorToReply(c, hi, OBJ_HASH_KEY);
            count++;
        }
        if (flags & OBJ_HASH_VALUE) {
            addHashIteratorCursorToReply(c, hi, OBJ_HASH_VALUE);
            count++;
        }
    }

    hashTypeReleaseIterator(hi);

    /* Make sure we returned the right number of elements. */
    if (flags & OBJ_HASH_KEY && flags & OBJ_HASH_VALUE) count /= 2;
    serverAssert(count == length);
}

void hkeysCommand(client *c) {
    genericHgetallCommand(c,OBJ_HASH_KEY);
}

void hvalsCommand(client *c) {
    genericHgetallCommand(c,OBJ_HASH_VALUE);
}

void hgetallCommand(client *c) {
    genericHgetallCommand(c,OBJ_HASH_KEY|OBJ_HASH_VALUE);
}

void hexistsCommand(client *c) {
    robj *o;
    if ((o = lookupKeyReadOrReply(c,c->argv[1],shared.czero)) == NULL ||
        checkType(c,o,OBJ_HASH)) return;

    addReply(c,hashTypeExists(c->db,o,c->argv[2]->ptr,HFE_LAZY_EXPIRE, NULL) ?
                                shared.cone : shared.czero);
}

void hscanCommand(client *c) {
    robj *o;
    unsigned long long cursor;

    if (parseScanCursorOrReply(c,c->argv[2],&cursor) == C_ERR) return;
    if ((o = lookupKeyReadOrReply(c,c->argv[1],shared.emptyscan)) == NULL ||
        checkType(c,o,OBJ_HASH)) return;

    scanGenericCommand(c,o,cursor);
}

static void hrandfieldReplyWithListpack(client *c, unsigned int count, listpackEntry *keys, listpackEntry *vals) {
    for (unsigned long i = 0; i < count; i++) {
        if (vals && c->resp > 2)
            addReplyArrayLen(c,2);
        if (keys[i].sval)
            addReplyBulkCBuffer(c, keys[i].sval, keys[i].slen);
        else
            addReplyBulkLongLong(c, keys[i].lval);
        if (vals) {
            if (vals[i].sval)
                addReplyBulkCBuffer(c, vals[i].sval, vals[i].slen);
            else
                addReplyBulkLongLong(c, vals[i].lval);
        }
    }
}

/* How many times bigger should be the hash compared to the requested size
 * for us to not use the "remove elements" strategy? Read later in the
 * implementation for more info. */
#define HRANDFIELD_SUB_STRATEGY_MUL 3

/* If client is trying to ask for a very large number of random elements,
 * queuing may consume an unlimited amount of memory, so we want to limit
 * the number of randoms per time. */
#define HRANDFIELD_RANDOM_SAMPLE_LIMIT 1000

void hrandfieldWithCountCommand(client *c, long l, int withvalues) {
    unsigned long count, size;
    int uniq = 1;
    robj *hash;

    if ((hash = lookupKeyReadOrReply(c,c->argv[1],shared.emptyarray))
        == NULL || checkType(c,hash,OBJ_HASH)) return;
    /* TODO: Active-expire */
    size = hashTypeLength(hash, 0);

    if(l >= 0) {
        count = (unsigned long) l;
    } else {
        count = -l;
        uniq = 0;
    }

    /* If count is zero, serve it ASAP to avoid special cases later. */
    if (count == 0) {
        addReply(c,shared.emptyarray);
        return;
    }

    /* CASE 1: The count was negative, so the extraction method is just:
     * "return N random elements" sampling the whole set every time.
     * This case is trivial and can be served without auxiliary data
     * structures. This case is the only one that also needs to return the
     * elements in random order. */
    if (!uniq || count == 1) {
        if (withvalues && c->resp == 2)
            addReplyArrayLen(c, count*2);
        else
            addReplyArrayLen(c, count);
        if (hash->encoding == OBJ_ENCODING_HT) {
            while (count--) {
                dictEntry *de = dictGetFairRandomKey(hash->ptr);
                hfield field = dictGetKey(de);
                sds value = dictGetVal(de);
                if (withvalues && c->resp > 2)
                    addReplyArrayLen(c,2);
                addReplyBulkCBuffer(c, field, hfieldlen(field));
                if (withvalues)
                    addReplyBulkCBuffer(c, value, sdslen(value));
                if (c->flags & CLIENT_CLOSE_ASAP)
                    break;
            }
        } else if (hash->encoding == OBJ_ENCODING_LISTPACK ||
                   hash->encoding == OBJ_ENCODING_LISTPACK_EX)
        {
            listpackEntry *keys, *vals = NULL;
            unsigned long limit, sample_count;
            unsigned char *lp = hashTypeListpackGetLp(hash);
            int tuple_len = hash->encoding == OBJ_ENCODING_LISTPACK ? 2 : 3;

            limit = count > HRANDFIELD_RANDOM_SAMPLE_LIMIT ? HRANDFIELD_RANDOM_SAMPLE_LIMIT : count;
            keys = zmalloc(sizeof(listpackEntry)*limit);
            if (withvalues)
                vals = zmalloc(sizeof(listpackEntry)*limit);
            while (count) {
                sample_count = count > limit ? limit : count;
                count -= sample_count;
                lpRandomPairs(lp, sample_count, keys, vals, tuple_len);
                hrandfieldReplyWithListpack(c, sample_count, keys, vals);
                if (c->flags & CLIENT_CLOSE_ASAP)
                    break;
            }
            zfree(keys);
            zfree(vals);
        }
        return;
    }

    /* Initiate reply count, RESP3 responds with nested array, RESP2 with flat one. */
    long reply_size = count < size ? count : size;
    if (withvalues && c->resp == 2)
        addReplyArrayLen(c, reply_size*2);
    else
        addReplyArrayLen(c, reply_size);

    /* CASE 2:
    * The number of requested elements is greater than the number of
    * elements inside the hash: simply return the whole hash. */
    if(count >= size) {
        hashTypeIterator *hi = hashTypeInitIterator(hash);
        while (hashTypeNext(hi, 0) != C_ERR) {
            if (withvalues && c->resp > 2)
                addReplyArrayLen(c,2);
            addHashIteratorCursorToReply(c, hi, OBJ_HASH_KEY);
            if (withvalues)
                addHashIteratorCursorToReply(c, hi, OBJ_HASH_VALUE);
        }
        hashTypeReleaseIterator(hi);
        return;
    }

    /* CASE 2.5 listpack only. Sampling unique elements, in non-random order.
     * Listpack encoded hashes are meant to be relatively small, so
     * HRANDFIELD_SUB_STRATEGY_MUL isn't necessary and we rather not make
     * copies of the entries. Instead, we emit them directly to the output
     * buffer.
     *
     * And it is inefficient to repeatedly pick one random element from a
     * listpack in CASE 4. So we use this instead. */
    if (hash->encoding == OBJ_ENCODING_LISTPACK ||
        hash->encoding == OBJ_ENCODING_LISTPACK_EX)
    {
        unsigned char *lp = hashTypeListpackGetLp(hash);
        int tuple_len = hash->encoding == OBJ_ENCODING_LISTPACK ? 2 : 3;
        listpackEntry *keys, *vals = NULL;
        keys = zmalloc(sizeof(listpackEntry)*count);
        if (withvalues)
            vals = zmalloc(sizeof(listpackEntry)*count);
        serverAssert(lpRandomPairsUnique(lp, count, keys, vals, tuple_len) == count);
        hrandfieldReplyWithListpack(c, count, keys, vals);
        zfree(keys);
        zfree(vals);
        return;
    }

    /* CASE 3:
     * The number of elements inside the hash is not greater than
     * HRANDFIELD_SUB_STRATEGY_MUL times the number of requested elements.
     * In this case we create a hash from scratch with all the elements, and
     * subtract random elements to reach the requested number of elements.
     *
     * This is done because if the number of requested elements is just
     * a bit less than the number of elements in the hash, the natural approach
     * used into CASE 4 is highly inefficient. */
    if (count*HRANDFIELD_SUB_STRATEGY_MUL > size) {
        /* Hashtable encoding (generic implementation) */
        dict *d = dictCreate(&sdsReplyDictType);  /* without metadata! */
        dictExpand(d, size);
        hashTypeIterator *hi = hashTypeInitIterator(hash);

        /* Add all the elements into the temporary dictionary. */
        while ((hashTypeNext(hi, 0)) != C_ERR) {
            int ret = DICT_ERR;
            sds key, value = NULL;

            key = hashTypeCurrentObjectNewSds(hi,OBJ_HASH_KEY);
            if (withvalues)
                value = hashTypeCurrentObjectNewSds(hi,OBJ_HASH_VALUE);
            ret = dictAdd(d, key, value);

            serverAssert(ret == DICT_OK);
        }
        serverAssert(dictSize(d) == size);
        hashTypeReleaseIterator(hi);

        /* Remove random elements to reach the right count. */
        while (size > count) {
            dictEntry *de;
            de = dictGetFairRandomKey(d);
            dictUseStoredKeyApi(d, 1);
            dictUnlink(d,dictGetKey(de));
            dictUseStoredKeyApi(d, 0);
            sdsfree(dictGetKey(de));
            sdsfree(dictGetVal(de));
            dictFreeUnlinkedEntry(d,de);
            size--;
        }

        /* Reply with what's in the dict and release memory */
        dictIterator *di;
        dictEntry *de;
        di = dictGetIterator(d);
        while ((de = dictNext(di)) != NULL) {
            sds key = dictGetKey(de);
            sds value = dictGetVal(de);
            if (withvalues && c->resp > 2)
                addReplyArrayLen(c,2);
            addReplyBulkSds(c, key);
            if (withvalues)
                addReplyBulkSds(c, value);
        }

        dictReleaseIterator(di);
        dictRelease(d);
    }

    /* CASE 4: We have a big hash compared to the requested number of elements.
     * In this case we can simply get random elements from the hash and add
     * to the temporary hash, trying to eventually get enough unique elements
     * to reach the specified count. */
    else {
        /* Hashtable encoding (generic implementation) */
        unsigned long added = 0;
        listpackEntry key, value;
        dict *d = dictCreate(&hashDictType);
        dictExpand(d, count);
        while(added < count) {
            hashTypeRandomElement(hash, size, &key, withvalues? &value : NULL);

            /* Try to add the object to the dictionary. If it already exists
            * free it, otherwise increment the number of objects we have
            * in the result dictionary. */
            sds skey = hashSdsFromListpackEntry(&key);
            if (dictAdd(d,skey,NULL) != DICT_OK) {
                sdsfree(skey);
                continue;
            }
            added++;

            /* We can reply right away, so that we don't need to store the value in the dict. */
            if (withvalues && c->resp > 2)
                addReplyArrayLen(c,2);
            hashReplyFromListpackEntry(c, &key);
            if (withvalues)
                hashReplyFromListpackEntry(c, &value);
        }

        /* Release memory */
        dictRelease(d);
    }
}

/* HRANDFIELD key [<count> [WITHVALUES]] */
void hrandfieldCommand(client *c) {
    long l;
    int withvalues = 0;
    robj *hash;
    listpackEntry ele;

    if (c->argc >= 3) {
        if (getRangeLongFromObjectOrReply(c,c->argv[2],-LONG_MAX,LONG_MAX,&l,NULL) != C_OK) return;
        if (c->argc > 4 || (c->argc == 4 && strcasecmp(c->argv[3]->ptr,"withvalues"))) {
            addReplyErrorObject(c,shared.syntaxerr);
            return;
        } else if (c->argc == 4) {
            withvalues = 1;
            if (l < -LONG_MAX/2 || l > LONG_MAX/2) {
                addReplyError(c,"value is out of range");
                return;
            }
        }
        hrandfieldWithCountCommand(c, l, withvalues);
        return;
    }

    /* Handle variant without <count> argument. Reply with simple bulk string */
    if ((hash = lookupKeyReadOrReply(c,c->argv[1],shared.null[c->resp]))== NULL ||
        checkType(c,hash,OBJ_HASH)) {
        return;
    }

    hashTypeRandomElement(hash,hashTypeLength(hash, 0),&ele,NULL);
    hashReplyFromListpackEntry(c, &ele);
}

/*-----------------------------------------------------------------------------
 * Hash Field with optional expiry (based on mstr)
 *----------------------------------------------------------------------------*/
static hfield _hfieldNew(const void *field, size_t fieldlen, int withExpireMeta,
                         int trymalloc)
{
    if (!withExpireMeta)
        return mstrNew(field, fieldlen, trymalloc);

    hfield hf = mstrNewWithMeta(&mstrFieldKind, field, fieldlen,
                                (mstrFlags) 1 << HFIELD_META_EXPIRE, trymalloc);

    if (!hf) return NULL;

    ExpireMeta *expireMeta = mstrMetaRef(hf, &mstrFieldKind, HFIELD_META_EXPIRE);

    /* as long as it is not inside ebuckets, it is considered trash */
    expireMeta->trash = 1;
    return hf;
}

/* if expireAt is 0, then expireAt is ignored and no metadata is attached */
hfield hfieldNew(const void *field, size_t fieldlen, int withExpireMeta) {
    return _hfieldNew(field, fieldlen, withExpireMeta, 0);
}

hfield hfieldTryNew(const void *field, size_t fieldlen, int withExpireMeta) {
    return _hfieldNew(field, fieldlen, withExpireMeta, 1);
}

int hfieldIsExpireAttached(hfield field) {
    return mstrIsMetaAttached(field) && mstrGetFlag(field, (int) HFIELD_META_EXPIRE);
}

static ExpireMeta* hfieldGetExpireMeta(const eItem field) {
    /* extract the expireMeta from the field of type mstr */
    return mstrMetaRef(field, &mstrFieldKind, (int) HFIELD_META_EXPIRE);
}

/* returned value is unix time in milliseconds */
uint64_t hfieldGetExpireTime(hfield field) {
    if (!hfieldIsExpireAttached(field))
        return EB_EXPIRE_TIME_INVALID;

    ExpireMeta *expireMeta = mstrMetaRef(field, &mstrFieldKind, (int) HFIELD_META_EXPIRE);
    if (expireMeta->trash)
        return EB_EXPIRE_TIME_INVALID;

    return ebGetMetaExpTime(expireMeta);
}

/* Remove TTL from the field. Assumed ExpireMeta is attached and has valid value */
static void hfieldPersist(robj *hashObj, hfield field) {
    uint64_t fieldExpireTime = hfieldGetExpireTime(field);
    if (fieldExpireTime == EB_EXPIRE_TIME_INVALID)
        return;

    /* if field is set with expire, then dict must has HFE metadata attached */
    dict *d = hashObj->ptr;
    dictExpireMetadata *dictExpireMeta = (dictExpireMetadata *)dictMetadata(d);

    /* If field has valid expiry then dict must have valid metadata as well */
    serverAssert(dictExpireMeta->expireMeta.trash == 0);

    /* Remove field from private HFE DS */
    ebRemove(&dictExpireMeta->hfe, &hashFieldExpireBucketsType, field);

    /* Don't have to update global HFE DS. It's unnecessary. Implementing this
     * would introduce significant complexity and overhead for an operation that
     * isn't critical. In the worst case scenario, the hash will be efficiently
     * updated later by an active-expire operation, or it will be removed by the
     * hash's dbGenericDelete() function. */
}

int hfieldIsExpired(hfield field) {
    /* Condition remains valid even if hfieldGetExpireTime() returns EB_EXPIRE_TIME_INVALID,
     * as the constant is equivalent to (EB_EXPIRE_TIME_MAX + 1). */
    return ( (mstime_t)hfieldGetExpireTime(field) < commandTimeSnapshot());
}

/*-----------------------------------------------------------------------------
 * Hash Field Expiration (HFE)
 *----------------------------------------------------------------------------*/
/*  Can be called either by active-expire cron job or query from the client */
static void propagateHashFieldDeletion(redisDb *db, sds key, char *field, size_t fieldLen) {
    robj *argv[] = {
        shared.hdel,
        createStringObject((char*) key, sdslen(key)),
        createStringObject(field, fieldLen)
    };

    enterExecutionUnit(1, 0);
    int prev_replication_allowed = server.replication_allowed;
    server.replication_allowed = 1;
    alsoPropagate(db->id,argv, 3, PROPAGATE_AOF|PROPAGATE_REPL);
    server.replication_allowed = prev_replication_allowed;
    exitExecutionUnit();

    /* Propagate the HDEL command */
    postExecutionUnitOperations();

    decrRefCount(argv[1]);
    decrRefCount(argv[2]);
}

/* Called during active expiration of hash-fields. Propagate to replica & Delete. */
static ExpireAction onFieldExpire(eItem item, void *ctx) {
    OnFieldExpireCtx *expCtx = ctx;
    hfield hf = item;
    dict *d = expCtx->hashObj->ptr;
    dictExpireMetadata *dictExpireMeta = (dictExpireMetadata *) dictMetadata(d);
    propagateHashFieldDeletion(expCtx->db, dictExpireMeta->key, hf, hfieldlen(hf));
    serverAssert(hashTypeDelete(expCtx->hashObj, hf, 0) == 1);
    server.stat_expired_hash_fields++;
    return ACT_REMOVE_EXP_ITEM;
}

/* Retrieve the ExpireMeta associated with the hash.
 * The caller is responsible for ensuring that it is indeed attached. */
static ExpireMeta *hashGetExpireMeta(const eItem hash) {
    robj *hashObj = (robj *)hash;
    if (hashObj->encoding == OBJ_ENCODING_LISTPACK_EX) {
        listpackEx *lpt = hashObj->ptr;
        return &lpt->meta;
    } else if (hashObj->encoding == OBJ_ENCODING_HT) {
        dict *d = hashObj->ptr;
        dictExpireMetadata *dictExpireMeta = (dictExpireMetadata *) dictMetadata(d);
        return &dictExpireMeta->expireMeta;
    } else {
        serverPanic("Unknown encoding: %d", hashObj->encoding);
    }
}

/* HTTL key <FIELDS count field [field ...]>  */
static void httlGenericCommand(client *c, const char *cmd, long long basetime, int unit) {
    UNUSED(cmd);
    robj *hashObj;
    long numFields = 0, numFieldsAt = 3;

    /* Read the hash object */
    if ((hashObj = lookupKeyReadOrReply(c, c->argv[1], shared.emptyarray)) == NULL ||
        checkType(c, hashObj, OBJ_HASH)) return;

    if (strcasecmp(c->argv[numFieldsAt-1]->ptr, "FIELDS")) {
        addReplyError(c, "Mandatory argument FIELDS is missing or not at the right position");
        return;
    }

    /* Read number of fields */
    if (getRangeLongFromObjectOrReply(c, c->argv[numFieldsAt], 1, LONG_MAX,
                                      &numFields, "Number of fields must be a positive integer") != C_OK)
        return;

    /* Verify `numFields` is consistent with number of arguments */
    if (numFields > (c->argc - numFieldsAt - 1)) {
        addReplyError(c, "Parameter `numFields` is more than number of arguments");
        return;
    }

    if (hashObj->encoding == OBJ_ENCODING_LISTPACK) {
        void *lp = hashObj->ptr;

        addReplyArrayLen(c, numFields);
        for (int i = 0 ; i < numFields ; i++) {
            sds field = c->argv[numFieldsAt+1+i]->ptr;
            void *fptr = lpFirst(lp);
            if (fptr != NULL)
                fptr = lpFind(lp, fptr, (unsigned char *) field, sdslen(field), 1);

            if (!fptr)
                addReplyLongLong(c, HFE_GET_NO_FIELD);
            else
                addReplyLongLong(c, HFE_GET_NO_TTL);
        }
        return;
    } else if (hashObj->encoding == OBJ_ENCODING_LISTPACK_EX) {
        listpackEx *lpt = hashObj->ptr;

        addReplyArrayLen(c, numFields);
        for (int i = 0 ; i < numFields ; i++) {
            long long expire;
            sds field = c->argv[numFieldsAt+1+i]->ptr;
            void *fptr = lpFirst(lpt->lp);
            if (fptr != NULL)
                fptr = lpFind(lpt->lp, fptr, (unsigned char *) field, sdslen(field), 2);

            if (!fptr) {
                addReplyLongLong(c, HFE_GET_NO_FIELD);
                continue;
            }

            fptr = lpNext(lpt->lp, fptr);
            serverAssert(fptr);
            fptr = lpNext(lpt->lp, fptr);
            serverAssert(fptr && lpGetIntegerValue(fptr, &expire));

            if (expire == HASH_LP_NO_TTL) {
                addReplyLongLong(c, HFE_GET_NO_TTL);
                continue;
            }

            if (expire <= commandTimeSnapshot()) {
                addReplyLongLong(c, HFE_GET_NO_FIELD);
                continue;
            }

            if (unit == UNIT_SECONDS)
                addReplyLongLong(c, (expire + 999 - basetime) / 1000);
            else
                addReplyLongLong(c, (expire - basetime));
        }
        return;
    } else if (hashObj->encoding == OBJ_ENCODING_HT) {
        dict *d = hashObj->ptr;

        addReplyArrayLen(c, numFields);
        for (int i = 0 ; i < numFields ; i++) {
            sds field = c->argv[numFieldsAt+1+i]->ptr;
            dictEntry *de = dictFind(d, field);
            if (de == NULL) {
                addReplyLongLong(c, HFE_GET_NO_FIELD);
                continue;
            }

            hfield hf = dictGetKey(de);
            uint64_t expire = hfieldGetExpireTime(hf);
            if (expire == EB_EXPIRE_TIME_INVALID) {
                addReplyLongLong(c, HFE_GET_NO_TTL); /* no ttl */
                continue;
            }

            if ( (long long) expire < commandTimeSnapshot()) {
                addReplyLongLong(c, HFE_GET_NO_FIELD);
                continue;
            }

            if (unit == UNIT_SECONDS)
                addReplyLongLong(c, (expire + 999 - basetime) / 1000);
            else
                addReplyLongLong(c, (expire - basetime));
        }
        return;
    } else {
        serverPanic("Unknown encoding: %d", hashObj->encoding);
    }
}

/* This is the generic command implementation for HEXPIRE, HPEXPIRE, HEXPIREAT
 * and HPEXPIREAT. Because the command second argument may be relative or absolute
 * the "basetime" argument is used to signal what the base time is (either 0
 * for *AT variants of the command, or the current time for relative expires).
 *
 * unit is either UNIT_SECONDS or UNIT_MILLISECONDS, and is only used for
 * the argv[2] parameter. The basetime is always specified in milliseconds.
 *
 * Additional flags are supported and parsed via parseExtendedExpireArguments */
static void hexpireGenericCommand(client *c, const char *cmd, long long basetime, int unit) {
    long numFields = 0, numFieldsAt = 4;
    long long expire; /* unix time in msec */
    int expireSetCond = 0;
    robj *hashObj, *keyArg = c->argv[1], *expireArg = c->argv[2];

    /* Read the hash object */
    if ((hashObj = lookupKeyWriteOrReply(c, keyArg, shared.emptyarray)) == NULL ||
        checkType(c, hashObj, OBJ_HASH)) return;

    /* Read the expiry time from command */
    if (getLongLongFromObjectOrReply(c, expireArg, &expire, NULL) != C_OK)
        return;
    if (expire < 0) {
        addReplyError(c,"invalid expire time, must be >= 0");
        return;
    }

    if (unit == UNIT_SECONDS) {
        if (expire > (long long) HFE_MAX_ABS_TIME_MSEC / 1000) {
            addReplyErrorExpireTime(c);
            return;
        }
        expire *= 1000;
    }

    /* Ensure that the final absolute Unix timestamp does not exceed EB_EXPIRE_TIME_MAX. */
    if (expire > (long long) HFE_MAX_ABS_TIME_MSEC - basetime) {
        addReplyErrorExpireTime(c);
        return;
    }
    expire += basetime;

    /* Read optional expireSetCond [NX|XX|GT|LT] */
    char *optArg = c->argv[3]->ptr;
    if (!strcasecmp(optArg, "nx")) {
        expireSetCond = HFE_NX; ++numFieldsAt;
    } else if (!strcasecmp(optArg, "xx")) {
        expireSetCond = HFE_XX; ++numFieldsAt;
    } else if (!strcasecmp(optArg, "gt")) {
        expireSetCond = HFE_GT; ++numFieldsAt;
    } else if (!strcasecmp(optArg, "lt")) {
        expireSetCond = HFE_LT; ++numFieldsAt;
    }

    if (strcasecmp(c->argv[numFieldsAt-1]->ptr, "FIELDS")) {
        addReplyError(c, "Mandatory argument FIELDS is missing or not at the right position");
        return;
    }

    /* Read number of fields */
    if (getRangeLongFromObjectOrReply(c, c->argv[numFieldsAt], 1, LONG_MAX,
                                      &numFields, "Parameter `numFields` should be greater than 0") != C_OK)
        return;

    /* Verify `numFields` is consistent with number of arguments */
    if (numFields > (c->argc - numFieldsAt - 1)) {
        addReplyError(c, "Parameter `numFields` is more than number of arguments");
        return;
    }

    HashTypeSetEx exCtx;
    hashTypeSetExInit(keyArg, hashObj, c, c->db, cmd, expireSetCond, &exCtx);
    addReplyArrayLen(c, numFields);

    for (int i = 0 ; i < numFields ; i++) {
        sds field = c->argv[numFieldsAt+i+1]->ptr;
        SetExRes res = hashTypeSetEx(hashObj, field, expire, &exCtx);
        addReplyLongLong(c,res);
    }
    hashTypeSetExDone(&exCtx);

    /* rewrite command for the replica sake */

    /* Propagate as HPEXPIREAT millisecond-timestamp. Rewrite only if not already */
    if (c->cmd->proc != hpexpireatCommand) {
        rewriteClientCommandArgument(c,0,shared.hpexpireat);
    }

    /* rewrite expiration time to unix time in msec  */
    if (basetime != 0 || unit == UNIT_SECONDS) {
        robj *expireObj = createStringObjectFromLongLong(expire);
        rewriteClientCommandArgument(c, 2, expireObj);
        decrRefCount(expireObj);
    }
}

/* HPEXPIRE key milliseconds [ NX | XX | GT | LT] numfields <field [field ...]> */
void hpexpireCommand(client *c) {
    hexpireGenericCommand(c,"hpexpire", commandTimeSnapshot(),UNIT_MILLISECONDS);
}

/* HEXPIRE key seconds [NX | XX | GT | LT] numfields <field [field ...]> */
void hexpireCommand(client *c) {
    hexpireGenericCommand(c,"hexpire", commandTimeSnapshot(),UNIT_SECONDS);
}

/* HEXPIREAT key unix-time-seconds [NX | XX | GT | LT] numfields <field [field ...]> */
void hexpireatCommand(client *c) {
    hexpireGenericCommand(c,"hexpireat", 0,UNIT_SECONDS);
}

/* HPEXPIREAT key unix-time-milliseconds [NX | XX | GT | LT] numfields <field [field ...]> */
void hpexpireatCommand(client *c) {
    hexpireGenericCommand(c,"hpexpireat", 0,UNIT_MILLISECONDS);
}

/* for each specified field: get the remaining time to live in seconds*/
/* HTTL key numfields <field [field ...]> */
void httlCommand(client *c) {
    httlGenericCommand(c, "httl", commandTimeSnapshot(), UNIT_SECONDS);
}

/* HPTTL key numfields <field [field ...]> */
void hpttlCommand(client *c) {
    httlGenericCommand(c, "hpttl", commandTimeSnapshot(), UNIT_MILLISECONDS);
}

/* HEXPIRETIME key numFields <field [field ...]> */
void hexpiretimeCommand(client *c) {
    httlGenericCommand(c, "hexpiretime", 0, UNIT_SECONDS);
}

/* HPEXPIRETIME key numFields <field [field ...]> */
void hpexpiretimeCommand(client *c) {
    httlGenericCommand(c, "hexpiretime", 0, UNIT_MILLISECONDS);
}

/* HPERSIST key <FIELDS count field [field ...]> */
void hpersistCommand(client *c) {
    robj *hashObj;
    long numFields = 0, numFieldsAt = 3;
    int changed = 0; /* Used to determine whether to send a notification. */

    /* Read the hash object */
    if ((hashObj = lookupKeyWriteOrReply(c, c->argv[1], shared.emptyarray)) == NULL ||
        checkType(c, hashObj, OBJ_HASH)) return;

    if (strcasecmp(c->argv[numFieldsAt-1]->ptr, "FIELDS")) {
        addReplyError(c, "Mandatory argument FIELDS is missing or not at the right position");
        return;
    }

    /* Read number of fields */
    if (getRangeLongFromObjectOrReply(c, c->argv[numFieldsAt], 1, LONG_MAX,
                                      &numFields, "Number of fields must be a positive integer") != C_OK)
        return;

    /* Verify `numFields` is consistent with number of arguments */
    if (numFields > (c->argc - numFieldsAt - 1)) {
        addReplyError(c, "Parameter `numFields` is more than number of arguments");
        return;
    }

    if (hashObj->encoding == OBJ_ENCODING_LISTPACK) {
        addReplyArrayLen(c, numFields);
        for (int i = 0 ; i < numFields ; i++) {
            sds field = c->argv[numFieldsAt + 1 + i]->ptr;
            unsigned char *fptr, *zl = hashObj->ptr;

            fptr = lpFirst(zl);
            if (fptr != NULL)
                fptr = lpFind(zl, fptr, (unsigned char *) field, sdslen(field), 1);

            if (!fptr)
                addReplyLongLong(c, HFE_PERSIST_NO_FIELD);
            else
                addReplyLongLong(c, HFE_PERSIST_NO_TTL);
        }
        return;
    } else if (hashObj->encoding == OBJ_ENCODING_LISTPACK_EX) {
        long long prevExpire;
        unsigned char *fptr, *vptr, *tptr;
        listpackEx *lpt = hashObj->ptr;

        addReplyArrayLen(c, numFields);
        for (int i = 0 ; i < numFields ; i++) {
            sds field = c->argv[numFieldsAt + 1 + i]->ptr;

            fptr = lpFirst(lpt->lp);
            if (fptr != NULL)
                fptr = lpFind(lpt->lp, fptr, (unsigned char*)field, sdslen(field), 2);

            if (!fptr) {
                addReplyLongLong(c, HFE_PERSIST_NO_FIELD);
                continue;
            }

            vptr = lpNext(lpt->lp, fptr);
            serverAssert(vptr);
            tptr = lpNext(lpt->lp, vptr);
            serverAssert(tptr && lpGetIntegerValue(tptr, &prevExpire));

            if (prevExpire == HASH_LP_NO_TTL) {
                addReplyLongLong(c, HFE_PERSIST_NO_TTL);
                continue;
            }

            if (prevExpire < commandTimeSnapshot()) {
                addReplyLongLong(c, HFE_PERSIST_NO_FIELD);
                continue;
            }

            listpackExUpdateExpiry(hashObj, field, fptr, vptr, HASH_LP_NO_TTL);
            addReplyLongLong(c, HFE_PERSIST_OK);
            changed = 1;
        }
    } else if (hashObj->encoding == OBJ_ENCODING_HT) {
        dict *d = hashObj->ptr;

        addReplyArrayLen(c, numFields);
        for (int i = 0 ; i < numFields ; i++) {
            sds field = c->argv[numFieldsAt + 1 + i]->ptr;
            dictEntry *de = dictFind(d, field);
            if (de == NULL) {
                addReplyLongLong(c, HFE_PERSIST_NO_FIELD);
                continue;
            }

            hfield hf = dictGetKey(de);
            uint64_t expire = hfieldGetExpireTime(hf);
            if (expire == EB_EXPIRE_TIME_INVALID) {
                addReplyLongLong(c, HFE_PERSIST_NO_TTL);
                continue;
            }

            /* Already expired. Pretend there is no such field */
            if ( (long long) expire < commandTimeSnapshot()) {
                addReplyLongLong(c, HFE_PERSIST_NO_FIELD);
                continue;
            }

            hfieldPersist(hashObj, hf);
            addReplyLongLong(c, HFE_PERSIST_OK);
            changed = 1;
        }
    } else {
        serverPanic("Unknown encoding: %d", hashObj->encoding);
    }

    /* Generates a hpersist event if the expiry time associated with any field
     * has been successfully deleted. */
    if (changed) {
        notifyKeyspaceEvent(NOTIFY_HASH, "hpersist", c->argv[1], c->db->id);
        signalModifiedKey(c, c->db, c->argv[1]);
        server.dirty++;
    }
}<|MERGE_RESOLUTION|>--- conflicted
+++ resolved
@@ -750,24 +750,14 @@
     propagateHashFieldDeletion(db, key, field, sdslen(field));
 
     /* If the field is the last one in the hash, then the hash will be deleted */
-<<<<<<< HEAD
+    res = GETF_EXPIRED;
     robj *keyObj = createStringObject(key, sdslen(key));
-    if (hashTypeLength(o, 0) == 0) {
-        notifyKeyspaceEvent(NOTIFY_GENERIC, "del", keyObj, db->id);
-        dbDelete(db,keyObj);
-        res = GETF_EXPIRED_HASH;
-    } else {
-        notifyKeyspaceEvent(NOTIFY_HASH, "hexpired", keyObj, db->id);
-        res = GETF_EXPIRED;
-=======
+    notifyKeyspaceEvent(NOTIFY_HASH, "hexpired", keyObj, db->id);
     if ((hashTypeLength(o, 0) == 0) && (!(hfeFlags & HFE_LAZY_AVOID_HASH_DEL))) {
         robj *keyObj = createStringObject(key, sdslen(key));
         notifyKeyspaceEvent(NOTIFY_GENERIC, "del", keyObj, db->id);
         dbDelete(db,keyObj);
-        signalModifiedKey(NULL, db, keyObj);
-        decrRefCount(keyObj);
-        return GETF_EXPIRED_HASH;
->>>>>>> f01fdc39
+        res = GETF_EXPIRED_HASH;
     }
     signalModifiedKey(NULL, db, keyObj);
     decrRefCount(keyObj);
@@ -1163,23 +1153,15 @@
     /* Notify keyspace event, update dirty count and update global HFE DS */
     if (ex->fieldDeleted + ex->fieldUpdated > 0) {
 
-<<<<<<< HEAD
-        if (ex->c) {
-            server.dirty += ex->fieldDeleted + ex->fieldUpdated;
-            signalModifiedKey(ex->c, ex->db, ex->key);
-            notifyKeyspaceEvent(NOTIFY_HASH, ex->fieldDeleted ? "hexpired" : "hexpire",
-                                ex->key, ex->db->id);
-        }
-=======
         server.dirty += ex->fieldDeleted + ex->fieldUpdated;
->>>>>>> f01fdc39
         if (ex->fieldDeleted && hashTypeLength(ex->hashObj, 0) == 0) {
             dbDelete(ex->db,ex->key);
             signalModifiedKey(ex->c, ex->db, ex->key);
             notifyKeyspaceEvent(NOTIFY_GENERIC,"del",ex->key, ex->db->id);
         } else {
             signalModifiedKey(ex->c, ex->db, ex->key);
-            notifyKeyspaceEvent(NOTIFY_HASH, "hexpire", ex->key, ex->db->id);
+            notifyKeyspaceEvent(NOTIFY_HASH, ex->fieldDeleted ? "hexpired" : "hexpire",
+                                ex->key, ex->db->id);
 
             /* If minimum HFE of the hash is smaller than expiration time of the
              * specified fields in the command as well as it is smaller or equal
