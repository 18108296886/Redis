--- conflicted
+++ resolved
@@ -27,11 +27,7 @@
 static void hexpireGenericCommand(client *c, const char *cmd, long long basetime, int unit);
 static ExpireAction hashTypeActiveExpire(eItem hashObj, void *ctx);
 static void hfieldPersist(robj *hashObj, hfield field);
-<<<<<<< HEAD
-static void updateGlobalHfeDs(redisDb *db, robj *o, uint64_t minExpire, uint64_t minExpireFields);
 static void propagateHashFieldDeletion(redisDb *db, sds key, char *field, size_t fieldLen);
-=======
->>>>>>> 2f34f6f0
 
 /* hash dictType funcs */
 static int dictHfieldKeyCompare(dict *d, const void *key1, const void *key2);
@@ -3188,922 +3184,4 @@
     /* Generates a hpersist event if the expiry time associated with any field
      * has been successfully deleted. */
     if (changed) notifyKeyspaceEvent(NOTIFY_HASH,"hpersist",c->argv[1],c->db->id);
-<<<<<<< HEAD
-}
-
-/**
- * TODO: Move top of the file
- * HGETF - HSETF command arguments
- */
-#define HFE_CMD_NX          (1<<0)  /* If not exist  */
-#define HFE_CMD_XX          (1<<1)  /* If exists     */
-#define HFE_CMD_GT          (1<<2)  /* Greater than  */
-#define HFE_CMD_LT          (1<<3)  /* Less than     */
-#define HFE_CMD_COND_MASK   (0x0F)
-
-#define HFE_CMD_PX          (1<<4)  /* Milliseconds */
-#define HFE_CMD_EX          (1<<5)  /* Seconds */
-#define HFE_CMD_PXAT        (1<<6)  /* Unix timestamp milliseconds */
-#define HFE_CMD_EXAT        (1<<7)  /* Unix timestamp seconds */
-#define HFE_CMD_PERSIST     (1<<8)  /* Delete TTL */
-#define HFE_CMD_KEEPTTL     (1<<9)  /* Keep TTL */
-#define HFE_CMD_EXPIRY_MASK (0x3F0)
-
-#define HFE_CMD_DC          (1<<10)  /* Don't create key */
-#define HFE_CMD_DCF         (1<<11)  /* Don't create field */
-#define HFE_CMD_DOF         (1<<12)  /* Don't overwrite field */
-#define HFE_CMD_GETNEW      (1<<13)  /* Get new value */
-#define HFE_CMD_GETOLD      (1<<14)  /* Get old value */
-
-#define HSETF_FAIL           0       /* Failed to set value (DCF/DOF not met) */
-#define HSETF_FIELD          1       /* Field value is set without TTL */
-#define HSETF_FIELD_AND_TTL  3       /* Both field value and TTL is set */
-
-/* Validate expire time is not more than EB_EXPIRE_TIME_MAX,
- * or it does not overflow */
-static int validateExpire(client *c, int unit, robj *o, long long basetime,
-                          uint64_t *expire)
-{
-    long long val;
-    /* Read the expiry time from command */
-    if (getLongLongFromObjectOrReply(c, o, &val, NULL) != C_OK)
-        return C_ERR;
-
-    if (val < 0 || val > (long long) EB_EXPIRE_TIME_MAX) {
-        addReplyErrorExpireTime(c);
-        return C_ERR;
-    }
-
-    if (unit == UNIT_SECONDS) {
-        if (val > (long long) EB_EXPIRE_TIME_MAX / 1000) {
-            addReplyErrorExpireTime(c);
-            return C_ERR;
-        }
-        val *= 1000;
-    } else {
-        if (val > (long long) EB_EXPIRE_TIME_MAX) {
-            addReplyErrorExpireTime(c);
-            return C_ERR;
-        }
-    }
-
-    if (val > (long long) EB_EXPIRE_TIME_MAX - basetime) {
-        addReplyErrorExpireTime(c);
-        return C_ERR;
-    }
-    val += basetime;
-    *expire = val;
-    return C_OK;
-}
-
-/* Convert listpack to listpackEx encoding or attach hfe meta to dict */
-static void attachHfeMeta(redisDb *db, robj *o, robj *keyArg) {
-    if (o->encoding == OBJ_ENCODING_LISTPACK) {
-        hashTypeConvert(o, OBJ_ENCODING_LISTPACK_EX, &db->hexpires);
-
-        listpackEx *lpt = o->ptr;
-        dictEntry *de = dbFind(db, keyArg->ptr);
-        serverAssert(de != NULL);
-        lpt->key = dictGetKey(de);
-    } else if (o->encoding == OBJ_ENCODING_HT) {
-        dictExpireMetadata *dictExpireMeta;
-        dict *d = o->ptr;
-
-        /* If dict doesn't have metadata attached */
-        if (!isDictWithMetaHFE(d)) {
-            /* Realloc (only header of dict) with metadata for hash-field expiration */
-            dictTypeAddMeta(&d, &mstrHashDictTypeWithHFE);
-            dictExpireMeta = (dictExpireMetadata *) dictMetadata(d);
-            o->ptr = d;
-
-            /* Find the key in the keyspace. Need to keep reference to the key for
-             * notifications or even removal of the hash */
-            dictEntry *de = dbFind(db, keyArg->ptr);
-            serverAssert(de != NULL);
-            sds key = dictGetKey(de);
-
-            /* Fillup dict HFE metadata */
-            dictExpireMeta->key = key;            /* reference key in keyspace */
-            dictExpireMeta->hfe = ebCreate();     /* Allocate HFE DS */
-            dictExpireMeta->expireMeta.trash = 1; /* mark as trash (as long it wasn't ebAdd()) */
-        }
-    }
-}
-
-/*
- * Called after modifying fields to update global hfe DS if necessary
- *
- * minExpire: minimum expiry time of the key before modification
- * minExpireFields: minimum expiry time of the modified fields
- */
-static void updateGlobalHfeDs(redisDb *db, robj *o,uint64_t minExpire, uint64_t minExpireFields)
-{
-    /* If minimum HFE of the hash is smaller than expiration time of the
-     * specified fields in the command as well as it is smaller or equal
-     * than expiration time provided in the command, then the minimum
-     * HFE of the hash won't change following this command. */
-    if ((minExpire < minExpireFields))
-        return;
-
-    /* retrieve new expired time. It might have changed. */
-    uint64_t newMinExpire = hashTypeGetNextTimeToExpire(o);
-
-    /* Calculate the diff between old minExpire and newMinExpire. If it is
-     * only few seconds, then don't have to update global HFE DS. At the worst
-     * case fields of hash will be active-expired up to few seconds later.
-     *
-     * In any case, active-expire operation will know to update global
-     * HFE DS more efficiently than here for a single item.
-     */
-    uint64_t diff = (minExpire > newMinExpire) ?
-                    (minExpire - newMinExpire) : (newMinExpire - minExpire);
-    if (diff < HASH_NEW_EXPIRE_DIFF_THRESHOLD) return;
-
-    if (minExpire != EB_EXPIRE_TIME_INVALID)
-        ebRemove(&db->hexpires, &hashExpireBucketsType, o);
-    if (newMinExpire != EB_EXPIRE_TIME_INVALID)
-        ebAdd(&db->hexpires, &hashExpireBucketsType, o, newMinExpire);
-}
-
-/* Parse hgetf command arguments. */
-static int hgetfParseAndRewriteArgs(client *c, int *flags, uint64_t *expireAt,
-                                    int *firstFieldPos, int *fieldCount)
-{
-    *flags = 0;
-    *firstFieldPos = -1;
-    *fieldCount = -1;
-
-    for (int i = 2; i < c->argc; i++) {
-        int flag = 0;
-        if (!strcasecmp(c->argv[i]->ptr, "fields")) {
-            long val;
-
-            if (*firstFieldPos != -1) {
-                addReplyErrorFormat(c, "multiple FIELDS argument");
-                return C_ERR;
-            }
-
-            if (i >= c->argc - 2) {
-                addReplyErrorArity(c);
-                return C_ERR;
-            }
-
-            if (getRangeLongFromObjectOrReply(c, c->argv[i + 1], 1, INT_MAX, &val,
-                                              "invalid number of fields") != C_OK)
-                return C_ERR;
-
-            if (val > c->argc - i  - 2) {
-                addReplyErrorArity(c);
-                return C_ERR;
-            }
-
-            *firstFieldPos = i + 2;
-            *fieldCount = (int) val;
-            i = *firstFieldPos + *fieldCount - 1;
-        } else if (!strcasecmp(c->argv[i]->ptr, "NX")) {
-            if (*flags & (HFE_CMD_XX | HFE_CMD_GT | HFE_CMD_LT))
-                goto err_condition;
-            flag = HFE_CMD_NX;
-        } else if (!strcasecmp(c->argv[i]->ptr, "XX")) {
-            if (*flags & (HFE_CMD_NX | HFE_CMD_GT | HFE_CMD_LT))
-                goto err_condition;
-            flag = HFE_CMD_XX;
-        } else if (!strcasecmp(c->argv[i]->ptr, "GT")) {
-            if (*flags & (HFE_CMD_NX | HFE_CMD_XX | HFE_CMD_LT))
-                goto err_condition;
-            flag = HFE_CMD_GT;
-        } else if (!strcasecmp(c->argv[i]->ptr, "LT")) {
-            if (*flags & (HFE_CMD_NX | HFE_CMD_XX | HFE_CMD_GT))
-                goto err_condition;
-            flag = HFE_CMD_LT;
-        } else if (!strcasecmp(c->argv[i]->ptr, "EX")) {
-            if (*flags & (HFE_CMD_EXAT | HFE_CMD_PX | HFE_CMD_PXAT | HFE_CMD_PERSIST))
-                goto err_expiration;
-
-            if (i >= c->argc - 1)
-                goto err_missing_expire;
-
-            flag = HFE_CMD_EX;
-            i++;
-            if (validateExpire(c, UNIT_SECONDS, c->argv[i],
-                               commandTimeSnapshot(), expireAt) != C_OK)
-                return C_ERR;
-
-        } else if (!strcasecmp(c->argv[i]->ptr, "PX")) {
-            if (*flags & (HFE_CMD_EX | HFE_CMD_EXAT | HFE_CMD_PXAT | HFE_CMD_PERSIST))
-                goto err_expiration;
-
-            if (i >= c->argc - 1)
-                goto err_missing_expire;
-
-            flag = HFE_CMD_PX;
-            i++;
-            if (validateExpire(c, UNIT_MILLISECONDS, c->argv[i],
-                               commandTimeSnapshot(), expireAt) != C_OK)
-                return C_ERR;
-        } else if (!strcasecmp(c->argv[i]->ptr, "EXAT")) {
-            if (*flags & (HFE_CMD_EX | HFE_CMD_PX | HFE_CMD_PXAT | HFE_CMD_PERSIST))
-                goto err_expiration;
-
-            if (i >= c->argc - 1)
-                goto err_missing_expire;
-
-            flag = HFE_CMD_EXAT;
-            i++;
-            if (validateExpire(c, UNIT_SECONDS, c->argv[i], 0, expireAt) != C_OK)
-                return C_ERR;
-        } else if (!strcasecmp(c->argv[i]->ptr, "PXAT")) {
-            if (*flags & (HFE_CMD_EX | HFE_CMD_EXAT | HFE_CMD_PX | HFE_CMD_PERSIST))
-                goto err_expiration;
-
-            if (i >= c->argc - 1)
-                goto err_missing_expire;
-
-            flag = HFE_CMD_PXAT;
-            i++;
-            if (validateExpire(c, UNIT_MILLISECONDS, c->argv[i], 0, expireAt) != C_OK)
-                return C_ERR;
-        }  else if (!strcasecmp(c->argv[i]->ptr, "PERSIST")) {
-            if (*flags & (HFE_CMD_EX | HFE_CMD_EXAT | HFE_CMD_PX | HFE_CMD_PXAT))
-                goto err_expiration;
-            flag = HFE_CMD_PERSIST;
-        } else {
-            addReplyErrorFormat(c, "unknown argument: %s", (char*) c->argv[i]->ptr);
-            return C_ERR;
-        }
-
-        *flags |= flag;
-
-        /* Rewrite the command for replica’s sake to unix time in msec */
-        if (flag & (HFE_CMD_PX|HFE_CMD_EX|HFE_CMD_EXAT)) {
-            rewriteClientCommandArgument(c, i - 1, shared.hgetfpxat); /* modify to PXAT */
-            robj *expireObj = createStringObjectFromLongLong(*expireAt);
-            rewriteClientCommandArgument(c, i, expireObj);
-            decrRefCount(expireObj);
-        }
-    }
-
-    /* FIELDS argument is mandatory. */
-    if (*firstFieldPos < 0) {
-        addReplyError(c, "missing FIELDS argument");
-        return C_ERR;
-    }
-
-    if (*flags & HFE_CMD_COND_MASK &&
-        (!(*flags & (HFE_CMD_EX | HFE_CMD_EXAT | HFE_CMD_PX | HFE_CMD_PXAT))))
-    {
-        addReplyError(c, "NX, XX, GT, and LT can be specified only when EX, PX, EXAT, or PXAT is specified");
-        return C_ERR;
-    }
-
-    return C_OK;
-
-err_missing_expire:
-    addReplyError(c, "missing expire time");
-    return C_ERR;
-err_condition:
-    addReplyError(c, "Only one of NX, XX, GT, and LT arguments can be specified");
-    return C_ERR;
-err_expiration:
-    addReplyError(c, "Only one of EX, PX, EXAT, PXAT or PERSIST arguments can be specified");
-    return C_ERR;
-}
-
-/* Reply with field value and optionally set expire time according to 'flag'.
- * Return 1 if expire time is updated. */
-static int hgetfReplyValueAndSetExpiry(client *c, robj *o, sds field, int flag,
-                                       uint64_t expireAt, uint64_t *minPrevExp)
-{
-    unsigned char *fptr = NULL, *vptr = NULL, *tptr;
-    hfield hf = NULL;
-    dict *d = NULL;
-    dictEntry *de = NULL;
-    uint64_t prevExpire = EB_EXPIRE_TIME_INVALID;
-
-    if (o->encoding == OBJ_ENCODING_HT) {
-        d = o->ptr;
-        /* First retrieve the field to check if it exists */
-        de = dictFind(d, field);
-        if (de == NULL) {
-            addReplyNull(c);
-            return 0;
-        }
-
-        hf = dictGetKey(de);
-        if (hfieldIsExpired(hf)) {
-            addReplyNull(c);
-            return 0;
-        }
-        prevExpire = hfieldGetExpireTime(hf);
-
-        /* Reply with value */
-        sds val = dictGetVal(de);
-        addReplyBulkCBuffer(c, val, sdslen(val));
-    } else if (o->encoding == OBJ_ENCODING_LISTPACK_EX) {
-        long long expire;
-        unsigned char *vstr = NULL;
-        unsigned int vlen = UINT_MAX;
-        long long vll = LLONG_MAX;
-        listpackEx *lpt = o->ptr;
-
-        fptr = lpFirst(lpt->lp);
-        if (fptr != NULL) {
-            fptr = lpFind(lpt->lp, fptr, (unsigned char *) field, sdslen(field), 2);
-            if (fptr != NULL) {
-                vptr = lpNext(lpt->lp, fptr);
-                serverAssert(vptr != NULL);
-
-                tptr = lpNext(lpt->lp, vptr);
-                serverAssert(tptr && lpGetIntegerValue(tptr, &expire));
-
-                if (expire != HASH_LP_NO_TTL)
-                    prevExpire = expire;
-            }
-        }
-
-        /* Return null if field does not exist */
-        if (fptr == NULL || hashTypeIsExpired(o, expire)) {
-            addReplyNull(c);
-            return 0;
-        }
-
-        /* Reply with value */
-        vstr = lpGetValue(vptr, &vlen, &vll);
-        if (vstr)
-            addReplyBulkCBuffer(c, vstr, vlen);
-        else
-            addReplyBulkLongLong(c, vll);
-    } else {
-        serverPanic("Unknown encoding: %d", o->encoding);
-    }
-
-    if (!(flag & HFE_CMD_EXPIRY_MASK) || /* Check if any of EX, EXAT, PX, PXAT, PERSIST flags is set */
-        ((flag & HFE_CMD_GT) && (expireAt <= prevExpire)) ||
-        ((flag & HFE_CMD_LT) && (expireAt >= prevExpire)) ||
-        ((flag & HFE_CMD_XX) && (prevExpire == EB_EXPIRE_TIME_INVALID)) ||
-        ((flag & HFE_CMD_NX) && (prevExpire != EB_EXPIRE_TIME_INVALID)) ||
-        ((flag & HFE_CMD_PERSIST) && (prevExpire == EB_EXPIRE_TIME_INVALID))) {
-        return 0;
-    }
-
-    if (*minPrevExp > prevExpire)
-        *minPrevExp = prevExpire;
-
-    /* if expiration time is in the past */
-    if (checkAlreadyExpired(expireAt)) {
-        hashTypeDelete(o, field, 1);
-        return 1;
-    }
-
-    if (o->encoding == OBJ_ENCODING_HT) {
-        if (flag & HFE_CMD_PERSIST) {
-            hfieldPersist(o, hf);
-        } else {
-            if (!hfieldIsExpireAttached(hf)) {
-                /* allocate new field with expire metadata */
-                hfield hfNew = hfieldNew(hf, hfieldlen(hf), 1 /*withExpireMeta*/);
-                /* Replace the old field with the new one with metadata */
-                dictSetKey(d, de, hfNew);
-                hfieldFree(hf);
-                hf = hfNew;
-            }
-
-            dictExpireMetadata *meta = (dictExpireMetadata *) dictMetadata(d);
-            if (prevExpire != EB_EXPIRE_TIME_INVALID)
-                ebRemove(&meta->hfe, &hashFieldExpireBucketsType, hf);
-
-            ebAdd(&meta->hfe, &hashFieldExpireBucketsType, hf, expireAt);
-        }
-    } else {
-        uint64_t exp = flag & HFE_CMD_PERSIST ? HASH_LP_NO_TTL : expireAt;
-        listpackExUpdateExpiry(o, field, fptr, vptr, exp);
-    }
-
-    return 1;
-}
-
-/*
- * For each specified field: get its value and optionally set the field's
- * remaining time to live.
- *
- * HGETF key
- *   [NX | XX | GT | LT]
- *   [EX seconds | PX milliseconds | EXAT unix-time-seconds | PXAT unix-time-milliseconds | PERSIST]
- *   <FIELDS count field [field ...]>
- **/
-void hgetfCommand(client *c) {
-    int flags = 0;
-    robj *hashObj, *keyArg = c->argv[1];
-
-    int firstFieldPos = 0;
-    int numFields = 0;
-    uint64_t expireAt = EB_EXPIRE_TIME_INVALID;
-
-    if (hgetfParseAndRewriteArgs(c, &flags, &expireAt, &firstFieldPos,
-                                 &numFields) != C_OK)
-        return;
-
-    /* Read the hash object */
-    if ((hashObj = lookupKeyWriteOrReply(c, c->argv[1], shared.null[c->resp])) == NULL ||
-        checkType(c, hashObj, OBJ_HASH)) return;
-
-    attachHfeMeta(c->db, hashObj, keyArg);
-    uint64_t minExpire = hashTypeGetMinExpire(hashObj);
-
-    /* Figure out from provided set of fields in command, which one has the minimum
-     * expiration time, before the modification (Will be used for optimization below) */
-    uint64_t minExpireFields = EB_EXPIRE_TIME_INVALID;
-
-    int updated = 0;
-    addReplyArrayLen(c, numFields);
-    for (int i = 0; i < numFields ; i++) {
-        sds field = c->argv[firstFieldPos + i]->ptr;
-        updated += hgetfReplyValueAndSetExpiry(c, hashObj, field, flags,
-                                               expireAt, &minExpireFields);
-    }
-
-    /* Notify keyspace event, update dirty count and update global HFE DS */
-    if (updated > 0) {
-        server.dirty += updated;
-        signalModifiedKey(c,c->db,keyArg);
-        notifyKeyspaceEvent(NOTIFY_HASH,"hgetf",keyArg,c->db->id);
-        if (hashTypeLength(hashObj, 0) == 0) {
-            dbDelete(c->db,keyArg);
-            notifyKeyspaceEvent(NOTIFY_GENERIC,"del",keyArg, c->db->id);
-        } else {
-            updateGlobalHfeDs(c->db, hashObj, minExpire, minExpireFields);
-        }
-    }
-}
-
-/* Check hsetf command args and return 1 if TTL will be updated/discarded. */
-static int hsetfCheckTTLCondition(int flag, uint64_t prevExpire, uint64_t expireAt) {
-    /* When none of EX, PX, EXAT, PXAT, KEEPTTL are specified:
-     * any previous expiration time associated with field is discarded. */
-    if (!(flag & HFE_CMD_EXPIRY_MASK) && prevExpire != EB_EXPIRE_TIME_INVALID)
-        return 1;
-
-    if ((flag & (HFE_CMD_PX | HFE_CMD_PXAT | HFE_CMD_EX | HFE_CMD_EXAT))) {
-        if (((flag & HFE_CMD_COND_MASK) == 0) || /* None of NX, PX, GT, LT is set */
-            ((flag & HFE_CMD_GT) && (expireAt > prevExpire)) ||
-            ((flag & HFE_CMD_LT) && (expireAt < prevExpire)) ||
-            (flag & HFE_CMD_XX && prevExpire != EB_EXPIRE_TIME_INVALID) ||
-            (flag & HFE_CMD_NX && prevExpire == EB_EXPIRE_TIME_INVALID)) {
-            return 1;
-        }
-    }
-    return 0;
-}
-
-/* For hsetf command, add reply from listpack item */
-static void hsetfReplyFromListpack(client *c, unsigned char *vptr) {
-    unsigned int vlen = UINT_MAX;
-    long long vll = LLONG_MAX;
-    unsigned char *vstr = NULL;
-
-    if (!vptr) {
-        addReplyNull(c);
-    } else {
-        vstr = lpGetValue(vptr, &vlen, &vll);
-        if (vstr)
-            addReplyBulkCBuffer(c, vstr, vlen);
-        else
-            addReplyBulkLongLong(c, vll);
-    }
-}
-
-/* For hsetf command, add reply to client according to flag argument. */
-static void hsetfAddReply(client *c, int flag, sds prevval, sds newval, int ret) {
-    if (flag & HFE_CMD_GETOLD) {
-        if (!prevval) {
-            addReplyNull(c);
-        } else {
-            addReplyBulkCBuffer(c, prevval, sdslen(prevval));
-        }
-    } else if (flag & HFE_CMD_GETNEW) {
-        if (!newval) {
-            addReplyNull(c);
-        } else {
-            addReplyBulkCBuffer(c, newval, sdslen(newval));
-        }
-    } else {
-        addReplyLongLong(c, ret);
-    }
-}
-
-/* Set field and expire time according to 'flag'.
- * Return 1 if field and/or expire time is updated. */
-static int hsetfSetFieldAndReply(client *c, robj *o, sds field, sds value,
-                                 int flag, uint64_t expireAt, uint64_t *minPrevExp)
-{
-    int ret = HSETF_FAIL;
-    uint64_t prevExpire = EB_EXPIRE_TIME_INVALID;
-
-    if (o->encoding == OBJ_ENCODING_LISTPACK_EX) {
-        long long expire;
-        unsigned char *fptr, *vptr = NULL, *tptr;
-        listpackEx *lpt = o->ptr;
-
-        fptr = lpFirst(lpt->lp);
-        if (fptr != NULL) {
-            fptr = lpFind(lpt->lp, fptr, (unsigned char *) field, sdslen(field), 2);
-            if (fptr != NULL) {
-                vptr = lpNext(lpt->lp, fptr);
-                tptr = lpNext(lpt->lp, vptr);
-                serverAssert(tptr && lpGetIntegerValue(tptr, &expire));
-
-                if (expire != HASH_LP_NO_TTL)
-                    prevExpire = expire;
-            }
-        }
-
-        /* Check DCF (don't create fields) and DOF (don't override fields) arg. */
-        if ((!fptr && (flag & HFE_CMD_DCF)) || (fptr && (flag & HFE_CMD_DOF))) {
-            /* When GETNEW or GETOLD is specified, regardless if a set operation
-             * was actually performed, we return value / old value of field or
-             * nil if there is no field. One corner case, if GETNEW and DOF
-             * (don't override fields) arguments are given and field exists, we
-             * won't override the field and return the existing value.
-             */
-            if (flag & (HFE_CMD_GETNEW | HFE_CMD_GETOLD))
-                hsetfReplyFromListpack(c, vptr);
-            else
-                addReplyLongLong(c, ret);
-
-            return 0;
-        }
-
-        /* Field value will be updated. */
-        ret = HSETF_FIELD;
-
-        /* Decide if we are going to set TTL */
-        if (hsetfCheckTTLCondition(flag, prevExpire, expireAt))
-            ret = HSETF_FIELD_AND_TTL;
-
-        if (flag & HFE_CMD_GETOLD)
-            hsetfReplyFromListpack(c, vptr);
-        else if (flag & HFE_CMD_GETNEW)
-            addReplyBulkCBuffer(c, (char*)value, sdslen(value));
-        else
-            addReplyLongLong(c, ret);
-
-        if (!fptr) {
-            if (ret != HSETF_FIELD_AND_TTL) {
-                listpackExAddNew(o, field, value, HASH_LP_NO_TTL);
-            } else {
-                /* If expiration time is in the past, no need to create the field */
-                if (!checkAlreadyExpired(expireAt)) {
-                    if (*minPrevExp > expireAt)
-                        *minPrevExp = expireAt;
-
-                    listpackExAddNew(o, field, value, expireAt);
-                }
-            }
-        } else {
-            if (ret != HSETF_FIELD_AND_TTL) {
-                /* We just set the field value without updating the TTL */
-                lpt->lp = lpReplace(lpt->lp, &vptr, (unsigned char *) value, sdslen(value));
-            } else {
-                /* We are going to update TTL. Delete the field first and then
-                 * insert again according to new TTL if necessary. */
-                lpt->lp = lpDeleteRangeWithEntry(lpt->lp, &fptr, 3);
-
-                if (*minPrevExp > prevExpire)
-                    *minPrevExp = prevExpire;
-
-                if (!(flag & HFE_CMD_EXPIRY_MASK)) {
-                    /* If none of EX,EXAT,PX,PXAT,KEEPTTL is specified, TTL is
-                     * discarded. */
-                    listpackExAddNew(o, field, value, HASH_LP_NO_TTL);
-                } else if (!checkAlreadyExpired(expireAt)){
-                    if (*minPrevExp > expireAt)
-                        *minPrevExp = expireAt;
-
-                    listpackExAddNew(o, field, value, expireAt);
-                }
-            }
-        }
-
-        return 1;
-    } else if (o->encoding == OBJ_ENCODING_HT) {
-        hfield hf = NULL;
-        dictEntry *de = NULL;
-        dict *d  = o->ptr;
-        dictExpireMetadata *meta = (dictExpireMetadata *) dictMetadata(d);
-        sds prevVal = NULL;
-
-        /* First retrieve the field to check if it exists */
-        de = dictFind(d, field);
-        if (de) {
-            hf = dictGetKey(de);
-            prevExpire = hfieldGetExpireTime(hf);
-            prevVal = dictGetVal(de);
-        }
-
-        /* Check DCF (don't create fields) and DOF (don't override fields) arg. */
-        if ((!de && (flag & HFE_CMD_DCF)) || (de && (flag & HFE_CMD_DOF))) {
-            hsetfAddReply(c, flag, prevVal, prevVal, ret);
-            return 0;
-        }
-
-        /* Field value will be updated. */
-        ret = HSETF_FIELD;
-
-        /* Decide if we are going to set/discard TTL */
-        if (hsetfCheckTTLCondition(flag, prevExpire, expireAt))
-            ret = HSETF_FIELD_AND_TTL;
-
-        hsetfAddReply(c, flag, prevVal, value, ret);
-
-        if (!hf || !hfieldIsExpireAttached(hf)) {
-            hfieldFree(hf);
-
-            int withExpireMeta = (ret == HSETF_FIELD_AND_TTL) ? 1 : 0;
-            hf = hfieldNew(field, sdslen(field), withExpireMeta);
-
-            if (!de) {
-                dictUseStoredKeyApi(d, 1);
-                de = dictAddRaw(d, hf, NULL);
-                dictUseStoredKeyApi(d, 0);
-            }
-            dictSetKey(d, de, hf);
-        }
-
-        dictSetVal(d, de, sdsdup(value));
-        sdsfree(prevVal);
-
-        if (ret == HSETF_FIELD_AND_TTL) {
-            if (*minPrevExp > prevExpire)
-                *minPrevExp = prevExpire;
-
-            if (!(flag & HFE_CMD_EXPIRY_MASK)) {
-                /* If none of EX,EXAT,PX,PXAT,KEEPTTL is specified, TTL is
-                 * discarded. */
-                hfieldPersist(o, hf);
-            } else if (checkAlreadyExpired(expireAt)) {
-                /* if expiration time is in the past */
-                hashTypeDelete(o, field, 1);
-            } else {
-                if (*minPrevExp > expireAt)
-                    *minPrevExp = expireAt;
-
-                if (prevExpire != EB_EXPIRE_TIME_INVALID)
-                    ebRemove(&meta->hfe, &hashFieldExpireBucketsType, hf);
-
-                ebAdd(&meta->hfe, &hashFieldExpireBucketsType, hf, expireAt);
-            }
-        }
-
-        return 1;
-    } else {
-        serverPanic("Unknown encoding: %d", o->encoding);
-    }
-}
-
-/* Parse hsetf command arguments. Also rewrite few of the arguments for replica. */
-static int hsetfParseAndRewriteArgs(client *c, int *flags, uint64_t *expireAt,
-                                    int *firstFieldPos, int *fieldCount)
-{
-    long val;
-
-    *flags = 0;
-    *firstFieldPos = -1;
-    *fieldCount = -1;
-
-    for (int i = 2 ; i < c->argc ; i++) {
-        int flag = 0;
-
-        if (!strcasecmp(c->argv[i]->ptr, "fvs")) {
-            if (*firstFieldPos != -1) {
-                addReplyErrorFormat(c, "multiple FVS argument");
-                return C_ERR;
-            }
-
-            if (i >= c->argc - 3) {
-                addReplyErrorArity(c);
-                return C_ERR;
-            }
-
-            if (getRangeLongFromObjectOrReply(c, c->argv[i + 1], 1, INT_MAX, &val,
-                                              "invalid number of fvs count") != C_OK)
-                return C_ERR;
-
-            if (val > ((c->argc - i  - 2) / 2)) {
-                addReplyErrorArity(c);
-                return C_ERR;
-            }
-
-            *firstFieldPos = i + 2;
-            *fieldCount = (int) val;
-            i = *firstFieldPos + (*fieldCount) * 2 - 1;
-        } else if (!strcasecmp(c->argv[i]->ptr, "NX")) {
-            if (*flags & (HFE_CMD_XX | HFE_CMD_GT | HFE_CMD_LT))
-                goto err_condition;
-            flag = HFE_CMD_NX;
-        } else if (!strcasecmp(c->argv[i]->ptr, "XX")) {
-            if (*flags & (HFE_CMD_NX | HFE_CMD_GT | HFE_CMD_LT))
-                goto err_condition;
-            flag = HFE_CMD_XX;
-        } else if (!strcasecmp(c->argv[i]->ptr, "GT")) {
-            if (*flags & (HFE_CMD_NX | HFE_CMD_XX | HFE_CMD_LT))
-                goto err_condition;
-            flag = HFE_CMD_GT;
-        } else if (!strcasecmp(c->argv[i]->ptr, "LT")) {
-            if (*flags & (HFE_CMD_NX | HFE_CMD_XX | HFE_CMD_GT))
-                goto err_condition;
-            flag = HFE_CMD_LT;
-        } else if (!strcasecmp(c->argv[i]->ptr, "EX")) {
-            if (*flags & (HFE_CMD_EXAT | HFE_CMD_PX | HFE_CMD_PXAT | HFE_CMD_KEEPTTL))
-                goto err_expiration;
-
-            if (i >= c->argc - 1)
-                goto err_missing_expire;
-
-            flag = HFE_CMD_EX;
-            i++;
-            if (validateExpire(c, UNIT_SECONDS, c->argv[i],
-                               commandTimeSnapshot(), expireAt) != C_OK)
-                return C_ERR;
-
-        } else if (!strcasecmp(c->argv[i]->ptr, "PX")) {
-            if (*flags & (HFE_CMD_EX | HFE_CMD_EXAT | HFE_CMD_PXAT | HFE_CMD_KEEPTTL))
-                goto err_expiration;
-
-            if (i >= c->argc - 1)
-                goto err_missing_expire;
-
-            flag = HFE_CMD_PX;
-            i++;
-            if (validateExpire(c, UNIT_MILLISECONDS, c->argv[i],
-                               commandTimeSnapshot(), expireAt) != C_OK)
-                return C_ERR;
-        } else if (!strcasecmp(c->argv[i]->ptr, "EXAT")) {
-            if (*flags & (HFE_CMD_EX | HFE_CMD_PX | HFE_CMD_PXAT | HFE_CMD_KEEPTTL))
-                goto err_expiration;
-
-            if (i >= c->argc - 1)
-                goto err_missing_expire;
-
-            flag = HFE_CMD_EXAT;
-            i++;
-            if (validateExpire(c, UNIT_SECONDS, c->argv[i], 0, expireAt) != C_OK)
-                return C_ERR;
-        } else if (!strcasecmp(c->argv[i]->ptr, "PXAT")) {
-            if (*flags & (HFE_CMD_EX | HFE_CMD_EXAT | HFE_CMD_PX | HFE_CMD_KEEPTTL))
-                goto err_expiration;
-
-            if (i >= c->argc - 1)
-                goto err_missing_expire;
-
-            flag = HFE_CMD_PXAT;
-            i++;
-            if (validateExpire(c, UNIT_MILLISECONDS, c->argv[i], 0, expireAt) != C_OK)
-                return C_ERR;
-        } else if (!strcasecmp(c->argv[i]->ptr, "KEEPTTL")) {
-            if (*flags & (HFE_CMD_EX | HFE_CMD_EXAT | HFE_CMD_PX | HFE_CMD_PXAT))
-                goto err_expiration;
-            flag = HFE_CMD_KEEPTTL;
-        } else if (!strcasecmp(c->argv[i]->ptr, "DC")) {
-            flag = HFE_CMD_DC;
-        } else if (!strcasecmp(c->argv[i]->ptr, "DCF")) {
-            if (*flags & HFE_CMD_DOF)
-                goto err_field_condition;
-            flag = HFE_CMD_DCF;
-        } else if (!strcasecmp(c->argv[i]->ptr, "DOF")) {
-            if (*flags & HFE_CMD_DCF)
-                goto err_field_condition;
-            flag = HFE_CMD_DOF;
-        } else if (!strcasecmp(c->argv[i]->ptr, "GETNEW")) {
-            if (*flags & HFE_CMD_GETOLD)
-                goto err_return_condition;
-            flag = HFE_CMD_GETNEW;
-        } else if (!strcasecmp(c->argv[i]->ptr, "GETOLD")) {
-            if (*flags & HFE_CMD_GETNEW)
-                goto err_return_condition;
-            flag = HFE_CMD_GETOLD;
-        } else {
-            addReplyErrorFormat(c, "unknown argument: %s", (char*) c->argv[i]->ptr);
-            return C_ERR;
-        }
-
-        *flags |= flag;
-
-        /* Rewrite the command for replica’s sake to unix time in msec */
-        if (flag & (HFE_CMD_PX|HFE_CMD_EX|HFE_CMD_EXAT)) {
-            rewriteClientCommandArgument(c, i - 1, shared.hsetfpxat); /* modify to PXAT */
-            robj *expireObj = createStringObjectFromLongLong(*expireAt);
-            rewriteClientCommandArgument(c, i, expireObj);
-            decrRefCount(expireObj);
-        }
-    }
-
-    /* FVS argument is mandatory. */
-    if (*firstFieldPos <= 0) {
-        addReplyError(c, "missing FVS argument");
-        return C_ERR;
-    }
-
-    if (*flags & HFE_CMD_COND_MASK &&
-        (!(*flags & (HFE_CMD_EX | HFE_CMD_EXAT | HFE_CMD_PX | HFE_CMD_PXAT))))
-    {
-        addReplyError(c, "NX, XX, GT, and LT can be specified only when EX, PX, EXAT, or PXAT is specified");
-        return C_ERR;
-    }
-
-    return C_OK;
-
-err_missing_expire:
-    addReplyError(c, "missing expire time");
-    return C_ERR;
-err_condition:
-    addReplyError(c, "Only one of NX, XX, GT, and LT arguments can be specified");
-    return C_ERR;
-err_expiration:
-    addReplyError(c, "Only one of EX, PX, EXAT, PXAT or KEEPTTL arguments can be specified");
-    return C_ERR;
-err_field_condition:
-    addReplyError(c, "Only one of DCF or DOF arguments can be specified");
-    return C_ERR;
-err_return_condition:
-    addReplyError(c, "Only one of GETOLD or GETNEW arguments can be specified");
-    return C_ERR;
-}
-
-/*
- * Set field value and optionally set the field's remaining time to live.
- * Optionally it creates the key/fields.
- *
- * HSETF key
- *      [DC] [DCF | DOF]
- *      [NX | XX | GT | LT]
- *      [GETNEW | GETOLD]
- *      [EX seconds | PX milliseconds | EXAT unix-time-seconds | PXAT unix-time-milliseconds | KEEPTTL]
- *      <FVS count field value [field value …]>
- */
-void hsetfCommand(client *c) {
-    int flags = 0;
-    robj *hashObj, *keyArg = c->argv[1];
-
-    int firstFieldPos = 0;
-    int numFields = 0;
-    uint64_t expireAt = EB_EXPIRE_TIME_INVALID;
-
-    if (hsetfParseAndRewriteArgs(c, &flags, &expireAt, &firstFieldPos,
-                                 &numFields) != C_OK)
-        return;
-
-    hashObj = lookupKeyWrite(c->db, c->argv[1]);
-    if (hashObj) {
-        if (checkType(c, hashObj, OBJ_HASH)) return;
-    } else {
-        /* Don't create the object if command has DC or DCF arguments */
-        if (flags & HFE_CMD_DC || flags & HFE_CMD_DCF) {
-            addReplyOrErrorObject(c, shared.null[c->resp]);
-            return;
-        }
-
-        hashObj = createHashObject();
-        dbAdd(c->db,c->argv[1],hashObj);
-    }
-
-    hashTypeTryConversion(c->db,hashObj,c->argv,
-                          firstFieldPos,
-                          firstFieldPos + (numFields * 2) - 1);
-
-    attachHfeMeta(c->db, hashObj, keyArg);
-    uint64_t minExpire = hashTypeGetMinExpire(hashObj);
-
-    /* Figure out from provided set of fields in command, which one has the minimum
-     * expiration time, before the modification (Will be used for optimization below) */
-    uint64_t minExpireFields = EB_EXPIRE_TIME_INVALID;
-
-    int updated = 0;
-    addReplyArrayLen(c, numFields);
-    for (int i = 0; i < numFields ; i++) {
-        sds field = c->argv[firstFieldPos + (i * 2)]->ptr;
-        sds value = c->argv[firstFieldPos + (i * 2) + 1]->ptr;
-        updated += hsetfSetFieldAndReply(c, hashObj, field, value, flags,
-                                         expireAt, &minExpireFields);
-    }
-
-    if (updated == 0) {
-        /* If we didn't update anything and object is empty, it means we just
-         * created the object above and leaving it empty. If this is the case,
-         * we should avoid creating the object in the first place.
-         * See above DC / DCF flags check when object does not exist. */
-        serverAssert(hashTypeLength(hashObj, 0) != 0);
-    } else {
-        /* Notify keyspace event, update dirty count and update global HFE DS */
-        server.dirty += updated;
-        signalModifiedKey(c,c->db,keyArg);
-        notifyKeyspaceEvent(NOTIFY_HASH,"hsetf",keyArg,c->db->id);
-        if (hashTypeLength(hashObj, 0) == 0) {
-            dbDelete(c->db,keyArg);
-            notifyKeyspaceEvent(NOTIFY_GENERIC,"del",keyArg, c->db->id);
-        } else {
-            updateGlobalHfeDs(c->db, hashObj, minExpire, minExpireFields);
-        }
-    }
-=======
->>>>>>> 2f34f6f0
 }