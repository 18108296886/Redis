/*
 * Copyright (c) 2017, Salvatore Sanfilippo <antirez at gmail dot com>
 * All rights reserved.
 *
 * Redistribution and use in source and binary forms, with or without
 * modification, are permitted provided that the following conditions are met:
 *
 *   * Redistributions of source code must retain the above copyright notice,
 *     this list of conditions and the following disclaimer.
 *   * Redistributions in binary form must reproduce the above copyright
 *     notice, this list of conditions and the following disclaimer in the
 *     documentation and/or other materials provided with the distribution.
 *   * Neither the name of Redis nor the names of its contributors may be used
 *     to endorse or promote products derived from this software without
 *     specific prior written permission.
 *
 * THIS SOFTWARE IS PROVIDED BY THE COPYRIGHT HOLDERS AND CONTRIBUTORS "AS IS"
 * AND ANY EXPRESS OR IMPLIED WARRANTIES, INCLUDING, BUT NOT LIMITED TO, THE
 * IMPLIED WARRANTIES OF MERCHANTABILITY AND FITNESS FOR A PARTICULAR PURPOSE
 * ARE DISCLAIMED. IN NO EVENT SHALL THE COPYRIGHT OWNER OR CONTRIBUTORS BE
 * LIABLE FOR ANY DIRECT, INDIRECT, INCIDENTAL, SPECIAL, EXEMPLARY, OR
 * CONSEQUENTIAL DAMAGES (INCLUDING, BUT NOT LIMITED TO, PROCUREMENT OF
 * SUBSTITUTE GOODS OR SERVICES; LOSS OF USE, DATA, OR PROFITS; OR BUSINESS
 * INTERRUPTION) HOWEVER CAUSED AND ON ANY THEORY OF LIABILITY, WHETHER IN
 * CONTRACT, STRICT LIABILITY, OR TORT (INCLUDING NEGLIGENCE OR OTHERWISE)
 * ARISING IN ANY WAY OUT OF THE USE OF THIS SOFTWARE, EVEN IF ADVISED OF THE
 * POSSIBILITY OF SUCH DAMAGE.
 */

#include "server.h"
#include "endianconv.h"
#include "stream.h"

/* Every stream item inside the listpack, has a flags field that is used to
 * mark the entry as deleted, or having the same field as the "master"
 * entry at the start of the listpack> */
#define STREAM_ITEM_FLAG_NONE 0             /* No special flags. */
#define STREAM_ITEM_FLAG_DELETED (1<<0)     /* Entry is deleted. Skip it. */
#define STREAM_ITEM_FLAG_SAMEFIELDS (1<<1)  /* Same fields as master entry. */

/* For stream commands that require multiple IDs
 * when the number of IDs is less than 'STREAMID_STATIC_VECTOR_LEN',
 * avoid malloc allocation.*/
#define STREAMID_STATIC_VECTOR_LEN 8

/* Max pre-allocation for listpack. This is done to avoid abuse of a user
 * setting stream_node_max_bytes to a huge number. */
#define STREAM_LISTPACK_MAX_PRE_ALLOCATE 4096

/* Don't let listpacks grow too big, even if the user config allows it.
 * doing so can lead to an overflow (trying to store more than 32bit length
 * into the listpack header), or actually an assertion since lpInsert
 * will return NULL. */
#define STREAM_LISTPACK_MAX_SIZE (1<<30)

void streamFreeCG(streamCG *cg);
void streamFreeNACK(streamNACK *na);
size_t streamReplyWithRangeFromConsumerPEL(client *c, stream *s, streamID *start, streamID *end, size_t count, streamConsumer *consumer);
int streamParseStrictIDOrReply(client *c, robj *o, streamID *id, uint64_t missing_seq, int *seq_given);
int streamParseIDOrReply(client *c, robj *o, streamID *id, uint64_t missing_seq);

/* -----------------------------------------------------------------------
 * Low level stream encoding: a radix tree of listpacks.
 * ----------------------------------------------------------------------- */

/* Create a new stream data structure. */
stream *streamNew(void) {
    stream *s = zmalloc(sizeof(*s));
    s->rax = raxNew();
    s->length = 0;
    s->first_id.ms = 0;
    s->first_id.seq = 0;
    s->last_id.ms = 0;
    s->last_id.seq = 0;
    s->max_deleted_entry_id.seq = 0;
    s->max_deleted_entry_id.ms = 0;
    s->entries_added = 0;
    s->cgroups = NULL; /* Created on demand to save memory when not used. */
    return s;
}

/* Free a stream, including the listpacks stored inside the radix tree. */
void freeStream(stream *s) {
    raxFreeWithCallback(s->rax,(void(*)(void*))lpFree);
    if (s->cgroups)
        raxFreeWithCallback(s->cgroups,(void(*)(void*))streamFreeCG);
    zfree(s);
}

/* Return the length of a stream. */
unsigned long streamLength(const robj *subject) {
    stream *s = subject->ptr;
    return s->length;
}

/* Set 'id' to be its successor stream ID.
 * If 'id' is the maximal possible id, it is wrapped around to 0-0 and a
 * C_ERR is returned. */
int streamIncrID(streamID *id) {
    int ret = C_OK;
    if (id->seq == UINT64_MAX) {
        if (id->ms == UINT64_MAX) {
            /* Special case where 'id' is the last possible streamID... */
            id->ms = id->seq = 0;
            ret = C_ERR;
        } else {
            id->ms++;
            id->seq = 0;
        }
    } else {
        id->seq++;
    }
    return ret;
}

/* Set 'id' to be its predecessor stream ID.
 * If 'id' is the minimal possible id, it remains 0-0 and a C_ERR is
 * returned. */
int streamDecrID(streamID *id) {
    int ret = C_OK;
    if (id->seq == 0) {
        if (id->ms == 0) {
            /* Special case where 'id' is the first possible streamID... */
            id->ms = id->seq = UINT64_MAX;
            ret = C_ERR;
        } else {
            id->ms--;
            id->seq = UINT64_MAX;
        }
    } else {
        id->seq--;
    }
    return ret;
}

/* Generate the next stream item ID given the previous one. If the current
 * milliseconds Unix time is greater than the previous one, just use this
 * as time part and start with sequence part of zero. Otherwise we use the
 * previous time (and never go backward) and increment the sequence. */
void streamNextID(streamID *last_id, streamID *new_id) {
    uint64_t ms = commandTimeSnapshot();
    if (ms > last_id->ms) {
        new_id->ms = ms;
        new_id->seq = 0;
    } else {
        *new_id = *last_id;
        streamIncrID(new_id);
    }
}

/* This is a helper function for the COPY command.
 * Duplicate a Stream object, with the guarantee that the returned object
 * has the same encoding as the original one.
 *
 * The resulting object always has refcount set to 1 */
robj *streamDup(robj *o) {
    robj *sobj;

    serverAssert(o->type == OBJ_STREAM);

    switch (o->encoding) {
        case OBJ_ENCODING_STREAM:
            sobj = createStreamObject();
            break;
        default:
            serverPanic("Wrong encoding.");
            break;
    }

    stream *s;
    stream *new_s;
    s = o->ptr;
    new_s = sobj->ptr;

    raxIterator ri;
    uint64_t rax_key[2];
    raxStart(&ri, s->rax);
    raxSeek(&ri, "^", NULL, 0);
    size_t lp_bytes = 0;      /* Total bytes in the listpack. */
    unsigned char *lp = NULL; /* listpack pointer. */
    /* Get a reference to the listpack node. */
    while (raxNext(&ri)) {
        lp = ri.data;
        lp_bytes = lpBytes(lp);
        unsigned char *new_lp = zmalloc(lp_bytes);
        memcpy(new_lp, lp, lp_bytes);
        memcpy(rax_key, ri.key, sizeof(rax_key));
        raxInsert(new_s->rax, (unsigned char *)&rax_key, sizeof(rax_key),
                  new_lp, NULL);
    }
    new_s->length = s->length;
    new_s->first_id = s->first_id;
    new_s->last_id = s->last_id;
    new_s->max_deleted_entry_id = s->max_deleted_entry_id;
    new_s->entries_added = s->entries_added;
    raxStop(&ri);

    if (s->cgroups == NULL) return sobj;

    /* Consumer Groups */
    raxIterator ri_cgroups;
    raxStart(&ri_cgroups, s->cgroups);
    raxSeek(&ri_cgroups, "^", NULL, 0);
    while (raxNext(&ri_cgroups)) {
        streamCG *cg = ri_cgroups.data;
        streamCG *new_cg = streamCreateCG(new_s, (char *)ri_cgroups.key,
                                          ri_cgroups.key_len, &cg->last_id,
                                          cg->entries_read);

        serverAssert(new_cg != NULL);

        /* Consumer Group PEL */
        raxIterator ri_cg_pel;
        raxStart(&ri_cg_pel,cg->pel);
        raxSeek(&ri_cg_pel,"^",NULL,0);
        while(raxNext(&ri_cg_pel)){
            streamNACK *nack = ri_cg_pel.data;
            streamNACK *new_nack = streamCreateNACK(NULL);
            new_nack->delivery_time = nack->delivery_time;
            new_nack->delivery_count = nack->delivery_count;
            raxInsert(new_cg->pel, ri_cg_pel.key, sizeof(streamID), new_nack, NULL);
        }
        raxStop(&ri_cg_pel);

        /* Consumers */
        raxIterator ri_consumers;
        raxStart(&ri_consumers, cg->consumers);
        raxSeek(&ri_consumers, "^", NULL, 0);
        while (raxNext(&ri_consumers)) {
            streamConsumer *consumer = ri_consumers.data;
            streamConsumer *new_consumer;
            new_consumer = zmalloc(sizeof(*new_consumer));
            new_consumer->name = sdsdup(consumer->name);
            new_consumer->pel = raxNew();
            raxInsert(new_cg->consumers,(unsigned char *)new_consumer->name,
                        sdslen(new_consumer->name), new_consumer, NULL);
            new_consumer->seen_time = consumer->seen_time;

            /* Consumer PEL */
            raxIterator ri_cpel;
            raxStart(&ri_cpel, consumer->pel);
            raxSeek(&ri_cpel, "^", NULL, 0);
            while (raxNext(&ri_cpel)) {
                streamNACK *new_nack = raxFind(new_cg->pel,ri_cpel.key,sizeof(streamID));

                serverAssert(new_nack != raxNotFound);

                new_nack->consumer = new_consumer;
                raxInsert(new_consumer->pel,ri_cpel.key,sizeof(streamID),new_nack,NULL);
            }
            raxStop(&ri_cpel);
        }
        raxStop(&ri_consumers);
    }
    raxStop(&ri_cgroups);
    return sobj;
}

/* This is a wrapper function for lpGet() to directly get an integer value
 * from the listpack (that may store numbers as a string), converting
 * the string if needed.
 * The 'valid" argument is an optional output parameter to get an indication
 * if the record was valid, when this parameter is NULL, the function will
 * fail with an assertion. */
static inline int64_t lpGetIntegerIfValid(unsigned char *ele, int *valid) {
    int64_t v;
    unsigned char *e = lpGet(ele,&v,NULL);
    if (e == NULL) {
        if (valid)
            *valid = 1;
        return v;
    }
    /* The following code path should never be used for how listpacks work:
     * they should always be able to store an int64_t value in integer
     * encoded form. However the implementation may change. */
    long long ll;
    int ret = string2ll((char*)e,v,&ll);
    if (valid)
        *valid = ret;
    else
        serverAssert(ret != 0);
    v = ll;
    return v;
}

#define lpGetInteger(ele) lpGetIntegerIfValid(ele, NULL)

/* Get an edge streamID of a given listpack.
 * 'master_id' is an input param, used to build the 'edge_id' output param */
int lpGetEdgeStreamID(unsigned char *lp, int first, streamID *master_id, streamID *edge_id)
{
   if (lp == NULL)
       return 0;

   unsigned char *lp_ele;

   /* We need to seek either the first or the last entry depending
    * on the direction of the iteration. */
   if (first) {
       /* Get the master fields count. */
       lp_ele = lpFirst(lp);        /* Seek items count */
       lp_ele = lpNext(lp, lp_ele); /* Seek deleted count. */
       lp_ele = lpNext(lp, lp_ele); /* Seek num fields. */
       int64_t master_fields_count = lpGetInteger(lp_ele);
       lp_ele = lpNext(lp, lp_ele); /* Seek first field. */

       /* If we are iterating in normal order, skip the master fields
        * to seek the first actual entry. */
       for (int64_t i = 0; i < master_fields_count; i++)
           lp_ele = lpNext(lp, lp_ele);

       /* If we are going forward, skip the previous entry's
        * lp-count field (or in case of the master entry, the zero
        * term field) */
       lp_ele = lpNext(lp, lp_ele);
       if (lp_ele == NULL)
           return 0;
   } else {
       /* If we are iterating in reverse direction, just seek the
        * last part of the last entry in the listpack (that is, the
        * fields count). */
       lp_ele = lpLast(lp);

       /* If we are going backward, read the number of elements this
        * entry is composed of, and jump backward N times to seek
        * its start. */
       int64_t lp_count = lpGetInteger(lp_ele);
       if (lp_count == 0) /* We reached the master entry. */
           return 0;

       while (lp_count--)
           lp_ele = lpPrev(lp, lp_ele);
   }

   lp_ele = lpNext(lp, lp_ele); /* Seek ID (lp_ele currently points to 'flags'). */

   /* Get the ID: it is encoded as difference between the master
    * ID and this entry ID. */
   streamID id = *master_id;
   id.ms += lpGetInteger(lp_ele);
   lp_ele = lpNext(lp, lp_ele);
   id.seq += lpGetInteger(lp_ele);
   *edge_id = id;
   return 1;
}

/* Debugging function to log the full content of a listpack. Useful
 * for development and debugging. */
void streamLogListpackContent(unsigned char *lp) {
    unsigned char *p = lpFirst(lp);
    while(p) {
        unsigned char buf[LP_INTBUF_SIZE];
        int64_t v;
        unsigned char *ele = lpGet(p,&v,buf);
        serverLog(LL_WARNING,"- [%d] '%.*s'", (int)v, (int)v, ele);
        p = lpNext(lp,p);
    }
}

/* Convert the specified stream entry ID as a 128 bit big endian number, so
 * that the IDs can be sorted lexicographically. */
void streamEncodeID(void *buf, streamID *id) {
    uint64_t e[2];
    e[0] = htonu64(id->ms);
    e[1] = htonu64(id->seq);
    memcpy(buf,e,sizeof(e));
}

/* This is the reverse of streamEncodeID(): the decoded ID will be stored
 * in the 'id' structure passed by reference. The buffer 'buf' must point
 * to a 128 bit big-endian encoded ID. */
void streamDecodeID(void *buf, streamID *id) {
    uint64_t e[2];
    memcpy(e,buf,sizeof(e));
    id->ms = ntohu64(e[0]);
    id->seq = ntohu64(e[1]);
}

/* Compare two stream IDs. Return -1 if a < b, 0 if a == b, 1 if a > b. */
int streamCompareID(streamID *a, streamID *b) {
    if (a->ms > b->ms) return 1;
    else if (a->ms < b->ms) return -1;
    /* The ms part is the same. Check the sequence part. */
    else if (a->seq > b->seq) return 1;
    else if (a->seq < b->seq) return -1;
    /* Everything is the same: IDs are equal. */
    return 0;
}

/* Retrieves the ID of the stream edge entry. An edge is either the first or
 * the last ID in the stream, and may be a tombstone. To filter out tombstones,
 * set the'skip_tombstones' argument to 1. */
void streamGetEdgeID(stream *s, int first, int skip_tombstones, streamID *edge_id)
{
    streamIterator si;
    int64_t numfields;
    streamIteratorStart(&si,s,NULL,NULL,!first);
    si.skip_tombstones = skip_tombstones;
    int found = streamIteratorGetID(&si,edge_id,&numfields);
    if (!found) {
        streamID min_id = {0, 0}, max_id = {UINT64_MAX, UINT64_MAX};
        *edge_id = first ? max_id : min_id;
    }
    streamIteratorStop(&si);
}

/* Adds a new item into the stream 's' having the specified number of
 * field-value pairs as specified in 'numfields' and stored into 'argv'.
 * Returns the new entry ID populating the 'added_id' structure.
 *
 * If 'use_id' is not NULL, the ID is not auto-generated by the function,
 * but instead the passed ID is used to add the new entry. In this case
 * adding the entry may fail as specified later in this comment.
 * 
 * When 'use_id' is used alongside with a zero 'seq-given', the sequence
 * part of the passed ID is ignored and the function will attempt to use an
 * auto-generated sequence.
 *
 * The function returns C_OK if the item was added, this is always true
 * if the ID was generated by the function. However the function may return
 * C_ERR in several cases:
 * 1. If an ID was given via 'use_id', but adding it failed since the
 *    current top ID is greater or equal. errno will be set to EDOM.
 * 2. If a size of a single element or the sum of the elements is too big to
 *    be stored into the stream. errno will be set to ERANGE. */
int streamAppendItem(stream *s, robj **argv, int64_t numfields, streamID *added_id, streamID *use_id, int seq_given) {

    /* Generate the new entry ID. */
    streamID id;
    if (use_id) {
        if (seq_given) {
            id = *use_id;
        } else {
            /* The automatically generated sequence can be either zero (new
             * timestamps) or the incremented sequence of the last ID. In the
             * latter case, we need to prevent an overflow/advancing forward
             * in time. */
            if (s->last_id.ms == use_id->ms) {
                if (s->last_id.seq == UINT64_MAX) {
                    return C_ERR;
                }
                id = s->last_id;
                id.seq++;
            } else {
                id = *use_id;
            }
        }
    } else {
        streamNextID(&s->last_id,&id);
    }

    /* Check that the new ID is greater than the last entry ID
     * or return an error. Automatically generated IDs might
     * overflow (and wrap-around) when incrementing the sequence
       part. */
    if (streamCompareID(&id,&s->last_id) <= 0) {
        errno = EDOM;
        return C_ERR;
    }

    /* Avoid overflow when trying to add an element to the stream (listpack
     * can only host up to 32bit length sttrings, and also a total listpack size
     * can't be bigger than 32bit length. */
    size_t totelelen = 0;
    for (int64_t i = 0; i < numfields*2; i++) {
        sds ele = argv[i]->ptr;
        totelelen += sdslen(ele);
    }
    if (totelelen > STREAM_LISTPACK_MAX_SIZE) {
        errno = ERANGE;
        return C_ERR;
    }

    /* Add the new entry. */
    raxIterator ri;
    raxStart(&ri,s->rax);
    raxSeek(&ri,"$",NULL,0);

    size_t lp_bytes = 0;        /* Total bytes in the tail listpack. */
    unsigned char *lp = NULL;   /* Tail listpack pointer. */

    if (!raxEOF(&ri)) {
        /* Get a reference to the tail node listpack. */
        lp = ri.data;
        lp_bytes = lpBytes(lp);
    }
    raxStop(&ri);

    /* We have to add the key into the radix tree in lexicographic order,
     * to do so we consider the ID as a single 128 bit number written in
     * big endian, so that the most significant bytes are the first ones. */
    uint64_t rax_key[2];    /* Key in the radix tree containing the listpack.*/
    streamID master_id;     /* ID of the master entry in the listpack. */

    /* Create a new listpack and radix tree node if needed. Note that when
     * a new listpack is created, we populate it with a "master entry". This
     * is just a set of fields that is taken as references in order to compress
     * the stream entries that we'll add inside the listpack.
     *
     * Note that while we use the first added entry fields to create
     * the master entry, the first added entry is NOT represented in the master
     * entry, which is a stand alone object. But of course, the first entry
     * will compress well because it's used as reference.
     *
     * The master entry is composed like in the following example:
     *
     * +-------+---------+------------+---------+--/--+---------+---------+-+
     * | count | deleted | num-fields | field_1 | field_2 | ... | field_N |0|
     * +-------+---------+------------+---------+--/--+---------+---------+-+
     *
     * count and deleted just represent respectively the total number of
     * entries inside the listpack that are valid, and marked as deleted
     * (deleted flag in the entry flags set). So the total number of items
     * actually inside the listpack (both deleted and not) is count+deleted.
     *
     * The real entries will be encoded with an ID that is just the
     * millisecond and sequence difference compared to the key stored at
     * the radix tree node containing the listpack (delta encoding), and
     * if the fields of the entry are the same as the master entry fields, the
     * entry flags will specify this fact and the entry fields and number
     * of fields will be omitted (see later in the code of this function).
     *
     * The "0" entry at the end is the same as the 'lp-count' entry in the
     * regular stream entries (see below), and marks the fact that there are
     * no more entries, when we scan the stream from right to left. */

    /* First of all, check if we can append to the current macro node or
     * if we need to switch to the next one. 'lp' will be set to NULL if
     * the current node is full. */
    if (lp != NULL) {
        size_t node_max_bytes = server.stream_node_max_bytes;
        if (node_max_bytes == 0 || node_max_bytes > STREAM_LISTPACK_MAX_SIZE)
            node_max_bytes = STREAM_LISTPACK_MAX_SIZE;
        if (lp_bytes + totelelen >= node_max_bytes) {
            lp = NULL;
        } else if (server.stream_node_max_entries) {
            unsigned char *lp_ele = lpFirst(lp);
            /* Count both live entries and deleted ones. */
            int64_t count = lpGetInteger(lp_ele) + lpGetInteger(lpNext(lp,lp_ele));
            if (count >= server.stream_node_max_entries) {
                /* Shrink extra pre-allocated memory */
                lp = lpShrinkToFit(lp);
                if (ri.data != lp)
                    raxInsert(s->rax,ri.key,ri.key_len,lp,NULL);
                lp = NULL;
            }
        }
    }

    int flags = STREAM_ITEM_FLAG_NONE;
    if (lp == NULL) {
        master_id = id;
        streamEncodeID(rax_key,&id);
        /* Create the listpack having the master entry ID and fields.
         * Pre-allocate some bytes when creating listpack to avoid realloc on
         * every XADD. Since listpack.c uses malloc_size, it'll grow in steps,
         * and won't realloc on every XADD.
         * When listpack reaches max number of entries, we'll shrink the
         * allocation to fit the data. */
        size_t prealloc = STREAM_LISTPACK_MAX_PRE_ALLOCATE;
        if (server.stream_node_max_bytes > 0 && server.stream_node_max_bytes < prealloc) {
            prealloc = server.stream_node_max_bytes;
        }
        lp = lpNew(prealloc);
        lp = lpAppendInteger(lp,1); /* One item, the one we are adding. */
        lp = lpAppendInteger(lp,0); /* Zero deleted so far. */
        lp = lpAppendInteger(lp,numfields);
        for (int64_t i = 0; i < numfields; i++) {
            sds field = argv[i*2]->ptr;
            lp = lpAppend(lp,(unsigned char*)field,sdslen(field));
        }
        lp = lpAppendInteger(lp,0); /* Master entry zero terminator. */
        raxInsert(s->rax,(unsigned char*)&rax_key,sizeof(rax_key),lp,NULL);
        /* The first entry we insert, has obviously the same fields of the
         * master entry. */
        flags |= STREAM_ITEM_FLAG_SAMEFIELDS;
    } else {
        serverAssert(ri.key_len == sizeof(rax_key));
        memcpy(rax_key,ri.key,sizeof(rax_key));

        /* Read the master ID from the radix tree key. */
        streamDecodeID(rax_key,&master_id);
        unsigned char *lp_ele = lpFirst(lp);

        /* Update count and skip the deleted fields. */
        int64_t count = lpGetInteger(lp_ele);
        lp = lpReplaceInteger(lp,&lp_ele,count+1);
        lp_ele = lpNext(lp,lp_ele); /* seek deleted. */
        lp_ele = lpNext(lp,lp_ele); /* seek master entry num fields. */

        /* Check if the entry we are adding, have the same fields
         * as the master entry. */
        int64_t master_fields_count = lpGetInteger(lp_ele);
        lp_ele = lpNext(lp,lp_ele);
        if (numfields == master_fields_count) {
            int64_t i;
            for (i = 0; i < master_fields_count; i++) {
                sds field = argv[i*2]->ptr;
                int64_t e_len;
                unsigned char buf[LP_INTBUF_SIZE];
                unsigned char *e = lpGet(lp_ele,&e_len,buf);
                /* Stop if there is a mismatch. */
                if (sdslen(field) != (size_t)e_len ||
                    memcmp(e,field,e_len) != 0) break;
                lp_ele = lpNext(lp,lp_ele);
            }
            /* All fields are the same! We can compress the field names
             * setting a single bit in the flags. */
            if (i == master_fields_count) flags |= STREAM_ITEM_FLAG_SAMEFIELDS;
        }
    }

    /* Populate the listpack with the new entry. We use the following
     * encoding:
     *
     * +-----+--------+----------+-------+-------+-/-+-------+-------+--------+
     * |flags|entry-id|num-fields|field-1|value-1|...|field-N|value-N|lp-count|
     * +-----+--------+----------+-------+-------+-/-+-------+-------+--------+
     *
     * However if the SAMEFIELD flag is set, we have just to populate
     * the entry with the values, so it becomes:
     *
     * +-----+--------+-------+-/-+-------+--------+
     * |flags|entry-id|value-1|...|value-N|lp-count|
     * +-----+--------+-------+-/-+-------+--------+
     *
     * The entry-id field is actually two separated fields: the ms
     * and seq difference compared to the master entry.
     *
     * The lp-count field is a number that states the number of listpack pieces
     * that compose the entry, so that it's possible to travel the entry
     * in reverse order: we can just start from the end of the listpack, read
     * the entry, and jump back N times to seek the "flags" field to read
     * the stream full entry. */
    lp = lpAppendInteger(lp,flags);
    lp = lpAppendInteger(lp,id.ms - master_id.ms);
    lp = lpAppendInteger(lp,id.seq - master_id.seq);
    if (!(flags & STREAM_ITEM_FLAG_SAMEFIELDS))
        lp = lpAppendInteger(lp,numfields);
    for (int64_t i = 0; i < numfields; i++) {
        sds field = argv[i*2]->ptr, value = argv[i*2+1]->ptr;
        if (!(flags & STREAM_ITEM_FLAG_SAMEFIELDS))
            lp = lpAppend(lp,(unsigned char*)field,sdslen(field));
        lp = lpAppend(lp,(unsigned char*)value,sdslen(value));
    }
    /* Compute and store the lp-count field. */
    int64_t lp_count = numfields;
    lp_count += 3; /* Add the 3 fixed fields flags + ms-diff + seq-diff. */
    if (!(flags & STREAM_ITEM_FLAG_SAMEFIELDS)) {
        /* If the item is not compressed, it also has the fields other than
         * the values, and an additional num-fields field. */
        lp_count += numfields+1;
    }
    lp = lpAppendInteger(lp,lp_count);

    /* Insert back into the tree in order to update the listpack pointer. */
    if (ri.data != lp)
        raxInsert(s->rax,(unsigned char*)&rax_key,sizeof(rax_key),lp,NULL);
    s->length++;
    s->entries_added++;
    s->last_id = id;
    if (s->length == 1) s->first_id = id;
    if (added_id) *added_id = id;
    return C_OK;
}

typedef struct {
    /* XADD options */
    streamID id; /* User-provided ID, for XADD only. */
    int id_given; /* Was an ID different than "*" specified? for XADD only. */
    int seq_given; /* Was an ID different than "ms-*" specified? for XADD only. */
    int no_mkstream; /* if set to 1 do not create new stream */

    /* XADD + XTRIM common options */
    int trim_strategy; /* TRIM_STRATEGY_* */
    int trim_strategy_arg_idx; /* Index of the count in MAXLEN/MINID, for rewriting. */
    int approx_trim; /* If 1 only delete whole radix tree nodes, so
                      * the trim argument is not applied verbatim. */
    long long limit; /* Maximum amount of entries to trim. If 0, no limitation
                      * on the amount of trimming work is enforced. */
    /* TRIM_STRATEGY_MAXLEN options */
    long long maxlen; /* After trimming, leave stream at this length . */
    /* TRIM_STRATEGY_MINID options */
    streamID minid; /* Trim by ID (No stream entries with ID < 'minid' will remain) */
} streamAddTrimArgs;

#define TRIM_STRATEGY_NONE 0
#define TRIM_STRATEGY_MAXLEN 1
#define TRIM_STRATEGY_MINID 2

/* Trim the stream 's' according to args->trim_strategy, and return the
 * number of elements removed from the stream. The 'approx' option, if non-zero,
 * specifies that the trimming must be performed in a approximated way in
 * order to maximize performances. This means that the stream may contain
 * entries with IDs < 'id' in case of MINID (or more elements than 'maxlen'
 * in case of MAXLEN), and elements are only removed if we can remove
 * a *whole* node of the radix tree. The elements are removed from the head
 * of the stream (older elements).
 *
 * The function may return zero if:
 *
 * 1) The minimal entry ID of the stream is already < 'id' (MINID); or
 * 2) The stream is already shorter or equal to the specified max length (MAXLEN); or
 * 3) The 'approx' option is true and the head node did not have enough elements
 *    to be deleted.
 *
 * args->limit is the maximum number of entries to delete. The purpose is to
 * prevent this function from taking to long.
 * If 'limit' is 0 then we do not limit the number of deleted entries.
 * Much like the 'approx', if 'limit' is smaller than the number of entries
 * that should be trimmed, there is a chance we will still have entries with
 * IDs < 'id' (or number of elements >= maxlen in case of MAXLEN).
 */
int64_t streamTrim(stream *s, streamAddTrimArgs *args) {
    size_t maxlen = args->maxlen;
    streamID *id = &args->minid;
    int approx = args->approx_trim;
    int64_t limit = args->limit;
    int trim_strategy = args->trim_strategy;

    if (trim_strategy == TRIM_STRATEGY_NONE)
        return 0;

    raxIterator ri;
    raxStart(&ri,s->rax);
    raxSeek(&ri,"^",NULL,0);

    int64_t deleted = 0;
    while (raxNext(&ri)) {
        if (trim_strategy == TRIM_STRATEGY_MAXLEN && s->length <= maxlen)
            break;

        unsigned char *lp = ri.data, *p = lpFirst(lp);
        int64_t entries = lpGetInteger(p);

        /* Check if we exceeded the amount of work we could do */
        if (limit && (deleted + entries) > limit)
            break;

        /* Check if we can remove the whole node. */
        int remove_node;
        streamID master_id = {0}; /* For MINID */
        if (trim_strategy == TRIM_STRATEGY_MAXLEN) {
            remove_node = s->length - entries >= maxlen;
        } else {
            /* Read the master ID from the radix tree key. */
            streamDecodeID(ri.key, &master_id);

            /* Read last ID. */
            streamID last_id = {0,0};
            lpGetEdgeStreamID(lp, 0, &master_id, &last_id);

            /* We can remove the entire node id its last ID < 'id' */
            remove_node = streamCompareID(&last_id, id) < 0;
        }

        if (remove_node) {
            lpFree(lp);
            raxRemove(s->rax,ri.key,ri.key_len,NULL);
            raxSeek(&ri,">=",ri.key,ri.key_len);
            s->length -= entries;
            deleted += entries;
            continue;
        }

        /* If we cannot remove a whole element, and approx is true,
         * stop here. */
        if (approx) break;

        /* Now we have to trim entries from within 'lp' */
        int64_t deleted_from_lp = 0;

        p = lpNext(lp, p); /* Skip deleted field. */
        p = lpNext(lp, p); /* Skip num-of-fields in the master entry. */

        /* Skip all the master fields. */
        int64_t master_fields_count = lpGetInteger(p);
        p = lpNext(lp,p); /* Skip the first field. */
        for (int64_t j = 0; j < master_fields_count; j++)
            p = lpNext(lp,p); /* Skip all master fields. */
        p = lpNext(lp,p); /* Skip the zero master entry terminator. */

        /* 'p' is now pointing to the first entry inside the listpack.
         * We have to run entry after entry, marking entries as deleted
         * if they are already not deleted. */
        while (p) {
            /* We keep a copy of p (which point to flags part) in order to
             * update it after (and if) we actually remove the entry */
            unsigned char *pcopy = p;

            int64_t flags = lpGetInteger(p);
            p = lpNext(lp, p); /* Skip flags. */
            int64_t to_skip;

            int64_t ms_delta = lpGetInteger(p);
            p = lpNext(lp, p); /* Skip ID ms delta */
            int64_t seq_delta = lpGetInteger(p);
            p = lpNext(lp, p); /* Skip ID seq delta */

            streamID currid = {0}; /* For MINID */
            if (trim_strategy == TRIM_STRATEGY_MINID) {
                currid.ms = master_id.ms + ms_delta;
                currid.seq = master_id.seq + seq_delta;
            }

            int stop;
            if (trim_strategy == TRIM_STRATEGY_MAXLEN) {
                stop = s->length <= maxlen;
            } else {
                /* Following IDs will definitely be greater because the rax
                 * tree is sorted, no point of continuing. */
                stop = streamCompareID(&currid, id) >= 0;
            }
            if (stop)
                break;

            if (flags & STREAM_ITEM_FLAG_SAMEFIELDS) {
                to_skip = master_fields_count;
            } else {
                to_skip = lpGetInteger(p); /* Get num-fields. */
                p = lpNext(lp,p); /* Skip num-fields. */
                to_skip *= 2; /* Fields and values. */
            }

            while(to_skip--) p = lpNext(lp,p); /* Skip the whole entry. */
            p = lpNext(lp,p); /* Skip the final lp-count field. */

            /* Mark the entry as deleted. */
            if (!(flags & STREAM_ITEM_FLAG_DELETED)) {
                intptr_t delta = p - lp;
                flags |= STREAM_ITEM_FLAG_DELETED;
                lp = lpReplaceInteger(lp, &pcopy, flags);
                deleted_from_lp++;
                s->length--;
                p = lp + delta;
            }
        }
        deleted += deleted_from_lp;

        /* Now we update the entries/deleted counters. */
        p = lpFirst(lp);
        lp = lpReplaceInteger(lp,&p,entries-deleted_from_lp);
        p = lpNext(lp,p); /* Skip deleted field. */
        int64_t marked_deleted = lpGetInteger(p);
        lp = lpReplaceInteger(lp,&p,marked_deleted+deleted_from_lp);
        p = lpNext(lp,p); /* Skip num-of-fields in the master entry. */

        /* Here we should perform garbage collection in case at this point
         * there are too many entries deleted inside the listpack. */
        entries -= deleted_from_lp;
        marked_deleted += deleted_from_lp;
        if (entries + marked_deleted > 10 && marked_deleted > entries/2) {
            /* TODO: perform a garbage collection. */
        }

        /* Update the listpack with the new pointer. */
        raxInsert(s->rax,ri.key,ri.key_len,lp,NULL);

        break; /* If we are here, there was enough to delete in the current
                  node, so no need to go to the next node. */
    }
    raxStop(&ri);

    /* Update the stream's first ID after the trimming. */
    if (s->length == 0) {
        s->first_id.ms = 0;
        s->first_id.seq = 0;
    } else if (deleted) {
        streamGetEdgeID(s,1,1,&s->first_id);
    }

    return deleted;
}

/* Trims a stream by length. Returns the number of deleted items. */
int64_t streamTrimByLength(stream *s, long long maxlen, int approx) {
    streamAddTrimArgs args = {
        .trim_strategy = TRIM_STRATEGY_MAXLEN,
        .approx_trim = approx,
        .limit = approx ? 100 * server.stream_node_max_entries : 0,
        .maxlen = maxlen
    };
    return streamTrim(s, &args);
}

/* Trims a stream by minimum ID. Returns the number of deleted items. */
int64_t streamTrimByID(stream *s, streamID minid, int approx) {
    streamAddTrimArgs args = {
        .trim_strategy = TRIM_STRATEGY_MINID,
        .approx_trim = approx,
        .limit = approx ? 100 * server.stream_node_max_entries : 0,
        .minid = minid
    };
    return streamTrim(s, &args);
}

/* Parse the arguments of XADD/XTRIM.
 *
 * See streamAddTrimArgs for more details about the arguments handled.
 *
 * This function returns the position of the ID argument (relevant only to XADD).
 * On error -1 is returned and a reply is sent. */
static int streamParseAddOrTrimArgsOrReply(client *c, streamAddTrimArgs *args, int xadd) {
    /* Initialize arguments to defaults */
    memset(args, 0, sizeof(*args));

    /* Parse options. */
    int i = 2; /* This is the first argument position where we could
                  find an option, or the ID. */
    int limit_given = 0;
    for (; i < c->argc; i++) {
        int moreargs = (c->argc-1) - i; /* Number of additional arguments. */
        char *opt = c->argv[i]->ptr;
        if (xadd && opt[0] == '*' && opt[1] == '\0') {
            /* This is just a fast path for the common case of auto-ID
             * creation. */
            break;
        } else if (!strcasecmp(opt,"maxlen") && moreargs) {
            if (args->trim_strategy != TRIM_STRATEGY_NONE) {
                addReplyError(c,"syntax error, MAXLEN and MINID options at the same time are not compatible");
                return -1;
            }
            args->approx_trim = 0;
            char *next = c->argv[i+1]->ptr;
            /* Check for the form MAXLEN ~ <count>. */
            if (moreargs >= 2 && next[0] == '~' && next[1] == '\0') {
                args->approx_trim = 1;
                i++;
            } else if (moreargs >= 2 && next[0] == '=' && next[1] == '\0') {
                i++;
            }
            if (getLongLongFromObjectOrReply(c,c->argv[i+1],&args->maxlen,NULL)
                != C_OK) return -1;

            if (args->maxlen < 0) {
                addReplyError(c,"The MAXLEN argument must be >= 0.");
                return -1;
            }
            i++;
            args->trim_strategy = TRIM_STRATEGY_MAXLEN;
            args->trim_strategy_arg_idx = i;
        } else if (!strcasecmp(opt,"minid") && moreargs) {
            if (args->trim_strategy != TRIM_STRATEGY_NONE) {
                addReplyError(c,"syntax error, MAXLEN and MINID options at the same time are not compatible");
                return -1;
            }
            args->approx_trim = 0;
            char *next = c->argv[i+1]->ptr;
            /* Check for the form MINID ~ <id> */
            if (moreargs >= 2 && next[0] == '~' && next[1] == '\0') {
                args->approx_trim = 1;
                i++;
            } else if (moreargs >= 2 && next[0] == '=' && next[1] == '\0') {
                i++;
            }

            if (streamParseStrictIDOrReply(c,c->argv[i+1],&args->minid,0,NULL) != C_OK)
                return -1;
            
            i++;
            args->trim_strategy = TRIM_STRATEGY_MINID;
            args->trim_strategy_arg_idx = i;
        } else if (!strcasecmp(opt,"limit") && moreargs) {
            /* Note about LIMIT: If it was not provided by the caller we set
             * it to 100*server.stream_node_max_entries, and that's to prevent the
             * trimming from taking too long, on the expense of not deleting entries
             * that should be trimmed.
             * If user wanted exact trimming (i.e. no '~') we never limit the number
             * of trimmed entries */
            if (getLongLongFromObjectOrReply(c,c->argv[i+1],&args->limit,NULL) != C_OK)
                return -1;

            if (args->limit < 0) {
                addReplyError(c,"The LIMIT argument must be >= 0.");
                return -1;
            }
            limit_given = 1;
            i++;
        } else if (xadd && !strcasecmp(opt,"nomkstream")) {
            args->no_mkstream = 1;
        } else if (xadd) {
            /* If we are here is a syntax error or a valid ID. */
            if (streamParseStrictIDOrReply(c,c->argv[i],&args->id,0,&args->seq_given) != C_OK)
                return -1;
            args->id_given = 1;
            break;
        } else {
            addReplyErrorObject(c,shared.syntaxerr);
            return -1;
        }
    }

    if (args->limit && args->trim_strategy == TRIM_STRATEGY_NONE) {
        addReplyError(c,"syntax error, LIMIT cannot be used without specifying a trimming strategy");
        return -1;
    }

    if (!xadd && args->trim_strategy == TRIM_STRATEGY_NONE) {
        addReplyError(c,"syntax error, XTRIM must be called with a trimming strategy");
        return -1;
    }

    if (mustObeyClient(c)) {
        /* If command came from master or from AOF we must not enforce maxnodes
         * (The maxlen/minid argument was re-written to make sure there's no
         * inconsistency). */
        args->limit = 0;
    } else {
        /* We need to set the limit (only if we got '~') */
        if (limit_given) {
            if (!args->approx_trim) {
                /* LIMIT was provided without ~ */
                addReplyError(c,"syntax error, LIMIT cannot be used without the special ~ option");
                return -1;
            }
        } else {
            /* User didn't provide LIMIT, we must set it. */
            if (args->approx_trim) {
                /* In order to prevent from trimming to do too much work and 
                 * cause latency spikes we limit the amount of work it can do.
                 * We have to cap args->limit from both sides in case 
                 * stream_node_max_entries is 0 or too big (could cause overflow)
                 */
                args->limit = 100 * server.stream_node_max_entries; /* Maximum 100 rax nodes. */
                if (args->limit <= 0) args->limit = 10000;
                if (args->limit > 1000000) args->limit = 1000000;
            } else {
                /* No LIMIT for exact trimming */
                args->limit = 0;
            }
        }
    }

    return i;
}

/* Initialize the stream iterator, so that we can call iterating functions
 * to get the next items. This requires a corresponding streamIteratorStop()
 * at the end. The 'rev' parameter controls the direction. If it's zero the
 * iteration is from the start to the end element (inclusive), otherwise
 * if rev is non-zero, the iteration is reversed.
 *
 * Once the iterator is initialized, we iterate like this:
 *
 *  streamIterator myiterator;
 *  streamIteratorStart(&myiterator,...);
 *  int64_t numfields;
 *  while(streamIteratorGetID(&myiterator,&ID,&numfields)) {
 *      while(numfields--) {
 *          unsigned char *key, *value;
 *          size_t key_len, value_len;
 *          streamIteratorGetField(&myiterator,&key,&value,&key_len,&value_len);
 *
 *          ... do what you want with key and value ...
 *      }
 *  }
 *  streamIteratorStop(&myiterator); */
void streamIteratorStart(streamIterator *si, stream *s, streamID *start, streamID *end, int rev) {
    /* Initialize the iterator and translates the iteration start/stop
     * elements into a 128 big big-endian number. */
    if (start) {
        streamEncodeID(si->start_key,start);
    } else {
        si->start_key[0] = 0;
        si->start_key[1] = 0;
    }

    if (end) {
        streamEncodeID(si->end_key,end);
    } else {
        si->end_key[0] = UINT64_MAX;
        si->end_key[1] = UINT64_MAX;
    }

    /* Seek the correct node in the radix tree. */
    raxStart(&si->ri,s->rax);
    if (!rev) {
        if (start && (start->ms || start->seq)) {
            raxSeek(&si->ri,"<=",(unsigned char*)si->start_key,
                    sizeof(si->start_key));
            if (raxEOF(&si->ri)) raxSeek(&si->ri,"^",NULL,0);
        } else {
            raxSeek(&si->ri,"^",NULL,0);
        }
    } else {
        if (end && (end->ms || end->seq)) {
            raxSeek(&si->ri,"<=",(unsigned char*)si->end_key,
                    sizeof(si->end_key));
            if (raxEOF(&si->ri)) raxSeek(&si->ri,"$",NULL,0);
        } else {
            raxSeek(&si->ri,"$",NULL,0);
        }
    }
    si->stream = s;
    si->lp = NULL;     /* There is no current listpack right now. */
    si->lp_ele = NULL; /* Current listpack cursor. */
    si->rev = rev;     /* Direction, if non-zero reversed, from end to start. */
    si->skip_tombstones = 1;    /* By default tombstones aren't emitted. */
}

/* Return 1 and store the current item ID at 'id' if there are still
 * elements within the iteration range, otherwise return 0 in order to
 * signal the iteration terminated. */
int streamIteratorGetID(streamIterator *si, streamID *id, int64_t *numfields) {
    while(1) { /* Will stop when element > stop_key or end of radix tree. */
        /* If the current listpack is set to NULL, this is the start of the
         * iteration or the previous listpack was completely iterated.
         * Go to the next node. */
        if (si->lp == NULL || si->lp_ele == NULL) {
            if (!si->rev && !raxNext(&si->ri)) return 0;
            else if (si->rev && !raxPrev(&si->ri)) return 0;
            serverAssert(si->ri.key_len == sizeof(streamID));
            /* Get the master ID. */
            streamDecodeID(si->ri.key,&si->master_id);
            /* Get the master fields count. */
            si->lp = si->ri.data;
            si->lp_ele = lpFirst(si->lp);           /* Seek items count */
            si->lp_ele = lpNext(si->lp,si->lp_ele); /* Seek deleted count. */
            si->lp_ele = lpNext(si->lp,si->lp_ele); /* Seek num fields. */
            si->master_fields_count = lpGetInteger(si->lp_ele);
            si->lp_ele = lpNext(si->lp,si->lp_ele); /* Seek first field. */
            si->master_fields_start = si->lp_ele;
            /* We are now pointing to the first field of the master entry.
             * We need to seek either the first or the last entry depending
             * on the direction of the iteration. */
            if (!si->rev) {
                /* If we are iterating in normal order, skip the master fields
                 * to seek the first actual entry. */
                for (uint64_t i = 0; i < si->master_fields_count; i++)
                    si->lp_ele = lpNext(si->lp,si->lp_ele);
            } else {
                /* If we are iterating in reverse direction, just seek the
                 * last part of the last entry in the listpack (that is, the
                 * fields count). */
                si->lp_ele = lpLast(si->lp);
            }
        } else if (si->rev) {
            /* If we are iterating in the reverse order, and this is not
             * the first entry emitted for this listpack, then we already
             * emitted the current entry, and have to go back to the previous
             * one. */
            int64_t lp_count = lpGetInteger(si->lp_ele);
            while(lp_count--) si->lp_ele = lpPrev(si->lp,si->lp_ele);
            /* Seek lp-count of prev entry. */
            si->lp_ele = lpPrev(si->lp,si->lp_ele);
        }

        /* For every radix tree node, iterate the corresponding listpack,
         * returning elements when they are within range. */
        while(1) {
            if (!si->rev) {
                /* If we are going forward, skip the previous entry
                 * lp-count field (or in case of the master entry, the zero
                 * term field) */
                si->lp_ele = lpNext(si->lp,si->lp_ele);
                if (si->lp_ele == NULL) break;
            } else {
                /* If we are going backward, read the number of elements this
                 * entry is composed of, and jump backward N times to seek
                 * its start. */
                int64_t lp_count = lpGetInteger(si->lp_ele);
                if (lp_count == 0) { /* We reached the master entry. */
                    si->lp = NULL;
                    si->lp_ele = NULL;
                    break;
                }
                while(lp_count--) si->lp_ele = lpPrev(si->lp,si->lp_ele);
            }

            /* Get the flags entry. */
            si->lp_flags = si->lp_ele;
            int64_t flags = lpGetInteger(si->lp_ele);
            si->lp_ele = lpNext(si->lp,si->lp_ele); /* Seek ID. */

            /* Get the ID: it is encoded as difference between the master
             * ID and this entry ID. */
            *id = si->master_id;
            id->ms += lpGetInteger(si->lp_ele);
            si->lp_ele = lpNext(si->lp,si->lp_ele);
            id->seq += lpGetInteger(si->lp_ele);
            si->lp_ele = lpNext(si->lp,si->lp_ele);
            unsigned char buf[sizeof(streamID)];
            streamEncodeID(buf,id);

            /* The number of entries is here or not depending on the
             * flags. */
            if (flags & STREAM_ITEM_FLAG_SAMEFIELDS) {
                *numfields = si->master_fields_count;
            } else {
                *numfields = lpGetInteger(si->lp_ele);
                si->lp_ele = lpNext(si->lp,si->lp_ele);
            }
            serverAssert(*numfields>=0);

            /* If current >= start, and the entry is not marked as
             * deleted or tombstones are included, emit it. */
            if (!si->rev) {
                if (memcmp(buf,si->start_key,sizeof(streamID)) >= 0 &&
                    (!si->skip_tombstones || !(flags & STREAM_ITEM_FLAG_DELETED)))
                {
                    if (memcmp(buf,si->end_key,sizeof(streamID)) > 0)
                        return 0; /* We are already out of range. */
                    si->entry_flags = flags;
                    if (flags & STREAM_ITEM_FLAG_SAMEFIELDS)
                        si->master_fields_ptr = si->master_fields_start;
                    return 1; /* Valid item returned. */
                }
            } else {
                if (memcmp(buf,si->end_key,sizeof(streamID)) <= 0 &&
                    (!si->skip_tombstones || !(flags & STREAM_ITEM_FLAG_DELETED)))
                {
                    if (memcmp(buf,si->start_key,sizeof(streamID)) < 0)
                        return 0; /* We are already out of range. */
                    si->entry_flags = flags;
                    if (flags & STREAM_ITEM_FLAG_SAMEFIELDS)
                        si->master_fields_ptr = si->master_fields_start;
                    return 1; /* Valid item returned. */
                }
            }

            /* If we do not emit, we have to discard if we are going
             * forward, or seek the previous entry if we are going
             * backward. */
            if (!si->rev) {
                int64_t to_discard = (flags & STREAM_ITEM_FLAG_SAMEFIELDS) ?
                                      *numfields : *numfields*2;
                for (int64_t i = 0; i < to_discard; i++)
                    si->lp_ele = lpNext(si->lp,si->lp_ele);
            } else {
                int64_t prev_times = 4; /* flag + id ms + id seq + one more to
                                           go back to the previous entry "count"
                                           field. */
                /* If the entry was not flagged SAMEFIELD we also read the
                 * number of fields, so go back one more. */
                if (!(flags & STREAM_ITEM_FLAG_SAMEFIELDS)) prev_times++;
                while(prev_times--) si->lp_ele = lpPrev(si->lp,si->lp_ele);
            }
        }

        /* End of listpack reached. Try the next/prev radix tree node. */
    }
}

/* Get the field and value of the current item we are iterating. This should
 * be called immediately after streamIteratorGetID(), and for each field
 * according to the number of fields returned by streamIteratorGetID().
 * The function populates the field and value pointers and the corresponding
 * lengths by reference, that are valid until the next iterator call, assuming
 * no one touches the stream meanwhile. */
void streamIteratorGetField(streamIterator *si, unsigned char **fieldptr, unsigned char **valueptr, int64_t *fieldlen, int64_t *valuelen) {
    if (si->entry_flags & STREAM_ITEM_FLAG_SAMEFIELDS) {
        *fieldptr = lpGet(si->master_fields_ptr,fieldlen,si->field_buf);
        si->master_fields_ptr = lpNext(si->lp,si->master_fields_ptr);
    } else {
        *fieldptr = lpGet(si->lp_ele,fieldlen,si->field_buf);
        si->lp_ele = lpNext(si->lp,si->lp_ele);
    }
    *valueptr = lpGet(si->lp_ele,valuelen,si->value_buf);
    si->lp_ele = lpNext(si->lp,si->lp_ele);
}

/* Remove the current entry from the stream: can be called after the
 * GetID() API or after any GetField() call, however we need to iterate
 * a valid entry while calling this function. Moreover the function
 * requires the entry ID we are currently iterating, that was previously
 * returned by GetID().
 *
 * Note that after calling this function, next calls to GetField() can't
 * be performed: the entry is now deleted. Instead the iterator will
 * automatically re-seek to the next entry, so the caller should continue
 * with GetID(). */
void streamIteratorRemoveEntry(streamIterator *si, streamID *current) {
    unsigned char *lp = si->lp;
    int64_t aux;

    /* We do not really delete the entry here. Instead we mark it as
     * deleted by flagging it, and also incrementing the count of the
     * deleted entries in the listpack header.
     *
     * We start flagging: */
    int64_t flags = lpGetInteger(si->lp_flags);
    flags |= STREAM_ITEM_FLAG_DELETED;
    lp = lpReplaceInteger(lp,&si->lp_flags,flags);

    /* Change the valid/deleted entries count in the master entry. */
    unsigned char *p = lpFirst(lp);
    aux = lpGetInteger(p);

    if (aux == 1) {
        /* If this is the last element in the listpack, we can remove the whole
         * node. */
        lpFree(lp);
        raxRemove(si->stream->rax,si->ri.key,si->ri.key_len,NULL);
    } else {
        /* In the base case we alter the counters of valid/deleted entries. */
        lp = lpReplaceInteger(lp,&p,aux-1);
        p = lpNext(lp,p); /* Seek deleted field. */
        aux = lpGetInteger(p);
        lp = lpReplaceInteger(lp,&p,aux+1);

        /* Update the listpack with the new pointer. */
        if (si->lp != lp)
            raxInsert(si->stream->rax,si->ri.key,si->ri.key_len,lp,NULL);
    }

    /* Update the number of entries counter. */
    si->stream->length--;

    /* Re-seek the iterator to fix the now messed up state. */
    streamID start, end;
    if (si->rev) {
        streamDecodeID(si->start_key,&start);
        end = *current;
    } else {
        start = *current;
        streamDecodeID(si->end_key,&end);
    }
    streamIteratorStop(si);
    streamIteratorStart(si,si->stream,&start,&end,si->rev);

    /* TODO: perform a garbage collection here if the ratio between
     * deleted and valid goes over a certain limit. */
}

/* Stop the stream iterator. The only cleanup we need is to free the rax
 * iterator, since the stream iterator itself is supposed to be stack
 * allocated. */
void streamIteratorStop(streamIterator *si) {
    raxStop(&si->ri);
}

/* Return 1 if `id` exists in `s` (and not marked as deleted) */
int streamEntryExists(stream *s, streamID *id) {
    streamIterator si;
    streamIteratorStart(&si,s,id,id,0);
    streamID myid;
    int64_t numfields;
    int found = streamIteratorGetID(&si,&myid,&numfields);
    streamIteratorStop(&si);
    if (!found)
        return 0;
    serverAssert(streamCompareID(id,&myid) == 0);
    return 1;
}

/* Delete the specified item ID from the stream, returning 1 if the item
 * was deleted 0 otherwise (if it does not exist). */
int streamDeleteItem(stream *s, streamID *id) {
    int deleted = 0;
    streamIterator si;
    streamIteratorStart(&si,s,id,id,0);
    streamID myid;
    int64_t numfields;
    if (streamIteratorGetID(&si,&myid,&numfields)) {
        streamIteratorRemoveEntry(&si,&myid);
        deleted = 1;
    }
    streamIteratorStop(&si);
    return deleted;
}

/* Get the last valid (non-tombstone) streamID of 's'. */
void streamLastValidID(stream *s, streamID *maxid)
{
    streamIterator si;
    streamIteratorStart(&si,s,NULL,NULL,1);
    int64_t numfields;
    if (!streamIteratorGetID(&si,maxid,&numfields) && s->length)
        serverPanic("Corrupt stream, length is %llu, but no max id", (unsigned long long)s->length);
    streamIteratorStop(&si);
}

/* Maximum size for a stream ID string. In theory 20*2+1 should be enough,
 * But to avoid chance for off by one issues and null-term, in case this will
 * be used as parsing buffer, we use a slightly larger buffer. On the other
 * hand considering sds header is gonna add 4 bytes, we wanna keep below the
 * allocator's 48 bytes bin. */
#define STREAM_ID_STR_LEN 44

sds createStreamIDString(streamID *id) {
    /* Optimization: pre-allocate a big enough buffer to avoid reallocs. */
    sds str = sdsnewlen(SDS_NOINIT, STREAM_ID_STR_LEN);
    sdssetlen(str, 0);
    return sdscatfmt(str,"%U-%U", id->ms,id->seq);
}

/* Emit a reply in the client output buffer by formatting a Stream ID
 * in the standard <ms>-<seq> format, using the simple string protocol
 * of REPL. */
void addReplyStreamID(client *c, streamID *id) {
    addReplyBulkSds(c,createStreamIDString(id));
}

void setDeferredReplyStreamID(client *c, void *dr, streamID *id) {
    setDeferredReplyBulkSds(c, dr, createStreamIDString(id));
}

/* Similar to the above function, but just creates an object, usually useful
 * for replication purposes to create arguments. */
robj *createObjectFromStreamID(streamID *id) {
    return createObject(OBJ_STRING, createStreamIDString(id));
}

/* Returns non-zero if the ID is 0-0. */
int streamIDEqZero(streamID *id) {
    return !(id->ms || id->seq);
}

/* A helper that returns non-zero if the range from 'start' to `end`
 * contains a tombstone.
 *
 * NOTE: this assumes that the caller had verified that 'start' is less than
 * 's->last_id'. */
int streamRangeHasTombstones(stream *s, streamID *start, streamID *end) {
    streamID start_id, end_id;

    if (!s->length || streamIDEqZero(&s->max_deleted_entry_id)) {
        /* The stream is empty or has no tombstones. */
        return 0;
    }

    if (streamCompareID(&s->first_id,&s->max_deleted_entry_id) > 0) {
        /* The latest tombstone is before the first entry. */
        return 0;
    }

    if (start) {
        start_id = *start;
    } else {
        start_id.ms = 0;
        start_id.seq = 0;
    }

    if (end) {
        end_id = *end;
    } else {
        end_id.ms = UINT64_MAX;
        end_id.seq = UINT64_MAX;
    }

    if (streamCompareID(&start_id,&s->max_deleted_entry_id) <= 0 &&
        streamCompareID(&s->max_deleted_entry_id,&end_id) <= 0)
    {
        /* start_id <= max_deleted_entry_id <= end_id: The range does include a tombstone. */
        return 1;
    }

    /* The range doesn't includes a tombstone. */
    return 0;
}

/* Replies with a consumer group's current lag, that is the number of messages
 * in the stream that are yet to be delivered. In case that the lag isn't
 * available due to fragmentation, the reply to the client is a null. */
void streamReplyWithCGLag(client *c, stream *s, streamCG *cg) {
    int valid = 0;
    long long lag = 0;

    if (!s->entries_added) {
        /* The lag of a newly-initialized stream is 0. */
        lag = 0;
        valid = 1;
    } else if (cg->entries_read != SCG_INVALID_ENTRIES_READ && !streamRangeHasTombstones(s,&cg->last_id,NULL)) {
        /* No fragmentation ahead means that the group's logical reads counter
         * is valid for performing the lag calculation. */
        lag = (long long)s->entries_added - cg->entries_read;
        valid = 1;
    } else {
        /* Attempt to retrieve the group's last ID logical read counter. */
        long long entries_read = streamEstimateDistanceFromFirstEverEntry(s,&cg->last_id);
        if (entries_read != SCG_INVALID_ENTRIES_READ) {
            /* A valid counter was obtained. */
            lag = (long long)s->entries_added - entries_read;
            valid = 1;
        }
    }

    if (valid) {
        addReplyLongLong(c,lag);
    } else {
        addReplyNull(c);
    }
}

/* This function returns a value that is the ID's logical read counter, or its
 * distance (the number of entries) from the first entry ever to have been added
 * to the stream.
 * 
 * A counter is returned only in one of the following cases:
 * 1. The ID is the same as the stream's last ID. In this case, the returned
 *    is the same as the stream's entries_added counter.
 * 2. The ID equals that of the currently first entry in the stream, and the
 *    stream has no tombstones. The returned value, in this case, is the result
 *    of subtracting the stream's length from its added_entries, incremented by
 *    one.
 * 3. The ID less than the stream's first current entry's ID, and there are no
 *    tombstones. Here the estimated counter is the result of subtracting the
 *    stream's length from its added_entries.
 * 4. The stream's added_entries is zero, meaning that no entries were ever
 *    added.
 *
 * The special return value of ULLONG_MAX signals that the counter's value isn't
 * obtainable. It is returned in these cases:
 * 1. The provided ID, if it even exists, is somewhere between the stream's
 *    current first and last entries' IDs, or in the future.
 * 2. The stream contains one or more tombstones. */
long long streamEstimateDistanceFromFirstEverEntry(stream *s, streamID *id) {
    /* The counter of any ID in an empty, never-before-used stream is 0. */
    if (!s->entries_added) {
        return 0;
    }

    /* In the empty stream, if the ID is smaller or equal to the last ID,
     * it can set to the current added_entries value. */
    if (!s->length && streamCompareID(id,&s->last_id) < 1) {
        return s->entries_added;
    }

    int cmp_last = streamCompareID(id,&s->last_id);
    if (cmp_last == 0) {
        /* Return the exact counter of the last entry in the stream. */
        return s->entries_added;
    } else if (cmp_last > 0) {
        /* The counter of a future ID is unknown. */
        return SCG_INVALID_ENTRIES_READ;
    }

    int cmp_id_first = streamCompareID(id,&s->first_id);
    int cmp_xdel_first = streamCompareID(&s->max_deleted_entry_id,&s->first_id);
    if (streamIDEqZero(&s->max_deleted_entry_id) || cmp_xdel_first < 0) {
        /* There's definitely no fragmentation ahead. */
        if (cmp_id_first < 0) {
            /* Return the estimated counter. */
            return s->entries_added - s->length;
        } else if (cmp_id_first == 0) {
            /* Return the exact counter of the first entry in the stream. */
            return s->entries_added - s->length + 1;
        }
    }

    /* The ID is either before an XDEL that fragments the stream or an arbitrary
     * ID. Either case, so we can't make a prediction. */
    return SCG_INVALID_ENTRIES_READ;
}

/* As a result of an explicit XCLAIM or XREADGROUP command, new entries
 * are created in the pending list of the stream and consumers. We need
 * to propagate this changes in the form of XCLAIM commands. */
void streamPropagateXCLAIM(client *c, robj *key, streamCG *group, robj *groupname, robj *id, streamNACK *nack) {
    /* We need to generate an XCLAIM that will work in a idempotent fashion:
     *
     * XCLAIM <key> <group> <consumer> 0 <id> TIME <milliseconds-unix-time>
     *        RETRYCOUNT <count> FORCE JUSTID LASTID <id>.
     *
     * Note that JUSTID is useful in order to avoid that XCLAIM will do
     * useless work in the slave side, trying to fetch the stream item. */
    robj *argv[14];
    argv[0] = shared.xclaim;
    argv[1] = key;
    argv[2] = groupname;
    argv[3] = createStringObject(nack->consumer->name,sdslen(nack->consumer->name));
    argv[4] = shared.integers[0];
    argv[5] = id;
    argv[6] = shared.time;
    argv[7] = createStringObjectFromLongLong(nack->delivery_time);
    argv[8] = shared.retrycount;
    argv[9] = createStringObjectFromLongLong(nack->delivery_count);
    argv[10] = shared.force;
    argv[11] = shared.justid;
    argv[12] = shared.lastid;
    argv[13] = createObjectFromStreamID(&group->last_id);

    alsoPropagate(c->db->id,argv,14,PROPAGATE_AOF|PROPAGATE_REPL);

    decrRefCount(argv[3]);
    decrRefCount(argv[7]);
    decrRefCount(argv[9]);
    decrRefCount(argv[13]);
}

/* We need this when we want to propagate the new last-id of a consumer group
 * that was consumed by XREADGROUP with the NOACK option: in that case we can't
 * propagate the last ID just using the XCLAIM LASTID option, so we emit
 *
 *  XGROUP SETID <key> <groupname> <id> ENTRIESREAD <entries_read>
 */
void streamPropagateGroupID(client *c, robj *key, streamCG *group, robj *groupname) {
    robj *argv[7];
    argv[0] = shared.xgroup;
    argv[1] = shared.setid;
    argv[2] = key;
    argv[3] = groupname;
    argv[4] = createObjectFromStreamID(&group->last_id);
    argv[5] = shared.entriesread;
    argv[6] = createStringObjectFromLongLong(group->entries_read);

    alsoPropagate(c->db->id,argv,7,PROPAGATE_AOF|PROPAGATE_REPL);

    decrRefCount(argv[4]);
    decrRefCount(argv[6]);
}

/* We need this when we want to propagate creation of consumer that was created
 * by XREADGROUP with the NOACK option. In that case, the only way to create
 * the consumer at the replica is by using XGROUP CREATECONSUMER (see issue #7140)
 *
 *  XGROUP CREATECONSUMER <key> <groupname> <consumername>
 */
void streamPropagateConsumerCreation(client *c, robj *key, robj *groupname, sds consumername) {
    robj *argv[5];
    argv[0] = shared.xgroup;
    argv[1] = shared.createconsumer;
    argv[2] = key;
    argv[3] = groupname;
    argv[4] = createObject(OBJ_STRING,sdsdup(consumername));

    alsoPropagate(c->db->id,argv,5,PROPAGATE_AOF|PROPAGATE_REPL);

    decrRefCount(argv[4]);
}

/* Send the stream items in the specified range to the client 'c'. The range
 * the client will receive is between start and end inclusive, if 'count' is
 * non zero, no more than 'count' elements are sent.
 *
 * The 'end' pointer can be NULL to mean that we want all the elements from
 * 'start' till the end of the stream. If 'rev' is non zero, elements are
 * produced in reversed order from end to start.
 *
 * The function returns the number of entries emitted.
 *
 * If group and consumer are not NULL, the function performs additional work:
 * 1. It updates the last delivered ID in the group in case we are
 *    sending IDs greater than the current last ID.
 * 2. If the requested IDs are already assigned to some other consumer, the
 *    function will not return it to the client.
 * 3. An entry in the pending list will be created for every entry delivered
 *    for the first time to this consumer.
 * 4. The group's read counter is incremented if it is already valid and there
 *    are no future tombstones, or is invalidated (set to 0) otherwise. If the
 *    counter is invalid to begin with, we try to obtain it for the last
 *    delivered ID.
 *
 * The behavior may be modified passing non-zero flags:
 *
 * STREAM_RWR_NOACK: Do not create PEL entries, that is, the point "3" above
 *                   is not performed.
 * STREAM_RWR_RAWENTRIES: Do not emit array boundaries, but just the entries,
 *                        and return the number of entries emitted as usually.
 *                        This is used when the function is just used in order
 *                        to emit data and there is some higher level logic.
 *
 * The final argument 'spi' (stream propagation info pointer) is a structure
 * filled with information needed to propagate the command execution to AOF
 * and slaves, in the case a consumer group was passed: we need to generate
 * XCLAIM commands to create the pending list into AOF/slaves in that case.
 *
 * If 'spi' is set to NULL no propagation will happen even if the group was
 * given, but currently such a feature is never used by the code base that
 * will always pass 'spi' and propagate when a group is passed.
 *
 * Note that this function is recursive in certain cases. When it's called
 * with a non NULL group and consumer argument, it may call
 * streamReplyWithRangeFromConsumerPEL() in order to get entries from the
 * consumer pending entries list. However such a function will then call
 * streamReplyWithRange() in order to emit single entries (found in the
 * PEL by ID) to the client. This is the use case for the STREAM_RWR_RAWENTRIES
 * flag.
 */
#define STREAM_RWR_NOACK (1<<0)         /* Do not create entries in the PEL. */
#define STREAM_RWR_RAWENTRIES (1<<1)    /* Do not emit protocol for array
                                           boundaries, just the entries. */
#define STREAM_RWR_HISTORY (1<<2)       /* Only serve consumer local PEL. */
size_t streamReplyWithRange(client *c, stream *s, streamID *start, streamID *end, size_t count, int rev, streamCG *group, streamConsumer *consumer, int flags, streamPropInfo *spi) {
    void *arraylen_ptr = NULL;
    size_t arraylen = 0;
    streamIterator si;
    int64_t numfields;
    streamID id;
    int propagate_last_id = 0;
    int noack = flags & STREAM_RWR_NOACK;

    /* If the client is asking for some history, we serve it using a
     * different function, so that we return entries *solely* from its
     * own PEL. This ensures each consumer will always and only see
     * the history of messages delivered to it and not yet confirmed
     * as delivered. */
    if (group && (flags & STREAM_RWR_HISTORY)) {
        return streamReplyWithRangeFromConsumerPEL(c,s,start,end,count,
                                                   consumer);
    }

    if (!(flags & STREAM_RWR_RAWENTRIES))
        arraylen_ptr = addReplyDeferredLen(c);
    streamIteratorStart(&si,s,start,end,rev);
    while(streamIteratorGetID(&si,&id,&numfields)) {
        /* Update the group last_id if needed. */
        if (group && streamCompareID(&id,&group->last_id) > 0) {
            if (group->entries_read != SCG_INVALID_ENTRIES_READ && !streamRangeHasTombstones(s,&id,NULL)) {
                /* A valid counter and no future tombstones mean we can 
                 * increment the read counter to keep tracking the group's
                 * progress. */
                group->entries_read++;
            } else if (s->entries_added) {
                /* The group's counter may be invalid, so we try to obtain it. */
                group->entries_read = streamEstimateDistanceFromFirstEverEntry(s,&id);
            }
            group->last_id = id;
            /* Group last ID should be propagated only if NOACK was
             * specified, otherwise the last id will be included
             * in the propagation of XCLAIM itself. */
            if (noack) propagate_last_id = 1;
        }

        /* Emit a two elements array for each item. The first is
         * the ID, the second is an array of field-value pairs. */
        addReplyArrayLen(c,2);
        addReplyStreamID(c,&id);

        addReplyArrayLen(c,numfields*2);

        /* Emit the field-value pairs. */
        while(numfields--) {
            unsigned char *key, *value;
            int64_t key_len, value_len;
            streamIteratorGetField(&si,&key,&value,&key_len,&value_len);
            addReplyBulkCBuffer(c,key,key_len);
            addReplyBulkCBuffer(c,value,value_len);
        }

        /* If a group is passed, we need to create an entry in the
         * PEL (pending entries list) of this group *and* this consumer.
         *
         * Note that we cannot be sure about the fact the message is not
         * already owned by another consumer, because the admin is able
         * to change the consumer group last delivered ID using the
         * XGROUP SETID command. So if we find that there is already
         * a NACK for the entry, we need to associate it to the new
         * consumer. */
        if (group && !noack) {
            unsigned char buf[sizeof(streamID)];
            streamEncodeID(buf,&id);

            /* Try to add a new NACK. Most of the time this will work and
             * will not require extra lookups. We'll fix the problem later
             * if we find that there is already a entry for this ID. */
            streamNACK *nack = streamCreateNACK(consumer);
            int group_inserted =
                raxTryInsert(group->pel,buf,sizeof(buf),nack,NULL);
            int consumer_inserted =
                raxTryInsert(consumer->pel,buf,sizeof(buf),nack,NULL);

            /* Now we can check if the entry was already busy, and
             * in that case reassign the entry to the new consumer,
             * or update it if the consumer is the same as before. */
            if (group_inserted == 0) {
                streamFreeNACK(nack);
                nack = raxFind(group->pel,buf,sizeof(buf));
                serverAssert(nack != raxNotFound);
                raxRemove(nack->consumer->pel,buf,sizeof(buf),NULL);
                /* Update the consumer and NACK metadata. */
                nack->consumer = consumer;
                nack->delivery_time = commandTimeSnapshot();
                nack->delivery_count = 1;
                /* Add the entry in the new consumer local PEL. */
                raxInsert(consumer->pel,buf,sizeof(buf),nack,NULL);
            } else if (group_inserted == 1 && consumer_inserted == 0) {
                serverPanic("NACK half-created. Should not be possible.");
            }

            /* Propagate as XCLAIM. */
            if (spi) {
                robj *idarg = createObjectFromStreamID(&id);
                streamPropagateXCLAIM(c,spi->keyname,group,spi->groupname,idarg,nack);
                decrRefCount(idarg);
            }
        }

        arraylen++;
        if (count && count == arraylen) break;
    }

    if (spi && propagate_last_id)
        streamPropagateGroupID(c,spi->keyname,group,spi->groupname);

    streamIteratorStop(&si);
    if (arraylen_ptr) setDeferredArrayLen(c,arraylen_ptr,arraylen);
    return arraylen;
}

/* This is a helper function for streamReplyWithRange() when called with
 * group and consumer arguments, but with a range that is referring to already
 * delivered messages. In this case we just emit messages that are already
 * in the history of the consumer, fetching the IDs from its PEL.
 *
 * Note that this function does not have a 'rev' argument because it's not
 * possible to iterate in reverse using a group. Basically this function
 * is only called as a result of the XREADGROUP command.
 *
 * This function is more expensive because it needs to inspect the PEL and then
 * seek into the radix tree of the messages in order to emit the full message
 * to the client. However clients only reach this code path when they are
 * fetching the history of already retrieved messages, which is rare. */
size_t streamReplyWithRangeFromConsumerPEL(client *c, stream *s, streamID *start, streamID *end, size_t count, streamConsumer *consumer) {
    raxIterator ri;
    unsigned char startkey[sizeof(streamID)];
    unsigned char endkey[sizeof(streamID)];
    streamEncodeID(startkey,start);
    if (end) streamEncodeID(endkey,end);

    size_t arraylen = 0;
    void *arraylen_ptr = addReplyDeferredLen(c);
    raxStart(&ri,consumer->pel);
    raxSeek(&ri,">=",startkey,sizeof(startkey));
    while(raxNext(&ri) && (!count || arraylen < count)) {
        if (end && memcmp(ri.key,end,ri.key_len) > 0) break;
        streamID thisid;
        streamDecodeID(ri.key,&thisid);
        if (streamReplyWithRange(c,s,&thisid,&thisid,1,0,NULL,NULL,
                                 STREAM_RWR_RAWENTRIES,NULL) == 0)
        {
            /* Note that we may have a not acknowledged entry in the PEL
             * about a message that's no longer here because was removed
             * by the user by other means. In that case we signal it emitting
             * the ID but then a NULL entry for the fields. */
            addReplyArrayLen(c,2);
            addReplyStreamID(c,&thisid);
            addReplyNullArray(c);
        } else {
            streamNACK *nack = ri.data;
            nack->delivery_time = commandTimeSnapshot();
            nack->delivery_count++;
        }
        arraylen++;
    }
    raxStop(&ri);
    setDeferredArrayLen(c,arraylen_ptr,arraylen);
    return arraylen;
}

/* -----------------------------------------------------------------------
 * Stream commands implementation
 * ----------------------------------------------------------------------- */

/* Look the stream at 'key' and return the corresponding stream object.
 * The function creates a key setting it to an empty stream if needed. */
robj *streamTypeLookupWriteOrCreate(client *c, robj *key, int no_create) {
    robj *o = lookupKeyWrite(c->db,key);
    if (checkType(c,o,OBJ_STREAM)) return NULL;
    if (o == NULL) {
        if (no_create) {
            addReplyNull(c);
            return NULL;
        }
        o = createStreamObject();
        dbAdd(c->db,key,o);
    }
    return o;
}

/* Parse a stream ID in the format given by clients to Redis, that is
 * <ms>-<seq>, and converts it into a streamID structure. If
 * the specified ID is invalid C_ERR is returned and an error is reported
 * to the client, otherwise C_OK is returned. The ID may be in incomplete
 * form, just stating the milliseconds time part of the stream. In such a case
 * the missing part is set according to the value of 'missing_seq' parameter.
 *
 * The IDs "-" and "+" specify respectively the minimum and maximum IDs
 * that can be represented. If 'strict' is set to 1, "-" and "+" will be
 * treated as an invalid ID.
 *
 * The ID form <ms>-* specifies a millisconds-only ID, leaving the sequence part
 * to be autogenerated. When a non-NULL 'seq_given' argument is provided, this
 * form is accepted and the argument is set to 0 unless the sequence part is
 * specified.
 * 
 * If 'c' is set to NULL, no reply is sent to the client. */
int streamGenericParseIDOrReply(client *c, const robj *o, streamID *id, uint64_t missing_seq, int strict, int *seq_given) {
    char buf[128];
    if (sdslen(o->ptr) > sizeof(buf)-1) goto invalid;
    memcpy(buf,o->ptr,sdslen(o->ptr)+1);

    if (strict && (buf[0] == '-' || buf[0] == '+') && buf[1] == '\0')
        goto invalid;

    if (seq_given != NULL) {
        *seq_given = 1;
    }

    /* Handle the "-" and "+" special cases. */
    if (buf[0] == '-' && buf[1] == '\0') {
        id->ms = 0;
        id->seq = 0;
        return C_OK;
    } else if (buf[0] == '+' && buf[1] == '\0') {
        id->ms = UINT64_MAX;
        id->seq = UINT64_MAX;
        return C_OK;
    }

    /* Parse <ms>-<seq> form. */
    unsigned long long ms, seq;
    char *dot = strchr(buf,'-');
    if (dot) *dot = '\0';
    if (string2ull(buf,&ms) == 0) goto invalid;
    if (dot) {
        size_t seqlen = strlen(dot+1);
        if (seq_given != NULL && seqlen == 1 && *(dot + 1) == '*') {
            /* Handle the <ms>-* form. */
            seq = 0;
            *seq_given = 0;
        } else if (string2ull(dot+1,&seq) == 0) {
            goto invalid;
        }
    } else {
        seq = missing_seq;
    }
    id->ms = ms;
    id->seq = seq;
    return C_OK;

invalid:
    if (c) addReplyError(c,"Invalid stream ID specified as stream "
                           "command argument");
    return C_ERR;
}

/* Wrapper for streamGenericParseIDOrReply() used by module API. */
int streamParseID(const robj *o, streamID *id) {
    return streamGenericParseIDOrReply(NULL,o,id,0,0,NULL);
}

/* Wrapper for streamGenericParseIDOrReply() with 'strict' argument set to
 * 0, to be used when - and + are acceptable IDs. */
int streamParseIDOrReply(client *c, robj *o, streamID *id, uint64_t missing_seq) {
    return streamGenericParseIDOrReply(c,o,id,missing_seq,0,NULL);
}

/* Wrapper for streamGenericParseIDOrReply() with 'strict' argument set to
 * 1, to be used when we want to return an error if the special IDs + or -
 * are provided. */
int streamParseStrictIDOrReply(client *c, robj *o, streamID *id, uint64_t missing_seq, int *seq_given) {
    return streamGenericParseIDOrReply(c,o,id,missing_seq,1,seq_given);
}

/* Helper for parsing a stream ID that is a range query interval. When the
 * exclude argument is NULL, streamParseIDOrReply() is called and the interval
 * is treated as close (inclusive). Otherwise, the exclude argument is set if 
 * the interval is open (the "(" prefix) and streamParseStrictIDOrReply() is
 * called in that case.
 */
int streamParseIntervalIDOrReply(client *c, robj *o, streamID *id, int *exclude, uint64_t missing_seq) {
    char *p = o->ptr;
    size_t len = sdslen(p);
    int invalid = 0;
    
    if (exclude != NULL) *exclude = (len > 1 && p[0] == '(');
    if (exclude != NULL && *exclude) {
        robj *t = createStringObject(p+1,len-1);
        invalid = (streamParseStrictIDOrReply(c,t,id,missing_seq,NULL) == C_ERR);
        decrRefCount(t);
    } else 
        invalid = (streamParseIDOrReply(c,o,id,missing_seq) == C_ERR);
    if (invalid)
        return C_ERR;
    return C_OK;
}

void streamRewriteApproxSpecifier(client *c, int idx) {
    rewriteClientCommandArgument(c,idx,shared.special_equals);
}

/* We propagate MAXLEN/MINID ~ <count> as MAXLEN/MINID = <resulting-len-of-stream>
 * otherwise trimming is no longer deterministic on replicas / AOF. */
void streamRewriteTrimArgument(client *c, stream *s, int trim_strategy, int idx) {
    robj *arg;
    if (trim_strategy == TRIM_STRATEGY_MAXLEN) {
        arg = createStringObjectFromLongLong(s->length);
    } else {
        streamID first_id;
        streamGetEdgeID(s,1,0,&first_id);
        arg = createObjectFromStreamID(&first_id);
    }

    rewriteClientCommandArgument(c,idx,arg);
    decrRefCount(arg);
}

/* XADD key [(MAXLEN [~|=] <count> | MINID [~|=] <id>) [LIMIT <entries>]] [NOMKSTREAM] <ID or *> [field value] [field value] ... */
void xaddCommand(client *c) {
    /* Parse options. */
    streamAddTrimArgs parsed_args;
    int idpos = streamParseAddOrTrimArgsOrReply(c, &parsed_args, 1);
    if (idpos < 0)
        return; /* streamParseAddOrTrimArgsOrReply already replied. */
    int field_pos = idpos+1; /* The ID is always one argument before the first field */

    /* Check arity. */
    if ((c->argc - field_pos) < 2 || ((c->argc-field_pos) % 2) == 1) {
        addReplyErrorArity(c);
        return;
    }

    /* Return ASAP if minimal ID (0-0) was given so we avoid possibly creating
     * a new stream and have streamAppendItem fail, leaving an empty key in the
     * database. */
    if (parsed_args.id_given && parsed_args.seq_given &&
        parsed_args.id.ms == 0 && parsed_args.id.seq == 0)
    {
        addReplyError(c,"The ID specified in XADD must be greater than 0-0");
        return;
    }

    /* Lookup the stream at key. */
    robj *o;
    stream *s;
    if ((o = streamTypeLookupWriteOrCreate(c,c->argv[1],parsed_args.no_mkstream)) == NULL) return;
    s = o->ptr;

    /* Return ASAP if the stream has reached the last possible ID */
    if (s->last_id.ms == UINT64_MAX && s->last_id.seq == UINT64_MAX) {
        addReplyError(c,"The stream has exhausted the last possible ID, "
                        "unable to add more items");
        return;
    }

    /* Append using the low level function and return the ID. */
    streamID id;
    if (streamAppendItem(s,c->argv+field_pos,(c->argc-field_pos)/2,
        &id,parsed_args.id_given ? &parsed_args.id : NULL,parsed_args.seq_given) == C_ERR)
    {
        if (errno == EDOM)
            addReplyError(c,"The ID specified in XADD is equal or smaller than "
                            "the target stream top item");
        else
            addReplyError(c,"Elements are too large to be stored");
        return;
    }
    sds replyid = createStreamIDString(&id);
    addReplyBulkCBuffer(c, replyid, sdslen(replyid));

    signalModifiedKey(c,c->db,c->argv[1]);
    notifyKeyspaceEvent(NOTIFY_STREAM,"xadd",c->argv[1],c->db->id);
    server.dirty++;

    /* Trim if needed. */
    if (parsed_args.trim_strategy != TRIM_STRATEGY_NONE) {
        if (streamTrim(s, &parsed_args)) {
            notifyKeyspaceEvent(NOTIFY_STREAM,"xtrim",c->argv[1],c->db->id);
        }
        if (parsed_args.approx_trim) {
            /* In case our trimming was limited (by LIMIT or by ~) we must
             * re-write the relevant trim argument to make sure there will be
             * no inconsistencies in AOF loading or in the replica.
             * It's enough to check only args->approx because there is no
             * way LIMIT is given without the ~ option. */
            streamRewriteApproxSpecifier(c,parsed_args.trim_strategy_arg_idx-1);
            streamRewriteTrimArgument(c,s,parsed_args.trim_strategy,parsed_args.trim_strategy_arg_idx);
        }
    }

    /* Let's rewrite the ID argument with the one actually generated for
     * AOF/replication propagation. */
    if (!parsed_args.id_given || !parsed_args.seq_given) {
        robj *idarg = createObject(OBJ_STRING, replyid);
        rewriteClientCommandArgument(c, idpos, idarg);
        decrRefCount(idarg);
    } else {
        sdsfree(replyid);
    }

    /* We need to signal to blocked clients that there is new data on this
     * stream. */
    signalKeyAsReady(c->db, c->argv[1], OBJ_STREAM);
}

/* XRANGE/XREVRANGE actual implementation.
 * The 'start' and 'end' IDs are parsed as follows:
 *   Incomplete 'start' has its sequence set to 0, and 'end' to UINT64_MAX.
 *   "-" and "+"" mean the minimal and maximal ID values, respectively.
 *   The "(" prefix means an open (exclusive) range, so XRANGE stream (1-0 (2-0
 *   will match anything from 1-1 and 1-UINT64_MAX.
 */
void xrangeGenericCommand(client *c, int rev) {
    robj *o;
    stream *s;
    streamID startid, endid;
    long long count = -1;
    robj *startarg = rev ? c->argv[3] : c->argv[2];
    robj *endarg = rev ? c->argv[2] : c->argv[3];
    int startex = 0, endex = 0;
    
    /* Parse start and end IDs. */
    if (streamParseIntervalIDOrReply(c,startarg,&startid,&startex,0) != C_OK)
        return;
    if (startex && streamIncrID(&startid) != C_OK) {
        addReplyError(c,"invalid start ID for the interval");
        return;
    }
    if (streamParseIntervalIDOrReply(c,endarg,&endid,&endex,UINT64_MAX) != C_OK)
        return;
    if (endex && streamDecrID(&endid) != C_OK) {
        addReplyError(c,"invalid end ID for the interval");
        return;
    }

    /* Parse the COUNT option if any. */
    if (c->argc > 4) {
        for (int j = 4; j < c->argc; j++) {
            int additional = c->argc-j-1;
            if (strcasecmp(c->argv[j]->ptr,"COUNT") == 0 && additional >= 1) {
                if (getLongLongFromObjectOrReply(c,c->argv[j+1],&count,NULL)
                    != C_OK) return;
                if (count < 0) count = 0;
                j++; /* Consume additional arg. */
            } else {
                addReplyErrorObject(c,shared.syntaxerr);
                return;
            }
        }
    }

    /* Return the specified range to the user. */
    if ((o = lookupKeyReadOrReply(c,c->argv[1],shared.emptyarray)) == NULL ||
         checkType(c,o,OBJ_STREAM)) return;

    s = o->ptr;

    if (count == 0) {
        addReplyNullArray(c);
    } else {
        if (count == -1) count = 0;
        streamReplyWithRange(c,s,&startid,&endid,count,rev,NULL,NULL,0,NULL);
    }
}

/* XRANGE key start end [COUNT <n>] */
void xrangeCommand(client *c) {
    xrangeGenericCommand(c,0);
}

/* XREVRANGE key end start [COUNT <n>] */
void xrevrangeCommand(client *c) {
    xrangeGenericCommand(c,1);
}

/* XLEN key*/
void xlenCommand(client *c) {
    robj *o;
    if ((o = lookupKeyReadOrReply(c,c->argv[1],shared.czero)) == NULL
        || checkType(c,o,OBJ_STREAM)) return;
    stream *s = o->ptr;
    addReplyLongLong(c,s->length);
}

/* XREAD [BLOCK <milliseconds>] [COUNT <count>] STREAMS key_1 key_2 ... key_N
 *       ID_1 ID_2 ... ID_N
 *
 * This function also implements the XREADGROUP command, which is like XREAD
 * but accepting the [GROUP group-name consumer-name] additional option.
 * This is useful because while XREAD is a read command and can be called
 * on slaves, XREADGROUP is not. */
#define XREAD_BLOCKED_DEFAULT_COUNT 1000
void xreadCommand(client *c) {
    long long timeout = -1; /* -1 means, no BLOCK argument given. */
    long long count = 0;
    int streams_count = 0;
    int streams_arg = 0;
    int noack = 0;          /* True if NOACK option was specified. */
    streamID static_ids[STREAMID_STATIC_VECTOR_LEN];
    streamID *ids = static_ids;
    streamCG **groups = NULL;
    int xreadgroup = sdslen(c->argv[0]->ptr) == 10; /* XREAD or XREADGROUP? */
    robj *groupname = NULL;
    robj *consumername = NULL;

    /* Parse arguments. */
    for (int i = 1; i < c->argc; i++) {
        int moreargs = c->argc-i-1;
        char *o = c->argv[i]->ptr;
        if (!strcasecmp(o,"BLOCK") && moreargs) {
            if (c->flags & CLIENT_SCRIPT) {
                /*
                 * Although the CLIENT_DENY_BLOCKING flag should protect from blocking the client
                 * on Lua/MULTI/RM_Call we want special treatment for Lua to keep backward compatibility.
                 * There is no sense to use BLOCK option within Lua. */
                addReplyErrorFormat(c, "%s command is not allowed with BLOCK option from scripts", (char *)c->argv[0]->ptr);
                return;
            }
            i++;
            if (getTimeoutFromObjectOrReply(c,c->argv[i],&timeout,
                UNIT_MILLISECONDS) != C_OK) return;
        } else if (!strcasecmp(o,"COUNT") && moreargs) {
            i++;
            if (getLongLongFromObjectOrReply(c,c->argv[i],&count,NULL) != C_OK)
                return;
            if (count < 0) count = 0;
        } else if (!strcasecmp(o,"STREAMS") && moreargs) {
            streams_arg = i+1;
            streams_count = (c->argc-streams_arg);
            if ((streams_count % 2) != 0) {
                addReplyError(c,"Unbalanced XREAD list of streams: "
                                "for each stream key an ID or '$' must be "
                                "specified.");
                return;
            }
            streams_count /= 2; /* We have two arguments for each stream. */
            break;
        } else if (!strcasecmp(o,"GROUP") && moreargs >= 2) {
            if (!xreadgroup) {
                addReplyError(c,"The GROUP option is only supported by "
                                "XREADGROUP. You called XREAD instead.");
                return;
            }
            groupname = c->argv[i+1];
            consumername = c->argv[i+2];
            i += 2;
        } else if (!strcasecmp(o,"NOACK")) {
            if (!xreadgroup) {
                addReplyError(c,"The NOACK option is only supported by "
                                "XREADGROUP. You called XREAD instead.");
                return;
            }
            noack = 1;
        } else {
            addReplyErrorObject(c,shared.syntaxerr);
            return;
        }
    }

    /* STREAMS option is mandatory. */
    if (streams_arg == 0) {
        addReplyErrorObject(c,shared.syntaxerr);
        return;
    }

    /* If the user specified XREADGROUP then it must also
     * provide the GROUP option. */
    if (xreadgroup && groupname == NULL) {
        addReplyError(c,"Missing GROUP option for XREADGROUP");
        return;
    }

    /* Parse the IDs and resolve the group name. */
    if (streams_count > STREAMID_STATIC_VECTOR_LEN)
        ids = zmalloc(sizeof(streamID)*streams_count);
    if (groupname) groups = zmalloc(sizeof(streamCG*)*streams_count);

    for (int i = streams_arg + streams_count; i < c->argc; i++) {
        /* Specifying "$" as last-known-id means that the client wants to be
         * served with just the messages that will arrive into the stream
         * starting from now. */
        int id_idx = i - streams_arg - streams_count;
        robj *key = c->argv[i-streams_count];
        robj *o = lookupKeyRead(c->db,key);
        if (checkType(c,o,OBJ_STREAM)) goto cleanup;
        streamCG *group = NULL;

        /* If a group was specified, than we need to be sure that the
         * key and group actually exist. */
        if (groupname) {
            if (o == NULL ||
                (group = streamLookupCG(o->ptr,groupname->ptr)) == NULL)
            {
                addReplyErrorFormat(c, "-NOGROUP No such key '%s' or consumer "
                                       "group '%s' in XREADGROUP with GROUP "
                                       "option",
                                    (char*)key->ptr,(char*)groupname->ptr);
                goto cleanup;
            }
            groups[id_idx] = group;
        }

        if (strcmp(c->argv[i]->ptr,"$") == 0) {
            if (xreadgroup) {
                addReplyError(c,"The $ ID is meaningless in the context of "
                                "XREADGROUP: you want to read the history of "
                                "this consumer by specifying a proper ID, or "
                                "use the > ID to get new messages. The $ ID would "
                                "just return an empty result set.");
                goto cleanup;
            }
            if (o) {
                stream *s = o->ptr;
                ids[id_idx] = s->last_id;
            } else {
                ids[id_idx].ms = 0;
                ids[id_idx].seq = 0;
            }
            continue;
        } else if (strcmp(c->argv[i]->ptr,">") == 0) {
            if (!xreadgroup) {
                addReplyError(c,"The > ID can be specified only when calling "
                                "XREADGROUP using the GROUP <group> "
                                "<consumer> option.");
                goto cleanup;
            }
            /* We use just the maximum ID to signal this is a ">" ID, anyway
             * the code handling the blocking clients will have to update the
             * ID later in order to match the changing consumer group last ID. */
            ids[id_idx].ms = UINT64_MAX;
            ids[id_idx].seq = UINT64_MAX;
            continue;
        }
        if (streamParseStrictIDOrReply(c,c->argv[i],ids+id_idx,0,NULL) != C_OK)
            goto cleanup;
    }

    /* Try to serve the client synchronously. */
    size_t arraylen = 0;
    void *arraylen_ptr = NULL;
    for (int i = 0; i < streams_count; i++) {
        robj *o = lookupKeyRead(c->db,c->argv[streams_arg+i]);
        if (o == NULL) continue;
        stream *s = o->ptr;
        streamID *gt = ids+i; /* ID must be greater than this. */
        int serve_synchronously = 0;
        int serve_history = 0; /* True for XREADGROUP with ID != ">". */

        /* Check if there are the conditions to serve the client
         * synchronously. */
        if (groups) {
            /* If the consumer is blocked on a group, we always serve it
             * synchronously (serving its local history) if the ID specified
             * was not the special ">" ID. */
            if (gt->ms != UINT64_MAX ||
                gt->seq != UINT64_MAX)
            {
                serve_synchronously = 1;
                serve_history = 1;
            } else if (s->length) {
                /* We also want to serve a consumer in a consumer group
                 * synchronously in case the group top item delivered is smaller
                 * than what the stream has inside. */
                streamID maxid, *last = &groups[i]->last_id;
                streamLastValidID(s, &maxid);
                if (streamCompareID(&maxid, last) > 0) {
                    serve_synchronously = 1;
                    *gt = *last;
                }
            }
        } else if (s->length) {
            /* For consumers without a group, we serve synchronously if we can
             * actually provide at least one item from the stream. */
            streamID maxid;
            streamLastValidID(s, &maxid);
            if (streamCompareID(&maxid, gt) > 0) {
                serve_synchronously = 1;
            }
        }

        if (serve_synchronously) {
            arraylen++;
            if (arraylen == 1) arraylen_ptr = addReplyDeferredLen(c);
            /* streamReplyWithRange() handles the 'start' ID as inclusive,
             * so start from the next ID, since we want only messages with
             * IDs greater than start. */
            streamID start = *gt;
            streamIncrID(&start);

            /* Emit the two elements sub-array consisting of the name
             * of the stream and the data we extracted from it. */
            if (c->resp == 2) addReplyArrayLen(c,2);
            addReplyBulk(c,c->argv[streams_arg+i]);
            streamConsumer *consumer = NULL;
            streamPropInfo spi = {c->argv[i+streams_arg],groupname};
            if (groups) {
                consumer = streamLookupConsumer(groups[i],consumername->ptr,SLC_DEFAULT);
                if (consumer == NULL) {
                    consumer = streamCreateConsumer(groups[i],consumername->ptr,
                                                    c->argv[streams_arg+i],
                                                    c->db->id,SCC_DEFAULT);
                    if (noack)
                        streamPropagateConsumerCreation(c,spi.keyname,
                                                        spi.groupname,
                                                        consumer->name);
                }
            }
            int flags = 0;
            if (noack) flags |= STREAM_RWR_NOACK;
            if (serve_history) flags |= STREAM_RWR_HISTORY;
            streamReplyWithRange(c,s,&start,NULL,count,0,
                                 groups ? groups[i] : NULL,
                                 consumer, flags, &spi);
            if (groups) server.dirty++;
        }
    }

     /* We replied synchronously! Set the top array len and return to caller. */
    if (arraylen) {
        if (c->resp == 2)
            setDeferredArrayLen(c,arraylen_ptr,arraylen);
        else
            setDeferredMapLen(c,arraylen_ptr,arraylen);
        goto cleanup;
    }

    /* Block if needed. */
    if (timeout != -1) {
        /* If we are not allowed to block the client, the only thing
         * we can do is treating it as a timeout (even with timeout 0). */
        if (c->flags & CLIENT_DENY_BLOCKING) {
            addReplyNullArray(c);
            goto cleanup;
        }
<<<<<<< HEAD
        /* We change the '$' to the current last ID for this stream. this is
         * Since later on when we unblock on arriving data - we would like to
         * re-process the command and in case '$' stays we will spin-block forever.
         */
        for (int id_idx = 0; id_idx < streams_count; id_idx++) {
            int arg_idx = id_idx + streams_arg + streams_count;
            if (strcmp(c->argv[arg_idx]->ptr,"$") == 0) {
                robj *argv_streamid = createObjectFromStreamID(&ids[id_idx]);
                rewriteClientCommandArgument(c, arg_idx, argv_streamid);
                decrRefCount(argv_streamid);
            }
=======
        blockForKeys(c, BLOCKED_STREAM, c->argv+streams_arg, streams_count,
                     -1, timeout, NULL, NULL, ids, xreadgroup);
        /* If no COUNT is given and we block, set a relatively small count:
         * in case the ID provided is too low, we do not want the server to
         * block just to serve this client a huge stream of messages. */
        c->bpop.xread_count = count ? count : XREAD_BLOCKED_DEFAULT_COUNT;

        /* If this is a XREADGROUP + GROUP we need to remember for which
         * group and consumer name we are blocking, so later when one of the
         * keys receive more data, we can call streamReplyWithRange() passing
         * the right arguments. */
        if (groupname) {
            incrRefCount(groupname);
            incrRefCount(consumername);
            c->bpop.xread_group = groupname;
            c->bpop.xread_consumer = consumername;
            c->bpop.xread_group_noack = noack;
        } else {
            c->bpop.xread_group = NULL;
            c->bpop.xread_consumer = NULL;
>>>>>>> b57fd010
        }
        blockForKeys(c, BLOCKED_STREAM, c->argv+streams_arg, streams_count, timeout, xreadgroup);
        goto cleanup;
    }

    /* No BLOCK option, nor any stream we can serve. Reply as with a
     * timeout happened. */
    addReplyNullArray(c);
    /* Continue to cleanup... */

cleanup: /* Cleanup. */

    /* The command is propagated (in the READGROUP form) as a side effect
     * of calling lower level APIs. So stop any implicit propagation. */
    preventCommandPropagation(c);
    if (ids != static_ids) zfree(ids);
    zfree(groups);
}

/* -----------------------------------------------------------------------
 * Low level implementation of consumer groups
 * ----------------------------------------------------------------------- */

/* Create a NACK entry setting the delivery count to 1 and the delivery
 * time to the current time. The NACK consumer will be set to the one
 * specified as argument of the function. */
streamNACK *streamCreateNACK(streamConsumer *consumer) {
    streamNACK *nack = zmalloc(sizeof(*nack));
    nack->delivery_time = commandTimeSnapshot();
    nack->delivery_count = 1;
    nack->consumer = consumer;
    return nack;
}

/* Free a NACK entry. */
void streamFreeNACK(streamNACK *na) {
    zfree(na);
}

/* Free a consumer and associated data structures. Note that this function
 * will not reassign the pending messages associated with this consumer
 * nor will delete them from the stream, so when this function is called
 * to delete a consumer, and not when the whole stream is destroyed, the caller
 * should do some work before. */
void streamFreeConsumer(streamConsumer *sc) {
    raxFree(sc->pel); /* No value free callback: the PEL entries are shared
                         between the consumer and the main stream PEL. */
    sdsfree(sc->name);
    zfree(sc);
}

/* Create a new consumer group in the context of the stream 's', having the
 * specified name, last server ID and reads counter. If a consumer group with
 * the same name already exists NULL is returned, otherwise the pointer to the
 * consumer group is returned. */
streamCG *streamCreateCG(stream *s, char *name, size_t namelen, streamID *id, long long entries_read) {
    if (s->cgroups == NULL) s->cgroups = raxNew();
    if (raxFind(s->cgroups,(unsigned char*)name,namelen) != raxNotFound)
        return NULL;

    streamCG *cg = zmalloc(sizeof(*cg));
    cg->pel = raxNew();
    cg->consumers = raxNew();
    cg->last_id = *id;
    cg->entries_read = entries_read;
    raxInsert(s->cgroups,(unsigned char*)name,namelen,cg,NULL);
    return cg;
}

/* Free a consumer group and all its associated data. */
void streamFreeCG(streamCG *cg) {
    raxFreeWithCallback(cg->pel,(void(*)(void*))streamFreeNACK);
    raxFreeWithCallback(cg->consumers,(void(*)(void*))streamFreeConsumer);
    zfree(cg);
}

/* Lookup the consumer group in the specified stream and returns its
 * pointer, otherwise if there is no such group, NULL is returned. */
streamCG *streamLookupCG(stream *s, sds groupname) {
    if (s->cgroups == NULL) return NULL;
    streamCG *cg = raxFind(s->cgroups,(unsigned char*)groupname,
                           sdslen(groupname));
    return (cg == raxNotFound) ? NULL : cg;
}

/* Create a consumer with the specified name in the group 'cg' and return.
 * If the consumer exists, return NULL. As a side effect, when the consumer
 * is successfully created, the key space will be notified and dirty++ unless
 * the SCC_NO_NOTIFY or SCC_NO_DIRTIFY flags is specified. */
streamConsumer *streamCreateConsumer(streamCG *cg, sds name, robj *key, int dbid, int flags) {
    if (cg == NULL) return NULL;
    int notify = !(flags & SCC_NO_NOTIFY);
    int dirty = !(flags & SCC_NO_DIRTIFY);
    streamConsumer *consumer = zmalloc(sizeof(*consumer));
    int success = raxTryInsert(cg->consumers,(unsigned char*)name,
                               sdslen(name),consumer,NULL);
    if (!success) {
        zfree(consumer);
        return NULL;
    }
    consumer->name = sdsdup(name);
    consumer->pel = raxNew();
    consumer->seen_time = commandTimeSnapshot();
    if (dirty) server.dirty++;
    if (notify) notifyKeyspaceEvent(NOTIFY_STREAM,"xgroup-createconsumer",key,dbid);
    return consumer;
}

/* Lookup the consumer with the specified name in the group 'cg'. Its last 
 * seen time is updated unless the SLC_NO_REFRESH flag is specified. */
streamConsumer *streamLookupConsumer(streamCG *cg, sds name, int flags) {
    if (cg == NULL) return NULL;
    int refresh = !(flags & SLC_NO_REFRESH);
    streamConsumer *consumer = raxFind(cg->consumers,(unsigned char*)name,
                                       sdslen(name));
    if (consumer == raxNotFound) return NULL;
    if (refresh) consumer->seen_time = commandTimeSnapshot();
    return consumer;
}

/* Delete the consumer specified in the consumer group 'cg'. */
void streamDelConsumer(streamCG *cg, streamConsumer *consumer) {
    /* Iterate all the consumer pending messages, deleting every corresponding
     * entry from the global entry. */
    raxIterator ri;
    raxStart(&ri,consumer->pel);
    raxSeek(&ri,"^",NULL,0);
    while(raxNext(&ri)) {
        streamNACK *nack = ri.data;
        raxRemove(cg->pel,ri.key,ri.key_len,NULL);
        streamFreeNACK(nack);
    }
    raxStop(&ri);

    /* Deallocate the consumer. */
    raxRemove(cg->consumers,(unsigned char*)consumer->name,
              sdslen(consumer->name),NULL);
    streamFreeConsumer(consumer);
}

/* -----------------------------------------------------------------------
 * Consumer groups commands
 * ----------------------------------------------------------------------- */

/* XGROUP CREATE <key> <groupname> <id or $> [MKSTREAM] [ENTRIESREAD entries_read]
 * XGROUP SETID <key> <groupname> <id or $> [ENTRIESREAD entries_read]
 * XGROUP DESTROY <key> <groupname>
 * XGROUP CREATECONSUMER <key> <groupname> <consumer>
 * XGROUP DELCONSUMER <key> <groupname> <consumername> */
void xgroupCommand(client *c) {
    stream *s = NULL;
    sds grpname = NULL;
    streamCG *cg = NULL;
    char *opt = c->argv[1]->ptr; /* Subcommand name. */
    int mkstream = 0;
    long long entries_read = SCG_INVALID_ENTRIES_READ;
    robj *o;

    /* Everything but the "HELP" option requires a key and group name. */
    if (c->argc >= 4) {
        /* Parse optional arguments for CREATE and SETID */
        int i = 5;
        int create_subcmd = !strcasecmp(opt,"CREATE");
        int setid_subcmd = !strcasecmp(opt,"SETID");
        while (i < c->argc) {
            if (create_subcmd && !strcasecmp(c->argv[i]->ptr,"MKSTREAM")) {
                mkstream = 1;
                i++;
            } else if ((create_subcmd || setid_subcmd) && !strcasecmp(c->argv[i]->ptr,"ENTRIESREAD") && i + 1 < c->argc) {
                if (getLongLongFromObjectOrReply(c,c->argv[i+1],&entries_read,NULL) != C_OK)
                    return;
                if (entries_read < 0 && entries_read != SCG_INVALID_ENTRIES_READ) {
                    addReplyError(c,"value for ENTRIESREAD must be positive or -1");
                    return;
                }
                i += 2;
            } else {
                addReplySubcommandSyntaxError(c);
                return;
            }
        }

        o = lookupKeyWrite(c->db,c->argv[2]);
        if (o) {
            if (checkType(c,o,OBJ_STREAM)) return;
            s = o->ptr;
        }
        grpname = c->argv[3]->ptr;
    }

    /* Check for missing key/group. */
    if (c->argc >= 4 && !mkstream) {
        /* At this point key must exist, or there is an error. */
        if (s == NULL) {
            addReplyError(c,
                "The XGROUP subcommand requires the key to exist. "
                "Note that for CREATE you may want to use the MKSTREAM "
                "option to create an empty stream automatically.");
            return;
        }

        /* Certain subcommands require the group to exist. */
        if ((cg = streamLookupCG(s,grpname)) == NULL &&
            (!strcasecmp(opt,"SETID") ||
             !strcasecmp(opt,"CREATECONSUMER") ||
             !strcasecmp(opt,"DELCONSUMER")))
        {
            addReplyErrorFormat(c, "-NOGROUP No such consumer group '%s' "
                                   "for key name '%s'",
                                   (char*)grpname, (char*)c->argv[2]->ptr);
            return;
        }
    }

    /* Dispatch the different subcommands. */
    if (c->argc == 2 && !strcasecmp(opt,"HELP")) {
        const char *help[] = {
"CREATE <key> <groupname> <id|$> [option]",
"    Create a new consumer group. Options are:",
"    * MKSTREAM",
"      Create the empty stream if it does not exist.",
"    * ENTRIESREAD entries_read",
"      Set the group's entries_read counter (internal use).",
"CREATECONSUMER <key> <groupname> <consumer>",
"    Create a new consumer in the specified group.",
"DELCONSUMER <key> <groupname> <consumer>",
"    Remove the specified consumer.",
"DESTROY <key> <groupname>",
"    Remove the specified group.",
"SETID <key> <groupname> <id|$> [ENTRIESREAD entries_read]",
"    Set the current group ID and entries_read counter.",
NULL
        };
        addReplyHelp(c, help);
    } else if (!strcasecmp(opt,"CREATE") && (c->argc >= 5 && c->argc <= 8)) {
        streamID id;
        if (!strcmp(c->argv[4]->ptr,"$")) {
            if (s) {
                id = s->last_id;
            } else {
                id.ms = 0;
                id.seq = 0;
            }
        } else if (streamParseStrictIDOrReply(c,c->argv[4],&id,0,NULL) != C_OK) {
            return;
        }

        /* Handle the MKSTREAM option now that the command can no longer fail. */
        if (s == NULL) {
            serverAssert(mkstream);
            o = createStreamObject();
            dbAdd(c->db,c->argv[2],o);
            s = o->ptr;
            signalModifiedKey(c,c->db,c->argv[2]);
        }

        streamCG *cg = streamCreateCG(s,grpname,sdslen(grpname),&id,entries_read);
        if (cg) {
            addReply(c,shared.ok);
            server.dirty++;
            notifyKeyspaceEvent(NOTIFY_STREAM,"xgroup-create",
                                c->argv[2],c->db->id);
        } else {
            addReplyError(c,"-BUSYGROUP Consumer Group name already exists");
        }
    } else if (!strcasecmp(opt,"SETID") && (c->argc == 5 || c->argc == 7)) {
        streamID id;
        if (!strcmp(c->argv[4]->ptr,"$")) {
            id = s->last_id;
        } else if (streamParseIDOrReply(c,c->argv[4],&id,0) != C_OK) {
            return;
        }
        cg->last_id = id;
        cg->entries_read = entries_read;
        addReply(c,shared.ok);
        server.dirty++;
        notifyKeyspaceEvent(NOTIFY_STREAM,"xgroup-setid",c->argv[2],c->db->id);
    } else if (!strcasecmp(opt,"DESTROY") && c->argc == 4) {
        if (cg) {
            raxRemove(s->cgroups,(unsigned char*)grpname,sdslen(grpname),NULL);
            streamFreeCG(cg);
            addReply(c,shared.cone);
            server.dirty++;
            notifyKeyspaceEvent(NOTIFY_STREAM,"xgroup-destroy",
                                c->argv[2],c->db->id);
            /* We want to unblock any XREADGROUP consumers with -NOGROUP. */
            signalKeyAsReady(c->db,c->argv[2],OBJ_STREAM);
        } else {
            addReply(c,shared.czero);
        }
    } else if (!strcasecmp(opt,"CREATECONSUMER") && c->argc == 5) {
        streamConsumer *created = streamCreateConsumer(cg,c->argv[4]->ptr,c->argv[2],
                                                       c->db->id,SCC_DEFAULT);
        addReplyLongLong(c,created ? 1 : 0);
    } else if (!strcasecmp(opt,"DELCONSUMER") && c->argc == 5) {
        long long pending = 0;
        streamConsumer *consumer = streamLookupConsumer(cg,c->argv[4]->ptr,SLC_NO_REFRESH);
        if (consumer) {
            /* Delete the consumer and returns the number of pending messages
             * that were yet associated with such a consumer. */
            pending = raxSize(consumer->pel);
            streamDelConsumer(cg,consumer);
            server.dirty++;
            notifyKeyspaceEvent(NOTIFY_STREAM,"xgroup-delconsumer",
                                c->argv[2],c->db->id);
        }
        addReplyLongLong(c,pending);
    } else {
        addReplySubcommandSyntaxError(c);
    }
}

/* XSETID <stream> <id> [ENTRIESADDED entries_added] [MAXDELETEDID max_deleted_entry_id]
 *
 * Set the internal "last ID", "added entries" and "maximal deleted entry ID"
 * of a stream. */
void xsetidCommand(client *c) {
    streamID id, max_xdel_id = {0, 0};
    long long entries_added = -1;

    if (streamParseStrictIDOrReply(c,c->argv[2],&id,0,NULL) != C_OK)
        return;

    int i = 3;
    while (i < c->argc) {
        int moreargs = (c->argc-1) - i; /* Number of additional arguments. */
        char *opt = c->argv[i]->ptr;
        if (!strcasecmp(opt,"ENTRIESADDED") && moreargs) {
            if (getLongLongFromObjectOrReply(c,c->argv[i+1],&entries_added,NULL) != C_OK) {
                return;
            } else if (entries_added < 0) {
                addReplyError(c,"entries_added must be positive");
                return;
            }
            i += 2;
        } else if (!strcasecmp(opt,"MAXDELETEDID") && moreargs) {
            if (streamParseStrictIDOrReply(c,c->argv[i+1],&max_xdel_id,0,NULL) != C_OK) {
                return;
            } else if (streamCompareID(&id,&max_xdel_id) < 0) {
                addReplyError(c,"The ID specified in XSETID is smaller than the provided max_deleted_entry_id");
                return;
            }
            i += 2;
        } else {
            addReplyErrorObject(c,shared.syntaxerr);
            return;
        }
    }

    robj *o = lookupKeyWriteOrReply(c,c->argv[1],shared.nokeyerr);
    if (o == NULL || checkType(c,o,OBJ_STREAM)) return;
    stream *s = o->ptr;

    /* If the stream has at least one item, we want to check that the user
     * is setting a last ID that is equal or greater than the current top
     * item, otherwise the fundamental ID monotonicity assumption is violated. */
    if (s->length > 0) {
        streamID maxid;
        streamLastValidID(s,&maxid);

        if (streamCompareID(&id,&maxid) < 0) {
            addReplyError(c,"The ID specified in XSETID is smaller than the target stream top item");
            return;
        }

        /* If an entries_added was provided, it can't be lower than the length. */
        if (entries_added != -1 && s->length > (uint64_t)entries_added) {
            addReplyError(c,"The entries_added specified in XSETID is smaller than the target stream length");
            return;
        }
    }

    s->last_id = id;
    if (entries_added != -1)
        s->entries_added = entries_added;
    if (!streamIDEqZero(&max_xdel_id))
        s->max_deleted_entry_id = max_xdel_id;
    addReply(c,shared.ok);
    server.dirty++;
    notifyKeyspaceEvent(NOTIFY_STREAM,"xsetid",c->argv[1],c->db->id);
}

/* XACK <key> <group> <id> <id> ... <id>
 * Acknowledge a message as processed. In practical terms we just check the
 * pending entries list (PEL) of the group, and delete the PEL entry both from
 * the group and the consumer (pending messages are referenced in both places).
 *
 * Return value of the command is the number of messages successfully
 * acknowledged, that is, the IDs we were actually able to resolve in the PEL.
 */
void xackCommand(client *c) {
    streamCG *group = NULL;
    robj *o = lookupKeyRead(c->db,c->argv[1]);
    if (o) {
        if (checkType(c,o,OBJ_STREAM)) return; /* Type error. */
        group = streamLookupCG(o->ptr,c->argv[2]->ptr);
    }

    /* No key or group? Nothing to ack. */
    if (o == NULL || group == NULL) {
        addReply(c,shared.czero);
        return;
    }

    /* Start parsing the IDs, so that we abort ASAP if there is a syntax
     * error: the return value of this command cannot be an error in case
     * the client successfully acknowledged some messages, so it should be
     * executed in a "all or nothing" fashion. */
    streamID static_ids[STREAMID_STATIC_VECTOR_LEN];
    streamID *ids = static_ids;
    int id_count = c->argc-3;
    if (id_count > STREAMID_STATIC_VECTOR_LEN)
        ids = zmalloc(sizeof(streamID)*id_count);
    for (int j = 3; j < c->argc; j++) {
        if (streamParseStrictIDOrReply(c,c->argv[j],&ids[j-3],0,NULL) != C_OK) goto cleanup;
    }

    int acknowledged = 0;
    for (int j = 3; j < c->argc; j++) {
        unsigned char buf[sizeof(streamID)];
        streamEncodeID(buf,&ids[j-3]);

        /* Lookup the ID in the group PEL: it will have a reference to the
         * NACK structure that will have a reference to the consumer, so that
         * we are able to remove the entry from both PELs. */
        streamNACK *nack = raxFind(group->pel,buf,sizeof(buf));
        if (nack != raxNotFound) {
            raxRemove(group->pel,buf,sizeof(buf),NULL);
            raxRemove(nack->consumer->pel,buf,sizeof(buf),NULL);
            streamFreeNACK(nack);
            acknowledged++;
            server.dirty++;
        }
    }
    addReplyLongLong(c,acknowledged);
cleanup:
    if (ids != static_ids) zfree(ids);
}

/* XPENDING <key> <group> [[IDLE <idle>] <start> <stop> <count> [<consumer>]]
 *
 * If start and stop are omitted, the command just outputs information about
 * the amount of pending messages for the key/group pair, together with
 * the minimum and maximum ID of pending messages.
 *
 * If start and stop are provided instead, the pending messages are returned
 * with information about the current owner, number of deliveries and last
 * delivery time and so forth. */
void xpendingCommand(client *c) {
    int justinfo = c->argc == 3; /* Without the range just outputs general
                                    information about the PEL. */
    robj *key = c->argv[1];
    robj *groupname = c->argv[2];
    robj *consumername = NULL;
    streamID startid, endid;
    long long count = 0;
    long long minidle = 0;
    int startex = 0, endex = 0;

    /* Start and stop, and the consumer, can be omitted. Also the IDLE modifier. */
    if (c->argc != 3 && (c->argc < 6 || c->argc > 9)) {
        addReplyErrorObject(c,shared.syntaxerr);
        return;
    }

    /* Parse start/end/count arguments ASAP if needed, in order to report
     * syntax errors before any other error. */
    if (c->argc >= 6) {
        int startidx = 3; /* Without IDLE */

        if (!strcasecmp(c->argv[3]->ptr, "IDLE")) {
            if (getLongLongFromObjectOrReply(c, c->argv[4], &minidle, NULL) == C_ERR)
                return;
            if (c->argc < 8) {
                /* If IDLE was provided we must have at least 'start end count' */
                addReplyErrorObject(c,shared.syntaxerr);
                return;
            }
            /* Search for rest of arguments after 'IDLE <idle>' */
            startidx += 2;
        }

        /* count argument. */
        if (getLongLongFromObjectOrReply(c,c->argv[startidx+2],&count,NULL) == C_ERR)
            return;
        if (count < 0) count = 0;

        /* start and end arguments. */
        if (streamParseIntervalIDOrReply(c,c->argv[startidx],&startid,&startex,0) != C_OK)
            return;
        if (startex && streamIncrID(&startid) != C_OK) {
            addReplyError(c,"invalid start ID for the interval");
            return;
        }
        if (streamParseIntervalIDOrReply(c,c->argv[startidx+1],&endid,&endex,UINT64_MAX) != C_OK)
            return;
        if (endex && streamDecrID(&endid) != C_OK) {
            addReplyError(c,"invalid end ID for the interval");
            return;
        }

        if (startidx+3 < c->argc) {
            /* 'consumer' was provided */
            consumername = c->argv[startidx+3];
        }
    }

    /* Lookup the key and the group inside the stream. */
    robj *o = lookupKeyRead(c->db,c->argv[1]);
    streamCG *group;

    if (checkType(c,o,OBJ_STREAM)) return;
    if (o == NULL ||
        (group = streamLookupCG(o->ptr,groupname->ptr)) == NULL)
    {
        addReplyErrorFormat(c, "-NOGROUP No such key '%s' or consumer "
                               "group '%s'",
                               (char*)key->ptr,(char*)groupname->ptr);
        return;
    }

    /* XPENDING <key> <group> variant. */
    if (justinfo) {
        addReplyArrayLen(c,4);
        /* Total number of messages in the PEL. */
        addReplyLongLong(c,raxSize(group->pel));
        /* First and last IDs. */
        if (raxSize(group->pel) == 0) {
            addReplyNull(c); /* Start. */
            addReplyNull(c); /* End. */
            addReplyNullArray(c); /* Clients. */
        } else {
            /* Start. */
            raxIterator ri;
            raxStart(&ri,group->pel);
            raxSeek(&ri,"^",NULL,0);
            raxNext(&ri);
            streamDecodeID(ri.key,&startid);
            addReplyStreamID(c,&startid);

            /* End. */
            raxSeek(&ri,"$",NULL,0);
            raxNext(&ri);
            streamDecodeID(ri.key,&endid);
            addReplyStreamID(c,&endid);
            raxStop(&ri);

            /* Consumers with pending messages. */
            raxStart(&ri,group->consumers);
            raxSeek(&ri,"^",NULL,0);
            void *arraylen_ptr = addReplyDeferredLen(c);
            size_t arraylen = 0;
            while(raxNext(&ri)) {
                streamConsumer *consumer = ri.data;
                if (raxSize(consumer->pel) == 0) continue;
                addReplyArrayLen(c,2);
                addReplyBulkCBuffer(c,ri.key,ri.key_len);
                addReplyBulkLongLong(c,raxSize(consumer->pel));
                arraylen++;
            }
            setDeferredArrayLen(c,arraylen_ptr,arraylen);
            raxStop(&ri);
        }
    } else { /* <start>, <stop> and <count> provided, return actual pending entries (not just info) */
        streamConsumer *consumer = NULL;
        if (consumername) {
            consumer = streamLookupConsumer(group,consumername->ptr,SLC_NO_REFRESH);

            /* If a consumer name was mentioned but it does not exist, we can
             * just return an empty array. */
            if (consumer == NULL) {
                addReplyArrayLen(c,0);
                return;
            }
        }

        rax *pel = consumer ? consumer->pel : group->pel;
        unsigned char startkey[sizeof(streamID)];
        unsigned char endkey[sizeof(streamID)];
        raxIterator ri;
        mstime_t now = commandTimeSnapshot();

        streamEncodeID(startkey,&startid);
        streamEncodeID(endkey,&endid);
        raxStart(&ri,pel);
        raxSeek(&ri,">=",startkey,sizeof(startkey));
        void *arraylen_ptr = addReplyDeferredLen(c);
        size_t arraylen = 0;

        while(count && raxNext(&ri) && memcmp(ri.key,endkey,ri.key_len) <= 0) {
            streamNACK *nack = ri.data;

            if (minidle) {
                mstime_t this_idle = now - nack->delivery_time;
                if (this_idle < minidle) continue;
            }

            arraylen++;
            count--;
            addReplyArrayLen(c,4);

            /* Entry ID. */
            streamID id;
            streamDecodeID(ri.key,&id);
            addReplyStreamID(c,&id);

            /* Consumer name. */
            addReplyBulkCBuffer(c,nack->consumer->name,
                                sdslen(nack->consumer->name));

            /* Milliseconds elapsed since last delivery. */
            mstime_t elapsed = now - nack->delivery_time;
            if (elapsed < 0) elapsed = 0;
            addReplyLongLong(c,elapsed);

            /* Number of deliveries. */
            addReplyLongLong(c,nack->delivery_count);
        }
        raxStop(&ri);
        setDeferredArrayLen(c,arraylen_ptr,arraylen);
    }
}

/* XCLAIM <key> <group> <consumer> <min-idle-time> <ID-1> <ID-2>
 *        [IDLE <milliseconds>] [TIME <mstime>] [RETRYCOUNT <count>]
 *        [FORCE] [JUSTID]
 *
 * Changes ownership of one or multiple messages in the Pending Entries List
 * of a given stream consumer group.
 *
 * If the message ID (among the specified ones) exists, and its idle
 * time greater or equal to <min-idle-time>, then the message new owner
 * becomes the specified <consumer>. If the minimum idle time specified
 * is zero, messages are claimed regardless of their idle time.
 *
 * All the messages that cannot be found inside the pending entries list
 * are ignored, but in case the FORCE option is used. In that case we
 * create the NACK (representing a not yet acknowledged message) entry in
 * the consumer group PEL.
 *
 * This command creates the consumer as side effect if it does not yet
 * exists. Moreover the command reset the idle time of the message to 0,
 * even if by using the IDLE or TIME options, the user can control the
 * new idle time.
 *
 * The options at the end can be used in order to specify more attributes
 * to set in the representation of the pending message:
 *
 * 1. IDLE <ms>:
 *      Set the idle time (last time it was delivered) of the message.
 *      If IDLE is not specified, an IDLE of 0 is assumed, that is,
 *      the time count is reset because the message has now a new
 *      owner trying to process it.
 *
 * 2. TIME <ms-unix-time>:
 *      This is the same as IDLE but instead of a relative amount of
 *      milliseconds, it sets the idle time to a specific unix time
 *      (in milliseconds). This is useful in order to rewrite the AOF
 *      file generating XCLAIM commands.
 *
 * 3. RETRYCOUNT <count>:
 *      Set the retry counter to the specified value. This counter is
 *      incremented every time a message is delivered again. Normally
 *      XCLAIM does not alter this counter, which is just served to clients
 *      when the XPENDING command is called: this way clients can detect
 *      anomalies, like messages that are never processed for some reason
 *      after a big number of delivery attempts.
 *
 * 4. FORCE:
 *      Creates the pending message entry in the PEL even if certain
 *      specified IDs are not already in the PEL assigned to a different
 *      client. However the message must be exist in the stream, otherwise
 *      the IDs of non existing messages are ignored.
 *
 * 5. JUSTID:
 *      Return just an array of IDs of messages successfully claimed,
 *      without returning the actual message.
 *
 * 6. LASTID <id>:
 *      Update the consumer group last ID with the specified ID if the
 *      current last ID is smaller than the provided one.
 *      This is used for replication / AOF, so that when we read from a
 *      consumer group, the XCLAIM that gets propagated to give ownership
 *      to the consumer, is also used in order to update the group current
 *      ID.
 *
 * The command returns an array of messages that the user
 * successfully claimed, so that the caller is able to understand
 * what messages it is now in charge of. */
void xclaimCommand(client *c) {
    streamCG *group = NULL;
    robj *o = lookupKeyRead(c->db,c->argv[1]);
    long long minidle; /* Minimum idle time argument. */
    long long retrycount = -1;   /* -1 means RETRYCOUNT option not given. */
    mstime_t deliverytime = -1;  /* -1 means IDLE/TIME options not given. */
    int force = 0;
    int justid = 0;

    if (o) {
        if (checkType(c,o,OBJ_STREAM)) return; /* Type error. */
        group = streamLookupCG(o->ptr,c->argv[2]->ptr);
    }

    /* No key or group? Send an error given that the group creation
     * is mandatory. */
    if (o == NULL || group == NULL) {
        addReplyErrorFormat(c,"-NOGROUP No such key '%s' or "
                              "consumer group '%s'", (char*)c->argv[1]->ptr,
                              (char*)c->argv[2]->ptr);
        return;
    }

    if (getLongLongFromObjectOrReply(c,c->argv[4],&minidle,
        "Invalid min-idle-time argument for XCLAIM")
        != C_OK) return;
    if (minidle < 0) minidle = 0;

    /* Start parsing the IDs, so that we abort ASAP if there is a syntax
     * error: the return value of this command cannot be an error in case
     * the client successfully claimed some message, so it should be
     * executed in a "all or nothing" fashion. */
    int j;
    streamID static_ids[STREAMID_STATIC_VECTOR_LEN];
    streamID *ids = static_ids;
    int id_count = c->argc-5;
    if (id_count > STREAMID_STATIC_VECTOR_LEN)
        ids = zmalloc(sizeof(streamID)*id_count);
    for (j = 5; j < c->argc; j++) {
        if (streamParseStrictIDOrReply(NULL,c->argv[j],&ids[j-5],0,NULL) != C_OK) break;
    }
    int last_id_arg = j-1; /* Next time we iterate the IDs we now the range. */

    /* If we stopped because some IDs cannot be parsed, perhaps they
     * are trailing options. */
    mstime_t now = commandTimeSnapshot();
    streamID last_id = {0,0};
    int propagate_last_id = 0;
    for (; j < c->argc; j++) {
        int moreargs = (c->argc-1) - j; /* Number of additional arguments. */
        char *opt = c->argv[j]->ptr;
        if (!strcasecmp(opt,"FORCE")) {
            force = 1;
        } else if (!strcasecmp(opt,"JUSTID")) {
            justid = 1;
        } else if (!strcasecmp(opt,"IDLE") && moreargs) {
            j++;
            if (getLongLongFromObjectOrReply(c,c->argv[j],&deliverytime,
                "Invalid IDLE option argument for XCLAIM")
                != C_OK) goto cleanup;
            deliverytime = now - deliverytime;
        } else if (!strcasecmp(opt,"TIME") && moreargs) {
            j++;
            if (getLongLongFromObjectOrReply(c,c->argv[j],&deliverytime,
                "Invalid TIME option argument for XCLAIM")
                != C_OK) goto cleanup;
        } else if (!strcasecmp(opt,"RETRYCOUNT") && moreargs) {
            j++;
            if (getLongLongFromObjectOrReply(c,c->argv[j],&retrycount,
                "Invalid RETRYCOUNT option argument for XCLAIM")
                != C_OK) goto cleanup;
        } else if (!strcasecmp(opt,"LASTID") && moreargs) {
            j++;
            if (streamParseStrictIDOrReply(c,c->argv[j],&last_id,0,NULL) != C_OK) goto cleanup;
        } else {
            addReplyErrorFormat(c,"Unrecognized XCLAIM option '%s'",opt);
            goto cleanup;
        }
    }

    if (streamCompareID(&last_id,&group->last_id) > 0) {
        group->last_id = last_id;
        propagate_last_id = 1;
    }

    if (deliverytime != -1) {
        /* If a delivery time was passed, either with IDLE or TIME, we
         * do some sanity check on it, and set the deliverytime to now
         * (which is a sane choice usually) if the value is bogus.
         * To raise an error here is not wise because clients may compute
         * the idle time doing some math starting from their local time,
         * and this is not a good excuse to fail in case, for instance,
         * the computer time is a bit in the future from our POV. */
        if (deliverytime < 0 || deliverytime > now) deliverytime = now;
    } else {
        /* If no IDLE/TIME option was passed, we want the last delivery
         * time to be now, so that the idle time of the message will be
         * zero. */
        deliverytime = now;
    }

    /* Do the actual claiming. */
    streamConsumer *consumer = NULL;
    void *arraylenptr = addReplyDeferredLen(c);
    size_t arraylen = 0;
    sds name = c->argv[3]->ptr;
    for (int j = 5; j <= last_id_arg; j++) {
        streamID id = ids[j-5];
        unsigned char buf[sizeof(streamID)];
        streamEncodeID(buf,&id);

        /* Lookup the ID in the group PEL. */
        streamNACK *nack = raxFind(group->pel,buf,sizeof(buf));

        /* Item must exist for us to transfer it to another consumer. */
        if (!streamEntryExists(o->ptr,&id)) {
            /* Clear this entry from the PEL, it no longer exists */
            if (nack != raxNotFound) {
                /* Propagate this change (we are going to delete the NACK). */
                streamPropagateXCLAIM(c,c->argv[1],group,c->argv[2],c->argv[j],nack);
                propagate_last_id = 0; /* Will be propagated by XCLAIM itself. */
                server.dirty++;
                /* Release the NACK */
                raxRemove(group->pel,buf,sizeof(buf),NULL);
                raxRemove(nack->consumer->pel,buf,sizeof(buf),NULL);
                streamFreeNACK(nack);
            }
            continue;
        }

        /* If FORCE is passed, let's check if at least the entry
         * exists in the Stream. In such case, we'll create a new
         * entry in the PEL from scratch, so that XCLAIM can also
         * be used to create entries in the PEL. Useful for AOF
         * and replication of consumer groups. */
        if (force && nack == raxNotFound) {
            /* Create the NACK. */
            nack = streamCreateNACK(NULL);
            raxInsert(group->pel,buf,sizeof(buf),nack,NULL);
        }

        if (nack != raxNotFound) {
            /* We need to check if the minimum idle time requested
             * by the caller is satisfied by this entry.
             *
             * Note that the nack could be created by FORCE, in this
             * case there was no pre-existing entry and minidle should
             * be ignored, but in that case nack->consumer is NULL. */
            if (nack->consumer && minidle) {
                mstime_t this_idle = now - nack->delivery_time;
                if (this_idle < minidle) continue;
            }

            if (consumer == NULL &&
                (consumer = streamLookupConsumer(group,name,SLC_DEFAULT)) == NULL)
            {
                consumer = streamCreateConsumer(group,name,c->argv[1],c->db->id,SCC_DEFAULT);
            }
            if (nack->consumer != consumer) {
                /* Remove the entry from the old consumer.
                 * Note that nack->consumer is NULL if we created the
                 * NACK above because of the FORCE option. */
                if (nack->consumer)
                    raxRemove(nack->consumer->pel,buf,sizeof(buf),NULL);
            }
            nack->delivery_time = deliverytime;
            /* Set the delivery attempts counter if given, otherwise
             * autoincrement unless JUSTID option provided */
            if (retrycount >= 0) {
                nack->delivery_count = retrycount;
            } else if (!justid) {
                nack->delivery_count++;
            }
            if (nack->consumer != consumer) {
                /* Add the entry in the new consumer local PEL. */
                raxInsert(consumer->pel,buf,sizeof(buf),nack,NULL);
                nack->consumer = consumer;
            }
            /* Send the reply for this entry. */
            if (justid) {
                addReplyStreamID(c,&id);
            } else {
                serverAssert(streamReplyWithRange(c,o->ptr,&id,&id,1,0,NULL,NULL,STREAM_RWR_RAWENTRIES,NULL) == 1);
            }
            arraylen++;

            /* Propagate this change. */
            streamPropagateXCLAIM(c,c->argv[1],group,c->argv[2],c->argv[j],nack);
            propagate_last_id = 0; /* Will be propagated by XCLAIM itself. */
            server.dirty++;
        }
    }
    if (propagate_last_id) {
        streamPropagateGroupID(c,c->argv[1],group,c->argv[2]);
        server.dirty++;
    }
    setDeferredArrayLen(c,arraylenptr,arraylen);
    preventCommandPropagation(c);
cleanup:
    if (ids != static_ids) zfree(ids);
}

/* XAUTOCLAIM <key> <group> <consumer> <min-idle-time> <start> [COUNT <count>] [JUSTID]
 *
 * Changes ownership of one or multiple messages in the Pending Entries List
 * of a given stream consumer group.
 *
 * For each PEL entry, if its idle time greater or equal to <min-idle-time>,
 * then the message new owner becomes the specified <consumer>.
 * If the minimum idle time specified is zero, messages are claimed
 * regardless of their idle time.
 *
 * This command creates the consumer as side effect if it does not yet
 * exists. Moreover the command reset the idle time of the message to 0.
 *
 * The command returns an array of messages that the user
 * successfully claimed, so that the caller is able to understand
 * what messages it is now in charge of. */
void xautoclaimCommand(client *c) {
    streamCG *group = NULL;
    robj *o = lookupKeyRead(c->db,c->argv[1]);
    long long minidle; /* Minimum idle time argument, in milliseconds. */
    long count = 100; /* Maximum entries to claim. */
    const unsigned attempts_factor = 10;
    streamID startid;
    int startex;
    int justid = 0;

    /* Parse idle/start/end/count arguments ASAP if needed, in order to report
     * syntax errors before any other error. */
    if (getLongLongFromObjectOrReply(c,c->argv[4],&minidle,"Invalid min-idle-time argument for XAUTOCLAIM") != C_OK)
        return;
    if (minidle < 0) minidle = 0;

    if (streamParseIntervalIDOrReply(c,c->argv[5],&startid,&startex,0) != C_OK)
        return;
    if (startex && streamIncrID(&startid) != C_OK) {
        addReplyError(c,"invalid start ID for the interval");
        return;
    }

    int j = 6; /* options start at argv[6] */
    while(j < c->argc) {
        int moreargs = (c->argc-1) - j; /* Number of additional arguments. */
        char *opt = c->argv[j]->ptr;
        if (!strcasecmp(opt,"COUNT") && moreargs) {
            long max_count = LONG_MAX / (max(sizeof(streamID), attempts_factor));
            if (getRangeLongFromObjectOrReply(c,c->argv[j+1],1,max_count,&count,"COUNT must be > 0") != C_OK)
                return;
            j++;
        } else if (!strcasecmp(opt,"JUSTID")) {
            justid = 1;
        } else {
            addReplyErrorObject(c,shared.syntaxerr);
            return;
        }
        j++;
    }

    if (o) {
        if (checkType(c,o,OBJ_STREAM))
            return; /* Type error. */
        group = streamLookupCG(o->ptr,c->argv[2]->ptr);
    }

    /* No key or group? Send an error given that the group creation
     * is mandatory. */
    if (o == NULL || group == NULL) {
        addReplyErrorFormat(c,"-NOGROUP No such key '%s' or consumer group '%s'",
                            (char*)c->argv[1]->ptr,
                            (char*)c->argv[2]->ptr);
        return;
    }

    streamID *deleted_ids = ztrymalloc(count * sizeof(streamID));
    if (!deleted_ids) {
        addReplyError(c, "Insufficient memory, failed allocating transient memory, COUNT too high.");
        return;
    }

    /* Do the actual claiming. */
    streamConsumer *consumer = NULL;
    long long attempts = count * attempts_factor;

    addReplyArrayLen(c, 3); /* We add another reply later */
    void *endidptr = addReplyDeferredLen(c); /* reply[0] */
    void *arraylenptr = addReplyDeferredLen(c); /* reply[1] */

    unsigned char startkey[sizeof(streamID)];
    streamEncodeID(startkey,&startid);
    raxIterator ri;
    raxStart(&ri,group->pel);
    raxSeek(&ri,">=",startkey,sizeof(startkey));
    size_t arraylen = 0;
    mstime_t now = commandTimeSnapshot();
    sds name = c->argv[3]->ptr;
    int deleted_id_num = 0;
    while (attempts-- && count && raxNext(&ri)) {
        streamNACK *nack = ri.data;

        streamID id;
        streamDecodeID(ri.key, &id);

        /* Item must exist for us to transfer it to another consumer. */
        if (!streamEntryExists(o->ptr,&id)) {
            /* Propagate this change (we are going to delete the NACK). */
            robj *idstr = createObjectFromStreamID(&id);
            streamPropagateXCLAIM(c,c->argv[1],group,c->argv[2],idstr,nack);
            decrRefCount(idstr);
            server.dirty++;
            /* Clear this entry from the PEL, it no longer exists */
            raxRemove(group->pel,ri.key,ri.key_len,NULL);
            raxRemove(nack->consumer->pel,ri.key,ri.key_len,NULL);
            streamFreeNACK(nack);
            /* Remember the ID for later */
            deleted_ids[deleted_id_num++] = id;
            raxSeek(&ri,">=",ri.key,ri.key_len);
            count--; /* Count is a limit of the command response size. */
            continue;
        }

        if (minidle) {
            mstime_t this_idle = now - nack->delivery_time;
            if (this_idle < minidle)
                continue;
        }

        if (consumer == NULL &&
            (consumer = streamLookupConsumer(group,name,SLC_DEFAULT)) == NULL)
        {
            consumer = streamCreateConsumer(group,name,c->argv[1],c->db->id,SCC_DEFAULT);
        }
        if (nack->consumer != consumer) {
            /* Remove the entry from the old consumer.
             * Note that nack->consumer is NULL if we created the
             * NACK above because of the FORCE option. */
            if (nack->consumer)
                raxRemove(nack->consumer->pel,ri.key,ri.key_len,NULL);
        }

        /* Update the consumer and idle time. */
        nack->delivery_time = now;
        /* Increment the delivery attempts counter unless JUSTID option provided */
        if (!justid)
            nack->delivery_count++;

        if (nack->consumer != consumer) {
            /* Add the entry in the new consumer local PEL. */
            raxInsert(consumer->pel,ri.key,ri.key_len,nack,NULL);
            nack->consumer = consumer;
        }

        /* Send the reply for this entry. */
        if (justid) {
            addReplyStreamID(c,&id);
        } else {
            serverAssert(streamReplyWithRange(c,o->ptr,&id,&id,1,0,NULL,NULL,STREAM_RWR_RAWENTRIES,NULL) == 1);
        }
        arraylen++;
        count--;

        /* Propagate this change. */
        robj *idstr = createObjectFromStreamID(&id);
        streamPropagateXCLAIM(c,c->argv[1],group,c->argv[2],idstr,nack);
        decrRefCount(idstr);
        server.dirty++;
    }

    /* We need to return the next entry as a cursor for the next XAUTOCLAIM call */
    raxNext(&ri);

    streamID endid;
    if (raxEOF(&ri)) {
        endid.ms = endid.seq = 0;
    } else {
        streamDecodeID(ri.key, &endid);
    }
    raxStop(&ri);

    setDeferredArrayLen(c,arraylenptr,arraylen);
    setDeferredReplyStreamID(c,endidptr,&endid);

    addReplyArrayLen(c, deleted_id_num); /* reply[2] */
    for (int i = 0; i < deleted_id_num; i++) {
        addReplyStreamID(c, &deleted_ids[i]);
    }
    zfree(deleted_ids);

    preventCommandPropagation(c);
}

/* XDEL <key> [<ID1> <ID2> ... <IDN>]
 *
 * Removes the specified entries from the stream. Returns the number
 * of items actually deleted, that may be different from the number
 * of IDs passed in case certain IDs do not exist. */
void xdelCommand(client *c) {
    robj *o;

    if ((o = lookupKeyWriteOrReply(c,c->argv[1],shared.czero)) == NULL
        || checkType(c,o,OBJ_STREAM)) return;
    stream *s = o->ptr;

    /* We need to sanity check the IDs passed to start. Even if not
     * a big issue, it is not great that the command is only partially
     * executed because at some point an invalid ID is parsed. */
    streamID static_ids[STREAMID_STATIC_VECTOR_LEN];
    streamID *ids = static_ids;
    int id_count = c->argc-2;
    if (id_count > STREAMID_STATIC_VECTOR_LEN)
        ids = zmalloc(sizeof(streamID)*id_count);
    for (int j = 2; j < c->argc; j++) {
        if (streamParseStrictIDOrReply(c,c->argv[j],&ids[j-2],0,NULL) != C_OK) goto cleanup;
    }

    /* Actually apply the command. */
    int deleted = 0;
    int first_entry = 0;
    for (int j = 2; j < c->argc; j++) {
        streamID *id = &ids[j-2];
        if (streamDeleteItem(s,id)) {
            /* We want to know if the first entry in the stream was deleted
             * so we can later set the new one. */
            if (streamCompareID(id,&s->first_id) == 0) {
                first_entry = 1;
            }
            /* Update the stream's maximal tombstone if needed. */
            if (streamCompareID(id,&s->max_deleted_entry_id) > 0) {
                s->max_deleted_entry_id = *id;
            }
            deleted++;
        };
    }

    /* Update the stream's first ID. */
    if (deleted) {
        if (s->length == 0) {
            s->first_id.ms = 0;
            s->first_id.seq = 0;
        } else if (first_entry) {
            streamGetEdgeID(s,1,1,&s->first_id);
        }
    }

    /* Propagate the write if needed. */
    if (deleted) {
        signalModifiedKey(c,c->db,c->argv[1]);
        notifyKeyspaceEvent(NOTIFY_STREAM,"xdel",c->argv[1],c->db->id);
        server.dirty += deleted;
    }
    addReplyLongLong(c,deleted);
cleanup:
    if (ids != static_ids) zfree(ids);
}

/* General form: XTRIM <key> [... options ...]
 *
 * List of options:
 *
 * Trim strategies:
 *
 * MAXLEN [~|=] <count>     -- Trim so that the stream will be capped at
 *                             the specified length. Use ~ before the
 *                             count in order to demand approximated trimming
 *                             (like XADD MAXLEN option).
 * MINID [~|=] <id>         -- Trim so that the stream will not contain entries
 *                             with IDs smaller than 'id'. Use ~ before the
 *                             count in order to demand approximated trimming
 *                             (like XADD MINID option).
 *
 * Other options:
 *
 * LIMIT <entries>          -- The maximum number of entries to trim.
 *                             0 means unlimited. Unless specified, it is set
 *                             to a default of 100*server.stream_node_max_entries,
 *                             and that's in order to keep the trimming time sane.
 *                             Has meaning only if `~` was provided.
 */
void xtrimCommand(client *c) {
    robj *o;

    /* Argument parsing. */
    streamAddTrimArgs parsed_args;
    if (streamParseAddOrTrimArgsOrReply(c, &parsed_args, 0) < 0)
        return; /* streamParseAddOrTrimArgsOrReply already replied. */

    /* If the key does not exist, we are ok returning zero, that is, the
     * number of elements removed from the stream. */
    if ((o = lookupKeyWriteOrReply(c,c->argv[1],shared.czero)) == NULL
        || checkType(c,o,OBJ_STREAM)) return;
    stream *s = o->ptr;

    /* Perform the trimming. */
    int64_t deleted = streamTrim(s, &parsed_args);
    if (deleted) {
        notifyKeyspaceEvent(NOTIFY_STREAM,"xtrim",c->argv[1],c->db->id);
        if (parsed_args.approx_trim) {
            /* In case our trimming was limited (by LIMIT or by ~) we must
             * re-write the relevant trim argument to make sure there will be
             * no inconsistencies in AOF loading or in the replica.
             * It's enough to check only args->approx because there is no
             * way LIMIT is given without the ~ option. */
            streamRewriteApproxSpecifier(c,parsed_args.trim_strategy_arg_idx-1);
            streamRewriteTrimArgument(c,s,parsed_args.trim_strategy,parsed_args.trim_strategy_arg_idx);
        }

        /* Propagate the write. */
        signalModifiedKey(c, c->db,c->argv[1]);
        server.dirty += deleted;
    }
    addReplyLongLong(c,deleted);
}

/* Helper function for xinfoCommand.
 * Handles the variants of XINFO STREAM */
void xinfoReplyWithStreamInfo(client *c, stream *s) {
    int full = 1;
    long long count = 10; /* Default COUNT is 10 so we don't block the server */
    robj **optv = c->argv + 3; /* Options start after XINFO STREAM <key> */
    int optc = c->argc - 3;

    /* Parse options. */
    if (optc == 0) {
        full = 0;
    } else {
        /* Valid options are [FULL] or [FULL COUNT <count>] */
        if (optc != 1 && optc != 3) {
            addReplySubcommandSyntaxError(c);
            return;
        }

        /* First option must be "FULL" */
        if (strcasecmp(optv[0]->ptr,"full")) {
            addReplySubcommandSyntaxError(c);
            return;
        }

        if (optc == 3) {
            /* First option must be "FULL" */
            if (strcasecmp(optv[1]->ptr,"count")) {
                addReplySubcommandSyntaxError(c);
                return;
            }
            if (getLongLongFromObjectOrReply(c,optv[2],&count,NULL) == C_ERR)
                return;
            if (count < 0) count = 10;
        }
    }

    addReplyMapLen(c,full ? 9 : 10);
    addReplyBulkCString(c,"length");
    addReplyLongLong(c,s->length);
    addReplyBulkCString(c,"radix-tree-keys");
    addReplyLongLong(c,raxSize(s->rax));
    addReplyBulkCString(c,"radix-tree-nodes");
    addReplyLongLong(c,s->rax->numnodes);
    addReplyBulkCString(c,"last-generated-id");
    addReplyStreamID(c,&s->last_id);
    addReplyBulkCString(c,"max-deleted-entry-id");
    addReplyStreamID(c,&s->max_deleted_entry_id);
    addReplyBulkCString(c,"entries-added");
    addReplyLongLong(c,s->entries_added);
    addReplyBulkCString(c,"recorded-first-entry-id");
    addReplyStreamID(c,&s->first_id);

    if (!full) {
        /* XINFO STREAM <key> */

        addReplyBulkCString(c,"groups");
        addReplyLongLong(c,s->cgroups ? raxSize(s->cgroups) : 0);

        /* To emit the first/last entry we use streamReplyWithRange(). */
        int emitted;
        streamID start, end;
        start.ms = start.seq = 0;
        end.ms = end.seq = UINT64_MAX;
        addReplyBulkCString(c,"first-entry");
        emitted = streamReplyWithRange(c,s,&start,&end,1,0,NULL,NULL,
                                       STREAM_RWR_RAWENTRIES,NULL);
        if (!emitted) addReplyNull(c);
        addReplyBulkCString(c,"last-entry");
        emitted = streamReplyWithRange(c,s,&start,&end,1,1,NULL,NULL,
                                       STREAM_RWR_RAWENTRIES,NULL);
        if (!emitted) addReplyNull(c);
    } else {
        /* XINFO STREAM <key> FULL [COUNT <count>] */

        /* Stream entries */
        addReplyBulkCString(c,"entries");
        streamReplyWithRange(c,s,NULL,NULL,count,0,NULL,NULL,0,NULL);

        /* Consumer groups */
        addReplyBulkCString(c,"groups");
        if (s->cgroups == NULL) {
            addReplyArrayLen(c,0);
        } else {
            addReplyArrayLen(c,raxSize(s->cgroups));
            raxIterator ri_cgroups;
            raxStart(&ri_cgroups,s->cgroups);
            raxSeek(&ri_cgroups,"^",NULL,0);
            while(raxNext(&ri_cgroups)) {
                streamCG *cg = ri_cgroups.data;
                addReplyMapLen(c,7);

                /* Name */
                addReplyBulkCString(c,"name");
                addReplyBulkCBuffer(c,ri_cgroups.key,ri_cgroups.key_len);

                /* Last delivered ID */
                addReplyBulkCString(c,"last-delivered-id");
                addReplyStreamID(c,&cg->last_id);

                /* Read counter of the last delivered ID */
                addReplyBulkCString(c,"entries-read");
                if (cg->entries_read != SCG_INVALID_ENTRIES_READ) {
                    addReplyLongLong(c,cg->entries_read);
                } else {
                    addReplyNull(c);
                }

                /* Group lag */
                addReplyBulkCString(c,"lag");
                streamReplyWithCGLag(c,s,cg);

                /* Group PEL count */
                addReplyBulkCString(c,"pel-count");
                addReplyLongLong(c,raxSize(cg->pel));

                /* Group PEL */
                addReplyBulkCString(c,"pending");
                long long arraylen_cg_pel = 0;
                void *arrayptr_cg_pel = addReplyDeferredLen(c);
                raxIterator ri_cg_pel;
                raxStart(&ri_cg_pel,cg->pel);
                raxSeek(&ri_cg_pel,"^",NULL,0);
                while(raxNext(&ri_cg_pel) && (!count || arraylen_cg_pel < count)) {
                    streamNACK *nack = ri_cg_pel.data;
                    addReplyArrayLen(c,4);

                    /* Entry ID. */
                    streamID id;
                    streamDecodeID(ri_cg_pel.key,&id);
                    addReplyStreamID(c,&id);

                    /* Consumer name. */
                    serverAssert(nack->consumer); /* assertion for valgrind (avoid NPD) */
                    addReplyBulkCBuffer(c,nack->consumer->name,
                                        sdslen(nack->consumer->name));

                    /* Last delivery. */
                    addReplyLongLong(c,nack->delivery_time);

                    /* Number of deliveries. */
                    addReplyLongLong(c,nack->delivery_count);

                    arraylen_cg_pel++;
                }
                setDeferredArrayLen(c,arrayptr_cg_pel,arraylen_cg_pel);
                raxStop(&ri_cg_pel);

                /* Consumers */
                addReplyBulkCString(c,"consumers");
                addReplyArrayLen(c,raxSize(cg->consumers));
                raxIterator ri_consumers;
                raxStart(&ri_consumers,cg->consumers);
                raxSeek(&ri_consumers,"^",NULL,0);
                while(raxNext(&ri_consumers)) {
                    streamConsumer *consumer = ri_consumers.data;
                    addReplyMapLen(c,4);

                    /* Consumer name */
                    addReplyBulkCString(c,"name");
                    addReplyBulkCBuffer(c,consumer->name,sdslen(consumer->name));

                    /* Seen-time */
                    addReplyBulkCString(c,"seen-time");
                    addReplyLongLong(c,consumer->seen_time);

                    /* Consumer PEL count */
                    addReplyBulkCString(c,"pel-count");
                    addReplyLongLong(c,raxSize(consumer->pel));

                    /* Consumer PEL */
                    addReplyBulkCString(c,"pending");
                    long long arraylen_cpel = 0;
                    void *arrayptr_cpel = addReplyDeferredLen(c);
                    raxIterator ri_cpel;
                    raxStart(&ri_cpel,consumer->pel);
                    raxSeek(&ri_cpel,"^",NULL,0);
                    while(raxNext(&ri_cpel) && (!count || arraylen_cpel < count)) {
                        streamNACK *nack = ri_cpel.data;
                        addReplyArrayLen(c,3);

                        /* Entry ID. */
                        streamID id;
                        streamDecodeID(ri_cpel.key,&id);
                        addReplyStreamID(c,&id);

                        /* Last delivery. */
                        addReplyLongLong(c,nack->delivery_time);

                        /* Number of deliveries. */
                        addReplyLongLong(c,nack->delivery_count);

                        arraylen_cpel++;
                    }
                    setDeferredArrayLen(c,arrayptr_cpel,arraylen_cpel);
                    raxStop(&ri_cpel);
                }
                raxStop(&ri_consumers);
            }
            raxStop(&ri_cgroups);
        }
    }
}

/* XINFO CONSUMERS <key> <group>
 * XINFO GROUPS <key>
 * XINFO STREAM <key> [FULL [COUNT <count>]]
 * XINFO HELP. */
void xinfoCommand(client *c) {
    stream *s = NULL;
    char *opt;
    robj *key;

    /* HELP is special. Handle it ASAP. */
    if (!strcasecmp(c->argv[1]->ptr,"HELP")) {
        const char *help[] = {
"CONSUMERS <key> <groupname>",
"    Show consumers of <groupname>.",
"GROUPS <key>",
"    Show the stream consumer groups.",
"STREAM <key> [FULL [COUNT <count>]",
"    Show information about the stream.",
NULL
        };
        addReplyHelp(c, help);
        return;
    }

    /* With the exception of HELP handled before any other sub commands, all
     * the ones are in the form of "<subcommand> <key>". */
    opt = c->argv[1]->ptr;
    key = c->argv[2];

    /* Lookup the key now, this is common for all the subcommands but HELP. */
    robj *o = lookupKeyReadOrReply(c,key,shared.nokeyerr);
    if (o == NULL || checkType(c,o,OBJ_STREAM)) return;
    s = o->ptr;

    /* Dispatch the different subcommands. */
    if (!strcasecmp(opt,"CONSUMERS") && c->argc == 4) {
        /* XINFO CONSUMERS <key> <group>. */
        streamCG *cg = streamLookupCG(s,c->argv[3]->ptr);
        if (cg == NULL) {
            addReplyErrorFormat(c, "-NOGROUP No such consumer group '%s' "
                                   "for key name '%s'",
                                   (char*)c->argv[3]->ptr, (char*)key->ptr);
            return;
        }

        addReplyArrayLen(c,raxSize(cg->consumers));
        raxIterator ri;
        raxStart(&ri,cg->consumers);
        raxSeek(&ri,"^",NULL,0);
        mstime_t now = commandTimeSnapshot();
        while(raxNext(&ri)) {
            streamConsumer *consumer = ri.data;
            mstime_t idle = now - consumer->seen_time;
            if (idle < 0) idle = 0;

            addReplyMapLen(c,3);
            addReplyBulkCString(c,"name");
            addReplyBulkCBuffer(c,consumer->name,sdslen(consumer->name));
            addReplyBulkCString(c,"pending");
            addReplyLongLong(c,raxSize(consumer->pel));
            addReplyBulkCString(c,"idle");
            addReplyLongLong(c,idle);
        }
        raxStop(&ri);
    } else if (!strcasecmp(opt,"GROUPS") && c->argc == 3) {
        /* XINFO GROUPS <key>. */
        if (s->cgroups == NULL) {
            addReplyArrayLen(c,0);
            return;
        }

        addReplyArrayLen(c,raxSize(s->cgroups));
        raxIterator ri;
        raxStart(&ri,s->cgroups);
        raxSeek(&ri,"^",NULL,0);
        while(raxNext(&ri)) {
            streamCG *cg = ri.data;
            addReplyMapLen(c,6);
            addReplyBulkCString(c,"name");
            addReplyBulkCBuffer(c,ri.key,ri.key_len);
            addReplyBulkCString(c,"consumers");
            addReplyLongLong(c,raxSize(cg->consumers));
            addReplyBulkCString(c,"pending");
            addReplyLongLong(c,raxSize(cg->pel));
            addReplyBulkCString(c,"last-delivered-id");
            addReplyStreamID(c,&cg->last_id);
            addReplyBulkCString(c,"entries-read");
            if (cg->entries_read != SCG_INVALID_ENTRIES_READ) {
                addReplyLongLong(c,cg->entries_read);
            } else {
                addReplyNull(c);
            }
            addReplyBulkCString(c,"lag");
            streamReplyWithCGLag(c,s,cg);
        }
        raxStop(&ri);
    } else if (!strcasecmp(opt,"STREAM")) {
        /* XINFO STREAM <key> [FULL [COUNT <count>]]. */
        xinfoReplyWithStreamInfo(c,s);
    } else {
        addReplySubcommandSyntaxError(c);
    }
}

/* Validate the integrity stream listpack entries structure. Both in term of a
 * valid listpack, but also that the structure of the entries matches a valid
 * stream. return 1 if valid 0 if not valid. */
int streamValidateListpackIntegrity(unsigned char *lp, size_t size, int deep) {
    int valid_record;
    unsigned char *p, *next;

    /* Since we don't want to run validation of all records twice, we'll
     * run the listpack validation of just the header and do the rest here. */
    if (!lpValidateIntegrity(lp, size, 0, NULL, NULL))
        return 0;

    /* In non-deep mode we just validated the listpack header (encoded size) */
    if (!deep) return 1;

    next = p = lpValidateFirst(lp);
    if (!lpValidateNext(lp, &next, size)) return 0;
    if (!p) return 0;

    /* entry count */
    int64_t entry_count = lpGetIntegerIfValid(p, &valid_record);
    if (!valid_record) return 0;
    p = next; if (!lpValidateNext(lp, &next, size)) return 0;

    /* deleted */
    int64_t deleted_count = lpGetIntegerIfValid(p, &valid_record);
    if (!valid_record) return 0;
    p = next; if (!lpValidateNext(lp, &next, size)) return 0;

    /* num-of-fields */
    int64_t master_fields = lpGetIntegerIfValid(p, &valid_record);
    if (!valid_record) return 0;
    p = next; if (!lpValidateNext(lp, &next, size)) return 0;

    /* the field names */
    for (int64_t j = 0; j < master_fields; j++) {
        p = next; if (!lpValidateNext(lp, &next, size)) return 0;
    }

    /* the zero master entry terminator. */
    int64_t zero = lpGetIntegerIfValid(p, &valid_record);
    if (!valid_record || zero != 0) return 0;
    p = next; if (!lpValidateNext(lp, &next, size)) return 0;

    entry_count += deleted_count;
    while (entry_count--) {
        if (!p) return 0;
        int64_t fields = master_fields, extra_fields = 3;
        int64_t flags = lpGetIntegerIfValid(p, &valid_record);
        if (!valid_record) return 0;
        p = next; if (!lpValidateNext(lp, &next, size)) return 0;

        /* entry id */
        lpGetIntegerIfValid(p, &valid_record);
        if (!valid_record) return 0;
        p = next; if (!lpValidateNext(lp, &next, size)) return 0;
        lpGetIntegerIfValid(p, &valid_record);
        if (!valid_record) return 0;
        p = next; if (!lpValidateNext(lp, &next, size)) return 0;

        if (!(flags & STREAM_ITEM_FLAG_SAMEFIELDS)) {
            /* num-of-fields */
            fields = lpGetIntegerIfValid(p, &valid_record);
            if (!valid_record) return 0;
            p = next; if (!lpValidateNext(lp, &next, size)) return 0;

            /* the field names */
            for (int64_t j = 0; j < fields; j++) {
                p = next; if (!lpValidateNext(lp, &next, size)) return 0;
            }

            extra_fields += fields + 1;
        }

        /* the values */
        for (int64_t j = 0; j < fields; j++) {
            p = next; if (!lpValidateNext(lp, &next, size)) return 0;
        }

        /* lp-count */
        int64_t lp_count = lpGetIntegerIfValid(p, &valid_record);
        if (!valid_record) return 0;
        if (lp_count != fields + extra_fields) return 0;
        p = next; if (!lpValidateNext(lp, &next, size)) return 0;
    }

    if (next)
        return 0;

    return 1;
}<|MERGE_RESOLUTION|>--- conflicted
+++ resolved
@@ -2403,7 +2403,6 @@
             addReplyNullArray(c);
             goto cleanup;
         }
-<<<<<<< HEAD
         /* We change the '$' to the current last ID for this stream. this is
          * Since later on when we unblock on arriving data - we would like to
          * re-process the command and in case '$' stays we will spin-block forever.
@@ -2415,28 +2414,6 @@
                 rewriteClientCommandArgument(c, arg_idx, argv_streamid);
                 decrRefCount(argv_streamid);
             }
-=======
-        blockForKeys(c, BLOCKED_STREAM, c->argv+streams_arg, streams_count,
-                     -1, timeout, NULL, NULL, ids, xreadgroup);
-        /* If no COUNT is given and we block, set a relatively small count:
-         * in case the ID provided is too low, we do not want the server to
-         * block just to serve this client a huge stream of messages. */
-        c->bpop.xread_count = count ? count : XREAD_BLOCKED_DEFAULT_COUNT;
-
-        /* If this is a XREADGROUP + GROUP we need to remember for which
-         * group and consumer name we are blocking, so later when one of the
-         * keys receive more data, we can call streamReplyWithRange() passing
-         * the right arguments. */
-        if (groupname) {
-            incrRefCount(groupname);
-            incrRefCount(consumername);
-            c->bpop.xread_group = groupname;
-            c->bpop.xread_consumer = consumername;
-            c->bpop.xread_group_noack = noack;
-        } else {
-            c->bpop.xread_group = NULL;
-            c->bpop.xread_consumer = NULL;
->>>>>>> b57fd010
         }
         blockForKeys(c, BLOCKED_STREAM, c->argv+streams_arg, streams_count, timeout, xreadgroup);
         goto cleanup;
