/* Redis benchmark utility.
 *
 * Copyright (c) 2009-2012, Salvatore Sanfilippo <antirez at gmail dot com>
 * All rights reserved.
 *
 * Redistribution and use in source and binary forms, with or without
 * modification, are permitted provided that the following conditions are met:
 *
 *   * Redistributions of source code must retain the above copyright notice,
 *     this list of conditions and the following disclaimer.
 *   * Redistributions in binary form must reproduce the above copyright
 *     notice, this list of conditions and the following disclaimer in the
 *     documentation and/or other materials provided with the distribution.
 *   * Neither the name of Redis nor the names of its contributors may be used
 *     to endorse or promote products derived from this software without
 *     specific prior written permission.
 *
 * THIS SOFTWARE IS PROVIDED BY THE COPYRIGHT HOLDERS AND CONTRIBUTORS "AS IS"
 * AND ANY EXPRESS OR IMPLIED WARRANTIES, INCLUDING, BUT NOT LIMITED TO, THE
 * IMPLIED WARRANTIES OF MERCHANTABILITY AND FITNESS FOR A PARTICULAR PURPOSE
 * ARE DISCLAIMED. IN NO EVENT SHALL THE COPYRIGHT OWNER OR CONTRIBUTORS BE
 * LIABLE FOR ANY DIRECT, INDIRECT, INCIDENTAL, SPECIAL, EXEMPLARY, OR
 * CONSEQUENTIAL DAMAGES (INCLUDING, BUT NOT LIMITED TO, PROCUREMENT OF
 * SUBSTITUTE GOODS OR SERVICES; LOSS OF USE, DATA, OR PROFITS; OR BUSINESS
 * INTERRUPTION) HOWEVER CAUSED AND ON ANY THEORY OF LIABILITY, WHETHER IN
 * CONTRACT, STRICT LIABILITY, OR TORT (INCLUDING NEGLIGENCE OR OTHERWISE)
 * ARISING IN ANY WAY OUT OF THE USE OF THIS SOFTWARE, EVEN IF ADVISED OF THE
 * POSSIBILITY OF SUCH DAMAGE.
 */

#include "fmacros.h"

#include <stdio.h>
#include <string.h>
#include <stdlib.h>
#include <unistd.h>
#include <errno.h>
#include <time.h>
#include <sys/time.h>
#include <signal.h>
#include <assert.h>
#include <math.h>
#include <pthread.h>

#include <sds.h> /* Use hiredis sds. */
#include "ae.h"
#include "hiredis.h"
#include "adlist.h"
#include "dict.h"
#include "zmalloc.h"
#include "atomicvar.h"
#include "crc16_slottable.h"

#define UNUSED(V) ((void) V)
#define RANDPTR_INITIAL_SIZE 8
#define MAX_LATENCY_PRECISION 3
#define MAX_THREADS 500
#define CLUSTER_SLOTS 16384

#define CLIENT_GET_EVENTLOOP(c) \
    (c->thread_id >= 0 ? config.threads[c->thread_id]->el : config.el)

struct benchmarkThread;
struct clusterNode;
struct redisConfig;

static struct config {
    aeEventLoop *el;
    const char *hostip;
    int hostport;
    const char *hostsocket;
    int numclients;
    int liveclients;
    int requests;
    int requests_issued;
    int requests_finished;
    int keysize;
    int datasize;
    int randomkeys;
    int randomkeys_keyspacelen;
    int keepalive;
    int pipeline;
    int showerrors;
    long long start;
    long long totlatency;
    long long *latency;
    const char *title;
    list *clients;
    int quiet;
    int csv;
    int loop;
    int idlemode;
    int dbnum;
    sds dbnumstr;
    char *tests;
    char *auth;
    const char *user;
    int precision;
    int num_threads;
    struct benchmarkThread **threads;
    int cluster_mode;
    int cluster_node_count;
    struct clusterNode **cluster_nodes;
    struct redisConfig *redis_config;
    int is_fetching_slots;
    int is_updating_slots;
    int slots_last_update;
    int enable_tracking;
    /* Thread mutexes to be used as fallbacks by atomicvar.h */
    pthread_mutex_t requests_issued_mutex;
    pthread_mutex_t requests_finished_mutex;
    pthread_mutex_t liveclients_mutex;
    pthread_mutex_t is_fetching_slots_mutex;
    pthread_mutex_t is_updating_slots_mutex;
    pthread_mutex_t updating_slots_mutex;
    pthread_mutex_t slots_last_update_mutex;
} config;

typedef struct _client {
    redisContext *context;
    sds obuf;
    char **randptr;         /* Pointers to :rand: strings inside the command buf */
    size_t randlen;         /* Number of pointers in client->randptr */
    size_t randfree;        /* Number of unused pointers in client->randptr */
    char **stagptr;         /* Pointers to slot hashtags (cluster mode only) */
    size_t staglen;         /* Number of pointers in client->stagptr */
    size_t stagfree;        /* Number of unused pointers in client->stagptr */
    size_t written;         /* Bytes of 'obuf' already written */
    long long start;        /* Start time of a request */
    long long latency;      /* Request latency */
    int pending;            /* Number of pending requests (replies to consume) */
    int prefix_pending;     /* If non-zero, number of pending prefix commands. Commands
                               such as auth and select are prefixed to the pipeline of
                               benchmark commands and discarded after the first send. */
    int prefixlen;          /* Size in bytes of the pending prefix commands */
    int thread_id;
    struct clusterNode *cluster_node;
    int slots_last_update;
} *client;

/* Threads. */

typedef struct benchmarkThread {
    int index;
    pthread_t thread;
    aeEventLoop *el;
} benchmarkThread;

/* Cluster. */
typedef struct clusterNode {
    char *ip;
    int port;
    sds name;
    int flags;
    sds replicate;  /* Master ID if node is a slave */
    int *slots;
    int slots_count;
    int current_slot_index;
    int *updated_slots;         /* Used by updateClusterSlotsConfiguration */
    int updated_slots_count;    /* Used by updateClusterSlotsConfiguration */
    int replicas_count;
    sds *migrating; /* An array of sds where even strings are slots and odd
                     * strings are the destination node IDs. */
    sds *importing; /* An array of sds where even strings are slots and odd
                     * strings are the source node IDs. */
    int migrating_count; /* Length of the migrating array (migrating slots*2) */
    int importing_count; /* Length of the importing array (importing slots*2) */
    struct redisConfig *redis_config;
} clusterNode;

typedef struct redisConfig {
    sds save;
    sds appendonly;
} redisConfig;

/* Prototypes */
static void writeHandler(aeEventLoop *el, int fd, void *privdata, int mask);
static void createMissingClients(client c);
static benchmarkThread *createBenchmarkThread(int index);
static void freeBenchmarkThread(benchmarkThread *thread);
static void freeBenchmarkThreads();
static void *execBenchmarkThread(void *ptr);
static clusterNode *createClusterNode(char *ip, int port);
static redisConfig *getRedisConfig(const char *ip, int port,
                                   const char *hostsocket);
static redisContext *getRedisContext(const char *ip, int port,
                                     const char *hostsocket);
static void freeRedisConfig(redisConfig *cfg);
static int fetchClusterSlotsConfiguration(client c);
static void updateClusterSlotsConfiguration();
int showThroughput(struct aeEventLoop *eventLoop, long long id,
                   void *clientData);

/* Dict callbacks */
static uint64_t dictSdsHash(const void *key);
static int dictSdsKeyCompare(void *privdata, const void *key1,
    const void *key2);

/* Implementation */
static long long ustime(void) {
    struct timeval tv;
    long long ust;

    gettimeofday(&tv, NULL);
    ust = ((long)tv.tv_sec)*1000000;
    ust += tv.tv_usec;
    return ust;
}

static long long mstime(void) {
    struct timeval tv;
    long long mst;

    gettimeofday(&tv, NULL);
    mst = ((long long)tv.tv_sec)*1000;
    mst += tv.tv_usec/1000;
    return mst;
}

static uint64_t dictSdsHash(const void *key) {
    return dictGenHashFunction((unsigned char*)key, sdslen((char*)key));
}

static int dictSdsKeyCompare(void *privdata, const void *key1,
        const void *key2)
{
    int l1,l2;
    DICT_NOTUSED(privdata);

    l1 = sdslen((sds)key1);
    l2 = sdslen((sds)key2);
    if (l1 != l2) return 0;
    return memcmp(key1, key2, l1) == 0;
}

/* _serverAssert is needed by dict */
void _serverAssert(const char *estr, const char *file, int line) {
    fprintf(stderr, "=== ASSERTION FAILED ===");
    fprintf(stderr, "==> %s:%d '%s' is not true",file,line,estr);
    *((char*)-1) = 'x';
}

static redisContext *getRedisContext(const char *ip, int port,
                                     const char *hostsocket)
{
    redisContext *ctx = NULL;
    redisReply *reply =  NULL;
    if (hostsocket == NULL)
        ctx = redisConnect(ip, port);
    else
        ctx = redisConnectUnix(hostsocket);
    if (ctx == NULL || ctx->err) {
        fprintf(stderr,"Could not connect to Redis at ");
        char *err = (ctx != NULL ? ctx->errstr : "");
        if (hostsocket == NULL)
            fprintf(stderr,"%s:%d: %s\n",ip,port,err);
        else
            fprintf(stderr,"%s: %s\n",hostsocket,err);
        goto cleanup;
    }
    if (config.auth == NULL)
        return ctx;
    if (config.user == NULL)
        reply = redisCommand(ctx,"AUTH %s", config.auth);
    else
        reply = redisCommand(ctx,"AUTH %s %s", config.user, config.auth);
    if (reply != NULL) {
        if (reply->type == REDIS_REPLY_ERROR) {
            if (hostsocket == NULL)
                fprintf(stderr, "Node %s:%d replied with error:\n%s\n", ip, port, reply->str);
            else
                fprintf(stderr, "Node %s replied with error:\n%s\n", hostsocket, reply->str);
            goto cleanup;
        }
        freeReplyObject(reply);
        return ctx;
    }
    fprintf(stderr, "ERROR: failed to fetch reply from ");
    if (hostsocket == NULL)
        fprintf(stderr, "%s:%d\n", ip, port);
    else
        fprintf(stderr, "%s\n", hostsocket);
cleanup:
    freeReplyObject(reply);
    redisFree(ctx);
    return NULL;
}

static redisConfig *getRedisConfig(const char *ip, int port,
                                   const char *hostsocket)
{
    redisConfig *cfg = zcalloc(sizeof(*cfg));
    if (!cfg) return NULL;
    redisContext *c = NULL;
    redisReply *reply = NULL, *sub_reply = NULL;
    c = getRedisContext(ip, port, hostsocket);
    if (c == NULL) {
        freeRedisConfig(cfg);
        return NULL;
    }
    redisAppendCommand(c, "CONFIG GET %s", "save");
    redisAppendCommand(c, "CONFIG GET %s", "appendonly");
    int i = 0;
    void *r = NULL;
    for (; i < 2; i++) {
        int res = redisGetReply(c, &r);
        if (reply) freeReplyObject(reply);
        reply = res == REDIS_OK ? ((redisReply *) r) : NULL;
        if (res != REDIS_OK || !r) goto fail;
        if (reply->type == REDIS_REPLY_ERROR) {
            fprintf(stderr, "ERROR: %s\n", reply->str);
            goto fail;
        }
        if (reply->type != REDIS_REPLY_ARRAY || reply->elements < 2) goto fail;
        sub_reply = reply->element[1];
        char *value = sub_reply->str;
        if (!value) value = "";
        switch (i) {
        case 0: cfg->save = sdsnew(value); break;
        case 1: cfg->appendonly = sdsnew(value); break;
        }
    }
    freeReplyObject(reply);
    redisFree(c);
    return cfg;
fail:
    fprintf(stderr, "ERROR: failed to fetch CONFIG from ");
    if (hostsocket == NULL) fprintf(stderr, "%s:%d\n", ip, port);
    else fprintf(stderr, "%s\n", hostsocket);
    freeReplyObject(reply);
    redisFree(c);
    freeRedisConfig(cfg);
    return NULL;
}
static void freeRedisConfig(redisConfig *cfg) {
    if (cfg->save) sdsfree(cfg->save);
    if (cfg->appendonly) sdsfree(cfg->appendonly);
    zfree(cfg);
}

static void freeClient(client c) {
    aeEventLoop *el = CLIENT_GET_EVENTLOOP(c);
    listNode *ln;
    aeDeleteFileEvent(el,c->context->fd,AE_WRITABLE);
    aeDeleteFileEvent(el,c->context->fd,AE_READABLE);
    if (c->thread_id >= 0) {
        int requests_finished = 0;
        atomicGet(config.requests_finished, requests_finished);
        if (requests_finished >= config.requests) {
            aeStop(el);
        }
    }
    redisFree(c->context);
    sdsfree(c->obuf);
    zfree(c->randptr);
    zfree(c->stagptr);
    zfree(c);
    if (config.num_threads) pthread_mutex_lock(&(config.liveclients_mutex));
    config.liveclients--;
    ln = listSearchKey(config.clients,c);
    assert(ln != NULL);
    listDelNode(config.clients,ln);
    if (config.num_threads) pthread_mutex_unlock(&(config.liveclients_mutex));
}

static void freeAllClients(void) {
    listNode *ln = config.clients->head, *next;

    while(ln) {
        next = ln->next;
        freeClient(ln->value);
        ln = next;
    }
}

static void resetClient(client c) {
    aeEventLoop *el = CLIENT_GET_EVENTLOOP(c);
    aeDeleteFileEvent(el,c->context->fd,AE_WRITABLE);
    aeDeleteFileEvent(el,c->context->fd,AE_READABLE);
    aeCreateFileEvent(el,c->context->fd,AE_WRITABLE,writeHandler,c);
    c->written = 0;
    c->pending = config.pipeline;
}

static void randomizeClientKey(client c) {
    size_t i;

    for (i = 0; i < c->randlen; i++) {
        char *p = c->randptr[i]+11;
        size_t r = 0;
        if (config.randomkeys_keyspacelen != 0)
            r = random() % config.randomkeys_keyspacelen;
        size_t j;

        for (j = 0; j < 12; j++) {
            *p = '0'+r%10;
            r/=10;
            p--;
        }
    }
}

static void setClusterKeyHashTag(client c) {
    assert(c->thread_id >= 0);
    clusterNode *node = c->cluster_node;
    assert(node);
    assert(node->current_slot_index < node->slots_count);
    int is_updating_slots = 0;
    atomicGet(config.is_updating_slots, is_updating_slots);
    /* If updateClusterSlotsConfiguration is updating the slots array,
     * call updateClusterSlotsConfiguration is order to block the thread
     * since the mutex is locked. When the slots will be updated by the
     * thread that's actually performing the update, the execution of
     * updateClusterSlotsConfiguration won't actually do anything, since
     * the updated_slots_count array will be already NULL. */
    if (is_updating_slots) updateClusterSlotsConfiguration();
    int slot = node->slots[node->current_slot_index];
    const char *tag = crc16_slot_table[slot];
    int taglen = strlen(tag);
    size_t i;
    for (i = 0; i < c->staglen; i++) {
        char *p = c->stagptr[i] + 1;
        p[0] = tag[0];
        p[1] = (taglen >= 2 ? tag[1] : '}');
        p[2] = (taglen == 3 ? tag[2] : '}');
    }
}

static void clientDone(client c) {
    int requests_finished = 0;
    atomicGet(config.requests_finished, requests_finished);
    if (requests_finished >= config.requests) {
        freeClient(c);
        if (!config.num_threads && config.el) aeStop(config.el);
        return;
    }
    if (config.keepalive) {
        resetClient(c);
    } else {
        if (config.num_threads) pthread_mutex_lock(&(config.liveclients_mutex));
        config.liveclients--;
        createMissingClients(c);
        config.liveclients++;
        if (config.num_threads)
            pthread_mutex_unlock(&(config.liveclients_mutex));
        freeClient(c);
    }
}

static void readHandler(aeEventLoop *el, int fd, void *privdata, int mask) {
    client c = privdata;
    void *reply = NULL;
    UNUSED(el);
    UNUSED(fd);
    UNUSED(mask);

    /* Calculate latency only for the first read event. This means that the
     * server already sent the reply and we need to parse it. Parsing overhead
     * is not part of the latency, so calculate it only once, here. */
    if (c->latency < 0) c->latency = ustime()-(c->start);

    if (redisBufferRead(c->context) != REDIS_OK) {
        fprintf(stderr,"Error: %s\n",c->context->errstr);
        exit(1);
    } else {
        while(c->pending) {
            if (redisGetReply(c->context,&reply) != REDIS_OK) {
                fprintf(stderr,"Error: %s\n",c->context->errstr);
                exit(1);
            }
            if (reply != NULL) {
                if (reply == (void*)REDIS_REPLY_ERROR) {
                    fprintf(stderr,"Unexpected error reply, exiting...\n");
                    exit(1);
                }
                redisReply *r = reply;
                int is_err = (r->type == REDIS_REPLY_ERROR);

                if (is_err && config.showerrors) {
                    /* TODO: static lasterr_time not thread-safe */
                    static time_t lasterr_time = 0;
                    time_t now = time(NULL);
                    if (lasterr_time != now) {
                        lasterr_time = now;
                        if (c->cluster_node) {
                            printf("Error from server %s:%d: %s\n",
                                   c->cluster_node->ip,
                                   c->cluster_node->port,
                                   r->str);
                        } else printf("Error from server: %s\n", r->str);
                    }
                }

                /* Try to update slots configuration if reply error is
                 * MOVED/ASK/CLUSTERDOWN and the key(s) used by the command
                 * contain(s) the slot hash tag. */
                if (is_err && c->cluster_node && c->staglen) {
                    int fetch_slots = 0, do_wait = 0;
                    if (!strncmp(r->str,"MOVED",5) || !strncmp(r->str,"ASK",3))
                        fetch_slots = 1;
                    else if (!strncmp(r->str,"CLUSTERDOWN",11)) {
                        /* Usually the cluster is able to recover itself after
                         * a CLUSTERDOWN error, so try to sleep one second
                         * before requesting the new configuration. */
                        fetch_slots = 1;
                        do_wait = 1;
                        printf("Error from server %s:%d: %s\n",
                               c->cluster_node->ip,
                               c->cluster_node->port,
                               r->str);
                    }
                    if (do_wait) sleep(1);
                    if (fetch_slots && !fetchClusterSlotsConfiguration(c))
                        exit(1);
                }

                freeReplyObject(reply);
                /* This is an OK for prefix commands such as auth and select.*/
                if (c->prefix_pending > 0) {
                    c->prefix_pending--;
                    c->pending--;
                    /* Discard prefix commands on first response.*/
                    if (c->prefixlen > 0) {
                        size_t j;
                        sdsrange(c->obuf, c->prefixlen, -1);
                        /* We also need to fix the pointers to the strings
                        * we need to randomize. */
                        for (j = 0; j < c->randlen; j++)
                            c->randptr[j] -= c->prefixlen;
                        c->prefixlen = 0;
                    }
                    continue;
                }
                int requests_finished = 0;
                atomicGetIncr(config.requests_finished, requests_finished, 1);
                if (requests_finished < config.requests)
                    config.latency[requests_finished] = c->latency;
                c->pending--;
                if (c->pending == 0) {
                    clientDone(c);
                    break;
                }
            } else {
                break;
            }
        }
    }
}

static void writeHandler(aeEventLoop *el, int fd, void *privdata, int mask) {
    client c = privdata;
    UNUSED(el);
    UNUSED(fd);
    UNUSED(mask);

    /* Initialize request when nothing was written. */
    if (c->written == 0) {
        /* Enforce upper bound to number of requests. */
        int requests_issued = 0;
        atomicGetIncr(config.requests_issued, requests_issued, 1);
        if (requests_issued >= config.requests) {
            freeClient(c);
            return;
        }

        /* Really initialize: randomize keys and set start time. */
        if (config.randomkeys) randomizeClientKey(c);
        if (config.cluster_mode && c->staglen > 0) setClusterKeyHashTag(c);
        atomicGet(config.slots_last_update, c->slots_last_update);
        c->start = ustime();
        c->latency = -1;
    }
    if (sdslen(c->obuf) > c->written) {
        void *ptr = c->obuf+c->written;
        ssize_t nwritten = write(c->context->fd,ptr,sdslen(c->obuf)-c->written);
        if (nwritten == -1) {
            if (errno != EPIPE)
                fprintf(stderr, "Writing to socket: %s\n", strerror(errno));
            freeClient(c);
            return;
        }
        c->written += nwritten;
        if (sdslen(c->obuf) == c->written) {
            aeDeleteFileEvent(el,c->context->fd,AE_WRITABLE);
            aeCreateFileEvent(el,c->context->fd,AE_READABLE,readHandler,c);
        }
    }
}

/* Create a benchmark client, configured to send the command passed as 'cmd' of
 * 'len' bytes.
 *
 * The command is copied N times in the client output buffer (that is reused
 * again and again to send the request to the server) accordingly to the configured
 * pipeline size.
 *
 * Also an initial SELECT command is prepended in order to make sure the right
 * database is selected, if needed. The initial SELECT will be discarded as soon
 * as the first reply is received.
 *
 * To create a client from scratch, the 'from' pointer is set to NULL. If instead
 * we want to create a client using another client as reference, the 'from' pointer
 * points to the client to use as reference. In such a case the following
 * information is take from the 'from' client:
 *
 * 1) The command line to use.
 * 2) The offsets of the __rand_int__ elements inside the command line, used
 *    for arguments randomization.
 *
 * Even when cloning another client, prefix commands are applied if needed.*/
static client createClient(char *cmd, size_t len, client from, int thread_id) {
    int j;
    int is_cluster_client = (config.cluster_mode && thread_id >= 0);
    client c = zmalloc(sizeof(struct _client));

    const char *ip = NULL;
    int port = 0;
    c->cluster_node = NULL;
    if (config.hostsocket == NULL || is_cluster_client) {
        if (!is_cluster_client) {
            ip = config.hostip;
            port = config.hostport;
        } else {
            int node_idx = 0;
            if (config.num_threads < config.cluster_node_count)
                node_idx = config.liveclients % config.cluster_node_count;
            else
                node_idx = thread_id % config.cluster_node_count;
            clusterNode *node = config.cluster_nodes[node_idx];
            assert(node != NULL);
            ip = (const char *) node->ip;
            port = node->port;
            c->cluster_node = node;
        }
        c->context = redisConnectNonBlock(ip,port);
    } else {
        c->context = redisConnectUnixNonBlock(config.hostsocket);
    }
    if (c->context->err) {
        fprintf(stderr,"Could not connect to Redis at ");
        if (config.hostsocket == NULL || is_cluster_client)
            fprintf(stderr,"%s:%d: %s\n",ip,port,c->context->errstr);
        else
            fprintf(stderr,"%s: %s\n",config.hostsocket,c->context->errstr);
        exit(1);
    }
    c->thread_id = thread_id;
    /* Suppress hiredis cleanup of unused buffers for max speed. */
    c->context->reader->maxbuf = 0;

    /* Build the request buffer:
     * Queue N requests accordingly to the pipeline size, or simply clone
     * the example client buffer. */
    c->obuf = sdsempty();
    /* Prefix the request buffer with AUTH and/or SELECT commands, if applicable.
     * These commands are discarded after the first response, so if the client is
     * reused the commands will not be used again. */
    c->prefix_pending = 0;
    if (config.auth) {
        char *buf = NULL;
        int len;
        if (config.user == NULL)
            len = redisFormatCommand(&buf, "AUTH %s", config.auth);
        else
            len = redisFormatCommand(&buf, "AUTH %s %s",
                                     config.user, config.auth);
        c->obuf = sdscatlen(c->obuf, buf, len);
        free(buf);
        c->prefix_pending++;
    }

    if (config.enable_tracking) {
        char *buf = NULL;
        int len = redisFormatCommand(&buf, "CLIENT TRACKING on");
        c->obuf = sdscatlen(c->obuf, buf, len);
        free(buf);
        c->prefix_pending++;
    }

    /* If a DB number different than zero is selected, prefix our request
     * buffer with the SELECT command, that will be discarded the first
     * time the replies are received, so if the client is reused the
     * SELECT command will not be used again. */
    if (config.dbnum != 0 && !is_cluster_client) {
        c->obuf = sdscatprintf(c->obuf,"*2\r\n$6\r\nSELECT\r\n$%d\r\n%s\r\n",
            (int)sdslen(config.dbnumstr),config.dbnumstr);
        c->prefix_pending++;
    }
    c->prefixlen = sdslen(c->obuf);
    /* Append the request itself. */
    if (from) {
        c->obuf = sdscatlen(c->obuf,
            from->obuf+from->prefixlen,
            sdslen(from->obuf)-from->prefixlen);
    } else {
        for (j = 0; j < config.pipeline; j++)
            c->obuf = sdscatlen(c->obuf,cmd,len);
    }

    c->written = 0;
    c->pending = config.pipeline+c->prefix_pending;
    c->randptr = NULL;
    c->randlen = 0;
    c->stagptr = NULL;
    c->staglen = 0;

    /* Find substrings in the output buffer that need to be randomized. */
    if (config.randomkeys) {
        if (from) {
            c->randlen = from->randlen;
            c->randfree = 0;
            c->randptr = zmalloc(sizeof(char*)*c->randlen);
            /* copy the offsets. */
            for (j = 0; j < (int)c->randlen; j++) {
                c->randptr[j] = c->obuf + (from->randptr[j]-from->obuf);
                /* Adjust for the different select prefix length. */
                c->randptr[j] += c->prefixlen - from->prefixlen;
            }
        } else {
            char *p = c->obuf;

            c->randlen = 0;
            c->randfree = RANDPTR_INITIAL_SIZE;
            c->randptr = zmalloc(sizeof(char*)*c->randfree);
            while ((p = strstr(p,"__rand_int__")) != NULL) {
                if (c->randfree == 0) {
                    c->randptr = zrealloc(c->randptr,sizeof(char*)*c->randlen*2);
                    c->randfree += c->randlen;
                }
                c->randptr[c->randlen++] = p;
                c->randfree--;
                p += 12; /* 12 is strlen("__rand_int__). */
            }
        }
    }
    /* If cluster mode is enabled, set slot hashtags pointers. */
    if (config.cluster_mode) {
        if (from) {
            c->staglen = from->staglen;
            c->stagfree = 0;
            c->stagptr = zmalloc(sizeof(char*)*c->staglen);
            /* copy the offsets. */
            for (j = 0; j < (int)c->staglen; j++) {
                c->stagptr[j] = c->obuf + (from->stagptr[j]-from->obuf);
                /* Adjust for the different select prefix length. */
                c->stagptr[j] += c->prefixlen - from->prefixlen;
            }
        } else {
            char *p = c->obuf;

            c->staglen = 0;
            c->stagfree = RANDPTR_INITIAL_SIZE;
            c->stagptr = zmalloc(sizeof(char*)*c->stagfree);
            while ((p = strstr(p,"{tag}")) != NULL) {
                if (c->stagfree == 0) {
                    c->stagptr = zrealloc(c->stagptr,
                                          sizeof(char*) * c->staglen*2);
                    c->stagfree += c->staglen;
                }
                c->stagptr[c->staglen++] = p;
                c->stagfree--;
                p += 5; /* 12 is strlen("{tag}"). */
            }
        }
    }
    aeEventLoop *el = NULL;
    if (thread_id < 0) el = config.el;
    else {
        benchmarkThread *thread = config.threads[thread_id];
        el = thread->el;
    }
    if (config.idlemode == 0)
        aeCreateFileEvent(el,c->context->fd,AE_WRITABLE,writeHandler,c);
    listAddNodeTail(config.clients,c);
    atomicIncr(config.liveclients, 1);
    atomicGet(config.slots_last_update, c->slots_last_update);
    return c;
}

static void createMissingClients(client c) {
    int n = 0;
    while(config.liveclients < config.numclients) {
        int thread_id = -1;
        if (config.num_threads)
            thread_id = config.liveclients % config.num_threads;
        createClient(NULL,0,c,thread_id);

        /* Listen backlog is quite limited on most systems */
        if (++n > 64) {
            usleep(50000);
            n = 0;
        }
    }
}

static int compareLatency(const void *a, const void *b) {
    return (*(long long*)a)-(*(long long*)b);
}

static int ipow(int base, int exp) {
    int result = 1;
    while (exp) {
        if (exp & 1) result *= base;
        exp /= 2;
        base *= base;
    }
    return result;
}

static void showLatencyReport(void) {
    int i, curlat = 0;
    int usbetweenlat = ipow(10, MAX_LATENCY_PRECISION-config.precision);
    float perc, reqpersec;

    reqpersec = (float)config.requests_finished/((float)config.totlatency/1000);
    if (!config.quiet && !config.csv) {
        printf("====== %s ======\n", config.title);
        printf("  %d requests completed in %.2f seconds\n", config.requests_finished,
            (float)config.totlatency/1000);
        printf("  %d parallel clients\n", config.numclients);
        printf("  %d bytes payload\n", config.datasize);
        printf("  keep alive: %d\n", config.keepalive);
        if (config.cluster_mode) {
            printf("  cluster mode: yes (%d masters)\n",
                   config.cluster_node_count);
            int m ;
            for (m = 0; m < config.cluster_node_count; m++) {
                clusterNode *node =  config.cluster_nodes[m];
                redisConfig *cfg = node->redis_config;
                if (cfg == NULL) continue;
                printf("  node [%d] configuration:\n",m );
                printf("    save: %s\n",
                    sdslen(cfg->save) ? cfg->save : "NONE");
                printf("    appendonly: %s\n", cfg->appendonly);
            }
        } else {
            if (config.redis_config) {
                printf("  host configuration \"save\": %s\n",
                       config.redis_config->save);
                printf("  host configuration \"appendonly\": %s\n",
                       config.redis_config->appendonly);
            }
        }
        printf("  multi-thread: %s\n", (config.num_threads ? "yes" : "no"));
        if (config.num_threads)
            printf("  threads: %d\n", config.num_threads);

        printf("\n");

        qsort(config.latency,config.requests,sizeof(long long),compareLatency);
        for (i = 0; i < config.requests; i++) {
            if (config.latency[i]/usbetweenlat != curlat ||
                i == (config.requests-1))
            {
                /* After the 2 milliseconds latency to have percentages split
                 * by decimals will just add a lot of noise to the output. */
                if (config.latency[i] >= 2000) {
                    config.precision = 0;
                    usbetweenlat = ipow(10,
                        MAX_LATENCY_PRECISION-config.precision);
                }

                curlat = config.latency[i]/usbetweenlat;
                perc = ((float)(i+1)*100)/config.requests;
                printf("%.2f%% <= %.*f milliseconds\n", perc, config.precision,
                    curlat/pow(10.0, config.precision));
            }
        }
        printf("%.2f requests per second\n\n", reqpersec);
    } else if (config.csv) {
        printf("\"%s\",\"%.2f\"\n", config.title, reqpersec);
    } else {
        printf("%s: %.2f requests per second\n", config.title, reqpersec);
    }
}

static void initBenchmarkThreads() {
    int i;
    if (config.threads) freeBenchmarkThreads();
    config.threads = zmalloc(config.num_threads * sizeof(benchmarkThread*));
    for (i = 0; i < config.num_threads; i++) {
        benchmarkThread *thread = createBenchmarkThread(i);
        config.threads[i] = thread;
    }
}

static void startBenchmarkThreads() {
    int i;
    for (i = 0; i < config.num_threads; i++) {
        benchmarkThread *t = config.threads[i];
        if (pthread_create(&(t->thread), NULL, execBenchmarkThread, t)){
            fprintf(stderr, "FATAL: Failed to start thread %d.\n", i);
            exit(1);
        }
    }
    for (i = 0; i < config.num_threads; i++)
        pthread_join(config.threads[i]->thread, NULL);
}

static void benchmark(char *title, char *cmd, int len) {
    client c;

    config.title = title;
    config.requests_issued = 0;
    config.requests_finished = 0;

    if (config.num_threads) initBenchmarkThreads();

    int thread_id = config.num_threads > 0 ? 0 : -1;
    c = createClient(cmd,len,NULL,thread_id);
    createMissingClients(c);

    config.start = mstime();
    if (!config.num_threads) aeMain(config.el);
    else startBenchmarkThreads();
    config.totlatency = mstime()-config.start;

    showLatencyReport();
    freeAllClients();
    if (config.threads) freeBenchmarkThreads();
}

/* Thread functions. */

static benchmarkThread *createBenchmarkThread(int index) {
    benchmarkThread *thread = zmalloc(sizeof(*thread));
    if (thread == NULL) return NULL;
    thread->index = index;
    thread->el = aeCreateEventLoop(1024*10);
    aeCreateTimeEvent(thread->el,1,showThroughput,NULL,NULL);
    return thread;
}

static void freeBenchmarkThread(benchmarkThread *thread) {
    if (thread->el) aeDeleteEventLoop(thread->el);
    zfree(thread);
}

static void freeBenchmarkThreads() {
    int i = 0;
    for (; i < config.num_threads; i++) {
        benchmarkThread *thread = config.threads[i];
        if (thread) freeBenchmarkThread(thread);
    }
    zfree(config.threads);
    config.threads = NULL;
}

static void *execBenchmarkThread(void *ptr) {
    benchmarkThread *thread = (benchmarkThread *) ptr;
    aeMain(thread->el);
    return NULL;
}

/* Cluster helper functions. */

static clusterNode *createClusterNode(char *ip, int port) {
    clusterNode *node = zmalloc(sizeof(*node));
    if (!node) return NULL;
    node->ip = ip;
    node->port = port;
    node->name = NULL;
    node->flags = 0;
    node->replicate = NULL;
    node->replicas_count = 0;
    node->slots = zmalloc(CLUSTER_SLOTS * sizeof(int));
    node->slots_count = 0;
    node->current_slot_index = 0;
    node->updated_slots = NULL;
    node->updated_slots_count = 0;
    node->migrating = NULL;
    node->importing = NULL;
    node->migrating_count = 0;
    node->importing_count = 0;
    node->redis_config = NULL;
    return node;
}

static void freeClusterNode(clusterNode *node) {
    int i;
    if (node->name) sdsfree(node->name);
    if (node->replicate) sdsfree(node->replicate);
    if (node->migrating != NULL) {
        for (i = 0; i < node->migrating_count; i++) sdsfree(node->migrating[i]);
        zfree(node->migrating);
    }
    if (node->importing != NULL) {
        for (i = 0; i < node->importing_count; i++) sdsfree(node->importing[i]);
        zfree(node->importing);
    }
    /* If the node is not the reference node, that uses the address from
     * config.hostip and config.hostport, then the node ip has been
     * allocated by fetchClusterConfiguration, so it must be freed. */
    if (node->ip && strcmp(node->ip, config.hostip) != 0) sdsfree(node->ip);
    if (node->redis_config != NULL) freeRedisConfig(node->redis_config);
    zfree(node->slots);
    zfree(node);
}

static void freeClusterNodes() {
    int i = 0;
    for (; i < config.cluster_node_count; i++) {
        clusterNode *n = config.cluster_nodes[i];
        if (n) freeClusterNode(n);
    }
    zfree(config.cluster_nodes);
    config.cluster_nodes = NULL;
}

static clusterNode **addClusterNode(clusterNode *node) {
    int count = config.cluster_node_count + 1;
    config.cluster_nodes = zrealloc(config.cluster_nodes,
                                    count * sizeof(*node));
    if (!config.cluster_nodes) return NULL;
    config.cluster_nodes[config.cluster_node_count++] = node;
    return config.cluster_nodes;
}

static int fetchClusterConfiguration() {
    int success = 1;
    redisContext *ctx = NULL;
    redisReply *reply =  NULL;
    ctx = getRedisContext(config.hostip, config.hostport, config.hostsocket);
    if (ctx == NULL) {
        exit(1);
    }
    clusterNode *firstNode = createClusterNode((char *) config.hostip,
                                               config.hostport);
    if (!firstNode) {success = 0; goto cleanup;}
    reply = redisCommand(ctx, "CLUSTER NODES");
    success = (reply != NULL);
    if (!success) goto cleanup;
    success = (reply->type != REDIS_REPLY_ERROR);
    if (!success) {
        if (config.hostsocket == NULL) {
            fprintf(stderr, "Cluster node %s:%d replied with error:\n%s\n",
                    config.hostip, config.hostport, reply->str);
        } else {
            fprintf(stderr, "Cluster node %s replied with error:\n%s\n",
                    config.hostsocket, reply->str);
        }
        goto cleanup;
    }
    char *lines = reply->str, *p, *line;
    while ((p = strstr(lines, "\n")) != NULL) {
        *p = '\0';
        line = lines;
        lines = p + 1;
        char *name = NULL, *addr = NULL, *flags = NULL, *master_id = NULL;
        int i = 0;
        while ((p = strchr(line, ' ')) != NULL) {
            *p = '\0';
            char *token = line;
            line = p + 1;
            switch(i++){
            case 0: name = token; break;
            case 1: addr = token; break;
            case 2: flags = token; break;
            case 3: master_id = token; break;
            }
            if (i == 8) break; // Slots
        }
        if (!flags) {
            fprintf(stderr, "Invalid CLUSTER NODES reply: missing flags.\n");
            success = 0;
            goto cleanup;
        }
        int myself = (strstr(flags, "myself") != NULL);
        int is_replica = (strstr(flags, "slave") != NULL ||
                         (master_id != NULL && master_id[0] != '-'));
        if (is_replica) continue;
        if (addr == NULL) {
            fprintf(stderr, "Invalid CLUSTER NODES reply: missing addr.\n");
            success = 0;
            goto cleanup;
        }
        clusterNode *node = NULL;
        char *ip = NULL;
        int port = 0;
        char *paddr = strchr(addr, ':');
        if (paddr != NULL) {
            *paddr = '\0';
            ip = addr;
            addr = paddr + 1;
            /* If internal bus is specified, then just drop it. */
            if ((paddr = strchr(addr, '@')) != NULL) *paddr = '\0';
            port = atoi(addr);
        }
        if (myself) {
            node = firstNode;
            if (node->ip == NULL && ip != NULL) {
                node->ip = ip;
                node->port = port;
            }
        } else {
            node = createClusterNode(sdsnew(ip), port);
        }
        if (node == NULL) {
            success = 0;
            goto cleanup;
        }
        if (name != NULL) node->name = sdsnew(name);
        if (i == 8) {
            int remaining = strlen(line);
            while (remaining > 0) {
                p = strchr(line, ' ');
                if (p == NULL) p = line + remaining;
                remaining -= (p - line);

                char *slotsdef = line;
                *p = '\0';
                if (remaining) {
                    line = p + 1;
                    remaining--;
                } else line = p;
                char *dash = NULL;
                if (slotsdef[0] == '[') {
                    slotsdef++;
                    if ((p = strstr(slotsdef, "->-"))) { // Migrating
                        *p = '\0';
                        p += 3;
                        char *closing_bracket = strchr(p, ']');
                        if (closing_bracket) *closing_bracket = '\0';
                        sds slot = sdsnew(slotsdef);
                        sds dst = sdsnew(p);
                        node->migrating_count += 2;
                        node->migrating =
                            zrealloc(node->migrating,
                                (node->migrating_count * sizeof(sds)));
                        node->migrating[node->migrating_count - 2] =
                            slot;
                        node->migrating[node->migrating_count - 1] =
                            dst;
                    }  else if ((p = strstr(slotsdef, "-<-"))) {//Importing
                        *p = '\0';
                        p += 3;
                        char *closing_bracket = strchr(p, ']');
                        if (closing_bracket) *closing_bracket = '\0';
                        sds slot = sdsnew(slotsdef);
                        sds src = sdsnew(p);
                        node->importing_count += 2;
                        node->importing = zrealloc(node->importing,
                            (node->importing_count * sizeof(sds)));
                        node->importing[node->importing_count - 2] =
                            slot;
                        node->importing[node->importing_count - 1] =
                            src;
                    }
                } else if ((dash = strchr(slotsdef, '-')) != NULL) {
                    p = dash;
                    int start, stop;
                    *p = '\0';
                    start = atoi(slotsdef);
                    stop = atoi(p + 1);
                    while (start <= stop) {
                        int slot = start++;
                        node->slots[node->slots_count++] = slot;
                    }
                } else if (p > slotsdef) {
                    int slot = atoi(slotsdef);
                    node->slots[node->slots_count++] = slot;
                }
            }
        }
        if (node->slots_count == 0) {
            printf("WARNING: master node %s:%d has no slots, skipping...\n",
                   node->ip, node->port);
            continue;
        }
        if (!addClusterNode(node)) {
            success = 0;
            goto cleanup;
        }
    }
cleanup:
    if (ctx) redisFree(ctx);
    if (!success) {
        if (config.cluster_nodes) freeClusterNodes();
    }
    if (reply) freeReplyObject(reply);
    return success;
}

/* Request the current cluster slots configuration by calling CLUSTER SLOTS
 * and atomically update the slots after a successful reply. */
static int fetchClusterSlotsConfiguration(client c) {
    UNUSED(c);
    int success = 1, is_fetching_slots = 0, last_update = 0;
    size_t i;
    atomicGet(config.slots_last_update, last_update);
    if (c->slots_last_update < last_update) {
        c->slots_last_update = last_update;
        return -1;
    }
    redisReply *reply = NULL;
    atomicGetIncr(config.is_fetching_slots, is_fetching_slots, 1);
    if (is_fetching_slots) return -1; //TODO: use other codes || errno ?
    atomicSet(config.is_fetching_slots, 1);
    if (config.showerrors)
        printf("Cluster slots configuration changed, fetching new one...\n");
    const char *errmsg = "Failed to update cluster slots configuration";
    static dictType dtype = {
        dictSdsHash,               /* hash function */
        NULL,                      /* key dup */
        NULL,                      /* val dup */
        dictSdsKeyCompare,         /* key compare */
        NULL,                      /* key destructor */
        NULL                       /* val destructor */
    };
    /* printf("[%d] fetchClusterSlotsConfiguration\n", c->thread_id); */
    dict *masters = dictCreate(&dtype, NULL);
    redisContext *ctx = NULL;
    for (i = 0; i < (size_t) config.cluster_node_count; i++) {
        clusterNode *node = config.cluster_nodes[i];
        assert(node->ip != NULL);
        assert(node->name != NULL);
        assert(node->port);
        /* Use first node as entry point to connect to. */
        if (ctx == NULL) {
            ctx = getRedisContext(node->ip, node->port, NULL);
            if (!ctx) {
                success = 0;
                goto cleanup;
            }
        }
        if (node->updated_slots != NULL)
            zfree(node->updated_slots);
        node->updated_slots = NULL;
        node->updated_slots_count = 0;
        dictReplace(masters, node->name, node) ;
    }
    reply = redisCommand(ctx, "CLUSTER SLOTS");
    if (reply == NULL || reply->type == REDIS_REPLY_ERROR) {
        success = 0;
        if (reply)
            fprintf(stderr,"%s\nCLUSTER SLOTS ERROR: %s\n",errmsg,reply->str);
        goto cleanup;
    }
    assert(reply->type == REDIS_REPLY_ARRAY);
    for (i = 0; i < reply->elements; i++) {
        redisReply *r = reply->element[i];
        assert(r->type == REDIS_REPLY_ARRAY);
        assert(r->elements >= 3);
        int from, to, slot;
        from = r->element[0]->integer;
        to = r->element[1]->integer;
        redisReply *nr =  r->element[2];
        assert(nr->type == REDIS_REPLY_ARRAY && nr->elements >= 3);
        assert(nr->element[2]->str != NULL);
        sds name =  sdsnew(nr->element[2]->str);
        dictEntry *entry = dictFind(masters, name);
        if (entry == NULL) {
            success = 0;
            fprintf(stderr, "%s: could not find node with ID %s in current "
                            "configuration.\n", errmsg, name);
            if (name) sdsfree(name);
            goto cleanup;
        }
        sdsfree(name);
        clusterNode *node = dictGetVal(entry);
        if (node->updated_slots == NULL)
            node->updated_slots = zcalloc(CLUSTER_SLOTS * sizeof(int));
        for (slot = from; slot <= to; slot++)
            node->updated_slots[node->updated_slots_count++] = slot;
    }
    updateClusterSlotsConfiguration();
cleanup:
    freeReplyObject(reply);
    redisFree(ctx);
    dictRelease(masters);
    atomicSet(config.is_fetching_slots, 0);
    return success;
}

/* Atomically update the new slots configuration. */
static void updateClusterSlotsConfiguration() {
    pthread_mutex_lock(&config.is_updating_slots_mutex);
    atomicSet(config.is_updating_slots, 1);
    int i;
    for (i = 0; i < config.cluster_node_count; i++) {
        clusterNode *node = config.cluster_nodes[i];
        if (node->updated_slots != NULL) {
            int *oldslots = node->slots;
            node->slots = node->updated_slots;
            node->slots_count = node->updated_slots_count;
            node->current_slot_index = 0;
            node->updated_slots = NULL;
            node->updated_slots_count = 0;
            zfree(oldslots);
        }
    }
    atomicSet(config.is_updating_slots, 0);
    atomicIncr(config.slots_last_update, 1);
    pthread_mutex_unlock(&config.is_updating_slots_mutex);
}

/* Generate random data for redis benchmark. See #7196. */
static void genBenchmarkRandomData(char *data, int count) {
    static uint32_t state = 1234;
    int i = 0;

    while (count--) {
        state = (state*1103515245+12345);
        data[i++] = '0'+((state>>16)&63);
    }
}

/* Returns number of consumed options. */
int parseOptions(int argc, const char **argv) {
    int i;
    int lastarg;
    int exit_status = 1;

    for (i = 1; i < argc; i++) {
        lastarg = (i == (argc-1));

        if (!strcmp(argv[i],"-c")) {
            if (lastarg) goto invalid;
            config.numclients = atoi(argv[++i]);
        } else if (!strcmp(argv[i],"-n")) {
            if (lastarg) goto invalid;
            config.requests = atoi(argv[++i]);
        } else if (!strcmp(argv[i],"-k")) {
            if (lastarg) goto invalid;
            config.keepalive = atoi(argv[++i]);
        } else if (!strcmp(argv[i],"-h")) {
            if (lastarg) goto invalid;
            config.hostip = strdup(argv[++i]);
        } else if (!strcmp(argv[i],"-p")) {
            if (lastarg) goto invalid;
            config.hostport = atoi(argv[++i]);
        } else if (!strcmp(argv[i],"-s")) {
            if (lastarg) goto invalid;
            config.hostsocket = strdup(argv[++i]);
        } else if (!strcmp(argv[i],"-a") ) {
            if (lastarg) goto invalid;
            config.auth = strdup(argv[++i]);
        } else if (!strcmp(argv[i],"--user")) {
            if (lastarg) goto invalid;
            config.user = argv[++i];
        } else if (!strcmp(argv[i],"-d")) {
            if (lastarg) goto invalid;
            config.datasize = atoi(argv[++i]);
            if (config.datasize < 1) config.datasize=1;
            if (config.datasize > 1024*1024*1024) config.datasize = 1024*1024*1024;
        } else if (!strcmp(argv[i],"-P")) {
            if (lastarg) goto invalid;
            config.pipeline = atoi(argv[++i]);
            if (config.pipeline <= 0) config.pipeline=1;
        } else if (!strcmp(argv[i],"-r")) {
            if (lastarg) goto invalid;
            const char *next = argv[++i], *p = next;
            if (*p == '-') {
                p++;
                if (*p < '0' || *p > '9') goto invalid;
            }
            config.randomkeys = 1;
            config.randomkeys_keyspacelen = atoi(next);
            if (config.randomkeys_keyspacelen < 0)
                config.randomkeys_keyspacelen = 0;
        } else if (!strcmp(argv[i],"-q")) {
            config.quiet = 1;
        } else if (!strcmp(argv[i],"--csv")) {
            config.csv = 1;
        } else if (!strcmp(argv[i],"-l")) {
            config.loop = 1;
        } else if (!strcmp(argv[i],"-I")) {
            config.idlemode = 1;
        } else if (!strcmp(argv[i],"-e")) {
            config.showerrors = 1;
        } else if (!strcmp(argv[i],"-t")) {
            if (lastarg) goto invalid;
            /* We get the list of tests to run as a string in the form
             * get,set,lrange,...,test_N. Then we add a comma before and
             * after the string in order to make sure that searching
             * for ",testname," will always get a match if the test is
             * enabled. */
            config.tests = sdsnew(",");
            config.tests = sdscat(config.tests,(char*)argv[++i]);
            config.tests = sdscat(config.tests,",");
            sdstolower(config.tests);
        } else if (!strcmp(argv[i],"--dbnum")) {
            if (lastarg) goto invalid;
            config.dbnum = atoi(argv[++i]);
            config.dbnumstr = sdsfromlonglong(config.dbnum);
        } else if (!strcmp(argv[i],"--precision")) {
            if (lastarg) goto invalid;
            config.precision = atoi(argv[++i]);
            if (config.precision < 0) config.precision = 0;
            if (config.precision > MAX_LATENCY_PRECISION) config.precision = MAX_LATENCY_PRECISION;
        } else if (!strcmp(argv[i],"--threads")) {
             if (lastarg) goto invalid;
             config.num_threads = atoi(argv[++i]);
             if (config.num_threads > MAX_THREADS) {
                printf("WARNING: too many threads, limiting threads to %d.\n",
                       MAX_THREADS);
                config.num_threads = MAX_THREADS;
             } else if (config.num_threads < 0) config.num_threads = 0;
        } else if (!strcmp(argv[i],"--cluster")) {
            config.cluster_mode = 1;
        } else if (!strcmp(argv[i],"--enable-tracking")) {
            config.enable_tracking = 1;
        } else if (!strcmp(argv[i],"--help")) {
            exit_status = 0;
            goto usage;
        } else {
            /* Assume the user meant to provide an option when the arg starts
             * with a dash. We're done otherwise and should use the remainder
             * as the command and arguments for running the benchmark. */
            if (argv[i][0] == '-') goto invalid;
            return i;
        }
    }

    return i;

invalid:
    printf("Invalid option \"%s\" or option argument missing\n\n",argv[i]);

usage:
    printf(
"Usage: redis-benchmark [-h <host>] [-p <port>] [-c <clients>] [-n <requests>] [-k <boolean>]\n\n"
" -h <hostname>      Server hostname (default 127.0.0.1)\n"
" -p <port>          Server port (default 6379)\n"
" -s <socket>        Server socket (overrides host and port)\n"
" -a <password>      Password for Redis Auth\n"
" --user <username>  Used to send ACL style 'AUTH username pass'. Needs -a.\n"
" -c <clients>       Number of parallel connections (default 50)\n"
" -n <requests>      Total number of requests (default 100000)\n"
" -d <size>          Data size of SET/GET value in bytes (default 3)\n"
" --dbnum <db>       SELECT the specified db number (default 0)\n"
<<<<<<< HEAD
=======
" --threads <num>    Enable multi-thread mode.\n"
" --cluster          Enable cluster mode.\n"
" --enable-tracking  Send CLIENT TRACKING on before starting benchmark.\n"
>>>>>>> 7bf665f1
" -k <boolean>       1=keep alive 0=reconnect (default 1)\n"
" -r <keyspacelen>   Use random keys for SET/GET/INCR, random values for SADD\n"
"  Using this option the benchmark will expand the string __rand_int__\n"
"  inside an argument with a 12 digits number in the specified range\n"
"  from 0 to keyspacelen-1. The substitution changes every time a command\n"
"  is executed. Default tests use this to hit random keys in the\n"
"  specified range.\n"
" -P <numreq>        Pipeline <numreq> requests. Default 1 (no pipeline).\n"
" -e                 If server replies with errors, show them on stdout.\n"
"                    (no more than 1 error per second is displayed)\n"
" -q                 Quiet. Just show query/sec values\n"
" --precision        Number of decimal places to display in latency output (default 0)\n"
" --csv              Output in CSV format\n"
" -l                 Loop. Run the tests forever\n"
" -t <tests>         Only run the comma separated list of tests. The test\n"
"                    names are the same as the ones produced as output.\n"
" -I                 Idle mode. Just open N idle connections and wait.\n\n"
"Examples:\n\n"
" Run the benchmark with the default configuration against 127.0.0.1:6379:\n"
"   $ redis-benchmark\n\n"
" Use 20 parallel clients, for a total of 100k requests, against 192.168.1.1:\n"
"   $ redis-benchmark -h 192.168.1.1 -p 6379 -n 100000 -c 20\n\n"
" Fill 127.0.0.1:6379 with about 1 million keys only using the SET test:\n"
"   $ redis-benchmark -t set -n 1000000 -r 100000000\n\n"
" Benchmark 127.0.0.1:6379 for a few commands producing CSV output:\n"
"   $ redis-benchmark -t ping,set,get -n 100000 --csv\n\n"
" Benchmark a specific command line:\n"
"   $ redis-benchmark -r 10000 -n 10000 eval 'return redis.call(\"ping\")' 0\n\n"
" Fill a list with 10000 random elements:\n"
"   $ redis-benchmark -r 10000 -n 10000 lpush mylist __rand_int__\n\n"
" On user specified command lines __rand_int__ is replaced with a random integer\n"
" with a range of values selected by the -r option.\n"
    );
    exit(exit_status);
}

int showThroughput(struct aeEventLoop *eventLoop, long long id, void *clientData) {
    UNUSED(eventLoop);
    UNUSED(id);
    UNUSED(clientData);
    int liveclients = 0;
    int requests_finished = 0;
    atomicGet(config.liveclients, liveclients);
    atomicGet(config.requests_finished, requests_finished);

<<<<<<< HEAD
    if (config.liveclients == 0 && config.requests_finished != config.requests) {
=======
    if (liveclients == 0 && requests_finished != config.requests) {
>>>>>>> 7bf665f1
        fprintf(stderr,"All clients disconnected... aborting.\n");
        exit(1);
    }
    if (config.num_threads && requests_finished >= config.requests) {
        aeStop(eventLoop);
        return AE_NOMORE;
    }
    if (config.csv) return 250;
    if (config.idlemode == 1) {
        printf("clients: %d\r", config.liveclients);
        fflush(stdout);
	return 250;
    }
    float dt = (float)(mstime()-config.start)/1000.0;
    float rps = (float)requests_finished/dt;
    printf("%s: %.2f\r", config.title, rps);
    fflush(stdout);
    return 250; /* every 250ms */
}

/* Return true if the named test was selected using the -t command line
 * switch, or if all the tests are selected (no -t passed by user). */
int test_is_selected(char *name) {
    char buf[256];
    int l = strlen(name);

    if (config.tests == NULL) return 1;
    buf[0] = ',';
    memcpy(buf+1,name,l);
    buf[l+1] = ',';
    buf[l+2] = '\0';
    return strstr(config.tests,buf) != NULL;
}

int main(int argc, const char **argv) {
    int i;
    char *data, *cmd;
    int len;

    client c;

    srandom(time(NULL));
    signal(SIGHUP, SIG_IGN);
    signal(SIGPIPE, SIG_IGN);

    config.numclients = 50;
    config.requests = 100000;
    config.liveclients = 0;
    config.el = aeCreateEventLoop(1024*10);
    aeCreateTimeEvent(config.el,1,showThroughput,NULL,NULL);
    config.keepalive = 1;
    config.datasize = 3;
    config.pipeline = 1;
    config.showerrors = 0;
    config.randomkeys = 0;
    config.randomkeys_keyspacelen = 0;
    config.quiet = 0;
    config.csv = 0;
    config.loop = 0;
    config.idlemode = 0;
    config.latency = NULL;
    config.clients = listCreate();
    config.hostip = "127.0.0.1";
    config.hostport = 6379;
    config.hostsocket = NULL;
    config.tests = NULL;
    config.dbnum = 0;
    config.auth = NULL;
    config.precision = 1;
    config.num_threads = 0;
    config.threads = NULL;
    config.cluster_mode = 0;
    config.cluster_node_count = 0;
    config.cluster_nodes = NULL;
    config.redis_config = NULL;
    config.is_fetching_slots = 0;
    config.is_updating_slots = 0;
    config.slots_last_update = 0;
    config.enable_tracking = 0;

    i = parseOptions(argc,argv);
    argc -= i;
    argv += i;

    config.latency = zmalloc(sizeof(long long)*config.requests);

    if (config.cluster_mode) {
        /* Fetch cluster configuration. */
        if (!fetchClusterConfiguration() || !config.cluster_nodes) {
            if (!config.hostsocket) {
                fprintf(stderr, "Failed to fetch cluster configuration from "
                                "%s:%d\n", config.hostip, config.hostport);
            } else {
                fprintf(stderr, "Failed to fetch cluster configuration from "
                                "%s\n", config.hostsocket);
            }
            exit(1);
        }
        if (config.cluster_node_count <= 1) {
            fprintf(stderr, "Invalid cluster: %d node(s).\n",
                    config.cluster_node_count);
            exit(1);
        }
        printf("Cluster has %d master nodes:\n\n", config.cluster_node_count);
        int i = 0;
        for (; i < config.cluster_node_count; i++) {
            clusterNode *node = config.cluster_nodes[i];
            if (!node) {
                fprintf(stderr, "Invalid cluster node #%d\n", i);
                exit(1);
            }
            printf("Master %d: ", i);
            if (node->name) printf("%s ", node->name);
            printf("%s:%d\n", node->ip, node->port);
            node->redis_config = getRedisConfig(node->ip, node->port, NULL);
            if (node->redis_config == NULL) {
                fprintf(stderr, "WARN: could not fetch node CONFIG %s:%d\n",
                        node->ip, node->port);
            }
        }
        printf("\n");
        /* Automatically set thread number to node count if not specified
         * by the user. */
        if (config.num_threads == 0)
            config.num_threads = config.cluster_node_count;
    } else {
        config.redis_config =
            getRedisConfig(config.hostip, config.hostport, config.hostsocket);
        if (config.redis_config == NULL)
            fprintf(stderr, "WARN: could not fetch server CONFIG\n");
    }

    if (config.num_threads > 0) {
        pthread_mutex_init(&(config.requests_issued_mutex), NULL);
        pthread_mutex_init(&(config.requests_finished_mutex), NULL);
        pthread_mutex_init(&(config.liveclients_mutex), NULL);
        pthread_mutex_init(&(config.is_fetching_slots_mutex), NULL);
        pthread_mutex_init(&(config.is_updating_slots_mutex), NULL);
        pthread_mutex_init(&(config.updating_slots_mutex), NULL);
        pthread_mutex_init(&(config.slots_last_update_mutex), NULL);
    }

    if (config.keepalive == 0) {
        printf("WARNING: keepalive disabled, you probably need 'echo 1 > /proc/sys/net/ipv4/tcp_tw_reuse' for Linux and 'sudo sysctl -w net.inet.tcp.msl=1000' for Mac OS X in order to use a lot of clients/requests\n");
    }

    if (config.idlemode) {
        printf("Creating %d idle connections and waiting forever (Ctrl+C when done)\n", config.numclients);
        int thread_id = -1, use_threads = (config.num_threads > 0);
        if (use_threads) {
            thread_id = 0;
            initBenchmarkThreads();
        }
        c = createClient("",0,NULL,thread_id); /* will never receive a reply */
        createMissingClients(c);
        if (use_threads) startBenchmarkThreads();
        else aeMain(config.el);
        /* and will wait for every */
    }

    /* Run benchmark with command in the remainder of the arguments. */
    if (argc) {
        sds title = sdsnew(argv[0]);
        for (i = 1; i < argc; i++) {
            title = sdscatlen(title, " ", 1);
            title = sdscatlen(title, (char*)argv[i], strlen(argv[i]));
        }

        do {
            len = redisFormatCommandArgv(&cmd,argc,argv,NULL);
            benchmark(title,cmd,len);
            free(cmd);
        } while(config.loop);

        if (config.redis_config != NULL) freeRedisConfig(config.redis_config);
        return 0;
    }

    /* Run default benchmark suite. */
    data = zmalloc(config.datasize+1);
    do {
        genBenchmarkRandomData(data, config.datasize);
        data[config.datasize] = '\0';

        if (test_is_selected("ping_inline") || test_is_selected("ping"))
            benchmark("PING_INLINE","PING\r\n",6);

        if (test_is_selected("ping_mbulk") || test_is_selected("ping")) {
            len = redisFormatCommand(&cmd,"PING");
            benchmark("PING_BULK",cmd,len);
            free(cmd);
        }

        if (test_is_selected("set")) {
            len = redisFormatCommand(&cmd,"SET key:{tag}:__rand_int__ %s",data);
            benchmark("SET",cmd,len);
            free(cmd);
        }

        if (test_is_selected("get")) {
            len = redisFormatCommand(&cmd,"GET key:{tag}:__rand_int__");
            benchmark("GET",cmd,len);
            free(cmd);
        }

        if (test_is_selected("incr")) {
            len = redisFormatCommand(&cmd,"INCR counter:{tag}:__rand_int__");
            benchmark("INCR",cmd,len);
            free(cmd);
        }

        if (test_is_selected("lpush")) {
            len = redisFormatCommand(&cmd,"LPUSH mylist:{tag} %s",data);
            benchmark("LPUSH",cmd,len);
            free(cmd);
        }

        if (test_is_selected("rpush")) {
            len = redisFormatCommand(&cmd,"RPUSH mylist:{tag} %s",data);
            benchmark("RPUSH",cmd,len);
            free(cmd);
        }

        if (test_is_selected("lpop")) {
            len = redisFormatCommand(&cmd,"LPOP mylist:{tag}");
            benchmark("LPOP",cmd,len);
            free(cmd);
        }

        if (test_is_selected("rpop")) {
            len = redisFormatCommand(&cmd,"RPOP mylist:{tag}");
            benchmark("RPOP",cmd,len);
            free(cmd);
        }

        if (test_is_selected("sadd")) {
            len = redisFormatCommand(&cmd,
                "SADD myset:{tag} element:__rand_int__");
            benchmark("SADD",cmd,len);
            free(cmd);
        }

        if (test_is_selected("hset")) {
            len = redisFormatCommand(&cmd,
<<<<<<< HEAD
                "HSET myset:__rand_int__ element:__rand_int__ %s",data);
=======
                "HSET myhash:{tag}:__rand_int__ element:__rand_int__ %s",data);
>>>>>>> 7bf665f1
            benchmark("HSET",cmd,len);
            free(cmd);
        }

        if (test_is_selected("spop")) {
            len = redisFormatCommand(&cmd,"SPOP myset:{tag}");
            benchmark("SPOP",cmd,len);
            free(cmd);
        }

        if (test_is_selected("lrange") ||
            test_is_selected("lrange_100") ||
            test_is_selected("lrange_300") ||
            test_is_selected("lrange_500") ||
            test_is_selected("lrange_600"))
        {
            len = redisFormatCommand(&cmd,"LPUSH mylist:{tag} %s",data);
            benchmark("LPUSH (needed to benchmark LRANGE)",cmd,len);
            free(cmd);
        }

        if (test_is_selected("lrange") || test_is_selected("lrange_100")) {
            len = redisFormatCommand(&cmd,"LRANGE mylist:{tag} 0 99");
            benchmark("LRANGE_100 (first 100 elements)",cmd,len);
            free(cmd);
        }

        if (test_is_selected("lrange") || test_is_selected("lrange_300")) {
            len = redisFormatCommand(&cmd,"LRANGE mylist:{tag} 0 299");
            benchmark("LRANGE_300 (first 300 elements)",cmd,len);
            free(cmd);
        }

        if (test_is_selected("lrange") || test_is_selected("lrange_500")) {
            len = redisFormatCommand(&cmd,"LRANGE mylist:{tag} 0 449");
            benchmark("LRANGE_500 (first 450 elements)",cmd,len);
            free(cmd);
        }

        if (test_is_selected("lrange") || test_is_selected("lrange_600")) {
            len = redisFormatCommand(&cmd,"LRANGE mylist:{tag} 0 599");
            benchmark("LRANGE_600 (first 600 elements)",cmd,len);
            free(cmd);
        }

        if (test_is_selected("mset")) {
            const char *argv[21];
            argv[0] = "MSET";
            for (i = 1; i < 21; i += 2) {
                argv[i] = "key:{tag}:__rand_int__";
                argv[i+1] = data;
            }
            len = redisFormatCommandArgv(&cmd,21,argv,NULL);
            benchmark("MSET (10 keys)",cmd,len);
            free(cmd);
        }

        if (!config.csv) printf("\n");
    } while(config.loop);

    if (config.redis_config != NULL) freeRedisConfig(config.redis_config);

    return 0;
}<|MERGE_RESOLUTION|>--- conflicted
+++ resolved
@@ -1429,12 +1429,9 @@
 " -n <requests>      Total number of requests (default 100000)\n"
 " -d <size>          Data size of SET/GET value in bytes (default 3)\n"
 " --dbnum <db>       SELECT the specified db number (default 0)\n"
-<<<<<<< HEAD
-=======
 " --threads <num>    Enable multi-thread mode.\n"
 " --cluster          Enable cluster mode.\n"
 " --enable-tracking  Send CLIENT TRACKING on before starting benchmark.\n"
->>>>>>> 7bf665f1
 " -k <boolean>       1=keep alive 0=reconnect (default 1)\n"
 " -r <keyspacelen>   Use random keys for SET/GET/INCR, random values for SADD\n"
 "  Using this option the benchmark will expand the string __rand_int__\n"
@@ -1480,11 +1477,7 @@
     atomicGet(config.liveclients, liveclients);
     atomicGet(config.requests_finished, requests_finished);
 
-<<<<<<< HEAD
-    if (config.liveclients == 0 && config.requests_finished != config.requests) {
-=======
     if (liveclients == 0 && requests_finished != config.requests) {
->>>>>>> 7bf665f1
         fprintf(stderr,"All clients disconnected... aborting.\n");
         exit(1);
     }
@@ -1729,11 +1722,7 @@
 
         if (test_is_selected("hset")) {
             len = redisFormatCommand(&cmd,
-<<<<<<< HEAD
-                "HSET myset:__rand_int__ element:__rand_int__ %s",data);
-=======
                 "HSET myhash:{tag}:__rand_int__ element:__rand_int__ %s",data);
->>>>>>> 7bf665f1
             benchmark("HSET",cmd,len);
             free(cmd);
         }
