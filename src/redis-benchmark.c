--- conflicted
+++ resolved
@@ -40,12 +40,9 @@
 #include <sys/time.h>
 #include <signal.h>
 #include <assert.h>
-<<<<<<< HEAD
 #include <ctype.h>
-=======
 #include <math.h>
 #include <pthread.h>
->>>>>>> c170365d
 
 #include <sdscompat.h> /* Use hiredis' sds compat header that maps sds calls to their hi_ variants */
 #include <sds.h> /* Use hiredis sds. */
@@ -1524,15 +1521,12 @@
         } else if (!strcmp(argv[i],"-a") ) {
             if (lastarg) goto invalid;
             config.auth = strdup(argv[++i]);
-<<<<<<< HEAD
         } else if (!strcmp(argv[i],"-u")) {
             if (lastarg) goto invalid;
             parseRedisUri(argv[++i]);
-=======
         } else if (!strcmp(argv[i],"--user")) {
             if (lastarg) goto invalid;
             config.user = argv[++i];
->>>>>>> c170365d
         } else if (!strcmp(argv[i],"-d")) {
             if (lastarg) goto invalid;
             config.datasize = atoi(argv[++i]);
@@ -1646,11 +1640,8 @@
 " -p <port>          Server port (default 6379)\n"
 " -s <socket>        Server socket (overrides host and port)\n"
 " -a <password>      Password for Redis Auth\n"
-<<<<<<< HEAD
 " -u <uri>           Server URI\n"
-=======
 " --user <username>  Used to send ACL style 'AUTH username pass'. Needs -a.\n"
->>>>>>> c170365d
 " -c <clients>       Number of parallel connections (default 50)\n"
 " -n <requests>      Total number of requests (default 100000)\n"
 " -d <size>          Data size of SET/GET value in bytes (default 3)\n"
