/* Redis benchmark utility.
 *
 * Copyright (c) 2009-2010, Salvatore Sanfilippo <antirez at gmail dot com>
 * All rights reserved.
 *
 * Redistribution and use in source and binary forms, with or without
 * modification, are permitted provided that the following conditions are met:
 *
 *   * Redistributions of source code must retain the above copyright notice,
 *     this list of conditions and the following disclaimer.
 *   * Redistributions in binary form must reproduce the above copyright
 *     notice, this list of conditions and the following disclaimer in the
 *     documentation and/or other materials provided with the distribution.
 *   * Neither the name of Redis nor the names of its contributors may be used
 *     to endorse or promote products derived from this software without
 *     specific prior written permission.
 *
 * THIS SOFTWARE IS PROVIDED BY THE COPYRIGHT HOLDERS AND CONTRIBUTORS "AS IS"
 * AND ANY EXPRESS OR IMPLIED WARRANTIES, INCLUDING, BUT NOT LIMITED TO, THE
 * IMPLIED WARRANTIES OF MERCHANTABILITY AND FITNESS FOR A PARTICULAR PURPOSE
 * ARE DISCLAIMED. IN NO EVENT SHALL THE COPYRIGHT OWNER OR CONTRIBUTORS BE
 * LIABLE FOR ANY DIRECT, INDIRECT, INCIDENTAL, SPECIAL, EXEMPLARY, OR
 * CONSEQUENTIAL DAMAGES (INCLUDING, BUT NOT LIMITED TO, PROCUREMENT OF
 * SUBSTITUTE GOODS OR SERVICES; LOSS OF USE, DATA, OR PROFITS; OR BUSINESS
 * INTERRUPTION) HOWEVER CAUSED AND ON ANY THEORY OF LIABILITY, WHETHER IN
 * CONTRACT, STRICT LIABILITY, OR TORT (INCLUDING NEGLIGENCE OR OTHERWISE)
 * ARISING IN ANY WAY OUT OF THE USE OF THIS SOFTWARE, EVEN IF ADVISED OF THE
 * POSSIBILITY OF SUCH DAMAGE.
 */

#include "fmacros.h"

#include <stdio.h>
#include <string.h>
#include <stdlib.h>
#include <unistd.h>
#include <errno.h>
#include <sys/time.h>
#include <signal.h>
#include <assert.h>

#include "ae.h"
#include "hiredis.h"
#include "sds.h"
#include "adlist.h"
#include "zmalloc.h"

#define REDIS_NOTUSED(V) ((void) V)

static struct config {
    int debug;
    int numclients;
    int requests;
    int liveclients;
    int donerequests;
    int keysize;
    int datasize;
    int randomkeys;
    int randomkeys_keyspacelen;
    aeEventLoop *el;
    char *hostip;
    int hostport;
    char *hostsocket;
    int keepalive;
    long long start;
    long long totlatency;
    long long *latency;
    char *title;
    list *clients;
    int quiet;
    int loop;
    int idlemode;
} config;

typedef struct _client {
    redisContext *context;
    sds obuf;
    char *randptr[10]; /* needed for MSET against 10 keys */
    size_t randlen;
    unsigned int written; /* bytes of 'obuf' already written */
    long long start; /* start time of a request */
    long long latency; /* request latency */
} *client;

/* Prototypes */
static void writeHandler(aeEventLoop *el, int fd, void *privdata, int mask);
static void createMissingClients(client c);

/* Implementation */
static long long ustime(void) {
    struct timeval tv;
    long long ust;

    gettimeofday(&tv, NULL);
    ust = ((long)tv.tv_sec)*1000000;
    ust += tv.tv_usec;
    return ust;
}

static long long mstime(void) {
    struct timeval tv;
    long long mst;

    gettimeofday(&tv, NULL);
    mst = ((long)tv.tv_sec)*1000;
    mst += tv.tv_usec/1000;
    return mst;
}

static void freeClient(client c) {
    listNode *ln;
    aeDeleteFileEvent(config.el,c->context->fd,AE_WRITABLE);
    aeDeleteFileEvent(config.el,c->context->fd,AE_READABLE);
    redisFree(c->context);
    sdsfree(c->obuf);
    zfree(c);
    config.liveclients--;
    ln = listSearchKey(config.clients,c);
    assert(ln != NULL);
    listDelNode(config.clients,ln);
}

static void freeAllClients(void) {
    listNode *ln = config.clients->head, *next;

    while(ln) {
        next = ln->next;
        freeClient(ln->value);
        ln = next;
    }
}

static void resetClient(client c) {
    aeDeleteFileEvent(config.el,c->context->fd,AE_WRITABLE);
    aeDeleteFileEvent(config.el,c->context->fd,AE_READABLE);
    aeCreateFileEvent(config.el,c->context->fd,AE_WRITABLE,writeHandler,c);
    c->written = 0;
}

static void randomizeClientKey(client c) {
    char buf[32];
    size_t i, r;

    for (i = 0; i < c->randlen; i++) {
        r = random() % config.randomkeys_keyspacelen;
<<<<<<< HEAD
        snprintf(buf,sizeof(buf),"%012lu",(unsigned long)r);
=======
        snprintf(buf,sizeof(buf),"%012zu",r);
>>>>>>> ef8bc13d
        memcpy(c->randptr[i],buf,12);
    }
}

static void clientDone(client c) {
    if (config.donerequests == config.requests) {
        freeClient(c);
        aeStop(config.el);
        return;
    }
    if (config.keepalive) {
        resetClient(c);
    } else {
        config.liveclients--;
        createMissingClients(c);
        config.liveclients++;
        freeClient(c);
    }
}

static void readHandler(aeEventLoop *el, int fd, void *privdata, int mask) {
    client c = privdata;
    void *reply = NULL;
    REDIS_NOTUSED(el);
    REDIS_NOTUSED(fd);
    REDIS_NOTUSED(mask);

    /* Calculate latency only for the first read event. This means that the
     * server already sent the reply and we need to parse it. Parsing overhead
     * is not part of the latency, so calculate it only once, here. */
    if (c->latency < 0) c->latency = ustime()-(c->start);

    if (redisBufferRead(c->context) != REDIS_OK) {
        fprintf(stderr,"Error: %s\n",c->context->errstr);
        exit(1);
    } else {
        if (redisGetReply(c->context,&reply) != REDIS_OK) {
            fprintf(stderr,"Error: %s\n",c->context->errstr);
            exit(1);
        }
        if (reply != NULL) {
            if (reply == (void*)REDIS_REPLY_ERROR) {
                fprintf(stderr,"Unexpected error reply, exiting...\n");
                exit(1);
            }

            if (config.donerequests < config.requests)
                config.latency[config.donerequests++] = c->latency;
            clientDone(c);
        }
    }
}

static void writeHandler(aeEventLoop *el, int fd, void *privdata, int mask) {
    client c = privdata;
    REDIS_NOTUSED(el);
    REDIS_NOTUSED(fd);
    REDIS_NOTUSED(mask);

    /* When nothing was written yet, randomize keys and set start time. */
    if (c->written == 0) {
        if (config.randomkeys) randomizeClientKey(c);
        c->start = ustime();
        c->latency = -1;
    }

    if (sdslen(c->obuf) > c->written) {
        void *ptr = c->obuf+c->written;
        int nwritten = write(c->context->fd,ptr,sdslen(c->obuf)-c->written);
        if (nwritten == -1) {
            if (errno != EPIPE)
                fprintf(stderr, "Writing to socket: %s\n", strerror(errno));
            freeClient(c);
            return;
        }
        c->written += nwritten;
        if (sdslen(c->obuf) == c->written) {
            aeDeleteFileEvent(config.el,c->context->fd,AE_WRITABLE);
            aeCreateFileEvent(config.el,c->context->fd,AE_READABLE,readHandler,c);
        }
    }
}

static client createClient(char *cmd, int len) {
    client c = zmalloc(sizeof(struct _client));
    if (config.hostsocket == NULL) {
        c->context = redisConnectNonBlock(config.hostip,config.hostport);
    } else {
        c->context = redisConnectUnixNonBlock(config.hostsocket);
    }
    if (c->context->err) {
        fprintf(stderr,"Could not connect to Redis at ");
        if (config.hostsocket == NULL)
            fprintf(stderr,"%s:%d: %s\n",config.hostip,config.hostport,c->context->errstr);
        else
            fprintf(stderr,"%s: %s\n",config.hostsocket,c->context->errstr);
        exit(1);
    }
    c->obuf = sdsnewlen(cmd,len);
    c->randlen = 0;
    c->written = 0;

    /* Find substrings in the output buffer that need to be randomized. */
    if (config.randomkeys) {
        char *p = c->obuf, *newline;
        while ((p = strstr(p,":rand:")) != NULL) {
            newline = strstr(p,"\r\n");
            assert(newline-(p+6) == 12); /* 12 chars for randomness */
            assert(c->randlen < (signed)(sizeof(c->randptr)/sizeof(char*)));
            c->randptr[c->randlen++] = p+6;
            p = newline+2;
        }
    }

    redisSetReplyObjectFunctions(c->context,NULL);
    aeCreateFileEvent(config.el,c->context->fd,AE_WRITABLE,writeHandler,c);
    listAddNodeTail(config.clients,c);
    config.liveclients++;
    return c;
}

static void createMissingClients(client c) {
    int n = 0;

    while(config.liveclients < config.numclients) {
        createClient(c->obuf,sdslen(c->obuf));

        /* Listen backlog is quite limited on most systems */
        if (++n > 64) {
            usleep(50000);
            n = 0;
        }
    }
}

static int compareLatency(const void *a, const void *b) {
    return (*(long long*)a)-(*(long long*)b);
}

static void showLatencyReport(void) {
    int i, curlat = 0;
    float perc, reqpersec;

    reqpersec = (float)config.donerequests/((float)config.totlatency/1000);
    if (!config.quiet) {
        printf("====== %s ======\n", config.title);
        printf("  %d requests completed in %.2f seconds\n", config.donerequests,
            (float)config.totlatency/1000);
        printf("  %d parallel clients\n", config.numclients);
        printf("  %d bytes payload\n", config.datasize);
        printf("  keep alive: %d\n", config.keepalive);
        printf("\n");

        qsort(config.latency,config.requests,sizeof(long long),compareLatency);
        for (i = 0; i < config.requests; i++) {
            if (config.latency[i]/1000 != curlat || i == (config.requests-1)) {
                curlat = config.latency[i]/1000;
                perc = ((float)(i+1)*100)/config.requests;
                printf("%.2f%% <= %d milliseconds\n", perc, curlat);
            }
        }
        printf("%.2f requests per second\n\n", reqpersec);
    } else {
        printf("%s: %.2f requests per second\n", config.title, reqpersec);
    }
}

static void benchmark(char *title, char *cmd, int len) {
    client c;

    config.title = title;
    config.donerequests = 0;

    c = createClient(cmd,len);
    createMissingClients(c);

    config.start = mstime();
    aeMain(config.el);
    config.totlatency = mstime()-config.start;

    showLatencyReport();
    freeAllClients();
}

void parseOptions(int argc, char **argv) {
    int i;

    for (i = 1; i < argc; i++) {
        int lastarg = i==argc-1;
        
        if (!strcmp(argv[i],"-c") && !lastarg) {
            config.numclients = atoi(argv[i+1]);
            i++;
        } else if (!strcmp(argv[i],"-n") && !lastarg) {
            config.requests = atoi(argv[i+1]);
            i++;
        } else if (!strcmp(argv[i],"-k") && !lastarg) {
            config.keepalive = atoi(argv[i+1]);
            i++;
        } else if (!strcmp(argv[i],"-h") && !lastarg) {
            config.hostip = argv[i+1];
            i++;
        } else if (!strcmp(argv[i],"-p") && !lastarg) {
            config.hostport = atoi(argv[i+1]);
            i++;
        } else if (!strcmp(argv[i],"-s") && !lastarg) {
            config.hostsocket = argv[i+1];
            i++;
        } else if (!strcmp(argv[i],"-d") && !lastarg) {
            config.datasize = atoi(argv[i+1]);
            i++;
            if (config.datasize < 1) config.datasize=1;
            if (config.datasize > 1024*1024) config.datasize = 1024*1024;
        } else if (!strcmp(argv[i],"-r") && !lastarg) {
            config.randomkeys = 1;
            config.randomkeys_keyspacelen = atoi(argv[i+1]);
            if (config.randomkeys_keyspacelen < 0)
                config.randomkeys_keyspacelen = 0;
            i++;
        } else if (!strcmp(argv[i],"-q")) {
            config.quiet = 1;
        } else if (!strcmp(argv[i],"-l")) {
            config.loop = 1;
        } else if (!strcmp(argv[i],"-D")) {
            config.debug = 1;
        } else if (!strcmp(argv[i],"-I")) {
            config.idlemode = 1;
        } else {
            printf("Wrong option '%s' or option argument missing\n\n",argv[i]);
            printf("Usage: redis-benchmark [-h <host>] [-p <port>] [-c <clients>] [-n <requests]> [-k <boolean>]\n\n");
            printf(" -h <hostname>      Server hostname (default 127.0.0.1)\n");
            printf(" -p <port>          Server port (default 6379)\n");
            printf(" -s <socket>        Server socket (overrides host and port)\n");
            printf(" -c <clients>       Number of parallel connections (default 50)\n");
            printf(" -n <requests>      Total number of requests (default 10000)\n");
            printf(" -d <size>          Data size of SET/GET value in bytes (default 2)\n");
            printf(" -k <boolean>       1=keep alive 0=reconnect (default 1)\n");
            printf(" -r <keyspacelen>   Use random keys for SET/GET/INCR, random values for SADD\n");
            printf("  Using this option the benchmark will get/set keys\n");
            printf("  in the form mykey_rand000000012456 instead of constant\n");
            printf("  keys, the <keyspacelen> argument determines the max\n");
            printf("  number of values for the random number. For instance\n");
            printf("  if set to 10 only rand000000000000 - rand000000000009\n");
            printf("  range will be allowed.\n");
            printf(" -q                 Quiet. Just show query/sec values\n");
            printf(" -l                 Loop. Run the tests forever\n");
            printf(" -I                 Idle mode. Just open N idle connections and wait.\n");
            printf(" -D                 Debug mode. more verbose.\n");
            exit(1);
        }
    }
}

int showThroughput(struct aeEventLoop *eventLoop, long long id, void *clientData) {
    REDIS_NOTUSED(eventLoop);
    REDIS_NOTUSED(id);
    REDIS_NOTUSED(clientData);

    float dt = (float)(mstime()-config.start)/1000.0;
    float rps = (float)config.donerequests/dt;
    printf("%s: %.2f\r", config.title, rps);
    fflush(stdout);
    return 250; /* every 250ms */
}

int main(int argc, char **argv) {
    int i;
    client c;

    signal(SIGHUP, SIG_IGN);
    signal(SIGPIPE, SIG_IGN);

    config.debug = 0;
    config.numclients = 50;
    config.requests = 10000;
    config.liveclients = 0;
    config.el = aeCreateEventLoop();
    aeCreateTimeEvent(config.el,1,showThroughput,NULL,NULL);
    config.keepalive = 1;
    config.donerequests = 0;
    config.datasize = 3;
    config.randomkeys = 0;
    config.randomkeys_keyspacelen = 0;
    config.quiet = 0;
    config.loop = 0;
    config.idlemode = 0;
    config.latency = NULL;
    config.clients = listCreate();
    config.hostip = "127.0.0.1";
    config.hostport = 6379;
    config.hostsocket = NULL;

    parseOptions(argc,argv);
    config.latency = zmalloc(sizeof(long long)*config.requests);

    if (config.keepalive == 0) {
        printf("WARNING: keepalive disabled, you probably need 'echo 1 > /proc/sys/net/ipv4/tcp_tw_reuse' for Linux and 'sudo sysctl -w net.inet.tcp.msl=1000' for Mac OS X in order to use a lot of clients/requests\n");
    }

    if (config.idlemode) {
        printf("Creating %d idle connections and waiting forever (Ctrl+C when done)\n", config.numclients);
        c = createClient("",0); /* will never receive a reply */
        createMissingClients(c);
        aeMain(config.el);
        /* and will wait for every */
    }

    do {
        char *data, *cmd;
        int len;

        data = zmalloc(config.datasize+1);
        memset(data,'x',config.datasize);
        data[config.datasize] = '\0';

        benchmark("PING (inline)","PING\r\n",6);

        len = redisFormatCommand(&cmd,"PING");
        benchmark("PING",cmd,len);
        free(cmd);

        const char *argv[21];
        argv[0] = "MSET";
        for (i = 1; i < 21; i += 2) {
            argv[i] = "foo:rand:000000000000";
            argv[i+1] = data;
        }
        len = redisFormatCommandArgv(&cmd,21,argv,NULL);
        benchmark("MSET (10 keys)",cmd,len);
        free(cmd);

        len = redisFormatCommand(&cmd,"SET foo:rand:000000000000 %s",data);
        benchmark("SET",cmd,len);
        free(cmd);

        len = redisFormatCommand(&cmd,"GET foo:rand:000000000000");
        benchmark("GET",cmd,len);
        free(cmd);

        len = redisFormatCommand(&cmd,"INCR counter:rand:000000000000");
        benchmark("INCR",cmd,len);
        free(cmd);

        len = redisFormatCommand(&cmd,"LPUSH mylist %s",data);
        benchmark("LPUSH",cmd,len);
        free(cmd);

        len = redisFormatCommand(&cmd,"LPOP mylist");
        benchmark("LPOP",cmd,len);
        free(cmd);

        len = redisFormatCommand(&cmd,"SADD myset counter:rand:000000000000");
        benchmark("SADD",cmd,len);
        free(cmd);

        len = redisFormatCommand(&cmd,"SPOP myset");
        benchmark("SPOP",cmd,len);
        free(cmd);

        len = redisFormatCommand(&cmd,"LPUSH mylist %s",data);
        benchmark("LPUSH (again, in order to bench LRANGE)",cmd,len);
        free(cmd);

        len = redisFormatCommand(&cmd,"LRANGE mylist 0 99");
        benchmark("LRANGE (first 100 elements)",cmd,len);
        free(cmd);

        len = redisFormatCommand(&cmd,"LRANGE mylist 0 299");
        benchmark("LRANGE (first 300 elements)",cmd,len);
        free(cmd);

        len = redisFormatCommand(&cmd,"LRANGE mylist 0 449");
        benchmark("LRANGE (first 450 elements)",cmd,len);
        free(cmd);

        len = redisFormatCommand(&cmd,"LRANGE mylist 0 599");
        benchmark("LRANGE (first 600 elements)",cmd,len);
        free(cmd);

        printf("\n");
    } while(config.loop);

    return 0;
}<|MERGE_RESOLUTION|>--- conflicted
+++ resolved
@@ -143,11 +143,7 @@
 
     for (i = 0; i < c->randlen; i++) {
         r = random() % config.randomkeys_keyspacelen;
-<<<<<<< HEAD
-        snprintf(buf,sizeof(buf),"%012lu",(unsigned long)r);
-=======
         snprintf(buf,sizeof(buf),"%012zu",r);
->>>>>>> ef8bc13d
         memcpy(c->randptr[i],buf,12);
     }
 }
