--- conflicted
+++ resolved
@@ -4232,16 +4232,11 @@
         use_id.seq = id->seq;
         use_id_ptr = &use_id;
     }
-<<<<<<< HEAD
+
     if (streamAppendItem(s,argv,numfields,&added_id,use_id_ptr,1) == C_ERR) {
-        /* ID not greater than all existing IDs in the stream */
-        errno = EDOM;
-=======
-    if (streamAppendItem(s, argv, numfields, &added_id, use_id_ptr) == C_ERR) {
         /* Either the ID not greater than all existing IDs in the stream, or
          * the elements are too large to be stored. either way, errno is already
          * set by streamAppendItem. */
->>>>>>> c22d3684
         return REDISMODULE_ERR;
     }
     /* Postponed signalKeyAsReady(). Done implicitly by moduleCreateEmptyKey()
