--- conflicted
+++ resolved
@@ -3323,9 +3323,13 @@
  * On success a RedisModuleCallReply object is returned, otherwise
  * NULL is returned and errno is set to the following values:
  *
-<<<<<<< HEAD
- * EINVAL: command non existing, wrong arity, wrong format specifier.
+ * EBADF: wrong format specifier.
+ * EINVAL: wrong command arity.
+ * ENOENT: command does not exist.
  * EPERM:  operation in Cluster instance with key in non local slot.
+ * EROFS:  operation in Cluster instance when a write command is sent
+ *         in a readonly state.
+ * ENETDOWN: operation in Cluster instance when cluster is down.
  *
  * Example code fragment:
  * 
@@ -3334,17 +3338,8 @@
  *        long long myval = RedisModule_CallReplyInteger(reply);
  *        // Do something with myval.
  *      }
-=======
- * EBADF: wrong format specifier.
- * EINVAL: wrong command arity.
- * ENOENT: command does not exist.
- * EPERM:  operation in Cluster instance with key in non local slot.
- * EROFS:  operation in Cluster instance when a write command is sent
- *         in a readonly state.
- * ENETDOWN: operation in Cluster instance when cluster is down.
  *
  * This API is documented here: https://redis.io/topics/modules-intro
->>>>>>> 918abd72
  */
 RedisModuleCallReply *RM_Call(RedisModuleCtx *ctx, const char *cmdname, const char *fmt, ...) {
     struct redisCommand *cmd;
