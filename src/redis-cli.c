--- conflicted
+++ resolved
@@ -1862,28 +1862,7 @@
     }
 }
 
-<<<<<<< HEAD
-static void usage(void) {
-=======
-static sds readArgFromStdin(void) {
-    char buf[1024];
-    sds arg = sdsempty();
-
-    while(1) {
-        int nread = read(fileno(stdin),buf,1024);
-
-        if (nread == 0) break;
-        else if (nread == -1) {
-            perror("Reading from standard input");
-            exit(1);
-        }
-        arg = sdscatlen(arg,buf,nread);
-    }
-    return arg;
-}
-
 static void usage(int err) {
->>>>>>> 432c92d8
     sds version = cliVersion();
     FILE *target = err ? stderr: stdout;
     fprintf(target,
