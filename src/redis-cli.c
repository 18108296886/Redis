--- conflicted
+++ resolved
@@ -1039,7 +1039,6 @@
 
 static sds addHintForArgument(sds hint, cliCommandArg *arg);
 
-<<<<<<< HEAD
 /* Adds a separator character between words of a string under construction.
  * A separator is added if the string length is greater than its previously-recorded
  * length (*len), which is then updated, and it's not the last word to be added.
@@ -1051,12 +1050,6 @@
     }
     return str;
 }
-=======
-    int i, rawargc, argc, buflen = strlen(buf), matchlen = 0, shift = 0;
-    sds *rawargv, *argv = sdssplitargs(buf,&argc);
-    int endspace = buflen && isspace(buf[buflen-1]);
-    helpEntry *entry = NULL;
->>>>>>> 7be7834e
 
 /* Recursively zeros the matched* fields of all arguments. */
 static void clearMatchedArgs(cliCommandArg *args, int numargs) {
@@ -1445,7 +1438,6 @@
         return hint;
     }
 
-<<<<<<< HEAD
     /* If arg specs are not available, show the hint string until the user types something. */
     if (inputargc <= cmdlen) {
         hint = sdsnew(docs.params);
@@ -1461,19 +1453,6 @@
     int i, rawargc, matchlen = 0;
     sds *rawargv;
 
-=======
-    if (argc > 3 && (!strcasecmp(argv[0], "acl") && !strcasecmp(argv[1], "dryrun"))) {
-        shift = 3;
-    } else if (argc > 2 && (!strcasecmp(argv[0], "command") &&
-        (!strcasecmp(argv[1], "getkeys") || !strcasecmp(argv[1], "getkeysandflags"))))
-    {
-        shift = 2;
-    }
-    argc -= shift;
-    argv += shift;
-
-    /* Search longest matching prefix command */
->>>>>>> 7be7834e
     for (i = 0; i < helpEntriesLen; i++) {
         if (!(helpEntries[i].type & CLI_HELP_COMMAND)) continue;
 
@@ -1492,7 +1471,6 @@
             }
         }
     }
-<<<<<<< HEAD
     return entry;
 }
 
@@ -1502,9 +1480,6 @@
     int inputargc, inputlen = strlen(charinput);
     sds *inputargv = sdssplitargs(charinput, &inputargc);
     int endspace = inputlen && isspace(charinput[inputlen-1]);
-=======
-    sdsfreesplitres(argv - shift,argc + shift);
->>>>>>> 7be7834e
 
     /* Don't match the last word until the user has typed a space after it. */
     int matchargc = endspace ? inputargc : inputargc - 1;
