--- conflicted
+++ resolved
@@ -274,14 +274,11 @@
     int current_resp3; /* 1 if we have RESP3 right now in the current connection. */
     int in_multi;
     int pre_multi_dbnum;
-<<<<<<< HEAD
-    int prefer_ipv4; /* Prefer IPv4 over IPv6 on DNS lookup. */
-    int prefer_ipv6; /* Prefer IPv6 over IPv4 on DNS lookup. */
-=======
     char *server_version;
     char *test_hint;
     char *test_hint_file;
->>>>>>> 62419c01
+    int prefer_ipv4; /* Prefer IPv4 over IPv6 on DNS lookup. */
+    int prefer_ipv6; /* Prefer IPv6 over IPv4 on DNS lookup. */
 } config;
 
 /* User preferences. */
@@ -3060,32 +3057,9 @@
 "  -D <delimiter>     Delimiter between responses for raw formatting (default: \\n).\n"
 "  -c                 Enable cluster mode (follow -ASK and -MOVED redirections).\n"
 "  -e                 Return exit error code when command execution fails.\n"
-<<<<<<< HEAD
 "  -4                 Prefer IPv4 over IPv6 on DNS lookup.\n"
 "  -6                 Prefer IPv6 over IPv4 on DNS lookup.\n"
-#ifdef USE_OPENSSL
-"  --tls              Establish a secure TLS connection.\n"
-"  --sni <host>       Server name indication for TLS.\n"
-"  --cacert <file>    CA Certificate file to verify with.\n"
-"  --cacertdir <dir>  Directory where trusted CA certificates are stored.\n"
-"                     If neither cacert nor cacertdir are specified, the default\n"
-"                     system-wide trusted root certs configuration will apply.\n"
-"  --insecure         Allow insecure TLS connection by skipping cert validation.\n"
-"  --cert <file>      Client certificate to authenticate with.\n"
-"  --key <file>       Private key file to authenticate with.\n"
-"  --tls-ciphers <list> Sets the list of preferred ciphers (TLSv1.2 and below)\n"
-"                     in order of preference from highest to lowest separated by colon (\":\").\n"
-"                     See the ciphers(1ssl) manpage for more information about the syntax of this string.\n"
-#ifdef TLS1_3_VERSION
-"  --tls-ciphersuites <list> Sets the list of preferred ciphersuites (TLSv1.3)\n"
-"                     in order of preference from highest to lowest separated by colon (\":\").\n"
-"                     See the ciphers(1ssl) manpage for more information about the syntax of this string,\n"
-"                     and specifically for TLSv1.3 ciphersuites.\n"
-#endif
-#endif
-=======
 "%s"
->>>>>>> 62419c01
 "  --raw              Use raw formatting for replies (default when STDOUT is\n"
 "                     not a tty).\n"
 "  --no-raw           Force formatted output even when STDOUT is not a tty.\n"
@@ -9920,12 +9894,9 @@
     config.set_errcode = 0;
     config.no_auth_warning = 0;
     config.in_multi = 0;
-<<<<<<< HEAD
+    config.server_version = NULL;
     config.prefer_ipv4 = 0;
     config.prefer_ipv6 = 0;
-=======
-    config.server_version = NULL;
->>>>>>> 62419c01
     config.cluster_manager_command.name = NULL;
     config.cluster_manager_command.argc = 0;
     config.cluster_manager_command.argv = NULL;
