--- conflicted
+++ resolved
@@ -36,14 +36,9 @@
         "key_specs": [
             {
                 "flags": [
-<<<<<<< HEAD
-                    "WRITE",
-                    "READ"
-=======
                     "RW",
                     "ACCESS",
                     "DELETE"
->>>>>>> eef9c6b0
                 ],
                 "begin_search": {
                     "index": {
@@ -60,14 +55,9 @@
             },
             {
                 "flags": [
-<<<<<<< HEAD
-                    "WRITE",
-                    "READ",
-=======
                     "RW",
                     "ACCESS",
                     "DELETE",
->>>>>>> eef9c6b0
                     "INCOMPLETE"
                 ],
                 "begin_search": {
