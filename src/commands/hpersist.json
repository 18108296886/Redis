{
    "HPERSIST": {
<<<<<<< HEAD
      "summary": "Removes the expiration time for each specified field",
      "complexity": "O(N) where N is the number of arguments to the command",
      "group": "hash",
      "since": "8.0.0",
      "arity": -4,
      "function": "hpersistCommand",
      "history": [],
      "command_flags": [
        "WRITE",
        "FAST"
      ],
      "acl_categories": [
        "HASH"
      ],
      "key_specs": [
        {
          "flags": [
            "RW",
            "UPDATE"
          ],
          "begin_search": {
            "index": {
              "pos": 1
            }
          },
          "find_keys": {
            "range": {
              "lastkey": 0,
              "step": 1,
              "limit": 0
            }
          }
        }
      ],
      "reply_schema": {
        "oneOf": [
          {
            "description": "Key does not exist.",
            "type": "null"
          },
          {
            "description": "Array of results",
            "type": "array",
            "minItems": 1,
            "maxItems": 4294967295,
            "items": {
              "oneOf": [
                {
                  "description": "The field does not exist.",
                  "const": -2
                },
                {
                  "description": "The field exists but has no associated expire.",
                  "const": -1
                },
                {
                  "description": "Expiration time was removed",
                  "const": 1
                }
              ]
            }
          }
=======
        "summary": "Removes the expiration time for each specified field",
        "complexity": "O(N) where N is the number of arguments to the command",
        "group": "hash",
        "since": "8.0.0",
        "arity": -4,
        "function": "hpersistCommand",
        "history": [],
        "command_flags": [
            "READONLY",
            "FAST"
        ],
        "acl_categories": [
            "HASH"
        ],
        "key_specs": [
            {
                "flags": [
                    "RO",
                    "ACCESS"
                ],
                "begin_search": {
                    "index": {
                        "pos": 1
                    }
                },
                "find_keys": {
                    "range": {
                        "lastkey": 0,
                        "step": 1,
                        "limit": 0
                    }
                }
            }
        ],
        "reply_schema": {
            "oneOf": [
                {
                    "description": "Key does not exist.",
                    "type": "null"
                },
                {
                    "description": "Array of results",
                    "type": "array",
                    "minItems": 1,
                    "maxItems": 4294967295,
                    "items": {
                        "oneOf": [
                            {
                                "description": "The field does not exist.",
                                "const": -2
                            },
                            {
                                "description": "The field exists but has no associated expire.",
                                "const": -1
                            },
                            {
                                "description": "Expiration time was removed",
                                "const": 1
                            }
                        ]
                    }
                }
            ]
        },
        "arguments": [
            {
                "name": "key",
                "type": "key",
                "key_spec_index": 0
            },
            {
                "name": "numfields",
                "type": "integer"
            },
            {
                "name": "field",
                "type": "string",
                "multiple": true
            }
>>>>>>> 03cd525f
        ]
    }
}<|MERGE_RESOLUTION|>--- conflicted
+++ resolved
@@ -1,69 +1,5 @@
 {
     "HPERSIST": {
-<<<<<<< HEAD
-      "summary": "Removes the expiration time for each specified field",
-      "complexity": "O(N) where N is the number of arguments to the command",
-      "group": "hash",
-      "since": "8.0.0",
-      "arity": -4,
-      "function": "hpersistCommand",
-      "history": [],
-      "command_flags": [
-        "WRITE",
-        "FAST"
-      ],
-      "acl_categories": [
-        "HASH"
-      ],
-      "key_specs": [
-        {
-          "flags": [
-            "RW",
-            "UPDATE"
-          ],
-          "begin_search": {
-            "index": {
-              "pos": 1
-            }
-          },
-          "find_keys": {
-            "range": {
-              "lastkey": 0,
-              "step": 1,
-              "limit": 0
-            }
-          }
-        }
-      ],
-      "reply_schema": {
-        "oneOf": [
-          {
-            "description": "Key does not exist.",
-            "type": "null"
-          },
-          {
-            "description": "Array of results",
-            "type": "array",
-            "minItems": 1,
-            "maxItems": 4294967295,
-            "items": {
-              "oneOf": [
-                {
-                  "description": "The field does not exist.",
-                  "const": -2
-                },
-                {
-                  "description": "The field exists but has no associated expire.",
-                  "const": -1
-                },
-                {
-                  "description": "Expiration time was removed",
-                  "const": 1
-                }
-              ]
-            }
-          }
-=======
         "summary": "Removes the expiration time for each specified field",
         "complexity": "O(N) where N is the number of arguments to the command",
         "group": "hash",
@@ -143,7 +79,6 @@
                 "type": "string",
                 "multiple": true
             }
->>>>>>> 03cd525f
         ]
     }
 }