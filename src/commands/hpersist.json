--- conflicted
+++ resolved
@@ -1,30 +1,5 @@
 {
     "HPERSIST": {
-<<<<<<< HEAD
-      "summary": "Removes the expiration time for each specified field",
-      "complexity": "O(N) where N is the number of arguments to the command",
-      "group": "hash",
-      "since": "8.0.0",
-      "arity": -4,
-      "function": "hpersistCommand",
-      "history": [],
-      "command_flags": [
-        "WRITE",
-        "FAST"
-      ],
-      "acl_categories": [
-        "HASH"
-      ],
-      "key_specs": [
-        {
-          "flags": [
-            "RW",
-            "UPDATE"
-          ],
-          "begin_search": {
-            "index": {
-              "pos": 1
-=======
         "summary": "Removes the expiration time for each specified field",
         "complexity": "O(N) where N is the number of arguments to the command",
         "group": "hash",
@@ -57,7 +32,6 @@
                         "limit": 0
                     }
                 }
->>>>>>> 03cd525f
             }
         ],
         "reply_schema": {
