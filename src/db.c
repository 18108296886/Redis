--- conflicted
+++ resolved
@@ -1675,23 +1675,16 @@
         if (!(flags & EXPIRE_FORCE_DELETE_EXPIRED)) return 1;
     }
 
-<<<<<<< HEAD
+    /* In some cases we're explicitly instructed to return an indication of a
+     * missing key without actually deleting it, even on masters. */
+    if (flags & EXPIRE_AVOID_DELETE_EXPIRED)
+        return 1;
+
     /* If 'expire' action is paused, for whatever reason, then don't expire any key.
      * Typically, at the end of the pause we will properly expire the key OR we
      * will have failed over and the new primary will send us the expire. */
     if (isPausedActionsWithUpdate(PAUSE_ACTION_EXPIRE)) return 1;
-=======
-    /* In some cases we're explicitly instructed to return an indication of a
-     * missing key without actually deleting it, even on masters. */
-    if (flags & EXPIRE_AVOID_DELETE_EXPIRED)
-        return 1;
-
-    /* If clients are paused, we keep the current dataset constant,
-     * but return to the client what we believe is the right state. Typically,
-     * at the end of the pause we will properly expire the key OR we will
-     * have failed over and the new primary will send us the expire. */
-    if (checkClientPauseTimeoutAndReturnIfPaused()) return 1;
->>>>>>> f8970fdb
+
 
     /* Delete the key */
     deleteExpiredKeyAndPropagate(db,key);
