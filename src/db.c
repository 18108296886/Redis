/*
 * Copyright (c) 2009-2012, Salvatore Sanfilippo <antirez at gmail dot com>
 * All rights reserved.
 *
 * Redistribution and use in source and binary forms, with or without
 * modification, are permitted provided that the following conditions are met:
 *
 *   * Redistributions of source code must retain the above copyright notice,
 *     this list of conditions and the following disclaimer.
 *   * Redistributions in binary form must reproduce the above copyright
 *     notice, this list of conditions and the following disclaimer in the
 *     documentation and/or other materials provided with the distribution.
 *   * Neither the name of Redis nor the names of its contributors may be used
 *     to endorse or promote products derived from this software without
 *     specific prior written permission.
 *
 * THIS SOFTWARE IS PROVIDED BY THE COPYRIGHT HOLDERS AND CONTRIBUTORS "AS IS"
 * AND ANY EXPRESS OR IMPLIED WARRANTIES, INCLUDING, BUT NOT LIMITED TO, THE
 * IMPLIED WARRANTIES OF MERCHANTABILITY AND FITNESS FOR A PARTICULAR PURPOSE
 * ARE DISCLAIMED. IN NO EVENT SHALL THE COPYRIGHT OWNER OR CONTRIBUTORS BE
 * LIABLE FOR ANY DIRECT, INDIRECT, INCIDENTAL, SPECIAL, EXEMPLARY, OR
 * CONSEQUENTIAL DAMAGES (INCLUDING, BUT NOT LIMITED TO, PROCUREMENT OF
 * SUBSTITUTE GOODS OR SERVICES; LOSS OF USE, DATA, OR PROFITS; OR BUSINESS
 * INTERRUPTION) HOWEVER CAUSED AND ON ANY THEORY OF LIABILITY, WHETHER IN
 * CONTRACT, STRICT LIABILITY, OR TORT (INCLUDING NEGLIGENCE OR OTHERWISE)
 * ARISING IN ANY WAY OUT OF THE USE OF THIS SOFTWARE, EVEN IF ADVISED OF THE
 * POSSIBILITY OF SUCH DAMAGE.
 */

#include "server.h"
#include "cluster.h"
#include "atomicvar.h"
#include "latency.h"
#include "script.h"

#include <signal.h>
#include <ctype.h>

/*-----------------------------------------------------------------------------
 * C-level DB API
 *----------------------------------------------------------------------------*/

int expireIfNeeded(redisDb *db, robj *key, int force_delete_expired);
int keyIsExpired(redisDb *db, robj *key);

/* Update LFU when an object is accessed.
 * Firstly, decrement the counter if the decrement time is reached.
 * Then logarithmically increment the counter, and update the access time. */
void updateLFU(robj *val) {
    unsigned long counter = LFUDecrAndReturn(val);
    counter = LFULogIncr(counter);
    val->lru = (LFUGetTimeInMinutes()<<8) | counter;
}

/* Lookup a key for read or write operations, or return NULL if the key is not
 * found in the specified DB. This function implements the functionality of
 * lookupKeyRead(), lookupKeyWrite() and their ...WithFlags() variants.
 *
 * Side-effects of calling this function:
 *
 * 1. A key gets expired if it reached it's TTL.
 * 2. The key's last access time is updated.
 * 3. The global keys hits/misses stats are updated (reported in INFO).
 * 4. If keyspace notifications are enabled, a "keymiss" notification is fired.
 *
 * Flags change the behavior of this command:
 *
 *  LOOKUP_NONE (or zero): No special flags are passed.
 *  LOOKUP_NOTOUCH: Don't alter the last access time of the key.
 *  LOOKUP_NONOTIFY: Don't trigger keyspace event on key miss.
 *  LOOKUP_NOSTATS: Don't increment key hits/misses couters.
 *  LOOKUP_WRITE: Prepare the key for writing (delete expired keys even on
 *                replicas, use separate keyspace stats and events (TODO)).
 *
 * Note: this function also returns NULL if the key is logically expired but
 * still existing, in case this is a replica and the LOOKUP_WRITE is not set.
 * Even if the key expiry is master-driven, we can correctly report a key is
 * expired on replicas even if the master is lagging expiring our key via DELs
 * in the replication link. */
robj *lookupKey(redisDb *db, robj *key, int flags) {
    dictEntry *de = dictFind(db->dict,key->ptr);
    robj *val = NULL;
    if (de) {
        val = dictGetVal(de);
        int force_delete_expired = flags & LOOKUP_WRITE;
        if (force_delete_expired) {
            /* Forcing deletion of expired keys on a replica makes the replica
             * inconsistent with the master. The reason it's allowed for write
             * commands is to make writable replicas behave consistently. It
             * shall not be used in readonly commands. Modules are accepted so
             * that we don't break old modules. */
            client *c = server.in_script ? scriptGetClient() : server.current_client;
            serverAssert(!c || !c->cmd || (c->cmd->flags & (CMD_WRITE|CMD_MODULE)));
        }
        if (expireIfNeeded(db, key, force_delete_expired)) {
            /* The key is no longer valid. */
            val = NULL;
        }
    }

    if (val) {
        /* Update the access time for the ageing algorithm.
         * Don't do it if we have a saving child, as this will trigger
         * a copy on write madness. */
        if (!hasActiveChildProcess() && !(flags & LOOKUP_NOTOUCH)){
            if (server.maxmemory_policy & MAXMEMORY_FLAG_LFU) {
                updateLFU(val);
            } else {
                val->lru = LRU_CLOCK();
            }
        }

        if (!(flags & (LOOKUP_NOSTATS | LOOKUP_WRITE)))
            server.stat_keyspace_hits++;
        /* TODO: Use separate hits stats for WRITE */
    } else {
        if (!(flags & (LOOKUP_NONOTIFY | LOOKUP_WRITE)))
            notifyKeyspaceEvent(NOTIFY_KEY_MISS, "keymiss", key, db->id);
        if (!(flags & (LOOKUP_NOSTATS | LOOKUP_WRITE)))
            server.stat_keyspace_misses++;
        /* TODO: Use separate misses stats and notify event for WRITE */
    }

    return val;
}

/* Lookup a key for read operations, or return NULL if the key is not found
 * in the specified DB.
 *
 * This API should not be used when we write to the key after obtaining
 * the object linked to the key, but only for read only operations.
 *
 * This function is equivalent to lookupKey(). The point of using this function
 * rather than lookupKey() directly is to indicate that the purpose is to read
 * the key. */
robj *lookupKeyReadWithFlags(redisDb *db, robj *key, int flags) {
    serverAssert(!(flags & LOOKUP_WRITE));
    return lookupKey(db, key, flags);
}

/* Like lookupKeyReadWithFlags(), but does not use any flag, which is the
 * common case. */
robj *lookupKeyRead(redisDb *db, robj *key) {
    return lookupKeyReadWithFlags(db,key,LOOKUP_NONE);
}

/* Lookup a key for write operations, and as a side effect, if needed, expires
 * the key if its TTL is reached. It's equivalent to lookupKey() with the
 * LOOKUP_WRITE flag added.
 *
 * Returns the linked value object if the key exists or NULL if the key
 * does not exist in the specified DB. */
robj *lookupKeyWriteWithFlags(redisDb *db, robj *key, int flags) {
    return lookupKey(db, key, flags | LOOKUP_WRITE);
}

robj *lookupKeyWrite(redisDb *db, robj *key) {
    return lookupKeyWriteWithFlags(db, key, LOOKUP_NONE);
}

robj *lookupKeyReadOrReply(client *c, robj *key, robj *reply) {
    robj *o = lookupKeyRead(c->db, key);
    if (!o) addReplyOrErrorObject(c, reply);
    return o;
}

robj *lookupKeyWriteOrReply(client *c, robj *key, robj *reply) {
    robj *o = lookupKeyWrite(c->db, key);
    if (!o) addReplyOrErrorObject(c, reply);
    return o;
}

/* Add the key to the DB. It's up to the caller to increment the reference
 * counter of the value if needed.
 *
 * The program is aborted if the key already exists. */
void dbAdd(redisDb *db, robj *key, robj *val) {
    dictEntry *de = dictAddRaw(db->dict, key->ptr, NULL);
    serverAssertWithInfo(NULL, key, de != NULL);
    /* If the key was not already copied (and embedded in the dict) by
     * dictAddRaw, we need to copy it here. */
    if (de->key == key->ptr) de->key = sdsdup(key->ptr);
    dictSetVal(db->dict, de, val);
    signalKeyAsReady(db, key, val->type);
<<<<<<< HEAD
=======
    if (server.cluster_enabled) slotToKeyAddEntry(de, db);
>>>>>>> b947049f
}

/* This is a special version of dbAdd() that is used only when loading
 * keys from the RDB file: the key is passed as an SDS string that is
 * retained by the function (and not freed by the caller).
 *
 * Moreover this function will not abort if the key is already busy, to
 * give more control to the caller, nor will signal the key as ready
 * since it is not useful in this context.
 *
 * The function returns 1 if the key was added to the database, taking
 * ownership of the SDS string, otherwise 0 is returned, and is up to the
 * caller to free the SDS string. */
int dbAddRDBLoad(redisDb *db, sds key, robj *val) {
    dictEntry *de = dictAddRaw(db->dict, key, NULL);
    if (de == NULL) return 0;
    if (de->key != key) sdsfree(key); /* Free it if the dict copied it. */
    dictSetVal(db->dict, de, val);
<<<<<<< HEAD
=======
    if (server.cluster_enabled) slotToKeyAddEntry(de, db);
>>>>>>> b947049f
    return 1;
}

/* Overwrite an existing key with a new value. Incrementing the reference
 * count of the new value is up to the caller.
 * This function does not modify the expire time of the existing key.
 *
 * The program is aborted if the key was not already present. */
void dbOverwrite(redisDb *db, robj *key, robj *val) {
    dictEntry *de = dictFind(db->dict,key->ptr);

    serverAssertWithInfo(NULL,key,de != NULL);
    dictEntry auxentry = *de;
    robj *old = dictGetVal(de);
    if (server.maxmemory_policy & MAXMEMORY_FLAG_LFU) {
        val->lru = old->lru;
    }
    /* Although the key is not really deleted from the database, we regard 
    overwrite as two steps of unlink+add, so we still need to call the unlink 
    callback of the module. */
    moduleNotifyKeyUnlink(key,old,db->id);
    dictSetVal(db->dict, de, val);

    if (server.lazyfree_lazy_server_del) {
        freeObjAsync(key,old,db->id);
        dictSetVal(db->dict, &auxentry, NULL);
    }

    dictFreeVal(db->dict, &auxentry);
}

/* High level Set operation. This function can be used in order to set
 * a key, whatever it was existing or not, to a new object.
 *
 * 1) The ref count of the value object is incremented.
 * 2) clients WATCHing for the destination key notified.
 * 3) The expire time of the key is reset (the key is made persistent),
 *    unless 'SETKEY_KEEPTTL' is enabled in flags.
 * 4) The key lookup can take place outside this interface outcome will be
 *    delivered with 'SETKEY_ALREADY_EXIST' or 'SETKEY_DOESNT_EXIST'
 *
 * All the new keys in the database should be created via this interface.
 * The client 'c' argument may be set to NULL if the operation is performed
 * in a context where there is no clear client performing the operation. */
void setKey(client *c, redisDb *db, robj *key, robj *val, int flags) {
    int keyfound = 0;

    if (flags & SETKEY_ALREADY_EXIST)
        keyfound = 1;
    else if (!(flags & SETKEY_DOESNT_EXIST))
        keyfound = (lookupKeyWrite(db,key) != NULL);

    if (!keyfound) {
        dbAdd(db,key,val);
    } else {
        dbOverwrite(db,key,val);
    }
    incrRefCount(val);
    if (!(flags & SETKEY_KEEPTTL)) removeExpire(db,key);
    if (!(flags & SETKEY_NO_SIGNAL)) signalModifiedKey(c,db,key);
}

/* Return a random key, in form of a Redis object.
 * If there are no keys, NULL is returned.
 *
 * The function makes sure to return keys not already expired. */
robj *dbRandomKey(redisDb *db) {
    dictEntry *de;
    int maxtries = 100;
    int allvolatile = dictSize(db->dict) == dictSize(db->expires);

    while(1) {
        sds key;
        robj *keyobj;

        de = dictGetFairRandomKey(db->dict);
        if (de == NULL) return NULL;

        key = dictGetKey(de);
        keyobj = createStringObject(key,sdslen(key));
        if (dictFind(db->expires,key)) {
            if (allvolatile && server.masterhost && --maxtries == 0) {
                /* If the DB is composed only of keys with an expire set,
                 * it could happen that all the keys are already logically
                 * expired in the slave, so the function cannot stop because
                 * expireIfNeeded() is false, nor it can stop because
                 * dictGetFairRandomKey() returns NULL (there are keys to return).
                 * To prevent the infinite loop we do some tries, but if there
                 * are the conditions for an infinite loop, eventually we
                 * return a key name that may be already expired. */
                return keyobj;
            }
            if (expireIfNeeded(db,keyobj,0)) {
                decrRefCount(keyobj);
                continue; /* search for another key. This expired. */
            }
        }
        return keyobj;
    }
}

/* Helper for sync and async delete. */
static int dbGenericDelete(redisDb *db, robj *key, int async) {
    /* Deleting an entry from the expires dict will not free the sds of
     * the key, because it is shared with the main dictionary. */
    if (dictSize(db->expires) > 0) dictDelete(db->expires,key->ptr);
    dictEntry *de = dictUnlink(db->dict,key->ptr);
    if (de) {
        robj *val = dictGetVal(de);
        /* Tells the module that the key has been unlinked from the database. */
        moduleNotifyKeyUnlink(key,val,db->id);
<<<<<<< HEAD
=======
        if (async) {
            freeObjAsync(key, val, db->id);
            dictSetVal(db->dict, de, NULL);
        }
        if (server.cluster_enabled) slotToKeyDelEntry(de, db);
>>>>>>> b947049f
        dictFreeUnlinkedEntry(db->dict,de);
        return 1;
    } else {
        return 0;
    }
}

/* Delete a key, value, and associated expiration entry if any, from the DB */
int dbSyncDelete(redisDb *db, robj *key) {
    return dbGenericDelete(db, key, 0);
}

/* Delete a key, value, and associated expiration entry if any, from the DB. If
 * the value consists of many allocations, it may be freed asynchronously. */
int dbAsyncDelete(redisDb *db, robj *key) {
    return dbGenericDelete(db, key, 1);
}

/* This is a wrapper whose behavior depends on the Redis lazy free
 * configuration. Deletes the key synchronously or asynchronously. */
int dbDelete(redisDb *db, robj *key) {
    return dbGenericDelete(db, key, server.lazyfree_lazy_server_del);
}

/* Prepare the string object stored at 'key' to be modified destructively
 * to implement commands like SETBIT or APPEND.
 *
 * An object is usually ready to be modified unless one of the two conditions
 * are true:
 *
 * 1) The object 'o' is shared (refcount > 1), we don't want to affect
 *    other users.
 * 2) The object encoding is not "RAW".
 *
 * If the object is found in one of the above conditions (or both) by the
 * function, an unshared / not-encoded copy of the string object is stored
 * at 'key' in the specified 'db'. Otherwise the object 'o' itself is
 * returned.
 *
 * USAGE:
 *
 * The object 'o' is what the caller already obtained by looking up 'key'
 * in 'db', the usage pattern looks like this:
 *
 * o = lookupKeyWrite(db,key);
 * if (checkType(c,o,OBJ_STRING)) return;
 * o = dbUnshareStringValue(db,key,o);
 *
 * At this point the caller is ready to modify the object, for example
 * using an sdscat() call to append some data, or anything else.
 */
robj *dbUnshareStringValue(redisDb *db, robj *key, robj *o) {
    serverAssert(o->type == OBJ_STRING);
    if (o->refcount != 1 || o->encoding != OBJ_ENCODING_RAW) {
        robj *decoded = getDecodedObject(o);
        o = createRawStringObject(decoded->ptr, sdslen(decoded->ptr));
        decrRefCount(decoded);
        dbOverwrite(db,key,o);
    }
    return o;
}

/* Remove all keys from the database(s) structure. The dbarray argument
 * may not be the server main DBs (could be a temporary DB).
 *
 * The dbnum can be -1 if all the DBs should be emptied, or the specified
 * DB index if we want to empty only a single database.
 * The function returns the number of keys removed from the database(s). */
long long emptyDbStructure(redisDb *dbarray, int dbnum, int async,
                           void(callback)(dict*))
{
    long long removed = 0;
    int startdb, enddb;

    if (dbnum == -1) {
        startdb = 0;
        enddb = server.dbnum-1;
    } else {
        startdb = enddb = dbnum;
    }

    for (int j = startdb; j <= enddb; j++) {
        removed += dictSize(dbarray[j].dict);
        if (async) {
            emptyDbAsync(&dbarray[j]);
        } else {
            dictEmpty(dbarray[j].dict,callback);
            dictEmpty(dbarray[j].expires,callback);
        }
        /* Because all keys of database are removed, reset average ttl. */
        dbarray[j].avg_ttl = 0;
        dbarray[j].expires_cursor = 0;
    }

    return removed;
}

/* Remove all keys from all the databases in a Redis server.
 * If callback is given the function is called from time to time to
 * signal that work is in progress.
 *
 * The dbnum can be -1 if all the DBs should be flushed, or the specified
 * DB number if we want to flush only a single Redis database number.
 *
 * Flags are be EMPTYDB_NO_FLAGS if no special flags are specified or
 * EMPTYDB_ASYNC if we want the memory to be freed in a different thread
 * and the function to return ASAP.
 *
 * On success the function returns the number of keys removed from the
 * database(s). Otherwise -1 is returned in the specific case the
 * DB number is out of range, and errno is set to EINVAL. */
long long emptyDb(int dbnum, int flags, void(callback)(dict*)) {
    int async = (flags & EMPTYDB_ASYNC);
    RedisModuleFlushInfoV1 fi = {REDISMODULE_FLUSHINFO_VERSION,!async,dbnum};
    long long removed = 0;

    if (dbnum < -1 || dbnum >= server.dbnum) {
        errno = EINVAL;
        return -1;
    }

    /* Fire the flushdb modules event. */
    moduleFireServerEvent(REDISMODULE_EVENT_FLUSHDB,
                          REDISMODULE_SUBEVENT_FLUSHDB_START,
                          &fi);

    /* Make sure the WATCHed keys are affected by the FLUSH* commands.
     * Note that we need to call the function while the keys are still
     * there. */
    signalFlushedDb(dbnum, async);

    /* Empty redis database structure. */
    removed = emptyDbStructure(server.db, dbnum, async, callback);

    /* Flush slots to keys map if enable cluster, we can flush entire
     * slots to keys map whatever dbnum because only support one DB
     * in cluster mode. */
    if (server.cluster_enabled) slotToKeyFlush(server.db);

    if (dbnum == -1) flushSlaveKeysWithExpireList();

    /* Also fire the end event. Note that this event will fire almost
     * immediately after the start event if the flush is asynchronous. */
    moduleFireServerEvent(REDISMODULE_EVENT_FLUSHDB,
                          REDISMODULE_SUBEVENT_FLUSHDB_END,
                          &fi);

    return removed;
}

/* Initialize temporary db on replica for use during diskless replication. */
redisDb *initTempDb(void) {
    redisDb *tempDb = zcalloc(sizeof(redisDb)*server.dbnum);
    for (int i=0; i<server.dbnum; i++) {
        tempDb[i].dict = dictCreate(&dbDictType);
        tempDb[i].expires = dictCreate(&dbExpiresDictType);
        tempDb[i].slots_to_keys = NULL;
    }

    if (server.cluster_enabled) {
        /* Prepare temp slot to key map to be written during async diskless replication. */
        slotToKeyInit(tempDb);
    }

    return tempDb;
}

/* Discard tempDb, this can be slow (similar to FLUSHALL), but it's always async. */
void discardTempDb(redisDb *tempDb, void(callback)(dict*)) {
    int async = 1;

    /* Release temp DBs. */
    emptyDbStructure(tempDb, -1, async, callback);
    for (int i=0; i<server.dbnum; i++) {
        dictRelease(tempDb[i].dict);
        dictRelease(tempDb[i].expires);
    }

    if (server.cluster_enabled) {
        /* Release temp slot to key map. */
        slotToKeyDestroy(tempDb);
    }

    zfree(tempDb);
}

int selectDb(client *c, int id) {
    if (id < 0 || id >= server.dbnum)
        return C_ERR;
    c->db = &server.db[id];
    return C_OK;
}

long long dbTotalServerKeyCount() {
    long long total = 0;
    int j;
    for (j = 0; j < server.dbnum; j++) {
        total += dictSize(server.db[j].dict);
    }
    return total;
}

/*-----------------------------------------------------------------------------
 * Hooks for key space changes.
 *
 * Every time a key in the database is modified the function
 * signalModifiedKey() is called.
 *
 * Every time a DB is flushed the function signalFlushDb() is called.
 *----------------------------------------------------------------------------*/

/* Note that the 'c' argument may be NULL if the key was modified out of
 * a context of a client. */
void signalModifiedKey(client *c, redisDb *db, robj *key) {
    touchWatchedKey(db,key);
    trackingInvalidateKey(c,key,1);
}

void signalFlushedDb(int dbid, int async) {
    int startdb, enddb;
    if (dbid == -1) {
        startdb = 0;
        enddb = server.dbnum-1;
    } else {
        startdb = enddb = dbid;
    }

    for (int j = startdb; j <= enddb; j++) {
        touchAllWatchedKeysInDb(&server.db[j], NULL);
    }

    trackingInvalidateKeysOnFlush(async);

    /* Changes in this method may take place in swapMainDbWithTempDb as well,
     * where we execute similar calls, but with subtle differences as it's
     * not simply flushing db. */
}

/*-----------------------------------------------------------------------------
 * Type agnostic commands operating on the key space
 *----------------------------------------------------------------------------*/

/* Return the set of flags to use for the emptyDb() call for FLUSHALL
 * and FLUSHDB commands.
 *
 * sync: flushes the database in an sync manner.
 * async: flushes the database in an async manner.
 * no option: determine sync or async according to the value of lazyfree-lazy-user-flush.
 *
 * On success C_OK is returned and the flags are stored in *flags, otherwise
 * C_ERR is returned and the function sends an error to the client. */
int getFlushCommandFlags(client *c, int *flags) {
    /* Parse the optional ASYNC option. */
    if (c->argc == 2 && !strcasecmp(c->argv[1]->ptr,"sync")) {
        *flags = EMPTYDB_NO_FLAGS;
    } else if (c->argc == 2 && !strcasecmp(c->argv[1]->ptr,"async")) {
        *flags = EMPTYDB_ASYNC;
    } else if (c->argc == 1) {
        *flags = server.lazyfree_lazy_user_flush ? EMPTYDB_ASYNC : EMPTYDB_NO_FLAGS;
    } else {
        addReplyErrorObject(c,shared.syntaxerr);
        return C_ERR;
    }
    return C_OK;
}

/* Flushes the whole server data set. */
void flushAllDataAndResetRDB(int flags) {
    server.dirty += emptyDb(-1,flags,NULL);
    if (server.child_type == CHILD_TYPE_RDB) killRDBChild();
    if (server.saveparamslen > 0) {
        /* Normally rdbSave() will reset dirty, but we don't want this here
         * as otherwise FLUSHALL will not be replicated nor put into the AOF. */
        int saved_dirty = server.dirty;
        rdbSaveInfo rsi, *rsiptr;
        rsiptr = rdbPopulateSaveInfo(&rsi);
        rdbSave(server.rdb_filename,rsiptr);
        server.dirty = saved_dirty;
    }

    /* Without that extra dirty++, when db was already empty, FLUSHALL will
     * not be replicated nor put into the AOF. */
    server.dirty++;
#if defined(USE_JEMALLOC)
    /* jemalloc 5 doesn't release pages back to the OS when there's no traffic.
     * for large databases, flushdb blocks for long anyway, so a bit more won't
     * harm and this way the flush and purge will be synchronous. */
    if (!(flags & EMPTYDB_ASYNC))
        jemalloc_purge();
#endif
}

/* FLUSHDB [ASYNC]
 *
 * Flushes the currently SELECTed Redis DB. */
void flushdbCommand(client *c) {
    int flags;

    if (getFlushCommandFlags(c,&flags) == C_ERR) return;
    server.dirty += emptyDb(c->db->id,flags,NULL);
    addReply(c,shared.ok);
#if defined(USE_JEMALLOC)
    /* jemalloc 5 doesn't release pages back to the OS when there's no traffic.
     * for large databases, flushdb blocks for long anyway, so a bit more won't
     * harm and this way the flush and purge will be synchronous. */
    if (!(flags & EMPTYDB_ASYNC))
        jemalloc_purge();
#endif
}

/* FLUSHALL [ASYNC]
 *
 * Flushes the whole server data set. */
void flushallCommand(client *c) {
    int flags;
    if (getFlushCommandFlags(c,&flags) == C_ERR) return;
    flushAllDataAndResetRDB(flags);
    addReply(c,shared.ok);
}

/* This command implements DEL and LAZYDEL. */
void delGenericCommand(client *c, int lazy) {
    int numdel = 0, j;

    for (j = 1; j < c->argc; j++) {
        expireIfNeeded(c->db,c->argv[j],0);
        int deleted  = lazy ? dbAsyncDelete(c->db,c->argv[j]) :
                              dbSyncDelete(c->db,c->argv[j]);
        if (deleted) {
            signalModifiedKey(c,c->db,c->argv[j]);
            notifyKeyspaceEvent(NOTIFY_GENERIC,
                "del",c->argv[j],c->db->id);
            server.dirty++;
            numdel++;
        }
    }
    addReplyLongLong(c,numdel);
}

void delCommand(client *c) {
    delGenericCommand(c,server.lazyfree_lazy_user_del);
}

void unlinkCommand(client *c) {
    delGenericCommand(c,1);
}

/* EXISTS key1 key2 ... key_N.
 * Return value is the number of keys existing. */
void existsCommand(client *c) {
    long long count = 0;
    int j;

    for (j = 1; j < c->argc; j++) {
        if (lookupKeyReadWithFlags(c->db,c->argv[j],LOOKUP_NOTOUCH)) count++;
    }
    addReplyLongLong(c,count);
}

void selectCommand(client *c) {
    int id;

    if (getIntFromObjectOrReply(c, c->argv[1], &id, NULL) != C_OK)
        return;

    if (server.cluster_enabled && id != 0) {
        addReplyError(c,"SELECT is not allowed in cluster mode");
        return;
    }
    if (selectDb(c,id) == C_ERR) {
        addReplyError(c,"DB index is out of range");
    } else {
        addReply(c,shared.ok);
    }
}

void randomkeyCommand(client *c) {
    robj *key;

    if ((key = dbRandomKey(c->db)) == NULL) {
        addReplyNull(c);
        return;
    }

    addReplyBulk(c,key);
    decrRefCount(key);
}

void keysCommand(client *c) {
    dictIterator *di;
    dictEntry *de;
    sds pattern = c->argv[1]->ptr;
    int plen = sdslen(pattern), allkeys;
    unsigned long numkeys = 0;
    void *replylen = addReplyDeferredLen(c);

    di = dictGetSafeIterator(c->db->dict);
    allkeys = (pattern[0] == '*' && plen == 1);
    while((de = dictNext(di)) != NULL) {
        sds key = dictGetKey(de);
        robj *keyobj;

        if (allkeys || stringmatchlen(pattern,plen,key,sdslen(key),0)) {
            keyobj = createStringObject(key,sdslen(key));
            if (!keyIsExpired(c->db,keyobj)) {
                addReplyBulk(c,keyobj);
                numkeys++;
            }
            decrRefCount(keyobj);
        }
    }
    dictReleaseIterator(di);
    setDeferredArrayLen(c,replylen,numkeys);
}

/* This callback is used by scanGenericCommand in order to collect elements
 * returned by the dictionary iterator into a list. */
void scanCallback(void *privdata, const dictEntry *de) {
    void **pd = (void**) privdata;
    list *keys = pd[0];
    robj *o = pd[1];
    robj *key, *val = NULL;

    if (o == NULL) {
        sds sdskey = dictGetKey(de);
        key = createStringObject(sdskey, sdslen(sdskey));
    } else if (o->type == OBJ_SET) {
        sds keysds = dictGetKey(de);
        key = createStringObject(keysds,sdslen(keysds));
    } else if (o->type == OBJ_HASH) {
        sds sdskey = dictGetKey(de);
        sds sdsval = dictGetVal(de);
        key = createStringObject(sdskey,sdslen(sdskey));
        val = createStringObject(sdsval,sdslen(sdsval));
    } else if (o->type == OBJ_ZSET) {
        sds sdskey = dictGetKey(de);
        key = createStringObject(sdskey,sdslen(sdskey));
        val = createStringObjectFromLongDouble(*(double*)dictGetVal(de),0);
    } else {
        serverPanic("Type not handled in SCAN callback.");
    }

    listAddNodeTail(keys, key);
    if (val) listAddNodeTail(keys, val);
}

/* Try to parse a SCAN cursor stored at object 'o':
 * if the cursor is valid, store it as unsigned integer into *cursor and
 * returns C_OK. Otherwise return C_ERR and send an error to the
 * client. */
int parseScanCursorOrReply(client *c, robj *o, unsigned long *cursor) {
    char *eptr;

    /* Use strtoul() because we need an *unsigned* long, so
     * getLongLongFromObject() does not cover the whole cursor space. */
    errno = 0;
    *cursor = strtoul(o->ptr, &eptr, 10);
    if (isspace(((char*)o->ptr)[0]) || eptr[0] != '\0' || errno == ERANGE)
    {
        addReplyError(c, "invalid cursor");
        return C_ERR;
    }
    return C_OK;
}

/* This command implements SCAN, HSCAN and SSCAN commands.
 * If object 'o' is passed, then it must be a Hash, Set or Zset object, otherwise
 * if 'o' is NULL the command will operate on the dictionary associated with
 * the current database.
 *
 * When 'o' is not NULL the function assumes that the first argument in
 * the client arguments vector is a key so it skips it before iterating
 * in order to parse options.
 *
 * In the case of a Hash object the function returns both the field and value
 * of every element on the Hash. */
void scanGenericCommand(client *c, robj *o, unsigned long cursor) {
    int i, j;
    list *keys = listCreate();
    listNode *node, *nextnode;
    long count = 10;
    sds pat = NULL;
    sds typename = NULL;
    int patlen = 0, use_pattern = 0;
    dict *ht;

    /* Object must be NULL (to iterate keys names), or the type of the object
     * must be Set, Sorted Set, or Hash. */
    serverAssert(o == NULL || o->type == OBJ_SET || o->type == OBJ_HASH ||
                o->type == OBJ_ZSET);

    /* Set i to the first option argument. The previous one is the cursor. */
    i = (o == NULL) ? 2 : 3; /* Skip the key argument if needed. */

    /* Step 1: Parse options. */
    while (i < c->argc) {
        j = c->argc - i;
        if (!strcasecmp(c->argv[i]->ptr, "count") && j >= 2) {
            if (getLongFromObjectOrReply(c, c->argv[i+1], &count, NULL)
                != C_OK)
            {
                goto cleanup;
            }

            if (count < 1) {
                addReplyErrorObject(c,shared.syntaxerr);
                goto cleanup;
            }

            i += 2;
        } else if (!strcasecmp(c->argv[i]->ptr, "match") && j >= 2) {
            pat = c->argv[i+1]->ptr;
            patlen = sdslen(pat);

            /* The pattern always matches if it is exactly "*", so it is
             * equivalent to disabling it. */
            use_pattern = !(patlen == 1 && pat[0] == '*');

            i += 2;
        } else if (!strcasecmp(c->argv[i]->ptr, "type") && o == NULL && j >= 2) {
            /* SCAN for a particular type only applies to the db dict */
            typename = c->argv[i+1]->ptr;
            i+= 2;
        } else {
            addReplyErrorObject(c,shared.syntaxerr);
            goto cleanup;
        }
    }

    /* Step 2: Iterate the collection.
     *
     * Note that if the object is encoded with a listpack, intset, or any other
     * representation that is not a hash table, we are sure that it is also
     * composed of a small number of elements. So to avoid taking state we
     * just return everything inside the object in a single call, setting the
     * cursor to zero to signal the end of the iteration. */

    /* Handle the case of a hash table. */
    ht = NULL;
    if (o == NULL) {
        ht = c->db->dict;
    } else if (o->type == OBJ_SET && o->encoding == OBJ_ENCODING_HT) {
        ht = o->ptr;
    } else if (o->type == OBJ_HASH && o->encoding == OBJ_ENCODING_HT) {
        ht = o->ptr;
        count *= 2; /* We return key / value for this type. */
    } else if (o->type == OBJ_ZSET && o->encoding == OBJ_ENCODING_SKIPLIST) {
        zset *zs = o->ptr;
        ht = zs->dict;
        count *= 2; /* We return key / value for this type. */
    }

    if (ht) {
        void *privdata[2];
        /* We set the max number of iterations to ten times the specified
         * COUNT, so if the hash table is in a pathological state (very
         * sparsely populated) we avoid to block too much time at the cost
         * of returning no or very few elements. */
        long maxiterations = count*10;

        /* We pass two pointers to the callback: the list to which it will
         * add new elements, and the object containing the dictionary so that
         * it is possible to fetch more data in a type-dependent way. */
        privdata[0] = keys;
        privdata[1] = o;
        do {
            cursor = dictScan(ht, cursor, scanCallback, NULL, privdata);
        } while (cursor &&
              maxiterations-- &&
              listLength(keys) < (unsigned long)count);
    } else if (o->type == OBJ_SET) {
        int pos = 0;
        int64_t ll;

        while(intsetGet(o->ptr,pos++,&ll))
            listAddNodeTail(keys,createStringObjectFromLongLong(ll));
        cursor = 0;
    } else if (o->type == OBJ_HASH || o->type == OBJ_ZSET) {
        unsigned char *p = lpFirst(o->ptr);
        unsigned char *vstr;
        int64_t vlen;
        unsigned char intbuf[LP_INTBUF_SIZE];

        while(p) {
            vstr = lpGet(p,&vlen,intbuf);
            listAddNodeTail(keys, createStringObject((char*)vstr,vlen));
            p = lpNext(o->ptr,p);
        }
        cursor = 0;
    } else {
        serverPanic("Not handled encoding in SCAN.");
    }

    /* Step 3: Filter elements. */
    node = listFirst(keys);
    while (node) {
        robj *kobj = listNodeValue(node);
        nextnode = listNextNode(node);
        int filter = 0;

        /* Filter element if it does not match the pattern. */
        if (use_pattern) {
            if (sdsEncodedObject(kobj)) {
                if (!stringmatchlen(pat, patlen, kobj->ptr, sdslen(kobj->ptr), 0))
                    filter = 1;
            } else {
                char buf[LONG_STR_SIZE];
                int len;

                serverAssert(kobj->encoding == OBJ_ENCODING_INT);
                len = ll2string(buf,sizeof(buf),(long)kobj->ptr);
                if (!stringmatchlen(pat, patlen, buf, len, 0)) filter = 1;
            }
        }

        /* Filter an element if it isn't the type we want. */
        if (!filter && o == NULL && typename){
            robj* typecheck = lookupKeyReadWithFlags(c->db, kobj, LOOKUP_NOTOUCH);
            char* type = getObjectTypeName(typecheck);
            if (strcasecmp((char*) typename, type)) filter = 1;
        }

        /* Filter element if it is an expired key. */
        if (!filter && o == NULL && expireIfNeeded(c->db, kobj, 0)) filter = 1;

        /* Remove the element and its associated value if needed. */
        if (filter) {
            decrRefCount(kobj);
            listDelNode(keys, node);
        }

        /* If this is a hash or a sorted set, we have a flat list of
         * key-value elements, so if this element was filtered, remove the
         * value, or skip it if it was not filtered: we only match keys. */
        if (o && (o->type == OBJ_ZSET || o->type == OBJ_HASH)) {
            node = nextnode;
            serverAssert(node); /* assertion for valgrind (avoid NPD) */
            nextnode = listNextNode(node);
            if (filter) {
                kobj = listNodeValue(node);
                decrRefCount(kobj);
                listDelNode(keys, node);
            }
        }
        node = nextnode;
    }

    /* Step 4: Reply to the client. */
    addReplyArrayLen(c, 2);
    addReplyBulkLongLong(c,cursor);

    addReplyArrayLen(c, listLength(keys));
    while ((node = listFirst(keys)) != NULL) {
        robj *kobj = listNodeValue(node);
        addReplyBulk(c, kobj);
        decrRefCount(kobj);
        listDelNode(keys, node);
    }

cleanup:
    listSetFreeMethod(keys,decrRefCountVoid);
    listRelease(keys);
}

/* The SCAN command completely relies on scanGenericCommand. */
void scanCommand(client *c) {
    unsigned long cursor;
    if (parseScanCursorOrReply(c,c->argv[1],&cursor) == C_ERR) return;
    scanGenericCommand(c,NULL,cursor);
}

void dbsizeCommand(client *c) {
    addReplyLongLong(c,dictSize(c->db->dict));
}

void lastsaveCommand(client *c) {
    addReplyLongLong(c,server.lastsave);
}

char* getObjectTypeName(robj *o) {
    char* type;
    if (o == NULL) {
        type = "none";
    } else {
        switch(o->type) {
        case OBJ_STRING: type = "string"; break;
        case OBJ_LIST: type = "list"; break;
        case OBJ_SET: type = "set"; break;
        case OBJ_ZSET: type = "zset"; break;
        case OBJ_HASH: type = "hash"; break;
        case OBJ_STREAM: type = "stream"; break;
        case OBJ_MODULE: {
            moduleValue *mv = o->ptr;
            type = mv->type->name;
        }; break;
        default: type = "unknown"; break;
        }
    }
    return type;
}

void typeCommand(client *c) {
    robj *o;
    o = lookupKeyReadWithFlags(c->db,c->argv[1],LOOKUP_NOTOUCH);
    addReplyStatus(c, getObjectTypeName(o));
}

void shutdownCommand(client *c) {
    int flags = 0;

    if (c->argc > 2) {
        addReplyErrorObject(c,shared.syntaxerr);
        return;
    } else if (c->argc == 2) {
        if (!strcasecmp(c->argv[1]->ptr,"nosave")) {
            flags |= SHUTDOWN_NOSAVE;
        } else if (!strcasecmp(c->argv[1]->ptr,"save")) {
            flags |= SHUTDOWN_SAVE;
        } else {
            addReplyErrorObject(c,shared.syntaxerr);
            return;
        }
    }
    if (prepareForShutdown(flags) == C_OK) exit(0);
    addReplyError(c,"Errors trying to SHUTDOWN. Check logs.");
}

void renameGenericCommand(client *c, int nx) {
    robj *o;
    long long expire;
    int samekey = 0;

    /* When source and dest key is the same, no operation is performed,
     * if the key exists, however we still return an error on unexisting key. */
    if (sdscmp(c->argv[1]->ptr,c->argv[2]->ptr) == 0) samekey = 1;

    if ((o = lookupKeyWriteOrReply(c,c->argv[1],shared.nokeyerr)) == NULL)
        return;

    if (samekey) {
        addReply(c,nx ? shared.czero : shared.ok);
        return;
    }

    incrRefCount(o);
    expire = getExpire(c->db,c->argv[1]);
    if (lookupKeyWrite(c->db,c->argv[2]) != NULL) {
        if (nx) {
            decrRefCount(o);
            addReply(c,shared.czero);
            return;
        }
        /* Overwrite: delete the old key before creating the new one
         * with the same name. */
        dbDelete(c->db,c->argv[2]);
    }
    dbAdd(c->db,c->argv[2],o);
    if (expire != -1) setExpire(c,c->db,c->argv[2],expire);
    dbDelete(c->db,c->argv[1]);
    signalModifiedKey(c,c->db,c->argv[1]);
    signalModifiedKey(c,c->db,c->argv[2]);
    notifyKeyspaceEvent(NOTIFY_GENERIC,"rename_from",
        c->argv[1],c->db->id);
    notifyKeyspaceEvent(NOTIFY_GENERIC,"rename_to",
        c->argv[2],c->db->id);
    server.dirty++;
    addReply(c,nx ? shared.cone : shared.ok);
}

void renameCommand(client *c) {
    renameGenericCommand(c,0);
}

void renamenxCommand(client *c) {
    renameGenericCommand(c,1);
}

void moveCommand(client *c) {
    robj *o;
    redisDb *src, *dst;
    int srcid, dbid;
    long long expire;

    if (server.cluster_enabled) {
        addReplyError(c,"MOVE is not allowed in cluster mode");
        return;
    }

    /* Obtain source and target DB pointers */
    src = c->db;
    srcid = c->db->id;

    if (getIntFromObjectOrReply(c, c->argv[2], &dbid, NULL) != C_OK)
        return;

    if (selectDb(c,dbid) == C_ERR) {
        addReplyError(c,"DB index is out of range");
        return;
    }
    dst = c->db;
    selectDb(c,srcid); /* Back to the source DB */

    /* If the user is moving using as target the same
     * DB as the source DB it is probably an error. */
    if (src == dst) {
        addReplyErrorObject(c,shared.sameobjecterr);
        return;
    }

    /* Check if the element exists and get a reference */
    o = lookupKeyWrite(c->db,c->argv[1]);
    if (!o) {
        addReply(c,shared.czero);
        return;
    }
    expire = getExpire(c->db,c->argv[1]);

    /* Return zero if the key already exists in the target DB */
    if (lookupKeyWrite(dst,c->argv[1]) != NULL) {
        addReply(c,shared.czero);
        return;
    }
    dbAdd(dst,c->argv[1],o);
    if (expire != -1) setExpire(c,dst,c->argv[1],expire);
    incrRefCount(o);

    /* OK! key moved, free the entry in the source DB */
    dbDelete(src,c->argv[1]);
    signalModifiedKey(c,src,c->argv[1]);
    signalModifiedKey(c,dst,c->argv[1]);
    notifyKeyspaceEvent(NOTIFY_GENERIC,
                "move_from",c->argv[1],src->id);
    notifyKeyspaceEvent(NOTIFY_GENERIC,
                "move_to",c->argv[1],dst->id);

    server.dirty++;
    addReply(c,shared.cone);
}

void copyCommand(client *c) {
    robj *o;
    redisDb *src, *dst;
    int srcid, dbid;
    long long expire;
    int j, replace = 0, delete = 0;

    /* Obtain source and target DB pointers 
     * Default target DB is the same as the source DB 
     * Parse the REPLACE option and targetDB option. */
    src = c->db;
    dst = c->db;
    srcid = c->db->id;
    dbid = c->db->id;
    for (j = 3; j < c->argc; j++) {
        int additional = c->argc - j - 1;
        if (!strcasecmp(c->argv[j]->ptr,"replace")) {
            replace = 1;
        } else if (!strcasecmp(c->argv[j]->ptr, "db") && additional >= 1) {
            if (getIntFromObjectOrReply(c, c->argv[j+1], &dbid, NULL) != C_OK)
                return;

            if (selectDb(c, dbid) == C_ERR) {
                addReplyError(c,"DB index is out of range");
                return;
            }
            dst = c->db;
            selectDb(c,srcid); /* Back to the source DB */
            j++; /* Consume additional arg. */
        } else {
            addReplyErrorObject(c,shared.syntaxerr);
            return;
        }
    }

    if ((server.cluster_enabled == 1) && (srcid != 0 || dbid != 0)) {
        addReplyError(c,"Copying to another database is not allowed in cluster mode");
        return;
    }

    /* If the user select the same DB as
     * the source DB and using newkey as the same key
     * it is probably an error. */
    robj *key = c->argv[1];
    robj *newkey = c->argv[2];
    if (src == dst && (sdscmp(key->ptr, newkey->ptr) == 0)) {
        addReplyErrorObject(c,shared.sameobjecterr);
        return;
    }

    /* Check if the element exists and get a reference */
    o = lookupKeyRead(c->db, key);
    if (!o) {
        addReply(c,shared.czero);
        return;
    }
    expire = getExpire(c->db,key);

    /* Return zero if the key already exists in the target DB. 
     * If REPLACE option is selected, delete newkey from targetDB. */
    if (lookupKeyWrite(dst,newkey) != NULL) {
        if (replace) {
            delete = 1;
        } else {
            addReply(c,shared.czero);
            return;
        }
    }

    /* Duplicate object according to object's type. */
    robj *newobj;
    switch(o->type) {
        case OBJ_STRING: newobj = dupStringObject(o); break;
        case OBJ_LIST: newobj = listTypeDup(o); break;
        case OBJ_SET: newobj = setTypeDup(o); break;
        case OBJ_ZSET: newobj = zsetDup(o); break;
        case OBJ_HASH: newobj = hashTypeDup(o); break;
        case OBJ_STREAM: newobj = streamDup(o); break;
        case OBJ_MODULE:
            newobj = moduleTypeDupOrReply(c, key, newkey, dst->id, o);
            if (!newobj) return;
            break;
        default:
            addReplyError(c, "unknown type object");
            return;
    }

    if (delete) {
        dbDelete(dst,newkey);
    }

    dbAdd(dst,newkey,newobj);
    if (expire != -1) setExpire(c, dst, newkey, expire);

    /* OK! key copied */
    signalModifiedKey(c,dst,c->argv[2]);
    notifyKeyspaceEvent(NOTIFY_GENERIC,"copy_to",c->argv[2],dst->id);

    server.dirty++;
    addReply(c,shared.cone);
}

/* Helper function for dbSwapDatabases(): scans the list of keys that have
 * one or more blocked clients for B[LR]POP or other blocking commands
 * and signal the keys as ready if they are of the right type. See the comment
 * where the function is used for more info. */
void scanDatabaseForReadyLists(redisDb *db) {
    dictEntry *de;
    dictIterator *di = dictGetSafeIterator(db->blocking_keys);
    while((de = dictNext(di)) != NULL) {
        robj *key = dictGetKey(de);
        dictEntry *kde = dictFind(db->dict,key->ptr);
        if (kde) {
            robj *value = dictGetVal(kde);
            signalKeyAsReady(db, key, value->type);
        }
    }
    dictReleaseIterator(di);
}

/* Swap two databases at runtime so that all clients will magically see
 * the new database even if already connected. Note that the client
 * structure c->db points to a given DB, so we need to be smarter and
 * swap the underlying referenced structures, otherwise we would need
 * to fix all the references to the Redis DB structure.
 *
 * Returns C_ERR if at least one of the DB ids are out of range, otherwise
 * C_OK is returned. */
int dbSwapDatabases(int id1, int id2) {
    if (id1 < 0 || id1 >= server.dbnum ||
        id2 < 0 || id2 >= server.dbnum) return C_ERR;
    if (id1 == id2) return C_OK;
    redisDb aux = server.db[id1];
    redisDb *db1 = &server.db[id1], *db2 = &server.db[id2];

    /* Swap hash tables. Note that we don't swap blocking_keys,
     * ready_keys and watched_keys, since we want clients to
     * remain in the same DB they were. */
    db1->dict = db2->dict;
    db1->expires = db2->expires;
    db1->avg_ttl = db2->avg_ttl;
    db1->expires_cursor = db2->expires_cursor;

    db2->dict = aux.dict;
    db2->expires = aux.expires;
    db2->avg_ttl = aux.avg_ttl;
    db2->expires_cursor = aux.expires_cursor;

    /* Now we need to handle clients blocked on lists: as an effect
     * of swapping the two DBs, a client that was waiting for list
     * X in a given DB, may now actually be unblocked if X happens
     * to exist in the new version of the DB, after the swap.
     *
     * However normally we only do this check for efficiency reasons
     * in dbAdd() when a list is created. So here we need to rescan
     * the list of clients blocked on lists and signal lists as ready
     * if needed.
     *
     * Also the swapdb should make transaction fail if there is any
     * client watching keys */
    scanDatabaseForReadyLists(db1);
    touchAllWatchedKeysInDb(db1, db2);
    scanDatabaseForReadyLists(db2);
    touchAllWatchedKeysInDb(db2, db1);
    return C_OK;
}

/* Logically, this discards (flushes) the old main database, and apply the newly loaded
 * database (temp) as the main (active) database, the actual freeing of old database
 * (which will now be placed in the temp one) is done later. */
void swapMainDbWithTempDb(redisDb *tempDb) {
    if (server.cluster_enabled) {
        /* Swap slots_to_keys from tempdb just loaded with main db slots_to_keys. */
        clusterSlotToKeyMapping *aux = server.db->slots_to_keys;
        server.db->slots_to_keys = tempDb->slots_to_keys;
        tempDb->slots_to_keys = aux;
    }

    for (int i=0; i<server.dbnum; i++) {
        redisDb aux = server.db[i];
        redisDb *activedb = &server.db[i], *newdb = &tempDb[i];

        /* Swap hash tables. Note that we don't swap blocking_keys,
         * ready_keys and watched_keys, since clients 
         * remain in the same DB they were. */
        activedb->dict = newdb->dict;
        activedb->expires = newdb->expires;
        activedb->avg_ttl = newdb->avg_ttl;
        activedb->expires_cursor = newdb->expires_cursor;

        newdb->dict = aux.dict;
        newdb->expires = aux.expires;
        newdb->avg_ttl = aux.avg_ttl;
        newdb->expires_cursor = aux.expires_cursor;

        /* Now we need to handle clients blocked on lists: as an effect
         * of swapping the two DBs, a client that was waiting for list
         * X in a given DB, may now actually be unblocked if X happens
         * to exist in the new version of the DB, after the swap.
         *
         * However normally we only do this check for efficiency reasons
         * in dbAdd() when a list is created. So here we need to rescan
         * the list of clients blocked on lists and signal lists as ready
         * if needed.
         *
         * Also the swapdb should make transaction fail if there is any
         * client watching keys. */
        scanDatabaseForReadyLists(activedb);
        touchAllWatchedKeysInDb(activedb, newdb);
    }

    trackingInvalidateKeysOnFlush(1);
    flushSlaveKeysWithExpireList();
}

/* SWAPDB db1 db2 */
void swapdbCommand(client *c) {
    int id1, id2;

    /* Not allowed in cluster mode: we have just DB 0 there. */
    if (server.cluster_enabled) {
        addReplyError(c,"SWAPDB is not allowed in cluster mode");
        return;
    }

    /* Get the two DBs indexes. */
    if (getIntFromObjectOrReply(c, c->argv[1], &id1,
        "invalid first DB index") != C_OK)
        return;

    if (getIntFromObjectOrReply(c, c->argv[2], &id2,
        "invalid second DB index") != C_OK)
        return;

    /* Swap... */
    if (dbSwapDatabases(id1,id2) == C_ERR) {
        addReplyError(c,"DB index is out of range");
        return;
    } else {
        RedisModuleSwapDbInfo si = {REDISMODULE_SWAPDBINFO_VERSION,id1,id2};
        moduleFireServerEvent(REDISMODULE_EVENT_SWAPDB,0,&si);
        server.dirty++;
        addReply(c,shared.ok);
    }
}

/*-----------------------------------------------------------------------------
 * Expires API
 *----------------------------------------------------------------------------*/

int removeExpire(redisDb *db, robj *key) {
    /* An expire may only be removed if there is a corresponding entry in the
     * main dict. Otherwise, the key will never be freed. */
    serverAssertWithInfo(NULL,key,dictFind(db->dict,key->ptr) != NULL);
    return dictDelete(db->expires,key->ptr) == DICT_OK;
}

/* Set an expire to the specified key. If the expire is set in the context
 * of an user calling a command 'c' is the client, otherwise 'c' is set
 * to NULL. The 'when' parameter is the absolute unix time in milliseconds
 * after which the key will no longer be considered valid. */
void setExpire(client *c, redisDb *db, robj *key, long long when) {
    dictEntry *kde, *de;

    /* Reuse the sds from the main dict in the expire dict */
    kde = dictFind(db->dict,key->ptr);
    serverAssertWithInfo(NULL,key,kde != NULL);
    de = dictAddOrFind(db->expires,dictGetKey(kde));
    dictSetSignedIntegerVal(de,when);

    int writable_slave = server.masterhost && server.repl_slave_ro == 0;
    if (c && writable_slave && !(c->flags & CLIENT_MASTER))
        rememberSlaveKeyWithExpire(db,key);
}

/* Return the expire time of the specified key, or -1 if no expire
 * is associated with this key (i.e. the key is non volatile) */
long long getExpire(redisDb *db, robj *key) {
    dictEntry *de;

    /* No expire? return ASAP */
    if (dictSize(db->expires) == 0 ||
       (de = dictFind(db->expires,key->ptr)) == NULL) return -1;

    /* The entry was found in the expire dict, this means it should also
     * be present in the main dict (safety check). */
    serverAssertWithInfo(NULL,key,dictFind(db->dict,key->ptr) != NULL);
    return dictGetSignedIntegerVal(de);
}

/* Delete the specified expired key and propagate expire. */
void deleteExpiredKeyAndPropagate(redisDb *db, robj *keyobj) {
    mstime_t expire_latency;
    latencyStartMonitor(expire_latency);
    if (server.lazyfree_lazy_expire)
        dbAsyncDelete(db,keyobj);
    else
        dbSyncDelete(db,keyobj);
    latencyEndMonitor(expire_latency);
    latencyAddSampleIfNeeded("expire-del",expire_latency);
    notifyKeyspaceEvent(NOTIFY_EXPIRED,"expired",keyobj,db->id);
    signalModifiedKey(NULL, db, keyobj);
    propagateExpire(db,keyobj,server.lazyfree_lazy_expire);
    server.stat_expiredkeys++;
}

/* Propagate expires into slaves and the AOF file.
 * When a key expires in the master, a DEL operation for this key is sent
 * to all the slaves and the AOF file if enabled.
 *
 * This way the key expiry is centralized in one place, and since both
 * AOF and the master->slave link guarantee operation ordering, everything
 * will be consistent even if we allow write operations against expiring
 * keys. */
void propagateExpire(redisDb *db, robj *key, int lazy) {
    robj *argv[2];

    argv[0] = lazy ? shared.unlink : shared.del;
    argv[1] = key;
    incrRefCount(argv[0]);
    incrRefCount(argv[1]);

    /* If the master decided to expire a key we must propagate it to replicas no matter what..
     * Even if module executed a command without asking for propagation. */
    int prev_replication_allowed = server.replication_allowed;
    server.replication_allowed = 1;
    propagate(db->id,argv,2,PROPAGATE_AOF|PROPAGATE_REPL);
    server.replication_allowed = prev_replication_allowed;

    decrRefCount(argv[0]);
    decrRefCount(argv[1]);
}

/* Check if the key is expired. */
int keyIsExpired(redisDb *db, robj *key) {
    mstime_t when = getExpire(db,key);
    mstime_t now;

    if (when < 0) return 0; /* No expire for this key */

    /* Don't expire anything while loading. It will be done later. */
    if (server.loading) return 0;

    /* If we are in the context of a Lua script, we pretend that time is
     * blocked to when the Lua script started. This way a key can expire
     * only the first time it is accessed and not in the middle of the
     * script execution, making propagation to slaves / AOF consistent.
     * See issue #1525 on Github for more information. */
    if (server.script_caller) {
        now = evalTimeSnapshot();
    }
    /* If we are in the middle of a command execution, we still want to use
     * a reference time that does not change: in that case we just use the
     * cached time, that we update before each call in the call() function.
     * This way we avoid that commands such as RPOPLPUSH or similar, that
     * may re-open the same key multiple times, can invalidate an already
     * open object in a next call, if the next call will see the key expired,
     * while the first did not. */
    else if (server.fixed_time_expire > 0) {
        now = server.mstime;
    }
    /* For the other cases, we want to use the most fresh time we have. */
    else {
        now = mstime();
    }

    /* The key expired if the current (virtual or real) time is greater
     * than the expire time of the key. */
    return now > when;
}

/* This function is called when we are going to perform some operation
 * in a given key, but such key may be already logically expired even if
 * it still exists in the database. The main way this function is called
 * is via lookupKey*() family of functions.
 *
 * The behavior of the function depends on the replication role of the
 * instance, because by default replicas do not delete expired keys. They
 * wait for DELs from the master for consistency matters. However even
 * replicas will try to have a coherent return value for the function,
 * so that read commands executed in the replica side will be able to
 * behave like if the key is expired even if still present (because the
 * master has yet to propagate the DEL).
 *
 * In masters as a side effect of finding a key which is expired, such
 * key will be evicted from the database. Also this may trigger the
 * propagation of a DEL/UNLINK command in AOF / replication stream.
 *
 * On replicas, this function does not delete expired keys by default, but
 * it still returns 1 if the key is logically expired. To force deletion
 * of logically expired keys even on replicas, set force_delete_expired to
 * a non-zero value. Note though that if the current client is executing
 * replicated commands from the master, keys are never considered expired.
 *
 * The return value of the function is 0 if the key is still valid,
 * otherwise the function returns 1 if the key is expired. */
int expireIfNeeded(redisDb *db, robj *key, int force_delete_expired) {
    if (!keyIsExpired(db,key)) return 0;

    /* If we are running in the context of a replica, instead of
     * evicting the expired key from the database, we return ASAP:
     * the replica key expiration is controlled by the master that will
     * send us synthesized DEL operations for expired keys. The
     * exception is when write operations are performed on writable
     * replicas.
     *
     * Still we try to return the right information to the caller,
     * that is, 0 if we think the key should be still valid, 1 if
     * we think the key is expired at this time.
     *
     * When replicating commands from the master, keys are never considered
     * expired. */
    if (server.masterhost != NULL) {
        if (server.current_client == server.master) return 0;
        if (!force_delete_expired) return 1;
    }

    /* If clients are paused, we keep the current dataset constant,
     * but return to the client what we believe is the right state. Typically,
     * at the end of the pause we will properly expire the key OR we will
     * have failed over and the new primary will send us the expire. */
    if (checkClientPauseTimeoutAndReturnIfPaused()) return 1;

    /* Delete the key */
    deleteExpiredKeyAndPropagate(db,key);
    return 1;
}

/* -----------------------------------------------------------------------------
 * API to get key arguments from commands
 * ---------------------------------------------------------------------------*/

/* Prepare the getKeysResult struct to hold numkeys, either by using the
 * pre-allocated keysbuf or by allocating a new array on the heap.
 *
 * This function must be called at least once before starting to populate
 * the result, and can be called repeatedly to enlarge the result array.
 */
int *getKeysPrepareResult(getKeysResult *result, int numkeys) {
    /* GETKEYS_RESULT_INIT initializes keys to NULL, point it to the pre-allocated stack
     * buffer here. */
    if (!result->keys) {
        serverAssert(!result->numkeys);
        result->keys = result->keysbuf;
    }

    /* Resize if necessary */
    if (numkeys > result->size) {
        if (result->keys != result->keysbuf) {
            /* We're not using a static buffer, just (re)alloc */
            result->keys = zrealloc(result->keys, numkeys * sizeof(int));
        } else {
            /* We are using a static buffer, copy its contents */
            result->keys = zmalloc(numkeys * sizeof(int));
            if (result->numkeys)
                memcpy(result->keys, result->keysbuf, result->numkeys * sizeof(int));
        }
        result->size = numkeys;
    }

    return result->keys;
}

/* The base case is to use the keys position as given in the command table
 * (firstkey, lastkey, step).
 * This function works only on command with the legacy_range_key_spec,
 * all other commands should be handled by getkeys_proc. */
int getKeysUsingLegacyRangeSpec(struct redisCommand *cmd, robj **argv, int argc, getKeysResult *result) {
    int j, i = 0, last, first, step, *keys;
    UNUSED(argv);

    if (cmd->legacy_range_key_spec.begin_search_type == KSPEC_BS_INVALID) {
        result->numkeys = 0;
        return 0;
    }

    first = cmd->legacy_range_key_spec.bs.index.pos;
    last = cmd->legacy_range_key_spec.fk.range.lastkey;
    if (last >= 0)
        last += first;
    step = cmd->legacy_range_key_spec.fk.range.keystep;

    if (last < 0) last = argc+last;

    int count = ((last - first)+1);
    keys = getKeysPrepareResult(result, count);

    for (j = first; j <= last; j += step) {
        if (j >= argc) {
            /* Modules commands, and standard commands with a not fixed number
             * of arguments (negative arity parameter) do not have dispatch
             * time arity checks, so we need to handle the case where the user
             * passed an invalid number of arguments here. In this case we
             * return no keys and expect the command implementation to report
             * an arity or syntax error. */
            if (cmd->flags & CMD_MODULE || cmd->arity < 0) {
                result->numkeys = 0;
                return 0;
            } else {
                serverPanic("Redis built-in command declared keys positions not matching the arity requirements.");
            }
        }
        keys[i++] = j;
    }
    result->numkeys = i;
    return i;
}

/* Return all the arguments that are keys in the command passed via argc / argv.
 *
 * The command returns the positions of all the key arguments inside the array,
 * so the actual return value is a heap allocated array of integers. The
 * length of the array is returned by reference into *numkeys.
 *
 * 'cmd' must be point to the corresponding entry into the redisCommand
 * table, according to the command name in argv[0].
 *
 * This function uses the command table if a command-specific helper function
 * is not required, otherwise it calls the command-specific function. */
int getKeysFromCommand(struct redisCommand *cmd, robj **argv, int argc, getKeysResult *result) {
    if (cmd->flags & CMD_MODULE_GETKEYS) {
        return moduleGetCommandKeysViaAPI(cmd,argv,argc,result);
    } else if (!(cmd->flags & CMD_MODULE) && cmd->getkeys_proc) {
        return cmd->getkeys_proc(cmd,argv,argc,result);
    } else {
        return getKeysUsingLegacyRangeSpec(cmd,argv,argc,result);
    }
}

/* Free the result of getKeysFromCommand. */
void getKeysFreeResult(getKeysResult *result) {
    if (result && result->keys != result->keysbuf)
        zfree(result->keys);
}

/* Helper function to extract keys from following commands:
 * COMMAND [destkey] <num-keys> <key> [...] <key> [...] ... <options>
 *
 * eg:
 * ZUNION <num-keys> <key> <key> ... <key> <options>
 * ZUNIONSTORE <destkey> <num-keys> <key> <key> ... <key> <options>
 *
 * 'storeKeyOfs': destkey index, 0 means destkey not exists.
 * 'keyCountOfs': num-keys index.
 * 'firstKeyOfs': firstkey index.
 * 'keyStep': the interval of each key, usually this value is 1.
 * */
int genericGetKeys(int storeKeyOfs, int keyCountOfs, int firstKeyOfs, int keyStep,
                    robj **argv, int argc, getKeysResult *result) {
    int i, num, *keys;

    num = atoi(argv[keyCountOfs]->ptr);
    /* Sanity check. Don't return any key if the command is going to
     * reply with syntax error. (no input keys). */
    if (num < 1 || num > (argc - firstKeyOfs)/keyStep) {
        result->numkeys = 0;
        return 0;
    }

    int numkeys = storeKeyOfs ? num + 1 : num;
    keys = getKeysPrepareResult(result, numkeys);
    result->numkeys = numkeys;

    /* Add all key positions for argv[firstKeyOfs...n] to keys[] */
    for (i = 0; i < num; i++) keys[i] = firstKeyOfs+(i*keyStep);

    if (storeKeyOfs) keys[num] = storeKeyOfs;
    return result->numkeys;
}

int sintercardGetKeys(struct redisCommand *cmd, robj **argv, int argc, getKeysResult *result) {
    UNUSED(cmd);
    return genericGetKeys(0, 1, 2, 1, argv, argc, result);
}

int zunionInterDiffStoreGetKeys(struct redisCommand *cmd, robj **argv, int argc, getKeysResult *result) {
    UNUSED(cmd);
    return genericGetKeys(1, 2, 3, 1, argv, argc, result);
}

int zunionInterDiffGetKeys(struct redisCommand *cmd, robj **argv, int argc, getKeysResult *result) {
    UNUSED(cmd);
    return genericGetKeys(0, 1, 2, 1, argv, argc, result);
}

int evalGetKeys(struct redisCommand *cmd, robj **argv, int argc, getKeysResult *result) {
    UNUSED(cmd);
    return genericGetKeys(0, 2, 3, 1, argv, argc, result);
}

int functionGetKeys(struct redisCommand *cmd, robj **argv, int argc, getKeysResult *result) {
    UNUSED(cmd);
    return genericGetKeys(0, 2, 3, 1, argv, argc, result);
}

int lmpopGetKeys(struct redisCommand *cmd, robj **argv, int argc, getKeysResult *result) {
    UNUSED(cmd);
    return genericGetKeys(0, 1, 2, 1, argv, argc, result);
}

int blmpopGetKeys(struct redisCommand *cmd, robj **argv, int argc, getKeysResult *result) {
    UNUSED(cmd);
    return genericGetKeys(0, 2, 3, 1, argv, argc, result);
}

int zmpopGetKeys(struct redisCommand *cmd, robj **argv, int argc, getKeysResult *result) {
    UNUSED(cmd);
    return genericGetKeys(0, 1, 2, 1, argv, argc, result);
}

int bzmpopGetKeys(struct redisCommand *cmd, robj **argv, int argc, getKeysResult *result) {
    UNUSED(cmd);
    return genericGetKeys(0, 2, 3, 1, argv, argc, result);
}

/* Helper function to extract keys from the SORT command.
 *
 * SORT <sort-key> ... STORE <store-key> ...
 *
 * The first argument of SORT is always a key, however a list of options
 * follow in SQL-alike style. Here we parse just the minimum in order to
 * correctly identify keys in the "STORE" option. */
int sortGetKeys(struct redisCommand *cmd, robj **argv, int argc, getKeysResult *result) {
    int i, j, num, *keys, found_store = 0;
    UNUSED(cmd);

    num = 0;
    keys = getKeysPrepareResult(result, 2); /* Alloc 2 places for the worst case. */
    keys[num++] = 1; /* <sort-key> is always present. */

    /* Search for STORE option. By default we consider options to don't
     * have arguments, so if we find an unknown option name we scan the
     * next. However there are options with 1 or 2 arguments, so we
     * provide a list here in order to skip the right number of args. */
    struct {
        char *name;
        int skip;
    } skiplist[] = {
        {"limit", 2},
        {"get", 1},
        {"by", 1},
        {NULL, 0} /* End of elements. */
    };

    for (i = 2; i < argc; i++) {
        for (j = 0; skiplist[j].name != NULL; j++) {
            if (!strcasecmp(argv[i]->ptr,skiplist[j].name)) {
                i += skiplist[j].skip;
                break;
            } else if (!strcasecmp(argv[i]->ptr,"store") && i+1 < argc) {
                /* Note: we don't increment "num" here and continue the loop
                 * to be sure to process the *last* "STORE" option if multiple
                 * ones are provided. This is same behavior as SORT. */
                found_store = 1;
                keys[num] = i+1; /* <store-key> */
                break;
            }
        }
    }
    result->numkeys = num + found_store;
    return result->numkeys;
}

int migrateGetKeys(struct redisCommand *cmd, robj **argv, int argc, getKeysResult *result) {
    int i, num, first, *keys;
    UNUSED(cmd);

    /* Assume the obvious form. */
    first = 3;
    num = 1;

    /* But check for the extended one with the KEYS option. */
    if (argc > 6) {
        for (i = 6; i < argc; i++) {
            if (!strcasecmp(argv[i]->ptr,"keys") &&
                sdslen(argv[3]->ptr) == 0)
            {
                first = i+1;
                num = argc-first;
                break;
            }
        }
    }

    keys = getKeysPrepareResult(result, num);
    for (i = 0; i < num; i++) keys[i] = first+i;
    result->numkeys = num;
    return num;
}

/* Helper function to extract keys from following commands:
 * GEORADIUS key x y radius unit [WITHDIST] [WITHHASH] [WITHCOORD] [ASC|DESC]
 *                             [COUNT count] [STORE key] [STOREDIST key]
 * GEORADIUSBYMEMBER key member radius unit ... options ... */
int georadiusGetKeys(struct redisCommand *cmd, robj **argv, int argc, getKeysResult *result) {
    int i, num, *keys;
    UNUSED(cmd);

    /* Check for the presence of the stored key in the command */
    int stored_key = -1;
    for (i = 5; i < argc; i++) {
        char *arg = argv[i]->ptr;
        /* For the case when user specifies both "store" and "storedist" options, the
         * second key specified would override the first key. This behavior is kept
         * the same as in georadiusCommand method.
         */
        if ((!strcasecmp(arg, "store") || !strcasecmp(arg, "storedist")) && ((i+1) < argc)) {
            stored_key = i+1;
            i++;
        }
    }
    num = 1 + (stored_key == -1 ? 0 : 1);

    /* Keys in the command come from two places:
     * argv[1] = key,
     * argv[5...n] = stored key if present
     */
    keys = getKeysPrepareResult(result, num);

    /* Add all key positions to keys[] */
    keys[0] = 1;
    if(num > 1) {
         keys[1] = stored_key;
    }
    result->numkeys = num;
    return num;
}

/* XREAD [BLOCK <milliseconds>] [COUNT <count>] [GROUP <groupname> <ttl>]
 *       STREAMS key_1 key_2 ... key_N ID_1 ID_2 ... ID_N */
int xreadGetKeys(struct redisCommand *cmd, robj **argv, int argc, getKeysResult *result) {
    int i, num = 0, *keys;
    UNUSED(cmd);

    /* We need to parse the options of the command in order to seek the first
     * "STREAMS" string which is actually the option. This is needed because
     * "STREAMS" could also be the name of the consumer group and even the
     * name of the stream key. */
    int streams_pos = -1;
    for (i = 1; i < argc; i++) {
        char *arg = argv[i]->ptr;
        if (!strcasecmp(arg, "block")) {
            i++; /* Skip option argument. */
        } else if (!strcasecmp(arg, "count")) {
            i++; /* Skip option argument. */
        } else if (!strcasecmp(arg, "group")) {
            i += 2; /* Skip option argument. */
        } else if (!strcasecmp(arg, "noack")) {
            /* Nothing to do. */
        } else if (!strcasecmp(arg, "streams")) {
            streams_pos = i;
            break;
        } else {
            break; /* Syntax error. */
        }
    }
    if (streams_pos != -1) num = argc - streams_pos - 1;

    /* Syntax error. */
    if (streams_pos == -1 || num == 0 || num % 2 != 0) {
        result->numkeys = 0;
        return 0;
    }
    num /= 2; /* We have half the keys as there are arguments because
                 there are also the IDs, one per key. */

    keys = getKeysPrepareResult(result, num);
    for (i = streams_pos+1; i < argc-num; i++) keys[i-streams_pos-1] = i;
    result->numkeys = num;
    return num;
}<|MERGE_RESOLUTION|>--- conflicted
+++ resolved
@@ -182,10 +182,6 @@
     if (de->key == key->ptr) de->key = sdsdup(key->ptr);
     dictSetVal(db->dict, de, val);
     signalKeyAsReady(db, key, val->type);
-<<<<<<< HEAD
-=======
-    if (server.cluster_enabled) slotToKeyAddEntry(de, db);
->>>>>>> b947049f
 }
 
 /* This is a special version of dbAdd() that is used only when loading
@@ -204,10 +200,6 @@
     if (de == NULL) return 0;
     if (de->key != key) sdsfree(key); /* Free it if the dict copied it. */
     dictSetVal(db->dict, de, val);
-<<<<<<< HEAD
-=======
-    if (server.cluster_enabled) slotToKeyAddEntry(de, db);
->>>>>>> b947049f
     return 1;
 }
 
@@ -319,14 +311,10 @@
         robj *val = dictGetVal(de);
         /* Tells the module that the key has been unlinked from the database. */
         moduleNotifyKeyUnlink(key,val,db->id);
-<<<<<<< HEAD
-=======
         if (async) {
             freeObjAsync(key, val, db->id);
             dictSetVal(db->dict, de, NULL);
         }
-        if (server.cluster_enabled) slotToKeyDelEntry(de, db);
->>>>>>> b947049f
         dictFreeUnlinkedEntry(db->dict,de);
         return 1;
     } else {
