--- conflicted
+++ resolved
@@ -562,19 +562,10 @@
 redisDb *initTempDb(void) {
     redisDb *tempDb = zcalloc(sizeof(redisDb)*server.dbnum);
     for (int i=0; i<server.dbnum; i++) {
-<<<<<<< HEAD
+        tempDb[i].id = i;
         int slotCountBits = server.cluster_enabled? CLUSTER_SLOT_MASK_BITS : 0;
         tempDb[i].keys = kvstoreCreate(&dbDictType, slotCountBits);
         tempDb[i].expires = kvstoreCreate(&dbExpiresDictType, slotCountBits);
-=======
-        tempDb[i].id = i;
-        tempDb[i].dict_count = (server.cluster_enabled) ? CLUSTER_SLOTS : 1;
-        tempDb[i].dict = dictCreateMultiple(&dbDictType, tempDb[i].dict_count);
-        tempDb[i].expires = dictCreateMultiple(&dbExpiresDictType, tempDb[i].dict_count);
-        for (dbKeyType subdict = DB_MAIN; subdict <= DB_EXPIRES; subdict++) {
-            tempDb[i].sub_dict[subdict].slot_size_index = server.cluster_enabled ? zcalloc(sizeof(unsigned long long) * (CLUSTER_SLOTS + 1)) : NULL;
-        }
->>>>>>> 2bce71b5
     }
 
     return tempDb;
