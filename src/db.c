/*
 * Copyright (c) 2009-2012, Salvatore Sanfilippo <antirez at gmail dot com>
 * All rights reserved.
 *
 * Redistribution and use in source and binary forms, with or without
 * modification, are permitted provided that the following conditions are met:
 *
 *   * Redistributions of source code must retain the above copyright notice,
 *     this list of conditions and the following disclaimer.
 *   * Redistributions in binary form must reproduce the above copyright
 *     notice, this list of conditions and the following disclaimer in the
 *     documentation and/or other materials provided with the distribution.
 *   * Neither the name of Redis nor the names of its contributors may be used
 *     to endorse or promote products derived from this software without
 *     specific prior written permission.
 *
 * THIS SOFTWARE IS PROVIDED BY THE COPYRIGHT HOLDERS AND CONTRIBUTORS "AS IS"
 * AND ANY EXPRESS OR IMPLIED WARRANTIES, INCLUDING, BUT NOT LIMITED TO, THE
 * IMPLIED WARRANTIES OF MERCHANTABILITY AND FITNESS FOR A PARTICULAR PURPOSE
 * ARE DISCLAIMED. IN NO EVENT SHALL THE COPYRIGHT OWNER OR CONTRIBUTORS BE
 * LIABLE FOR ANY DIRECT, INDIRECT, INCIDENTAL, SPECIAL, EXEMPLARY, OR
 * CONSEQUENTIAL DAMAGES (INCLUDING, BUT NOT LIMITED TO, PROCUREMENT OF
 * SUBSTITUTE GOODS OR SERVICES; LOSS OF USE, DATA, OR PROFITS; OR BUSINESS
 * INTERRUPTION) HOWEVER CAUSED AND ON ANY THEORY OF LIABILITY, WHETHER IN
 * CONTRACT, STRICT LIABILITY, OR TORT (INCLUDING NEGLIGENCE OR OTHERWISE)
 * ARISING IN ANY WAY OUT OF THE USE OF THIS SOFTWARE, EVEN IF ADVISED OF THE
 * POSSIBILITY OF SUCH DAMAGE.
 */

#include "server.h"
#include "cluster.h"
#include "atomicvar.h"
#include "latency.h"
#include "script.h"
#include "functions.h"

#include <signal.h>
#include <ctype.h>

/*-----------------------------------------------------------------------------
 * C-level DB API
 *----------------------------------------------------------------------------*/

int expireIfNeeded(redisDb *db, robj *key, int force_delete_expired);
int keyIsExpired(redisDb *db, robj *key);

/* Update LFU when an object is accessed.
 * Firstly, decrement the counter if the decrement time is reached.
 * Then logarithmically increment the counter, and update the access time. */
void updateLFU(robj *val) {
    unsigned long counter = LFUDecrAndReturn(val);
    counter = LFULogIncr(counter);
    val->lru = (LFUGetTimeInMinutes()<<8) | counter;
}

/* Lookup a key for read or write operations, or return NULL if the key is not
 * found in the specified DB. This function implements the functionality of
 * lookupKeyRead(), lookupKeyWrite() and their ...WithFlags() variants.
 *
 * Side-effects of calling this function:
 *
 * 1. A key gets expired if it reached it's TTL.
 * 2. The key's last access time is updated.
 * 3. The global keys hits/misses stats are updated (reported in INFO).
 * 4. If keyspace notifications are enabled, a "keymiss" notification is fired.
 *
 * Flags change the behavior of this command:
 *
 *  LOOKUP_NONE (or zero): No special flags are passed.
 *  LOOKUP_NOTOUCH: Don't alter the last access time of the key.
 *  LOOKUP_NONOTIFY: Don't trigger keyspace event on key miss.
 *  LOOKUP_NOSTATS: Don't increment key hits/misses counters.
 *  LOOKUP_WRITE: Prepare the key for writing (delete expired keys even on
 *                replicas, use separate keyspace stats and events (TODO)).
 *
 * Note: this function also returns NULL if the key is logically expired but
 * still existing, in case this is a replica and the LOOKUP_WRITE is not set.
 * Even if the key expiry is master-driven, we can correctly report a key is
 * expired on replicas even if the master is lagging expiring our key via DELs
 * in the replication link. */
robj *lookupKey(redisDb *db, robj *key, int flags) {
    dictEntry *de = dictFind(db->dict,key->ptr);
    robj *val = NULL;
    if (de) {
        val = dictGetVal(de);
        int force_delete_expired = flags & LOOKUP_WRITE;
        if (force_delete_expired) {
            /* Forcing deletion of expired keys on a replica makes the replica
             * inconsistent with the master. The reason it's allowed for write
             * commands is to make writable replicas behave consistently. It
             * shall not be used in readonly commands. Modules are accepted so
             * that we don't break old modules. */
            client *c = server.in_script ? scriptGetClient() : server.current_client;
            serverAssert(!c || !c->cmd || (c->cmd->flags & (CMD_WRITE|CMD_MODULE)));
        }
        if (expireIfNeeded(db, key, force_delete_expired)) {
            /* The key is no longer valid. */
            val = NULL;
        }
    }

    if (val) {
        /* Update the access time for the ageing algorithm.
         * Don't do it if we have a saving child, as this will trigger
         * a copy on write madness. */
        if (!hasActiveChildProcess() && !(flags & LOOKUP_NOTOUCH)){
            if (server.maxmemory_policy & MAXMEMORY_FLAG_LFU) {
                updateLFU(val);
            } else {
                val->lru = LRU_CLOCK();
            }
        }

        if (!(flags & (LOOKUP_NOSTATS | LOOKUP_WRITE)))
            server.stat_keyspace_hits++;
        /* TODO: Use separate hits stats for WRITE */
    } else {
        if (!(flags & (LOOKUP_NONOTIFY | LOOKUP_WRITE)))
            notifyKeyspaceEvent(NOTIFY_KEY_MISS, "keymiss", key, db->id);
        if (!(flags & (LOOKUP_NOSTATS | LOOKUP_WRITE)))
            server.stat_keyspace_misses++;
        /* TODO: Use separate misses stats and notify event for WRITE */
    }

    return val;
}

/* Lookup a key for read operations, or return NULL if the key is not found
 * in the specified DB.
 *
 * This API should not be used when we write to the key after obtaining
 * the object linked to the key, but only for read only operations.
 *
 * This function is equivalent to lookupKey(). The point of using this function
 * rather than lookupKey() directly is to indicate that the purpose is to read
 * the key. */
robj *lookupKeyReadWithFlags(redisDb *db, robj *key, int flags) {
    serverAssert(!(flags & LOOKUP_WRITE));
    return lookupKey(db, key, flags);
}

/* Like lookupKeyReadWithFlags(), but does not use any flag, which is the
 * common case. */
robj *lookupKeyRead(redisDb *db, robj *key) {
    return lookupKeyReadWithFlags(db,key,LOOKUP_NONE);
}

/* Lookup a key for write operations, and as a side effect, if needed, expires
 * the key if its TTL is reached. It's equivalent to lookupKey() with the
 * LOOKUP_WRITE flag added.
 *
 * Returns the linked value object if the key exists or NULL if the key
 * does not exist in the specified DB. */
robj *lookupKeyWriteWithFlags(redisDb *db, robj *key, int flags) {
    return lookupKey(db, key, flags | LOOKUP_WRITE);
}

robj *lookupKeyWrite(redisDb *db, robj *key) {
    return lookupKeyWriteWithFlags(db, key, LOOKUP_NONE);
}

robj *lookupKeyReadOrReply(client *c, robj *key, robj *reply) {
    robj *o = lookupKeyRead(c->db, key);
    if (!o) addReplyOrErrorObject(c, reply);
    return o;
}

robj *lookupKeyWriteOrReply(client *c, robj *key, robj *reply) {
    robj *o = lookupKeyWrite(c->db, key);
    if (!o) addReplyOrErrorObject(c, reply);
    return o;
}

/* Add the key to the DB. It's up to the caller to increment the reference
 * counter of the value if needed.
 *
 * The program is aborted if the key already exists. */
void dbAdd(redisDb *db, robj *key, robj *val) {
    sds copy = sdsdup(key->ptr);
    dictEntry *de = dictAddRaw(db->dict, copy, NULL);
    serverAssertWithInfo(NULL, key, de != NULL);
    dictSetVal(db->dict, de, val);
    signalKeyAsReady(db, key, val->type);
    if (server.cluster_enabled) slotToKeyAddEntry(de, db);
}

/* This is a special version of dbAdd() that is used only when loading
 * keys from the RDB file: the key is passed as an SDS string that is
 * retained by the function (and not freed by the caller).
 *
 * Moreover this function will not abort if the key is already busy, to
 * give more control to the caller, nor will signal the key as ready
 * since it is not useful in this context.
 *
 * The function returns 1 if the key was added to the database, taking
 * ownership of the SDS string, otherwise 0 is returned, and is up to the
 * caller to free the SDS string. */
int dbAddRDBLoad(redisDb *db, sds key, robj *val) {
    dictEntry *de = dictAddRaw(db->dict, key, NULL);
    if (de == NULL) return 0;
    dictSetVal(db->dict, de, val);
    if (server.cluster_enabled) slotToKeyAddEntry(de, db);
    return 1;
}

/* Overwrite an existing key with a new value. Incrementing the reference
 * count of the new value is up to the caller.
 * This function does not modify the expire time of the existing key.
 *
 * The program is aborted if the key was not already present. */
void dbOverwrite(redisDb *db, robj *key, robj *val) {
    dictEntry *de = dictFind(db->dict,key->ptr);

    serverAssertWithInfo(NULL,key,de != NULL);
    dictEntry auxentry = *de;
    robj *old = dictGetVal(de);
    if (server.maxmemory_policy & MAXMEMORY_FLAG_LFU) {
        val->lru = old->lru;
    }
    /* Although the key is not really deleted from the database, we regard 
    overwrite as two steps of unlink+add, so we still need to call the unlink 
    callback of the module. */
    moduleNotifyKeyUnlink(key,old,db->id);
    dictSetVal(db->dict, de, val);

    if (server.lazyfree_lazy_server_del) {
        freeObjAsync(key,old,db->id);
        dictSetVal(db->dict, &auxentry, NULL);
    }

    dictFreeVal(db->dict, &auxentry);
}

/* High level Set operation. This function can be used in order to set
 * a key, whatever it was existing or not, to a new object.
 *
 * 1) The ref count of the value object is incremented.
 * 2) clients WATCHing for the destination key notified.
 * 3) The expire time of the key is reset (the key is made persistent),
 *    unless 'SETKEY_KEEPTTL' is enabled in flags.
 * 4) The key lookup can take place outside this interface outcome will be
 *    delivered with 'SETKEY_ALREADY_EXIST' or 'SETKEY_DOESNT_EXIST'
 *
 * All the new keys in the database should be created via this interface.
 * The client 'c' argument may be set to NULL if the operation is performed
 * in a context where there is no clear client performing the operation. */
void setKey(client *c, redisDb *db, robj *key, robj *val, int flags) {
    int keyfound = 0;

    if (flags & SETKEY_ALREADY_EXIST)
        keyfound = 1;
    else if (!(flags & SETKEY_DOESNT_EXIST))
        keyfound = (lookupKeyWrite(db,key) != NULL);

    if (!keyfound) {
        dbAdd(db,key,val);
    } else {
        dbOverwrite(db,key,val);
    }
    incrRefCount(val);
    if (!(flags & SETKEY_KEEPTTL)) removeExpire(db,key);
    if (!(flags & SETKEY_NO_SIGNAL)) signalModifiedKey(c,db,key);
}

/* Return a random key, in form of a Redis object.
 * If there are no keys, NULL is returned.
 *
 * The function makes sure to return keys not already expired. */
robj *dbRandomKey(redisDb *db) {
    dictEntry *de;
    int maxtries = 100;
    int allvolatile = dictSize(db->dict) == dictSize(db->expires);

    while(1) {
        sds key;
        robj *keyobj;

        de = dictGetFairRandomKey(db->dict);
        if (de == NULL) return NULL;

        key = dictGetKey(de);
        keyobj = createStringObject(key,sdslen(key));
        if (dictFind(db->expires,key)) {
            if (allvolatile && server.masterhost && --maxtries == 0) {
                /* If the DB is composed only of keys with an expire set,
                 * it could happen that all the keys are already logically
                 * expired in the slave, so the function cannot stop because
                 * expireIfNeeded() is false, nor it can stop because
                 * dictGetFairRandomKey() returns NULL (there are keys to return).
                 * To prevent the infinite loop we do some tries, but if there
                 * are the conditions for an infinite loop, eventually we
                 * return a key name that may be already expired. */
                return keyobj;
            }
            if (expireIfNeeded(db,keyobj,0)) {
                decrRefCount(keyobj);
                continue; /* search for another key. This expired. */
            }
        }
        return keyobj;
    }
}

/* Helper for sync and async delete. */
static int dbGenericDelete(redisDb *db, robj *key, int async) {
    /* Deleting an entry from the expires dict will not free the sds of
     * the key, because it is shared with the main dictionary. */
    if (dictSize(db->expires) > 0) dictDelete(db->expires,key->ptr);
    dictEntry *de = dictUnlink(db->dict,key->ptr);
    if (de) {
        robj *val = dictGetVal(de);
        /* Tells the module that the key has been unlinked from the database. */
        moduleNotifyKeyUnlink(key,val,db->id);
        if (async) {
            freeObjAsync(key, val, db->id);
            dictSetVal(db->dict, de, NULL);
        }
        if (server.cluster_enabled) slotToKeyDelEntry(de, db);
        dictFreeUnlinkedEntry(db->dict,de);
        return 1;
    } else {
        return 0;
    }
}

/* Delete a key, value, and associated expiration entry if any, from the DB */
int dbSyncDelete(redisDb *db, robj *key) {
    return dbGenericDelete(db, key, 0);
}

/* Delete a key, value, and associated expiration entry if any, from the DB. If
 * the value consists of many allocations, it may be freed asynchronously. */
int dbAsyncDelete(redisDb *db, robj *key) {
    return dbGenericDelete(db, key, 1);
}

/* This is a wrapper whose behavior depends on the Redis lazy free
 * configuration. Deletes the key synchronously or asynchronously. */
int dbDelete(redisDb *db, robj *key) {
    return dbGenericDelete(db, key, server.lazyfree_lazy_server_del);
}

/* Prepare the string object stored at 'key' to be modified destructively
 * to implement commands like SETBIT or APPEND.
 *
 * An object is usually ready to be modified unless one of the two conditions
 * are true:
 *
 * 1) The object 'o' is shared (refcount > 1), we don't want to affect
 *    other users.
 * 2) The object encoding is not "RAW".
 *
 * If the object is found in one of the above conditions (or both) by the
 * function, an unshared / not-encoded copy of the string object is stored
 * at 'key' in the specified 'db'. Otherwise the object 'o' itself is
 * returned.
 *
 * USAGE:
 *
 * The object 'o' is what the caller already obtained by looking up 'key'
 * in 'db', the usage pattern looks like this:
 *
 * o = lookupKeyWrite(db,key);
 * if (checkType(c,o,OBJ_STRING)) return;
 * o = dbUnshareStringValue(db,key,o);
 *
 * At this point the caller is ready to modify the object, for example
 * using an sdscat() call to append some data, or anything else.
 */
robj *dbUnshareStringValue(redisDb *db, robj *key, robj *o) {
    serverAssert(o->type == OBJ_STRING);
    if (o->refcount != 1 || o->encoding != OBJ_ENCODING_RAW) {
        robj *decoded = getDecodedObject(o);
        o = createRawStringObject(decoded->ptr, sdslen(decoded->ptr));
        decrRefCount(decoded);
        dbOverwrite(db,key,o);
    }
    return o;
}

/* Remove all keys from the database(s) structure. The dbarray argument
 * may not be the server main DBs (could be a temporary DB).
 *
 * The dbnum can be -1 if all the DBs should be emptied, or the specified
 * DB index if we want to empty only a single database.
 * The function returns the number of keys removed from the database(s). */
long long emptyDbStructure(redisDb *dbarray, int dbnum, int async,
                           void(callback)(dict*))
{
    long long removed = 0;
    int startdb, enddb;

    if (dbnum == -1) {
        startdb = 0;
        enddb = server.dbnum-1;
    } else {
        startdb = enddb = dbnum;
    }

    for (int j = startdb; j <= enddb; j++) {
        removed += dictSize(dbarray[j].dict);
        if (async) {
            emptyDbAsync(&dbarray[j]);
        } else {
            dictEmpty(dbarray[j].dict,callback);
            dictEmpty(dbarray[j].expires,callback);
        }
        /* Because all keys of database are removed, reset average ttl. */
        dbarray[j].avg_ttl = 0;
        dbarray[j].expires_cursor = 0;
    }

    return removed;
}

/* Remove all data (keys and functions) from all the databases in a
 * Redis server. If callback is given the function is called from
 * time to time to signal that work is in progress.
 *
 * The dbnum can be -1 if all the DBs should be flushed, or the specified
 * DB number if we want to flush only a single Redis database number.
 *
 * Flags are be EMPTYDB_NO_FLAGS if no special flags are specified or
 * EMPTYDB_ASYNC if we want the memory to be freed in a different thread
 * and the function to return ASAP. EMPTYDB_NOFUNCTIONS can also be set
 * to specify that we do not want to delete the functions.
 *
 * On success the function returns the number of keys removed from the
 * database(s). Otherwise -1 is returned in the specific case the
 * DB number is out of range, and errno is set to EINVAL. */
long long emptyData(int dbnum, int flags, void(callback)(dict*)) {
    int async = (flags & EMPTYDB_ASYNC);
    int with_functions = !(flags & EMPTYDB_NOFUNCTIONS);
    RedisModuleFlushInfoV1 fi = {REDISMODULE_FLUSHINFO_VERSION,!async,dbnum};
    long long removed = 0;

    if (dbnum < -1 || dbnum >= server.dbnum) {
        errno = EINVAL;
        return -1;
    }

    /* Fire the flushdb modules event. */
    moduleFireServerEvent(REDISMODULE_EVENT_FLUSHDB,
                          REDISMODULE_SUBEVENT_FLUSHDB_START,
                          &fi);

    /* Make sure the WATCHed keys are affected by the FLUSH* commands.
     * Note that we need to call the function while the keys are still
     * there. */
    signalFlushedDb(dbnum, async);

    /* Empty redis database structure. */
    removed = emptyDbStructure(server.db, dbnum, async, callback);

    /* Flush slots to keys map if enable cluster, we can flush entire
     * slots to keys map whatever dbnum because only support one DB
     * in cluster mode. */
    if (server.cluster_enabled) slotToKeyFlush(server.db);

    if (dbnum == -1) flushSlaveKeysWithExpireList();

    if (with_functions) {
        serverAssert(dbnum == -1);
        functionsLibCtxClearCurrent(async);
    }

    /* Also fire the end event. Note that this event will fire almost
     * immediately after the start event if the flush is asynchronous. */
    moduleFireServerEvent(REDISMODULE_EVENT_FLUSHDB,
                          REDISMODULE_SUBEVENT_FLUSHDB_END,
                          &fi);

    return removed;
}

/* Initialize temporary db on replica for use during diskless replication. */
redisDb *initTempDb(void) {
    redisDb *tempDb = zcalloc(sizeof(redisDb)*server.dbnum);
    for (int i=0; i<server.dbnum; i++) {
        tempDb[i].dict = dictCreate(&dbDictType);
        tempDb[i].expires = dictCreate(&dbExpiresDictType);
        tempDb[i].slots_to_keys = NULL;
    }

    if (server.cluster_enabled) {
        /* Prepare temp slot to key map to be written during async diskless replication. */
        slotToKeyInit(tempDb);
    }

    return tempDb;
}

/* Discard tempDb, this can be slow (similar to FLUSHALL), but it's always async. */
void discardTempDb(redisDb *tempDb, void(callback)(dict*)) {
    int async = 1;

    /* Release temp DBs. */
    emptyDbStructure(tempDb, -1, async, callback);
    for (int i=0; i<server.dbnum; i++) {
        dictRelease(tempDb[i].dict);
        dictRelease(tempDb[i].expires);
    }

    if (server.cluster_enabled) {
        /* Release temp slot to key map. */
        slotToKeyDestroy(tempDb);
    }

    zfree(tempDb);
}

int selectDb(client *c, int id) {
    if (id < 0 || id >= server.dbnum)
        return C_ERR;
    c->db = &server.db[id];
    return C_OK;
}

long long dbTotalServerKeyCount() {
    long long total = 0;
    int j;
    for (j = 0; j < server.dbnum; j++) {
        total += dictSize(server.db[j].dict);
    }
    return total;
}

/*-----------------------------------------------------------------------------
 * Hooks for key space changes.
 *
 * Every time a key in the database is modified the function
 * signalModifiedKey() is called.
 *
 * Every time a DB is flushed the function signalFlushDb() is called.
 *----------------------------------------------------------------------------*/

/* Note that the 'c' argument may be NULL if the key was modified out of
 * a context of a client. */
void signalModifiedKey(client *c, redisDb *db, robj *key) {
    touchWatchedKey(db,key);
    trackingInvalidateKey(c,key,1);
}

void signalFlushedDb(int dbid, int async) {
    int startdb, enddb;
    if (dbid == -1) {
        startdb = 0;
        enddb = server.dbnum-1;
    } else {
        startdb = enddb = dbid;
    }

    for (int j = startdb; j <= enddb; j++) {
        touchAllWatchedKeysInDb(&server.db[j], NULL);
    }

    trackingInvalidateKeysOnFlush(async);

    /* Changes in this method may take place in swapMainDbWithTempDb as well,
     * where we execute similar calls, but with subtle differences as it's
     * not simply flushing db. */
}

/*-----------------------------------------------------------------------------
 * Type agnostic commands operating on the key space
 *----------------------------------------------------------------------------*/

/* Return the set of flags to use for the emptyDb() call for FLUSHALL
 * and FLUSHDB commands.
 *
 * sync: flushes the database in an sync manner.
 * async: flushes the database in an async manner.
 * no option: determine sync or async according to the value of lazyfree-lazy-user-flush.
 *
 * On success C_OK is returned and the flags are stored in *flags, otherwise
 * C_ERR is returned and the function sends an error to the client. */
int getFlushCommandFlags(client *c, int *flags) {
    /* Parse the optional ASYNC option. */
    if (c->argc == 2 && !strcasecmp(c->argv[1]->ptr,"sync")) {
        *flags = EMPTYDB_NO_FLAGS;
    } else if (c->argc == 2 && !strcasecmp(c->argv[1]->ptr,"async")) {
        *flags = EMPTYDB_ASYNC;
    } else if (c->argc == 1) {
        *flags = server.lazyfree_lazy_user_flush ? EMPTYDB_ASYNC : EMPTYDB_NO_FLAGS;
    } else {
        addReplyErrorObject(c,shared.syntaxerr);
        return C_ERR;
    }
    return C_OK;
}

/* Flushes the whole server data set. */
void flushAllDataAndResetRDB(int flags) {
    server.dirty += emptyData(-1,flags,NULL);
    if (server.child_type == CHILD_TYPE_RDB) killRDBChild();
    if (server.saveparamslen > 0) {
        /* Normally rdbSave() will reset dirty, but we don't want this here
         * as otherwise FLUSHALL will not be replicated nor put into the AOF. */
        int saved_dirty = server.dirty;
        rdbSaveInfo rsi, *rsiptr;
        rsiptr = rdbPopulateSaveInfo(&rsi);
        rdbSave(SLAVE_REQ_NONE,server.rdb_filename,rsiptr);
        server.dirty = saved_dirty;
    }

    /* Without that extra dirty++, when db was already empty, FLUSHALL will
     * not be replicated nor put into the AOF. */
    server.dirty++;
#if defined(USE_JEMALLOC)
    /* jemalloc 5 doesn't release pages back to the OS when there's no traffic.
     * for large databases, flushdb blocks for long anyway, so a bit more won't
     * harm and this way the flush and purge will be synchronous. */
    if (!(flags & EMPTYDB_ASYNC))
        jemalloc_purge();
#endif
}

/* FLUSHDB [ASYNC]
 *
 * Flushes the currently SELECTed Redis DB. */
void flushdbCommand(client *c) {
    int flags;

    if (getFlushCommandFlags(c,&flags) == C_ERR) return;
    /* flushdb should not flush the functions */
    server.dirty += emptyData(c->db->id,flags | EMPTYDB_NOFUNCTIONS,NULL);
    addReply(c,shared.ok);
#if defined(USE_JEMALLOC)
    /* jemalloc 5 doesn't release pages back to the OS when there's no traffic.
     * for large databases, flushdb blocks for long anyway, so a bit more won't
     * harm and this way the flush and purge will be synchronous. */
    if (!(flags & EMPTYDB_ASYNC))
        jemalloc_purge();
#endif
}

/* FLUSHALL [ASYNC]
 *
 * Flushes the whole server data set. */
void flushallCommand(client *c) {
    int flags;
    if (getFlushCommandFlags(c,&flags) == C_ERR) return;
    /* flushall should not flush the functions */
    flushAllDataAndResetRDB(flags | EMPTYDB_NOFUNCTIONS);
    addReply(c,shared.ok);
}

/* This command implements DEL and LAZYDEL. */
void delGenericCommand(client *c, int lazy) {
    int numdel = 0, j;

    for (j = 1; j < c->argc; j++) {
        expireIfNeeded(c->db,c->argv[j],0);
        int deleted  = lazy ? dbAsyncDelete(c->db,c->argv[j]) :
                              dbSyncDelete(c->db,c->argv[j]);
        if (deleted) {
            signalModifiedKey(c,c->db,c->argv[j]);
            notifyKeyspaceEvent(NOTIFY_GENERIC,
                "del",c->argv[j],c->db->id);
            server.dirty++;
            numdel++;
        }
    }
    addReplyLongLong(c,numdel);
}

void delCommand(client *c) {
    delGenericCommand(c,server.lazyfree_lazy_user_del);
}

void unlinkCommand(client *c) {
    delGenericCommand(c,1);
}

/* EXISTS key1 key2 ... key_N.
 * Return value is the number of keys existing. */
void existsCommand(client *c) {
    long long count = 0;
    int j;

    for (j = 1; j < c->argc; j++) {
        if (lookupKeyReadWithFlags(c->db,c->argv[j],LOOKUP_NOTOUCH)) count++;
    }
    addReplyLongLong(c,count);
}

void selectCommand(client *c) {
    int id;

    if (getIntFromObjectOrReply(c, c->argv[1], &id, NULL) != C_OK)
        return;

    if (server.cluster_enabled && id != 0) {
        addReplyError(c,"SELECT is not allowed in cluster mode");
        return;
    }
    if (selectDb(c,id) == C_ERR) {
        addReplyError(c,"DB index is out of range");
    } else {
        addReply(c,shared.ok);
    }
}

void randomkeyCommand(client *c) {
    robj *key;

    if ((key = dbRandomKey(c->db)) == NULL) {
        addReplyNull(c);
        return;
    }

    addReplyBulk(c,key);
    decrRefCount(key);
}

void keysCommand(client *c) {
    dictIterator *di;
    dictEntry *de;
    sds pattern = c->argv[1]->ptr;
    int plen = sdslen(pattern), allkeys;
    unsigned long numkeys = 0;
    void *replylen = addReplyDeferredLen(c);

    di = dictGetSafeIterator(c->db->dict);
    allkeys = (pattern[0] == '*' && plen == 1);
    while((de = dictNext(di)) != NULL) {
        sds key = dictGetKey(de);
        robj *keyobj;

        if (allkeys || stringmatchlen(pattern,plen,key,sdslen(key),0)) {
            keyobj = createStringObject(key,sdslen(key));
            if (!keyIsExpired(c->db,keyobj)) {
                addReplyBulk(c,keyobj);
                numkeys++;
            }
            decrRefCount(keyobj);
        }
    }
    dictReleaseIterator(di);
    setDeferredArrayLen(c,replylen,numkeys);
}

/* This callback is used by scanGenericCommand in order to collect elements
 * returned by the dictionary iterator into a list. */
void scanCallback(void *privdata, const dictEntry *de) {
    void **pd = (void**) privdata;
    list *keys = pd[0];
    robj *o = pd[1];
    robj *key, *val = NULL;

    if (o == NULL) {
        sds sdskey = dictGetKey(de);
        key = createStringObject(sdskey, sdslen(sdskey));
    } else if (o->type == OBJ_SET) {
        sds keysds = dictGetKey(de);
        key = createStringObject(keysds,sdslen(keysds));
    } else if (o->type == OBJ_HASH) {
        sds sdskey = dictGetKey(de);
        sds sdsval = dictGetVal(de);
        key = createStringObject(sdskey,sdslen(sdskey));
        val = createStringObject(sdsval,sdslen(sdsval));
    } else if (o->type == OBJ_ZSET) {
        sds sdskey = dictGetKey(de);
        key = createStringObject(sdskey,sdslen(sdskey));
        val = createStringObjectFromLongDouble(*(double*)dictGetVal(de),0);
    } else {
        serverPanic("Type not handled in SCAN callback.");
    }

    listAddNodeTail(keys, key);
    if (val) listAddNodeTail(keys, val);
}

/* Try to parse a SCAN cursor stored at object 'o':
 * if the cursor is valid, store it as unsigned integer into *cursor and
 * returns C_OK. Otherwise return C_ERR and send an error to the
 * client. */
int parseScanCursorOrReply(client *c, robj *o, unsigned long *cursor) {
    char *eptr;

    /* Use strtoul() because we need an *unsigned* long, so
     * getLongLongFromObject() does not cover the whole cursor space. */
    errno = 0;
    *cursor = strtoul(o->ptr, &eptr, 10);
    if (isspace(((char*)o->ptr)[0]) || eptr[0] != '\0' || errno == ERANGE)
    {
        addReplyError(c, "invalid cursor");
        return C_ERR;
    }
    return C_OK;
}

/* This command implements SCAN, HSCAN and SSCAN commands.
 * If object 'o' is passed, then it must be a Hash, Set or Zset object, otherwise
 * if 'o' is NULL the command will operate on the dictionary associated with
 * the current database.
 *
 * When 'o' is not NULL the function assumes that the first argument in
 * the client arguments vector is a key so it skips it before iterating
 * in order to parse options.
 *
 * In the case of a Hash object the function returns both the field and value
 * of every element on the Hash. */
void scanGenericCommand(client *c, robj *o, unsigned long cursor) {
    int i, j;
    list *keys = listCreate();
    listNode *node, *nextnode;
    long count = 10;
    sds pat = NULL;
    sds typename = NULL;
    int patlen = 0, use_pattern = 0;
    dict *ht;

    /* Object must be NULL (to iterate keys names), or the type of the object
     * must be Set, Sorted Set, or Hash. */
    serverAssert(o == NULL || o->type == OBJ_SET || o->type == OBJ_HASH ||
                o->type == OBJ_ZSET);

    /* Set i to the first option argument. The previous one is the cursor. */
    i = (o == NULL) ? 2 : 3; /* Skip the key argument if needed. */

    /* Step 1: Parse options. */
    while (i < c->argc) {
        j = c->argc - i;
        if (!strcasecmp(c->argv[i]->ptr, "count") && j >= 2) {
            if (getLongFromObjectOrReply(c, c->argv[i+1], &count, NULL)
                != C_OK)
            {
                goto cleanup;
            }

            if (count < 1) {
                addReplyErrorObject(c,shared.syntaxerr);
                goto cleanup;
            }

            i += 2;
        } else if (!strcasecmp(c->argv[i]->ptr, "match") && j >= 2) {
            pat = c->argv[i+1]->ptr;
            patlen = sdslen(pat);

            /* The pattern always matches if it is exactly "*", so it is
             * equivalent to disabling it. */
            use_pattern = !(patlen == 1 && pat[0] == '*');

            i += 2;
        } else if (!strcasecmp(c->argv[i]->ptr, "type") && o == NULL && j >= 2) {
            /* SCAN for a particular type only applies to the db dict */
            typename = c->argv[i+1]->ptr;
            i+= 2;
        } else {
            addReplyErrorObject(c,shared.syntaxerr);
            goto cleanup;
        }
    }

    /* Step 2: Iterate the collection.
     *
     * Note that if the object is encoded with a listpack, intset, or any other
     * representation that is not a hash table, we are sure that it is also
     * composed of a small number of elements. So to avoid taking state we
     * just return everything inside the object in a single call, setting the
     * cursor to zero to signal the end of the iteration. */

    /* Handle the case of a hash table. */
    ht = NULL;
    if (o == NULL) {
        ht = c->db->dict;
    } else if (o->type == OBJ_SET && o->encoding == OBJ_ENCODING_HT) {
        ht = o->ptr;
    } else if (o->type == OBJ_HASH && o->encoding == OBJ_ENCODING_HT) {
        ht = o->ptr;
        count *= 2; /* We return key / value for this type. */
    } else if (o->type == OBJ_ZSET && o->encoding == OBJ_ENCODING_SKIPLIST) {
        zset *zs = o->ptr;
        ht = zs->dict;
        count *= 2; /* We return key / value for this type. */
    }

    if (ht) {
        void *privdata[2];
        /* We set the max number of iterations to ten times the specified
         * COUNT, so if the hash table is in a pathological state (very
         * sparsely populated) we avoid to block too much time at the cost
         * of returning no or very few elements. */
        long maxiterations = count*10;

        /* We pass two pointers to the callback: the list to which it will
         * add new elements, and the object containing the dictionary so that
         * it is possible to fetch more data in a type-dependent way. */
        privdata[0] = keys;
        privdata[1] = o;
        do {
            cursor = dictScan(ht, cursor, scanCallback, NULL, privdata);
        } while (cursor &&
              maxiterations-- &&
              listLength(keys) < (unsigned long)count);
    } else if (o->type == OBJ_SET) {
        int pos = 0;
        int64_t ll;

        while(intsetGet(o->ptr,pos++,&ll))
            listAddNodeTail(keys,createStringObjectFromLongLong(ll));
        cursor = 0;
    } else if (o->type == OBJ_HASH || o->type == OBJ_ZSET) {
        unsigned char *p = lpFirst(o->ptr);
        unsigned char *vstr;
        int64_t vlen;
        unsigned char intbuf[LP_INTBUF_SIZE];

        while(p) {
            vstr = lpGet(p,&vlen,intbuf);
            listAddNodeTail(keys, createStringObject((char*)vstr,vlen));
            p = lpNext(o->ptr,p);
        }
        cursor = 0;
    } else {
        serverPanic("Not handled encoding in SCAN.");
    }

    /* Step 3: Filter elements. */
    node = listFirst(keys);
    while (node) {
        robj *kobj = listNodeValue(node);
        nextnode = listNextNode(node);
        int filter = 0;

        /* Filter element if it does not match the pattern. */
        if (use_pattern) {
            if (sdsEncodedObject(kobj)) {
                if (!stringmatchlen(pat, patlen, kobj->ptr, sdslen(kobj->ptr), 0))
                    filter = 1;
            } else {
                char buf[LONG_STR_SIZE];
                int len;

                serverAssert(kobj->encoding == OBJ_ENCODING_INT);
                len = ll2string(buf,sizeof(buf),(long)kobj->ptr);
                if (!stringmatchlen(pat, patlen, buf, len, 0)) filter = 1;
            }
        }

        /* Filter an element if it isn't the type we want. */
        if (!filter && o == NULL && typename){
            robj* typecheck = lookupKeyReadWithFlags(c->db, kobj, LOOKUP_NOTOUCH);
            char* type = getObjectTypeName(typecheck);
            if (strcasecmp((char*) typename, type)) filter = 1;
        }

        /* Filter element if it is an expired key. */
        if (!filter && o == NULL && expireIfNeeded(c->db, kobj, 0)) filter = 1;

        /* Remove the element and its associated value if needed. */
        if (filter) {
            decrRefCount(kobj);
            listDelNode(keys, node);
        }

        /* If this is a hash or a sorted set, we have a flat list of
         * key-value elements, so if this element was filtered, remove the
         * value, or skip it if it was not filtered: we only match keys. */
        if (o && (o->type == OBJ_ZSET || o->type == OBJ_HASH)) {
            node = nextnode;
            serverAssert(node); /* assertion for valgrind (avoid NPD) */
            nextnode = listNextNode(node);
            if (filter) {
                kobj = listNodeValue(node);
                decrRefCount(kobj);
                listDelNode(keys, node);
            }
        }
        node = nextnode;
    }

    /* Step 4: Reply to the client. */
    addReplyArrayLen(c, 2);
    addReplyBulkLongLong(c,cursor);

    addReplyArrayLen(c, listLength(keys));
    while ((node = listFirst(keys)) != NULL) {
        robj *kobj = listNodeValue(node);
        addReplyBulk(c, kobj);
        decrRefCount(kobj);
        listDelNode(keys, node);
    }

cleanup:
    listSetFreeMethod(keys,decrRefCountVoid);
    listRelease(keys);
}

/* The SCAN command completely relies on scanGenericCommand. */
void scanCommand(client *c) {
    unsigned long cursor;
    if (parseScanCursorOrReply(c,c->argv[1],&cursor) == C_ERR) return;
    scanGenericCommand(c,NULL,cursor);
}

void dbsizeCommand(client *c) {
    addReplyLongLong(c,dictSize(c->db->dict));
}

void lastsaveCommand(client *c) {
    addReplyLongLong(c,server.lastsave);
}

char* getObjectTypeName(robj *o) {
    char* type;
    if (o == NULL) {
        type = "none";
    } else {
        switch(o->type) {
        case OBJ_STRING: type = "string"; break;
        case OBJ_LIST: type = "list"; break;
        case OBJ_SET: type = "set"; break;
        case OBJ_ZSET: type = "zset"; break;
        case OBJ_HASH: type = "hash"; break;
        case OBJ_STREAM: type = "stream"; break;
        case OBJ_MODULE: {
            moduleValue *mv = o->ptr;
            type = mv->type->name;
        }; break;
        default: type = "unknown"; break;
        }
    }
    return type;
}

void typeCommand(client *c) {
    robj *o;
    o = lookupKeyReadWithFlags(c->db,c->argv[1],LOOKUP_NOTOUCH);
    addReplyStatus(c, getObjectTypeName(o));
}

void shutdownCommand(client *c) {
    int flags = SHUTDOWN_NOFLAGS;
    int abort = 0;
    for (int i = 1; i < c->argc; i++) {
        if (!strcasecmp(c->argv[i]->ptr,"nosave")) {
            flags |= SHUTDOWN_NOSAVE;
        } else if (!strcasecmp(c->argv[i]->ptr,"save")) {
            flags |= SHUTDOWN_SAVE;
        } else if (!strcasecmp(c->argv[i]->ptr, "now")) {
            flags |= SHUTDOWN_NOW;
        } else if (!strcasecmp(c->argv[i]->ptr, "force")) {
            flags |= SHUTDOWN_FORCE;
        } else if (!strcasecmp(c->argv[i]->ptr, "abort")) {
            abort = 1;
        } else {
            addReplyErrorObject(c,shared.syntaxerr);
            return;
        }
    }
    if ((abort && flags != SHUTDOWN_NOFLAGS) ||
        (flags & SHUTDOWN_NOSAVE && flags & SHUTDOWN_SAVE))
    {
        /* Illegal combo. */
        addReplyErrorObject(c,shared.syntaxerr);
        return;
    }

    if (abort) {
        if (abortShutdown() == C_OK)
            addReply(c, shared.ok);
        else
            addReplyError(c, "No shutdown in progress.");
        return;
    }

    if (!(flags & SHUTDOWN_NOW) && c->flags & CLIENT_DENY_BLOCKING) {
        addReplyError(c, "SHUTDOWN without NOW or ABORT isn't allowed for DENY BLOCKING client");
        return;
    }

    if (!(flags & SHUTDOWN_NOSAVE) && scriptIsTimedout()) {
        /* Script timed out. Shutdown allowed only with the NOSAVE flag. See
         * also processCommand where these errors are returned. */
        if (server.busy_module_yield_flags && server.busy_module_yield_reply) {
            addReplyErrorFormat(c, "-BUSY %s", server.busy_module_yield_reply);
        } else if (server.busy_module_yield_flags) {
            addReplyErrorObject(c, shared.slowmoduleerr);
        } else if (scriptIsEval()) {
            addReplyErrorObject(c, shared.slowevalerr);
        } else {
            addReplyErrorObject(c, shared.slowscripterr);
        }
        return;
    }

    blockClient(c, BLOCKED_SHUTDOWN);
    if (prepareForShutdown(flags) == C_OK) exit(0);
    /* If we're here, then shutdown is ongoing (the client is still blocked) or
     * failed (the client has received an error). */
}

void renameGenericCommand(client *c, int nx) {
    robj *o;
    long long expire;
    int samekey = 0;

    /* When source and dest key is the same, no operation is performed,
     * if the key exists, however we still return an error on unexisting key. */
    if (sdscmp(c->argv[1]->ptr,c->argv[2]->ptr) == 0) samekey = 1;

    if ((o = lookupKeyWriteOrReply(c,c->argv[1],shared.nokeyerr)) == NULL)
        return;

    if (samekey) {
        addReply(c,nx ? shared.czero : shared.ok);
        return;
    }

    incrRefCount(o);
    expire = getExpire(c->db,c->argv[1]);
    if (lookupKeyWrite(c->db,c->argv[2]) != NULL) {
        if (nx) {
            decrRefCount(o);
            addReply(c,shared.czero);
            return;
        }
        /* Overwrite: delete the old key before creating the new one
         * with the same name. */
        dbDelete(c->db,c->argv[2]);
    }
    dbAdd(c->db,c->argv[2],o);
    if (expire != -1) setExpire(c,c->db,c->argv[2],expire);
    dbDelete(c->db,c->argv[1]);
    signalModifiedKey(c,c->db,c->argv[1]);
    signalModifiedKey(c,c->db,c->argv[2]);
    notifyKeyspaceEvent(NOTIFY_GENERIC,"rename_from",
        c->argv[1],c->db->id);
    notifyKeyspaceEvent(NOTIFY_GENERIC,"rename_to",
        c->argv[2],c->db->id);
    server.dirty++;
    addReply(c,nx ? shared.cone : shared.ok);
}

void renameCommand(client *c) {
    renameGenericCommand(c,0);
}

void renamenxCommand(client *c) {
    renameGenericCommand(c,1);
}

void moveCommand(client *c) {
    robj *o;
    redisDb *src, *dst;
    int srcid, dbid;
    long long expire;

    if (server.cluster_enabled) {
        addReplyError(c,"MOVE is not allowed in cluster mode");
        return;
    }

    /* Obtain source and target DB pointers */
    src = c->db;
    srcid = c->db->id;

    if (getIntFromObjectOrReply(c, c->argv[2], &dbid, NULL) != C_OK)
        return;

    if (selectDb(c,dbid) == C_ERR) {
        addReplyError(c,"DB index is out of range");
        return;
    }
    dst = c->db;
    selectDb(c,srcid); /* Back to the source DB */

    /* If the user is moving using as target the same
     * DB as the source DB it is probably an error. */
    if (src == dst) {
        addReplyErrorObject(c,shared.sameobjecterr);
        return;
    }

    /* Check if the element exists and get a reference */
    o = lookupKeyWrite(c->db,c->argv[1]);
    if (!o) {
        addReply(c,shared.czero);
        return;
    }
    expire = getExpire(c->db,c->argv[1]);

    /* Return zero if the key already exists in the target DB */
    if (lookupKeyWrite(dst,c->argv[1]) != NULL) {
        addReply(c,shared.czero);
        return;
    }
    dbAdd(dst,c->argv[1],o);
    if (expire != -1) setExpire(c,dst,c->argv[1],expire);
    incrRefCount(o);

    /* OK! key moved, free the entry in the source DB */
    dbDelete(src,c->argv[1]);
    signalModifiedKey(c,src,c->argv[1]);
    signalModifiedKey(c,dst,c->argv[1]);
    notifyKeyspaceEvent(NOTIFY_GENERIC,
                "move_from",c->argv[1],src->id);
    notifyKeyspaceEvent(NOTIFY_GENERIC,
                "move_to",c->argv[1],dst->id);

    server.dirty++;
    addReply(c,shared.cone);
}

void copyCommand(client *c) {
    robj *o;
    redisDb *src, *dst;
    int srcid, dbid;
    long long expire;
    int j, replace = 0, delete = 0;

    /* Obtain source and target DB pointers 
     * Default target DB is the same as the source DB 
     * Parse the REPLACE option and targetDB option. */
    src = c->db;
    dst = c->db;
    srcid = c->db->id;
    dbid = c->db->id;
    for (j = 3; j < c->argc; j++) {
        int additional = c->argc - j - 1;
        if (!strcasecmp(c->argv[j]->ptr,"replace")) {
            replace = 1;
        } else if (!strcasecmp(c->argv[j]->ptr, "db") && additional >= 1) {
            if (getIntFromObjectOrReply(c, c->argv[j+1], &dbid, NULL) != C_OK)
                return;

            if (selectDb(c, dbid) == C_ERR) {
                addReplyError(c,"DB index is out of range");
                return;
            }
            dst = c->db;
            selectDb(c,srcid); /* Back to the source DB */
            j++; /* Consume additional arg. */
        } else {
            addReplyErrorObject(c,shared.syntaxerr);
            return;
        }
    }

    if ((server.cluster_enabled == 1) && (srcid != 0 || dbid != 0)) {
        addReplyError(c,"Copying to another database is not allowed in cluster mode");
        return;
    }

    /* If the user select the same DB as
     * the source DB and using newkey as the same key
     * it is probably an error. */
    robj *key = c->argv[1];
    robj *newkey = c->argv[2];
    if (src == dst && (sdscmp(key->ptr, newkey->ptr) == 0)) {
        addReplyErrorObject(c,shared.sameobjecterr);
        return;
    }

    /* Check if the element exists and get a reference */
    o = lookupKeyRead(c->db, key);
    if (!o) {
        addReply(c,shared.czero);
        return;
    }
    expire = getExpire(c->db,key);

    /* Return zero if the key already exists in the target DB. 
     * If REPLACE option is selected, delete newkey from targetDB. */
    if (lookupKeyWrite(dst,newkey) != NULL) {
        if (replace) {
            delete = 1;
        } else {
            addReply(c,shared.czero);
            return;
        }
    }

    /* Duplicate object according to object's type. */
    robj *newobj;
    switch(o->type) {
        case OBJ_STRING: newobj = dupStringObject(o); break;
        case OBJ_LIST: newobj = listTypeDup(o); break;
        case OBJ_SET: newobj = setTypeDup(o); break;
        case OBJ_ZSET: newobj = zsetDup(o); break;
        case OBJ_HASH: newobj = hashTypeDup(o); break;
        case OBJ_STREAM: newobj = streamDup(o); break;
        case OBJ_MODULE:
            newobj = moduleTypeDupOrReply(c, key, newkey, dst->id, o);
            if (!newobj) return;
            break;
        default:
            addReplyError(c, "unknown type object");
            return;
    }

    if (delete) {
        dbDelete(dst,newkey);
    }

    dbAdd(dst,newkey,newobj);
    if (expire != -1) setExpire(c, dst, newkey, expire);

    /* OK! key copied */
    signalModifiedKey(c,dst,c->argv[2]);
    notifyKeyspaceEvent(NOTIFY_GENERIC,"copy_to",c->argv[2],dst->id);

    server.dirty++;
    addReply(c,shared.cone);
}

/* Helper function for dbSwapDatabases(): scans the list of keys that have
 * one or more blocked clients for B[LR]POP or other blocking commands
 * and signal the keys as ready if they are of the right type. See the comment
 * where the function is used for more info. */
void scanDatabaseForReadyLists(redisDb *db) {
    dictEntry *de;
    dictIterator *di = dictGetSafeIterator(db->blocking_keys);
    while((de = dictNext(di)) != NULL) {
        robj *key = dictGetKey(de);
        dictEntry *kde = dictFind(db->dict,key->ptr);
        if (kde) {
            robj *value = dictGetVal(kde);
            signalKeyAsReady(db, key, value->type);
        }
    }
    dictReleaseIterator(di);
}

/* Swap two databases at runtime so that all clients will magically see
 * the new database even if already connected. Note that the client
 * structure c->db points to a given DB, so we need to be smarter and
 * swap the underlying referenced structures, otherwise we would need
 * to fix all the references to the Redis DB structure.
 *
 * Returns C_ERR if at least one of the DB ids are out of range, otherwise
 * C_OK is returned. */
int dbSwapDatabases(int id1, int id2) {
    if (id1 < 0 || id1 >= server.dbnum ||
        id2 < 0 || id2 >= server.dbnum) return C_ERR;
    if (id1 == id2) return C_OK;
    redisDb aux = server.db[id1];
    redisDb *db1 = &server.db[id1], *db2 = &server.db[id2];

    /* Swap hash tables. Note that we don't swap blocking_keys,
     * ready_keys and watched_keys, since we want clients to
     * remain in the same DB they were. */
    db1->dict = db2->dict;
    db1->expires = db2->expires;
    db1->avg_ttl = db2->avg_ttl;
    db1->expires_cursor = db2->expires_cursor;

    db2->dict = aux.dict;
    db2->expires = aux.expires;
    db2->avg_ttl = aux.avg_ttl;
    db2->expires_cursor = aux.expires_cursor;

    /* Now we need to handle clients blocked on lists: as an effect
     * of swapping the two DBs, a client that was waiting for list
     * X in a given DB, may now actually be unblocked if X happens
     * to exist in the new version of the DB, after the swap.
     *
     * However normally we only do this check for efficiency reasons
     * in dbAdd() when a list is created. So here we need to rescan
     * the list of clients blocked on lists and signal lists as ready
     * if needed.
     *
     * Also the swapdb should make transaction fail if there is any
     * client watching keys */
    scanDatabaseForReadyLists(db1);
    touchAllWatchedKeysInDb(db1, db2);
    scanDatabaseForReadyLists(db2);
    touchAllWatchedKeysInDb(db2, db1);
    return C_OK;
}

/* Logically, this discards (flushes) the old main database, and apply the newly loaded
 * database (temp) as the main (active) database, the actual freeing of old database
 * (which will now be placed in the temp one) is done later. */
void swapMainDbWithTempDb(redisDb *tempDb) {
    if (server.cluster_enabled) {
        /* Swap slots_to_keys from tempdb just loaded with main db slots_to_keys. */
        clusterSlotToKeyMapping *aux = server.db->slots_to_keys;
        server.db->slots_to_keys = tempDb->slots_to_keys;
        tempDb->slots_to_keys = aux;
    }

    for (int i=0; i<server.dbnum; i++) {
        redisDb aux = server.db[i];
        redisDb *activedb = &server.db[i], *newdb = &tempDb[i];

        /* Swap hash tables. Note that we don't swap blocking_keys,
         * ready_keys and watched_keys, since clients 
         * remain in the same DB they were. */
        activedb->dict = newdb->dict;
        activedb->expires = newdb->expires;
        activedb->avg_ttl = newdb->avg_ttl;
        activedb->expires_cursor = newdb->expires_cursor;

        newdb->dict = aux.dict;
        newdb->expires = aux.expires;
        newdb->avg_ttl = aux.avg_ttl;
        newdb->expires_cursor = aux.expires_cursor;

        /* Now we need to handle clients blocked on lists: as an effect
         * of swapping the two DBs, a client that was waiting for list
         * X in a given DB, may now actually be unblocked if X happens
         * to exist in the new version of the DB, after the swap.
         *
         * However normally we only do this check for efficiency reasons
         * in dbAdd() when a list is created. So here we need to rescan
         * the list of clients blocked on lists and signal lists as ready
         * if needed.
         *
         * Also the swapdb should make transaction fail if there is any
         * client watching keys. */
        scanDatabaseForReadyLists(activedb);
        touchAllWatchedKeysInDb(activedb, newdb);
    }

    trackingInvalidateKeysOnFlush(1);
    flushSlaveKeysWithExpireList();
}

/* SWAPDB db1 db2 */
void swapdbCommand(client *c) {
    int id1, id2;

    /* Not allowed in cluster mode: we have just DB 0 there. */
    if (server.cluster_enabled) {
        addReplyError(c,"SWAPDB is not allowed in cluster mode");
        return;
    }

    /* Get the two DBs indexes. */
    if (getIntFromObjectOrReply(c, c->argv[1], &id1,
        "invalid first DB index") != C_OK)
        return;

    if (getIntFromObjectOrReply(c, c->argv[2], &id2,
        "invalid second DB index") != C_OK)
        return;

    /* Swap... */
    if (dbSwapDatabases(id1,id2) == C_ERR) {
        addReplyError(c,"DB index is out of range");
        return;
    } else {
        RedisModuleSwapDbInfo si = {REDISMODULE_SWAPDBINFO_VERSION,id1,id2};
        moduleFireServerEvent(REDISMODULE_EVENT_SWAPDB,0,&si);
        server.dirty++;
        addReply(c,shared.ok);
    }
}

/*-----------------------------------------------------------------------------
 * Expires API
 *----------------------------------------------------------------------------*/

int removeExpire(redisDb *db, robj *key) {
    /* An expire may only be removed if there is a corresponding entry in the
     * main dict. Otherwise, the key will never be freed. */
    serverAssertWithInfo(NULL,key,dictFind(db->dict,key->ptr) != NULL);
    return dictDelete(db->expires,key->ptr) == DICT_OK;
}

/* Set an expire to the specified key. If the expire is set in the context
 * of an user calling a command 'c' is the client, otherwise 'c' is set
 * to NULL. The 'when' parameter is the absolute unix time in milliseconds
 * after which the key will no longer be considered valid. */
void setExpire(client *c, redisDb *db, robj *key, long long when) {
    dictEntry *kde, *de;

    /* Reuse the sds from the main dict in the expire dict */
    kde = dictFind(db->dict,key->ptr);
    serverAssertWithInfo(NULL,key,kde != NULL);
    de = dictAddOrFind(db->expires,dictGetKey(kde));
    dictSetSignedIntegerVal(de,when);

    int writable_slave = server.masterhost && server.repl_slave_ro == 0;
    if (c && writable_slave && !(c->flags & CLIENT_MASTER))
        rememberSlaveKeyWithExpire(db,key);
}

/* Return the expire time of the specified key, or -1 if no expire
 * is associated with this key (i.e. the key is non volatile) */
long long getExpire(redisDb *db, robj *key) {
    dictEntry *de;

    /* No expire? return ASAP */
    if (dictSize(db->expires) == 0 ||
       (de = dictFind(db->expires,key->ptr)) == NULL) return -1;

    /* The entry was found in the expire dict, this means it should also
     * be present in the main dict (safety check). */
    serverAssertWithInfo(NULL,key,dictFind(db->dict,key->ptr) != NULL);
    return dictGetSignedIntegerVal(de);
}

/* Delete the specified expired key and propagate expire. */
void deleteExpiredKeyAndPropagate(redisDb *db, robj *keyobj) {
    mstime_t expire_latency;
    latencyStartMonitor(expire_latency);
    if (server.lazyfree_lazy_expire)
        dbAsyncDelete(db,keyobj);
    else
        dbSyncDelete(db,keyobj);
    latencyEndMonitor(expire_latency);
    latencyAddSampleIfNeeded("expire-del",expire_latency);
    notifyKeyspaceEvent(NOTIFY_EXPIRED,"expired",keyobj,db->id);
    signalModifiedKey(NULL, db, keyobj);
    propagateDeletion(db,keyobj,server.lazyfree_lazy_expire);
    server.stat_expiredkeys++;
}

/* Propagate expires into slaves and the AOF file.
 * When a key expires in the master, a DEL operation for this key is sent
 * to all the slaves and the AOF file if enabled.
 *
 * This way the key expiry is centralized in one place, and since both
 * AOF and the master->slave link guarantee operation ordering, everything
 * will be consistent even if we allow write operations against expiring
 * keys.
 *
 * This function may be called from:
 * 1. Within call(): Example: Lazy-expire on key access.
 *    In this case the caller doesn't have to do anything
 *    because call() handles server.also_propagate(); or
 * 2. Outside of call(): Example: Active-expire, eviction.
 *    In this the caller must remember to call
 *    propagatePendingCommands, preferably at the end of
 *    the deletion batch, so that DELs will be wrapped
 *    in MULTI/EXEC */
void propagateDeletion(redisDb *db, robj *key, int lazy) {
    robj *argv[2];

    argv[0] = lazy ? shared.unlink : shared.del;
    argv[1] = key;
    incrRefCount(argv[0]);
    incrRefCount(argv[1]);

    /* If the master decided to expire a key we must propagate it to replicas no matter what..
     * Even if module executed a command without asking for propagation. */
    int prev_replication_allowed = server.replication_allowed;
    server.replication_allowed = 1;
    alsoPropagate(db->id,argv,2,PROPAGATE_AOF|PROPAGATE_REPL);
    server.replication_allowed = prev_replication_allowed;

    decrRefCount(argv[0]);
    decrRefCount(argv[1]);
}

/* Check if the key is expired. */
int keyIsExpired(redisDb *db, robj *key) {
    mstime_t when = getExpire(db,key);
    mstime_t now;

    if (when < 0) return 0; /* No expire for this key */

    /* Don't expire anything while loading. It will be done later. */
    if (server.loading) return 0;

    /* If we are in the context of a Lua script, we pretend that time is
     * blocked to when the Lua script started. This way a key can expire
     * only the first time it is accessed and not in the middle of the
     * script execution, making propagation to slaves / AOF consistent.
     * See issue #1525 on Github for more information. */
    if (server.script_caller) {
        now = scriptTimeSnapshot();
    }
    /* If we are in the middle of a command execution, we still want to use
     * a reference time that does not change: in that case we just use the
     * cached time, that we update before each call in the call() function.
     * This way we avoid that commands such as RPOPLPUSH or similar, that
     * may re-open the same key multiple times, can invalidate an already
     * open object in a next call, if the next call will see the key expired,
     * while the first did not. */
    else if (server.fixed_time_expire > 0) {
        now = server.mstime;
    }
    /* For the other cases, we want to use the most fresh time we have. */
    else {
        now = mstime();
    }

    /* The key expired if the current (virtual or real) time is greater
     * than the expire time of the key. */
    return now > when;
}

/* This function is called when we are going to perform some operation
 * in a given key, but such key may be already logically expired even if
 * it still exists in the database. The main way this function is called
 * is via lookupKey*() family of functions.
 *
 * The behavior of the function depends on the replication role of the
 * instance, because by default replicas do not delete expired keys. They
 * wait for DELs from the master for consistency matters. However even
 * replicas will try to have a coherent return value for the function,
 * so that read commands executed in the replica side will be able to
 * behave like if the key is expired even if still present (because the
 * master has yet to propagate the DEL).
 *
 * In masters as a side effect of finding a key which is expired, such
 * key will be evicted from the database. Also this may trigger the
 * propagation of a DEL/UNLINK command in AOF / replication stream.
 *
 * On replicas, this function does not delete expired keys by default, but
 * it still returns 1 if the key is logically expired. To force deletion
 * of logically expired keys even on replicas, set force_delete_expired to
 * a non-zero value. Note though that if the current client is executing
 * replicated commands from the master, keys are never considered expired.
 *
 * The return value of the function is 0 if the key is still valid,
 * otherwise the function returns 1 if the key is expired. */
int expireIfNeeded(redisDb *db, robj *key, int force_delete_expired) {
    if (!keyIsExpired(db,key)) return 0;

    /* If we are running in the context of a replica, instead of
     * evicting the expired key from the database, we return ASAP:
     * the replica key expiration is controlled by the master that will
     * send us synthesized DEL operations for expired keys. The
     * exception is when write operations are performed on writable
     * replicas.
     *
     * Still we try to return the right information to the caller,
     * that is, 0 if we think the key should be still valid, 1 if
     * we think the key is expired at this time.
     *
     * When replicating commands from the master, keys are never considered
     * expired. */
    if (server.masterhost != NULL) {
        if (server.current_client == server.master) return 0;
        if (!force_delete_expired) return 1;
    }

    /* If clients are paused, we keep the current dataset constant,
     * but return to the client what we believe is the right state. Typically,
     * at the end of the pause we will properly expire the key OR we will
     * have failed over and the new primary will send us the expire. */
    if (checkClientPauseTimeoutAndReturnIfPaused()) return 1;

    /* Delete the key */
    deleteExpiredKeyAndPropagate(db,key);
    return 1;
}

/* -----------------------------------------------------------------------------
 * API to get key arguments from commands
 * ---------------------------------------------------------------------------*/

/* Prepare the getKeysResult struct to hold numkeys, either by using the
 * pre-allocated keysbuf or by allocating a new array on the heap.
 *
 * This function must be called at least once before starting to populate
 * the result, and can be called repeatedly to enlarge the result array.
 */
keyReference *getKeysPrepareResult(getKeysResult *result, int numkeys) {
    /* GETKEYS_RESULT_INIT initializes keys to NULL, point it to the pre-allocated stack
     * buffer here. */
    if (!result->keys) {
        serverAssert(!result->numkeys);
        result->keys = result->keysbuf;
    }

    /* Resize if necessary */
    if (numkeys > result->size) {
        if (result->keys != result->keysbuf) {
            /* We're not using a static buffer, just (re)alloc */
            result->keys = zrealloc(result->keys, numkeys * sizeof(keyReference));
        } else {
            /* We are using a static buffer, copy its contents */
            result->keys = zmalloc(numkeys * sizeof(keyReference));
            if (result->numkeys)
                memcpy(result->keys, result->keysbuf, result->numkeys * sizeof(keyReference));
        }
        result->size = numkeys;
    }

    return result->keys;
}

/* Returns a bitmask with all the flags found in any of the key specs of the command.
 * The 'inv' argument means we'll return a mask with all flags that are missing in at least one spec. */
int64_t getAllKeySpecsFlags(struct redisCommand *cmd, int inv) {
    int64_t flags = 0;
    for (int j = 0; j < cmd->key_specs_num; j++) {
        keySpec *spec = cmd->key_specs + j;
        flags |= inv? ~spec->flags : spec->flags;
    }
    return flags;
}

/* Fetch the keys based of the provided key specs. Returns the number of keys found, or -1 on error.
 * There are several flags that can be used to modify how this function finds keys in a command.
 * 
 * GET_KEYSPEC_INCLUDE_CHANNELS: Return channels as if they were keys.
 * GET_KEYSPEC_RETURN_PARTIAL:   Skips invalid and incomplete keyspecs but returns the keys
 *                               found in other valid keyspecs. 
 */
int getKeysUsingKeySpecs(struct redisCommand *cmd, robj **argv, int argc, int search_flags, getKeysResult *result) {
    int j, i, k = 0, last, first, step;
    keyReference *keys;

    for (j = 0; j < cmd->key_specs_num; j++) {
        keySpec *spec = cmd->key_specs + j;
        serverAssert(spec->begin_search_type != KSPEC_BS_INVALID);
        /* Skip specs that represent channels instead of keys */
        if ((spec->flags & CMD_KEY_CHANNEL) && !(search_flags & GET_KEYSPEC_INCLUDE_CHANNELS)) {
            continue;
        }

        first = 0;
        if (spec->begin_search_type == KSPEC_BS_INDEX) {
            first = spec->bs.index.pos;
        } else if (spec->begin_search_type == KSPEC_BS_KEYWORD) {
            int start_index = spec->bs.keyword.startfrom > 0 ? spec->bs.keyword.startfrom : argc+spec->bs.keyword.startfrom;
            int end_index = spec->bs.keyword.startfrom > 0 ? argc-1: 1;
            for (i = start_index; i != end_index; i = start_index <= end_index ? i + 1 : i - 1) {
                if (i >= argc || i < 1)
                    break;
                if (!strcasecmp((char*)argv[i]->ptr,spec->bs.keyword.keyword)) {
                    first = i+1;
                    break;
                }
            }
            /* keyword not found */
            if (!first) {
                continue;
            }
        } else {
            /* unknown spec */
            goto invalid_spec;
        }

        if (spec->find_keys_type == KSPEC_FK_RANGE) {
            step = spec->fk.range.keystep;
            if (spec->fk.range.lastkey >= 0) {
                last = first + spec->fk.range.lastkey;
            } else {
                if (!spec->fk.range.limit) {
                    last = argc + spec->fk.range.lastkey;
                } else {
                    serverAssert(spec->fk.range.lastkey == -1);
                    last = first + ((argc-first)/spec->fk.range.limit + spec->fk.range.lastkey);
                }
            }
        } else if (spec->find_keys_type == KSPEC_FK_KEYNUM) {
            step = spec->fk.keynum.keystep;
            long long numkeys;
            if (spec->fk.keynum.keynumidx >= argc)
                goto invalid_spec;

            sds keynum_str = argv[first + spec->fk.keynum.keynumidx]->ptr;
            if (!string2ll(keynum_str,sdslen(keynum_str),&numkeys) || numkeys < 0) {
                /* Unable to parse the numkeys argument or it was invalid */
                goto invalid_spec;
            }

            first += spec->fk.keynum.firstkey;
            last = first + (int)numkeys-1;
        } else {
            /* unknown spec */
            goto invalid_spec;
        }

        int count = ((last - first)+1);
        keys = getKeysPrepareResult(result, count);

        /* First or last is out of bounds, which indicates a syntax error */
        if (last >= argc || last < first || first >= argc) {
            goto invalid_spec;
        }

        for (i = first; i <= last; i += step) {
            if (i >= argc || i < first) {
                /* Modules commands, and standard commands with a not fixed number
                 * of arguments (negative arity parameter) do not have dispatch
                 * time arity checks, so we need to handle the case where the user
                 * passed an invalid number of arguments here. In this case we
                 * return no keys and expect the command implementation to report
                 * an arity or syntax error. */
                if (cmd->flags & CMD_MODULE || cmd->arity < 0) {
                    continue;
                } else {
                    serverPanic("Redis built-in command declared keys positions not matching the arity requirements.");
                }
            }
            keys[k].pos = i;
            keys[k++].flags = spec->flags;
        }

        /* Handle incomplete specs (only after we added the current spec
         * to `keys`, just in case GET_KEYSPEC_RETURN_PARTIAL was given) */
        if (spec->find_keys_type & CMD_KEY_INCOMPLETE) {
            goto invalid_spec;
        }

        /* Done with this spec */
        continue;

invalid_spec:
        if (search_flags & GET_KEYSPEC_RETURN_PARTIAL) {
            continue;
        } else {
            result->numkeys = 0;
            return -1;
        }
    }

    result->numkeys = k;
    return k;
}

/* Return all the arguments that are keys in the command passed via argc / argv. 
 * This function will eventually replace getKeysFromCommand.
 *
 * The command returns the positions of all the key arguments inside the array,
 * so the actual return value is a heap allocated array of integers. The
 * length of the array is returned by reference into *numkeys.
 * 
 * Along with the position, this command also returns the flags that are
 * associated with how Redis will access the key.
 *
 * 'cmd' must be point to the corresponding entry into the redisCommand
 * table, according to the command name in argv[0].
 *
 * This function uses the command's key specs, which contain the key-spec flags,
 * (e.g. RO / RW) and only resorts to the command-specific helper function if
 * any of the keys-specs are marked as INCOMPLETE. */
int getKeysFromCommandWithSpecs(struct redisCommand *cmd, robj **argv, int argc, int search_flags, getKeysResult *result) {
    if (cmd->flags & CMD_MODULE_GETKEYS) {
        return moduleGetCommandKeysViaAPI(cmd,argv,argc,result);
    } else {
<<<<<<< HEAD
        int ret = getKeysUsingKeySpecs(cmd,argv,argc,search_flags,result);
        if (ret >= 0)
            return ret;
=======
        if (!(getAllKeySpecsFlags(cmd, 0) & (CMD_KEY_INCOMPLETE|CMD_KEY_VARIABLE_FLAGS))) {
            int ret = getKeysUsingKeySpecs(cmd,argv,argc,search_flags,result);
            if (ret >= 0)
                return ret;
        }
>>>>>>> d6169258
        if (!(cmd->flags & CMD_MODULE) && cmd->getkeys_proc)
            return cmd->getkeys_proc(cmd,argv,argc,result);
        return 0;
    }
}

/* This function returns a sanity check if the command may have keys. */
int doesCommandHaveKeys(struct redisCommand *cmd) {
    return (!(cmd->flags & CMD_MODULE) && cmd->getkeys_proc) || /* has getkeys_proc (non modules) */
        (cmd->flags & CMD_MODULE_GETKEYS) ||                    /* module with GETKEYS */
        (getAllKeySpecsFlags(cmd, 1) & CMD_KEY_CHANNEL);       /* has at least one key-spec not marked as CHANNEL */
}

/* The base case is to use the keys position as given in the command table
 * (firstkey, lastkey, step).
 * This function works only on command with the legacy_range_key_spec,
 * all other commands should be handled by getkeys_proc. 
 * 
 * If the commands keyspec is incomplete, no keys will be returned, and the provided
 * keys function should be called instead.
 * 
 * NOTE: This function does not guarantee populating the flags for 
 * the keys, in order to get flags you should use getKeysUsingKeySpecs. */
int getKeysUsingLegacyRangeSpec(struct redisCommand *cmd, robj **argv, int argc, getKeysResult *result) {
    int j, i = 0, last, first, step;
    keyReference *keys;
    UNUSED(argv);

    if (cmd->legacy_range_key_spec.begin_search_type == KSPEC_BS_INVALID) {
        result->numkeys = 0;
        return 0;
    }

    first = cmd->legacy_range_key_spec.bs.index.pos;
    last = cmd->legacy_range_key_spec.fk.range.lastkey;
    if (last >= 0)
        last += first;
    step = cmd->legacy_range_key_spec.fk.range.keystep;

    if (last < 0) last = argc+last;

    int count = ((last - first)+1);
    keys = getKeysPrepareResult(result, count);

    for (j = first; j <= last; j += step) {
        if (j >= argc || j < first) {
            /* Modules commands, and standard commands with a not fixed number
             * of arguments (negative arity parameter) do not have dispatch
             * time arity checks, so we need to handle the case where the user
             * passed an invalid number of arguments here. In this case we
             * return no keys and expect the command implementation to report
             * an arity or syntax error. */
            if (cmd->flags & CMD_MODULE || cmd->arity < 0) {
                result->numkeys = 0;
                return 0;
            } else {
                serverPanic("Redis built-in command declared keys positions not matching the arity requirements.");
            }
        }
        keys[i].pos = j;
        /* Flags are omitted from legacy key specs */
        keys[i++].flags = 0;
    }
    result->numkeys = i;
    return i;
}

/* Return all the arguments that are keys in the command passed via argc / argv.
 *
 * The command returns the positions of all the key arguments inside the array,
 * so the actual return value is a heap allocated array of integers. The
 * length of the array is returned by reference into *numkeys.
 *
 * 'cmd' must be point to the corresponding entry into the redisCommand
 * table, according to the command name in argv[0].
 *
 * This function uses the command table if a command-specific helper function
 * is not required, otherwise it calls the command-specific function. */
int getKeysFromCommand(struct redisCommand *cmd, robj **argv, int argc, getKeysResult *result) {
    if (cmd->flags & CMD_MODULE_GETKEYS) {
        return moduleGetCommandKeysViaAPI(cmd,argv,argc,result);
    } else if (!(cmd->flags & CMD_MODULE) && cmd->getkeys_proc) {
        return cmd->getkeys_proc(cmd,argv,argc,result);
    } else {
        return getKeysUsingLegacyRangeSpec(cmd,argv,argc,result);
    }
}

/* Free the result of getKeysFromCommand. */
void getKeysFreeResult(getKeysResult *result) {
    if (result && result->keys != result->keysbuf)
        zfree(result->keys);
}

/* Helper function to extract keys from following commands:
 * COMMAND [destkey] <num-keys> <key> [...] <key> [...] ... <options>
 *
 * eg:
 * ZUNION <num-keys> <key> <key> ... <key> <options>
 * ZUNIONSTORE <destkey> <num-keys> <key> <key> ... <key> <options>
 *
 * 'storeKeyOfs': destkey index, 0 means destkey not exists.
 * 'keyCountOfs': num-keys index.
 * 'firstKeyOfs': firstkey index.
 * 'keyStep': the interval of each key, usually this value is 1.
 * 
 * The commands using this functoin have a fully defined keyspec, so returning flags isn't needed. */
int genericGetKeys(int storeKeyOfs, int keyCountOfs, int firstKeyOfs, int keyStep,
                    robj **argv, int argc, getKeysResult *result) {
    int i, num;
    keyReference *keys;

    num = atoi(argv[keyCountOfs]->ptr);
    /* Sanity check. Don't return any key if the command is going to
     * reply with syntax error. (no input keys). */
    if (num < 1 || num > (argc - firstKeyOfs)/keyStep) {
        result->numkeys = 0;
        return 0;
    }

    int numkeys = storeKeyOfs ? num + 1 : num;
    keys = getKeysPrepareResult(result, numkeys);
    result->numkeys = numkeys;

    /* Add all key positions for argv[firstKeyOfs...n] to keys[] */
    for (i = 0; i < num; i++) {
        keys[i].pos = firstKeyOfs+(i*keyStep);
        keys[i].flags = 0;
    } 

    if (storeKeyOfs) {
        keys[num].pos = storeKeyOfs;
        keys[num].flags = 0;
    } 
    return result->numkeys;
}

int sintercardGetKeys(struct redisCommand *cmd, robj **argv, int argc, getKeysResult *result) {
    UNUSED(cmd);
    return genericGetKeys(0, 1, 2, 1, argv, argc, result);
}

int zunionInterDiffStoreGetKeys(struct redisCommand *cmd, robj **argv, int argc, getKeysResult *result) {
    UNUSED(cmd);
    return genericGetKeys(1, 2, 3, 1, argv, argc, result);
}

int zunionInterDiffGetKeys(struct redisCommand *cmd, robj **argv, int argc, getKeysResult *result) {
    UNUSED(cmd);
    return genericGetKeys(0, 1, 2, 1, argv, argc, result);
}

int evalGetKeys(struct redisCommand *cmd, robj **argv, int argc, getKeysResult *result) {
    UNUSED(cmd);
    return genericGetKeys(0, 2, 3, 1, argv, argc, result);
}

int functionGetKeys(struct redisCommand *cmd, robj **argv, int argc, getKeysResult *result) {
    UNUSED(cmd);
    return genericGetKeys(0, 2, 3, 1, argv, argc, result);
}

int lmpopGetKeys(struct redisCommand *cmd, robj **argv, int argc, getKeysResult *result) {
    UNUSED(cmd);
    return genericGetKeys(0, 1, 2, 1, argv, argc, result);
}

int blmpopGetKeys(struct redisCommand *cmd, robj **argv, int argc, getKeysResult *result) {
    UNUSED(cmd);
    return genericGetKeys(0, 2, 3, 1, argv, argc, result);
}

int zmpopGetKeys(struct redisCommand *cmd, robj **argv, int argc, getKeysResult *result) {
    UNUSED(cmd);
    return genericGetKeys(0, 1, 2, 1, argv, argc, result);
}

int bzmpopGetKeys(struct redisCommand *cmd, robj **argv, int argc, getKeysResult *result) {
    UNUSED(cmd);
    return genericGetKeys(0, 2, 3, 1, argv, argc, result);
}

/* Helper function to extract keys from the SORT RO command.
 *
 * SORT <sort-key>
 *
 * The second argument of SORT is always a key, however an arbitrary number of
 * keys may be accessed while doing the sort (the BY and GET args), so the
 * key-spec declares incomplete keys which is why we have to provide a concrete
 * implementation to fetch the keys.
 *
 * This command declares incomplete keys, so the flags are correctly set for this function */
int sortROGetKeys(struct redisCommand *cmd, robj **argv, int argc, getKeysResult *result) {
    keyReference *keys;
    UNUSED(cmd);
    UNUSED(argv);
    UNUSED(argc);

    keys = getKeysPrepareResult(result, 1);
    keys[0].pos = 1; /* <sort-key> is always present. */
    keys[0].flags = CMD_KEY_RO | CMD_KEY_ACCESS;
    return 1;
}

/* Helper function to extract keys from the SORT command.
 *
 * SORT <sort-key> ... STORE <store-key> ...
 *
 * The first argument of SORT is always a key, however a list of options
 * follow in SQL-alike style. Here we parse just the minimum in order to
 * correctly identify keys in the "STORE" option. 
 * 
 * This command declares incomplete keys, so the flags are correctly set for this function */
int sortGetKeys(struct redisCommand *cmd, robj **argv, int argc, getKeysResult *result) {
    int i, j, num, found_store = 0;
    keyReference *keys;
    UNUSED(cmd);

    num = 0;
    keys = getKeysPrepareResult(result, 2); /* Alloc 2 places for the worst case. */
    keys[num].pos = 1; /* <sort-key> is always present. */
    keys[num++].flags = CMD_KEY_RO | CMD_KEY_ACCESS;

    /* Search for STORE option. By default we consider options to don't
     * have arguments, so if we find an unknown option name we scan the
     * next. However there are options with 1 or 2 arguments, so we
     * provide a list here in order to skip the right number of args. */
    struct {
        char *name;
        int skip;
    } skiplist[] = {
        {"limit", 2},
        {"get", 1},
        {"by", 1},
        {NULL, 0} /* End of elements. */
    };

    for (i = 2; i < argc; i++) {
        for (j = 0; skiplist[j].name != NULL; j++) {
            if (!strcasecmp(argv[i]->ptr,skiplist[j].name)) {
                i += skiplist[j].skip;
                break;
            } else if (!strcasecmp(argv[i]->ptr,"store") && i+1 < argc) {
                /* Note: we don't increment "num" here and continue the loop
                 * to be sure to process the *last* "STORE" option if multiple
                 * ones are provided. This is same behavior as SORT. */
                found_store = 1;
                keys[num].pos = i+1; /* <store-key> */
                keys[num].flags = CMD_KEY_OW | CMD_KEY_UPDATE;
                break;
            }
        }
    }
    result->numkeys = num + found_store;
    return result->numkeys;
}

/* This command declares incomplete keys, so the flags are correctly set for this function */
int migrateGetKeys(struct redisCommand *cmd, robj **argv, int argc, getKeysResult *result) {
    int i, num, first;
    keyReference *keys;
    UNUSED(cmd);

    /* Assume the obvious form. */
    first = 3;
    num = 1;

    /* But check for the extended one with the KEYS option. */
    if (argc > 6) {
        for (i = 6; i < argc; i++) {
            if (!strcasecmp(argv[i]->ptr,"keys") &&
                sdslen(argv[3]->ptr) == 0)
            {
                first = i+1;
                num = argc-first;
                break;
            }
        }
    }

    keys = getKeysPrepareResult(result, num);
    for (i = 0; i < num; i++) {
        keys[i].pos = first+i;
        keys[i].flags = CMD_KEY_RW | CMD_KEY_ACCESS | CMD_KEY_DELETE;
    } 
    result->numkeys = num;
    return num;
}

/* Helper function to extract keys from following commands:
 * GEORADIUS key x y radius unit [WITHDIST] [WITHHASH] [WITHCOORD] [ASC|DESC]
 *                             [COUNT count] [STORE key] [STOREDIST key]
 * GEORADIUSBYMEMBER key member radius unit ... options ...
 * 
 * This command has a fully defined keyspec, so returning flags isn't needed. */
int georadiusGetKeys(struct redisCommand *cmd, robj **argv, int argc, getKeysResult *result) {
    int i, num;
    keyReference *keys;
    UNUSED(cmd);

    /* Check for the presence of the stored key in the command */
    int stored_key = -1;
    for (i = 5; i < argc; i++) {
        char *arg = argv[i]->ptr;
        /* For the case when user specifies both "store" and "storedist" options, the
         * second key specified would override the first key. This behavior is kept
         * the same as in georadiusCommand method.
         */
        if ((!strcasecmp(arg, "store") || !strcasecmp(arg, "storedist")) && ((i+1) < argc)) {
            stored_key = i+1;
            i++;
        }
    }
    num = 1 + (stored_key == -1 ? 0 : 1);

    /* Keys in the command come from two places:
     * argv[1] = key,
     * argv[5...n] = stored key if present
     */
    keys = getKeysPrepareResult(result, num);

    /* Add all key positions to keys[] */
    keys[0].pos = 1;
    keys[0].flags = 0;
    if(num > 1) {
         keys[1].pos = stored_key;
         keys[1].flags = 0;
    }
    result->numkeys = num;
    return num;
}

/* XREAD [BLOCK <milliseconds>] [COUNT <count>] [GROUP <groupname> <ttl>]
 *       STREAMS key_1 key_2 ... key_N ID_1 ID_2 ... ID_N
 *
 * This command has a fully defined keyspec, so returning flags isn't needed. */
int xreadGetKeys(struct redisCommand *cmd, robj **argv, int argc, getKeysResult *result) {
    int i, num = 0;
    keyReference *keys;
    UNUSED(cmd);

    /* We need to parse the options of the command in order to seek the first
     * "STREAMS" string which is actually the option. This is needed because
     * "STREAMS" could also be the name of the consumer group and even the
     * name of the stream key. */
    int streams_pos = -1;
    for (i = 1; i < argc; i++) {
        char *arg = argv[i]->ptr;
        if (!strcasecmp(arg, "block")) {
            i++; /* Skip option argument. */
        } else if (!strcasecmp(arg, "count")) {
            i++; /* Skip option argument. */
        } else if (!strcasecmp(arg, "group")) {
            i += 2; /* Skip option argument. */
        } else if (!strcasecmp(arg, "noack")) {
            /* Nothing to do. */
        } else if (!strcasecmp(arg, "streams")) {
            streams_pos = i;
            break;
        } else {
            break; /* Syntax error. */
        }
    }
    if (streams_pos != -1) num = argc - streams_pos - 1;

    /* Syntax error. */
    if (streams_pos == -1 || num == 0 || num % 2 != 0) {
        result->numkeys = 0;
        return 0;
    }
    num /= 2; /* We have half the keys as there are arguments because
                 there are also the IDs, one per key. */

    keys = getKeysPrepareResult(result, num);
    for (i = streams_pos+1; i < argc-num; i++) {
        keys[i-streams_pos-1].pos = i;
        keys[i-streams_pos-1].flags = 0; 
    } 
    result->numkeys = num;
    return num;
}

/* Helper function to extract keys from the SET command, which may have
 * a read flag if the GET argument is passed in. */
int setGetKeys(struct redisCommand *cmd, robj **argv, int argc, getKeysResult *result) {
    keyReference *keys;
    UNUSED(cmd);

    keys = getKeysPrepareResult(result, 1);
    keys[0].pos = 1; /* We always know the position */
    result->numkeys = 1;

    for (int i = 3; i < argc; i++) {
        char *arg = argv[i]->ptr;
        if ((arg[0] == 'g' || arg[0] == 'G') &&
            (arg[1] == 'e' || arg[1] == 'E') &&
            (arg[2] == 't' || arg[2] == 'T') && arg[3] == '\0')
        {
            keys[0].flags = CMD_KEY_RW | CMD_KEY_ACCESS | CMD_KEY_UPDATE;
            return 1;
        }
    }

    keys[0].flags = CMD_KEY_OW | CMD_KEY_UPDATE;
    return 1;
}

/* Helper function to extract keys from the BITFIELD command, which may be
 * read-only if the BITFIELD GET subcommand is used. */
int bitfieldGetKeys(struct redisCommand *cmd, robj **argv, int argc, getKeysResult *result) {
    keyReference *keys;
    UNUSED(cmd);

    keys = getKeysPrepareResult(result, 1);
    keys[0].pos = 1; /* We always know the position */
    result->numkeys = 1;

    for (int i = 2; i < argc; i++) {
        int remargs = argc - i - 1; /* Remaining args other than current. */
        char *arg = argv[i]->ptr;
        if (!strcasecmp(arg, "get") && remargs >= 2) {
            keys[0].flags = CMD_KEY_RO | CMD_KEY_ACCESS;
            return 1;
        }
    }

    keys[0].flags = CMD_KEY_RW | CMD_KEY_ACCESS | CMD_KEY_UPDATE;
    return 1;
}<|MERGE_RESOLUTION|>--- conflicted
+++ resolved
@@ -1830,17 +1830,11 @@
     if (cmd->flags & CMD_MODULE_GETKEYS) {
         return moduleGetCommandKeysViaAPI(cmd,argv,argc,result);
     } else {
-<<<<<<< HEAD
-        int ret = getKeysUsingKeySpecs(cmd,argv,argc,search_flags,result);
-        if (ret >= 0)
-            return ret;
-=======
-        if (!(getAllKeySpecsFlags(cmd, 0) & (CMD_KEY_INCOMPLETE|CMD_KEY_VARIABLE_FLAGS))) {
+        if (!(getAllKeySpecsFlags(cmd, 0) & CMD_KEY_VARIABLE_FLAGS)) {
             int ret = getKeysUsingKeySpecs(cmd,argv,argc,search_flags,result);
             if (ret >= 0)
                 return ret;
         }
->>>>>>> d6169258
         if (!(cmd->flags & CMD_MODULE) && cmd->getkeys_proc)
             return cmd->getkeys_proc(cmd,argv,argc,result);
         return 0;
