# Redis Makefile
# Copyright (C) 2009 Salvatore Sanfilippo <antirez at gmail dot com>
# This file is released under the BSD license, see the COPYING file
#
# The Makefile composes the final FINAL_CFLAGS and FINAL_LDFLAGS using
# what is needed for Redis plus the standard CFLAGS and LDFLAGS passed.
# However when building the dependencies (Jemalloc, Lua, Hiredis, ...)
# CFLAGS and LDFLAGS are propagated to the dependencies, so to pass
# flags only to be used when compiling / linking Redis itself REDIS_CFLAGS
# and REDIS_LDFLAGS are used instead (this is the case of 'make gcov').
#
# Dependencies are stored in the Makefile.dep file. To rebuild this file
# Just use 'make dep', but this is only needed by developers.

release_hdr := $(shell sh -c './mkreleasehdr.sh')
uname_S := $(shell sh -c 'uname -s 2>/dev/null || echo not')
uname_M := $(shell sh -c 'uname -m 2>/dev/null || echo not')
<<<<<<< HEAD
OPTIMIZATION?=-O2
DEPENDENCY_TARGETS=hiredis linenoise lua hdr_histogram fpconv
=======
OPTIMIZATION?=-O3
ifeq ($(OPTIMIZATION),-O3)
	REDIS_CFLAGS+=-flto
	REDIS_LDFLAGS+=-flto
endif
DEPENDENCY_TARGETS=hiredis linenoise lua hdr_histogram
>>>>>>> f609a4ed
NODEPS:=clean distclean

# Default settings
STD=-pedantic -DREDIS_STATIC=''

# Use -Wno-c11-extensions on clang, either where explicitly used or on
# platforms we can assume it's being used.
ifneq (,$(findstring clang,$(CC)))
  STD+=-Wno-c11-extensions
else
ifneq (,$(findstring FreeBSD,$(uname_S)))
  STD+=-Wno-c11-extensions
endif
endif
WARN=-Wall -W -Wno-missing-field-initializers -Werror=deprecated-declarations
OPT=$(OPTIMIZATION)

# Detect if the compiler supports C11 _Atomic.
# NUMBER_SIGN_CHAR is a workaround to support both GNU Make 4.3 and older versions.
NUMBER_SIGN_CHAR := \#
C11_ATOMIC := $(shell sh -c 'echo "$(NUMBER_SIGN_CHAR)include <stdatomic.h>" > foo.c; \
	$(CC) -std=c11 -c foo.c -o foo.o > /dev/null 2>&1; \
	if [ -f foo.o ]; then echo "yes"; rm foo.o; fi; rm foo.c')
ifeq ($(C11_ATOMIC),yes)
	STD+=-std=c11
else
	STD+=-std=c99
endif

PREFIX?=/usr/local
INSTALL_BIN=$(PREFIX)/bin
INSTALL=install
PKG_CONFIG?=pkg-config

ifndef PYTHON
PYTHON := $(shell which python3 || which python)
endif

# Default allocator defaults to Jemalloc if it's not an ARM
MALLOC=libc
ifneq ($(uname_M),armv6l)
ifneq ($(uname_M),armv7l)
ifeq ($(uname_S),Linux)
	MALLOC=jemalloc
endif
endif
endif

# To get ARM stack traces if Redis crashes we need a special C flag.
ifneq (,$(filter aarch64 armv,$(uname_M)))
        CFLAGS+=-funwind-tables
else
ifneq (,$(findstring armv,$(uname_M)))
        CFLAGS+=-funwind-tables
endif
endif

# Backwards compatibility for selecting an allocator
ifeq ($(USE_TCMALLOC),yes)
	MALLOC=tcmalloc
endif

ifeq ($(USE_TCMALLOC_MINIMAL),yes)
	MALLOC=tcmalloc_minimal
endif

ifeq ($(USE_JEMALLOC),yes)
	MALLOC=jemalloc
endif

ifeq ($(USE_JEMALLOC),no)
	MALLOC=libc
endif

ifdef SANITIZER
ifeq ($(SANITIZER),address)
	MALLOC=libc
	CFLAGS+=-fsanitize=address -fno-sanitize-recover=all -fno-omit-frame-pointer
	LDFLAGS+=-fsanitize=address
else
ifeq ($(SANITIZER),undefined)
	MALLOC=libc
	CFLAGS+=-fsanitize=undefined -fno-sanitize-recover=all -fno-omit-frame-pointer
	LDFLAGS+=-fsanitize=undefined
else
ifeq ($(SANITIZER),thread)
	CFLAGS+=-fsanitize=thread -fno-sanitize-recover=all -fno-omit-frame-pointer
	LDFLAGS+=-fsanitize=thread
else
    $(error "unknown sanitizer=${SANITIZER}")
endif
endif
endif
endif

# Override default settings if possible
-include .make-settings

FINAL_CFLAGS=$(STD) $(WARN) $(OPT) $(DEBUG) $(CFLAGS) $(REDIS_CFLAGS)
FINAL_LDFLAGS=$(LDFLAGS) $(REDIS_LDFLAGS) $(DEBUG)
FINAL_LIBS=-lm
DEBUG=-g -ggdb

# Linux ARM32 needs -latomic at linking time
ifneq (,$(findstring armv,$(uname_M)))
        FINAL_LIBS+=-latomic
endif

ifeq ($(uname_S),SunOS)
	# SunOS
	ifeq ($(findstring -m32,$(FINAL_CFLAGS)),)
		CFLAGS+=-m64
	endif
	ifeq ($(findstring -m32,$(FINAL_LDFLAGS)),)
		LDFLAGS+=-m64
	endif
	DEBUG=-g
	DEBUG_FLAGS=-g
	export CFLAGS LDFLAGS DEBUG DEBUG_FLAGS
	INSTALL=cp -pf
	FINAL_CFLAGS+= -D__EXTENSIONS__ -D_XPG6
	FINAL_LIBS+= -ldl -lnsl -lsocket -lresolv -lpthread -lrt
	ifeq ($(USE_BACKTRACE),yes)
	    FINAL_CFLAGS+= -DUSE_BACKTRACE
	endif
else
ifeq ($(uname_S),Darwin)
	# Darwin
	FINAL_LIBS+= -ldl
	# Homebrew's OpenSSL is not linked to /usr/local to avoid
	# conflicts with the system's LibreSSL installation so it
	# must be referenced explicitly during build.
ifeq ($(uname_M),arm64)
	# Homebrew arm64 uses /opt/homebrew as HOMEBREW_PREFIX
	OPENSSL_PREFIX?=/opt/homebrew/opt/openssl
else
	# Homebrew x86/ppc uses /usr/local as HOMEBREW_PREFIX
	OPENSSL_PREFIX?=/usr/local/opt/openssl
endif
else
ifeq ($(uname_S),AIX)
        # AIX
        FINAL_LDFLAGS+= -Wl,-bexpall
        FINAL_LIBS+=-ldl -pthread -lcrypt -lbsd
else
ifeq ($(uname_S),OpenBSD)
	# OpenBSD
	FINAL_LIBS+= -lpthread
	ifeq ($(USE_BACKTRACE),yes)
	    FINAL_CFLAGS+= -DUSE_BACKTRACE -I/usr/local/include
	    FINAL_LDFLAGS+= -L/usr/local/lib
	    FINAL_LIBS+= -lexecinfo
    	endif

else
ifeq ($(uname_S),NetBSD)
	# NetBSD
	FINAL_LIBS+= -lpthread
	ifeq ($(USE_BACKTRACE),yes)
	    FINAL_CFLAGS+= -DUSE_BACKTRACE -I/usr/pkg/include
	    FINAL_LDFLAGS+= -L/usr/pkg/lib
	    FINAL_LIBS+= -lexecinfo
    	endif
else
ifeq ($(uname_S),FreeBSD)
	# FreeBSD
	FINAL_LIBS+= -lpthread -lexecinfo
else
ifeq ($(uname_S),DragonFly)
	# DragonFly
	FINAL_LIBS+= -lpthread -lexecinfo
else
ifeq ($(uname_S),OpenBSD)
	# OpenBSD
	FINAL_LIBS+= -lpthread -lexecinfo
else
ifeq ($(uname_S),NetBSD)
	# NetBSD
	FINAL_LIBS+= -lpthread -lexecinfo
else
ifeq ($(uname_S),Haiku)
	# Haiku
	FINAL_CFLAGS+= -DBSD_SOURCE
	FINAL_LDFLAGS+= -lbsd -lnetwork
	FINAL_LIBS+= -lpthread
else
	# All the other OSes (notably Linux)
	FINAL_LDFLAGS+= -rdynamic
	FINAL_LIBS+=-ldl -pthread -lrt
endif
endif
endif
endif
endif
endif
endif
endif
endif
endif

ifdef OPENSSL_PREFIX
	OPENSSL_CFLAGS=-I$(OPENSSL_PREFIX)/include
	OPENSSL_LDFLAGS=-L$(OPENSSL_PREFIX)/lib
	# Also export OPENSSL_PREFIX so it ends up in deps sub-Makefiles
	export OPENSSL_PREFIX
endif

# Include paths to dependencies
FINAL_CFLAGS+= -I../deps/hiredis -I../deps/linenoise -I../deps/lua/src -I../deps/hdr_histogram -I../deps/fpconv

# Determine systemd support and/or build preference (defaulting to auto-detection)
BUILD_WITH_SYSTEMD=no
LIBSYSTEMD_LIBS=-lsystemd

# If 'USE_SYSTEMD' in the environment is neither "no" nor "yes", try to
# auto-detect libsystemd's presence and link accordingly.
ifneq ($(USE_SYSTEMD),no)
	LIBSYSTEMD_PKGCONFIG := $(shell $(PKG_CONFIG) --exists libsystemd && echo $$?)
# If libsystemd cannot be detected, continue building without support for it
# (unless a later check tells us otherwise)
ifeq ($(LIBSYSTEMD_PKGCONFIG),0)
	BUILD_WITH_SYSTEMD=yes
	LIBSYSTEMD_LIBS=$(shell $(PKG_CONFIG) --libs libsystemd)
endif
endif

# If 'USE_SYSTEMD' is set to "yes" use pkg-config if available or fall back to
# default -lsystemd.
ifeq ($(USE_SYSTEMD),yes)
	BUILD_WITH_SYSTEMD=yes
endif

ifeq ($(BUILD_WITH_SYSTEMD),yes)
	FINAL_LIBS+=$(LIBSYSTEMD_LIBS)
	FINAL_CFLAGS+= -DHAVE_LIBSYSTEMD
endif

ifeq ($(MALLOC),tcmalloc)
	FINAL_CFLAGS+= -DUSE_TCMALLOC
	FINAL_LIBS+= -ltcmalloc
endif

ifeq ($(MALLOC),tcmalloc_minimal)
	FINAL_CFLAGS+= -DUSE_TCMALLOC
	FINAL_LIBS+= -ltcmalloc_minimal
endif

ifeq ($(MALLOC),jemalloc)
	DEPENDENCY_TARGETS+= jemalloc
	FINAL_CFLAGS+= -DUSE_JEMALLOC -I../deps/jemalloc/include
	FINAL_LIBS := ../deps/jemalloc/lib/libjemalloc.a $(FINAL_LIBS)
endif

# LIBSSL & LIBCRYPTO
LIBSSL_LIBS=
LIBSSL_PKGCONFIG := $(shell $(PKG_CONFIG) --exists libssl && echo $$?)
ifeq ($(LIBSSL_PKGCONFIG),0)
	LIBSSL_LIBS=$(shell $(PKG_CONFIG) --libs libssl)
else
	LIBSSL_LIBS=-lssl
endif
LIBCRYPTO_LIBS=
LIBCRYPTO_PKGCONFIG := $(shell $(PKG_CONFIG) --exists libcrypto && echo $$?)
ifeq ($(LIBCRYPTO_PKGCONFIG),0)
	LIBCRYPTO_LIBS=$(shell $(PKG_CONFIG) --libs libcrypto)
else
	LIBCRYPTO_LIBS=-lcrypto
endif

BUILD_NO:=0
BUILD_YES:=1
BUILD_MODULE:=2
ifeq ($(BUILD_TLS),yes)
	FINAL_CFLAGS+=-DUSE_OPENSSL=$(BUILD_YES) $(OPENSSL_CFLAGS) -DBUILD_TLS_MODULE=$(BUILD_NO)
	FINAL_LDFLAGS+=$(OPENSSL_LDFLAGS)
	FINAL_LIBS += ../deps/hiredis/libhiredis_ssl.a $(LIBSSL_LIBS) $(LIBCRYPTO_LIBS)
endif

TLS_MODULE=
TLS_MODULE_NAME:=redis-tls$(PROG_SUFFIX).so
TLS_MODULE_CFLAGS:=$(FINAL_CFLAGS)
ifeq ($(BUILD_TLS),module)
	FINAL_CFLAGS+=-DUSE_OPENSSL=$(BUILD_MODULE) $(OPENSSL_CFLAGS)
	TLS_CLIENT_LIBS = ../deps/hiredis/libhiredis_ssl.a $(LIBSSL_LIBS) $(LIBCRYPTO_LIBS)
	TLS_MODULE=$(TLS_MODULE_NAME)
	TLS_MODULE_CFLAGS+=-DUSE_OPENSSL=$(BUILD_MODULE) $(OPENSSL_CFLAGS) -DBUILD_TLS_MODULE=$(BUILD_MODULE)
endif

ifndef V
    define MAKE_INSTALL
        @printf '    %b %b\n' $(LINKCOLOR)INSTALL$(ENDCOLOR) $(BINCOLOR)$(1)$(ENDCOLOR) 1>&2
        @$(INSTALL) $(1) $(2)
    endef
else
    define MAKE_INSTALL
        $(INSTALL) $(1) $(2)
    endef
endif

REDIS_CC=$(QUIET_CC)$(CC) $(FINAL_CFLAGS)
REDIS_LD=$(QUIET_LINK)$(CC) $(FINAL_LDFLAGS)
REDIS_INSTALL=$(QUIET_INSTALL)$(INSTALL)

CCCOLOR="\033[34m"
LINKCOLOR="\033[34;1m"
SRCCOLOR="\033[33m"
BINCOLOR="\033[37;1m"
MAKECOLOR="\033[32;1m"
ENDCOLOR="\033[0m"

ifndef V
QUIET_CC = @printf '    %b %b\n' $(CCCOLOR)CC$(ENDCOLOR) $(SRCCOLOR)$@$(ENDCOLOR) 1>&2;
QUIET_GEN = @printf '    %b %b\n' $(CCCOLOR)GEN$(ENDCOLOR) $(SRCCOLOR)$@$(ENDCOLOR) 1>&2;
QUIET_LINK = @printf '    %b %b\n' $(LINKCOLOR)LINK$(ENDCOLOR) $(BINCOLOR)$@$(ENDCOLOR) 1>&2;
QUIET_INSTALL = @printf '    %b %b\n' $(LINKCOLOR)INSTALL$(ENDCOLOR) $(BINCOLOR)$@$(ENDCOLOR) 1>&2;
endif

REDIS_SERVER_NAME=redis-server$(PROG_SUFFIX)
REDIS_SENTINEL_NAME=redis-sentinel$(PROG_SUFFIX)
REDIS_SERVER_OBJ=adlist.o quicklist.o ae.o anet.o dict.o server.o sds.o zmalloc.o lzf_c.o lzf_d.o pqsort.o zipmap.o sha1.o ziplist.o release.o networking.o util.o object.o db.o replication.o rdb.o t_string.o t_list.o t_set.o t_zset.o t_hash.o config.o aof.o pubsub.o multi.o debug.o sort.o intset.o syncio.o cluster.o crc16.o endianconv.o slowlog.o eval.o bio.o rio.o rand.o memtest.o syscheck.o crcspeed.o crc64.o bitops.o sentinel.o notify.o setproctitle.o blocked.o hyperloglog.o latency.o sparkline.o redis-check-rdb.o redis-check-aof.o geo.o lazyfree.o module.o evict.o expire.o geohash.o geohash_helper.o childinfo.o defrag.o siphash.o rax.o t_stream.o listpack.o localtime.o lolwut.o lolwut5.o lolwut6.o acl.o tracking.o socket.o tls.o sha256.o timeout.o setcpuaffinity.o monotonic.o mt19937-64.o resp_parser.o call_reply.o script_lua.o script.o functions.o function_lua.o commands.o strl.o connection.o unix.o
REDIS_CLI_NAME=redis-cli$(PROG_SUFFIX)
REDIS_CLI_OBJ=anet.o adlist.o dict.o redis-cli.o zmalloc.o release.o ae.o redisassert.o crcspeed.o crc64.o siphash.o crc16.o monotonic.o cli_common.o mt19937-64.o strl.o
REDIS_BENCHMARK_NAME=redis-benchmark$(PROG_SUFFIX)
REDIS_BENCHMARK_OBJ=ae.o anet.o redis-benchmark.o adlist.o dict.o zmalloc.o redisassert.o release.o crcspeed.o crc64.o siphash.o crc16.o monotonic.o cli_common.o mt19937-64.o strl.o
REDIS_CHECK_RDB_NAME=redis-check-rdb$(PROG_SUFFIX)
REDIS_CHECK_AOF_NAME=redis-check-aof$(PROG_SUFFIX)
ALL_SOURCES=$(sort $(patsubst %.o,%.c,$(REDIS_SERVER_OBJ) $(REDIS_CLI_OBJ) $(REDIS_BENCHMARK_OBJ)))

all: $(REDIS_SERVER_NAME) $(REDIS_SENTINEL_NAME) $(REDIS_CLI_NAME) $(REDIS_BENCHMARK_NAME) $(REDIS_CHECK_RDB_NAME) $(REDIS_CHECK_AOF_NAME) $(TLS_MODULE)
	@echo ""
	@echo "Hint: It's a good idea to run 'make test' ;)"
	@echo ""

Makefile.dep:
	-$(REDIS_CC) -MM $(ALL_SOURCES) > Makefile.dep 2> /dev/null || true

ifeq (0, $(words $(findstring $(MAKECMDGOALS), $(NODEPS))))
-include Makefile.dep
endif

.PHONY: all

persist-settings: distclean
	echo STD=$(STD) >> .make-settings
	echo WARN=$(WARN) >> .make-settings
	echo OPT=$(OPT) >> .make-settings
	echo MALLOC=$(MALLOC) >> .make-settings
	echo BUILD_TLS=$(BUILD_TLS) >> .make-settings
	echo USE_SYSTEMD=$(USE_SYSTEMD) >> .make-settings
	echo CFLAGS=$(CFLAGS) >> .make-settings
	echo LDFLAGS=$(LDFLAGS) >> .make-settings
	echo REDIS_CFLAGS=$(REDIS_CFLAGS) >> .make-settings
	echo REDIS_LDFLAGS=$(REDIS_LDFLAGS) >> .make-settings
	echo PREV_FINAL_CFLAGS=$(FINAL_CFLAGS) >> .make-settings
	echo PREV_FINAL_LDFLAGS=$(FINAL_LDFLAGS) >> .make-settings
	-(cd ../deps && $(MAKE) $(DEPENDENCY_TARGETS))

.PHONY: persist-settings

# Prerequisites target
.make-prerequisites:
	@touch $@

# Clean everything, persist settings and build dependencies if anything changed
ifneq ($(strip $(PREV_FINAL_CFLAGS)), $(strip $(FINAL_CFLAGS)))
.make-prerequisites: persist-settings
endif

ifneq ($(strip $(PREV_FINAL_LDFLAGS)), $(strip $(FINAL_LDFLAGS)))
.make-prerequisites: persist-settings
endif

# redis-server
$(REDIS_SERVER_NAME): $(REDIS_SERVER_OBJ)
	$(REDIS_LD) -o $@ $^ ../deps/hiredis/libhiredis.a ../deps/lua/src/liblua.a ../deps/hdr_histogram/libhdrhistogram.a ../deps/fpconv/libfpconv.a $(FINAL_LIBS)

# redis-sentinel
$(REDIS_SENTINEL_NAME): $(REDIS_SERVER_NAME)
	$(REDIS_INSTALL) $(REDIS_SERVER_NAME) $(REDIS_SENTINEL_NAME)

# redis-check-rdb
$(REDIS_CHECK_RDB_NAME): $(REDIS_SERVER_NAME)
	$(REDIS_INSTALL) $(REDIS_SERVER_NAME) $(REDIS_CHECK_RDB_NAME)

# redis-check-aof
$(REDIS_CHECK_AOF_NAME): $(REDIS_SERVER_NAME)
	$(REDIS_INSTALL) $(REDIS_SERVER_NAME) $(REDIS_CHECK_AOF_NAME)

# redis-tls.so
$(TLS_MODULE_NAME): $(REDIS_SERVER_NAME)
	$(QUIET_CC)$(CC) -o $@ tls.c -shared -fPIC $(TLS_MODULE_CFLAGS) $(TLS_CLIENT_LIBS)

# redis-cli
$(REDIS_CLI_NAME): $(REDIS_CLI_OBJ)
	$(REDIS_LD) -o $@ $^ ../deps/hiredis/libhiredis.a ../deps/linenoise/linenoise.o $(FINAL_LIBS) $(TLS_CLIENT_LIBS)

# redis-benchmark
$(REDIS_BENCHMARK_NAME): $(REDIS_BENCHMARK_OBJ)
	$(REDIS_LD) -o $@ $^ ../deps/hiredis/libhiredis.a ../deps/hdr_histogram/libhdrhistogram.a $(FINAL_LIBS) $(TLS_CLIENT_LIBS)

DEP = $(REDIS_SERVER_OBJ:%.o=%.d) $(REDIS_CLI_OBJ:%.o=%.d) $(REDIS_BENCHMARK_OBJ:%.o=%.d)
-include $(DEP)

# Because the jemalloc.h header is generated as a part of the jemalloc build,
# building it should complete before building any other object. Instead of
# depending on a single artifact, build all dependencies first.
%.o: %.c .make-prerequisites
	$(REDIS_CC) -MMD -o $@ -c $<

# The file commands.c is checked in and doesn't normally need to be rebuilt. It
# is built only if python is available and its prereqs are modified.
ifneq (,$(PYTHON))
commands.c: commands/*.json ../utils/generate-command-code.py
	$(QUIET_GEN)$(PYTHON) ../utils/generate-command-code.py
endif

clean:
	rm -rf $(REDIS_SERVER_NAME) $(REDIS_SENTINEL_NAME) $(REDIS_CLI_NAME) $(REDIS_BENCHMARK_NAME) $(REDIS_CHECK_RDB_NAME) $(REDIS_CHECK_AOF_NAME) *.o *.gcda *.gcno *.gcov redis.info lcov-html Makefile.dep *.so
	rm -f $(DEP)

.PHONY: clean

distclean: clean
	-(cd ../deps && $(MAKE) distclean)
	-(cd modules && $(MAKE) clean)
	-(cd ../tests/modules && $(MAKE) clean)
	-(rm -f .make-*)

.PHONY: distclean

test: $(REDIS_SERVER_NAME) $(REDIS_CHECK_AOF_NAME) $(REDIS_CLI_NAME) $(REDIS_BENCHMARK_NAME)
	@(cd ..; ./runtest)

test-modules: $(REDIS_SERVER_NAME)
	@(cd ..; ./runtest-moduleapi)

test-sentinel: $(REDIS_SENTINEL_NAME) $(REDIS_CLI_NAME)
	@(cd ..; ./runtest-sentinel)

test-cluster: $(REDIS_SERVER_NAME) $(REDIS_CLI_NAME)
	@(cd ..; ./runtest-cluster)

check: test

lcov:
	$(MAKE) gcov
	@(set -e; cd ..; ./runtest --clients 1)
	@geninfo -o redis.info .
	@genhtml --legend -o lcov-html redis.info

.PHONY: lcov

bench: $(REDIS_BENCHMARK_NAME)
	./$(REDIS_BENCHMARK_NAME)

32bit:
	@echo ""
	@echo "WARNING: if it fails under Linux you probably need to install libc6-dev-i386"
	@echo ""
	$(MAKE) CFLAGS="-m32" LDFLAGS="-m32"

gcov:
	$(MAKE) REDIS_CFLAGS="-fprofile-arcs -ftest-coverage -DCOVERAGE_TEST" REDIS_LDFLAGS="-fprofile-arcs -ftest-coverage"

noopt:
	$(MAKE) OPTIMIZATION="-O0"

valgrind:
	$(MAKE) OPTIMIZATION="-O0" MALLOC="libc"

helgrind:
	$(MAKE) OPTIMIZATION="-O0" MALLOC="libc" CFLAGS="-D__ATOMIC_VAR_FORCE_SYNC_MACROS" REDIS_CFLAGS="-I/usr/local/include" REDIS_LDFLAGS="-L/usr/local/lib"

install: all
	@mkdir -p $(INSTALL_BIN)
	$(call MAKE_INSTALL,$(REDIS_SERVER_NAME),$(INSTALL_BIN))
	$(call MAKE_INSTALL,$(REDIS_BENCHMARK_NAME),$(INSTALL_BIN))
	$(call MAKE_INSTALL,$(REDIS_CLI_NAME),$(INSTALL_BIN))
	@ln -sf $(REDIS_SERVER_NAME) $(INSTALL_BIN)/$(REDIS_CHECK_RDB_NAME)
	@ln -sf $(REDIS_SERVER_NAME) $(INSTALL_BIN)/$(REDIS_CHECK_AOF_NAME)
	@ln -sf $(REDIS_SERVER_NAME) $(INSTALL_BIN)/$(REDIS_SENTINEL_NAME)

uninstall:
	rm -f $(INSTALL_BIN)/{$(REDIS_SERVER_NAME),$(REDIS_BENCHMARK_NAME),$(REDIS_CLI_NAME),$(REDIS_CHECK_RDB_NAME),$(REDIS_CHECK_AOF_NAME),$(REDIS_SENTINEL_NAME)}<|MERGE_RESOLUTION|>--- conflicted
+++ resolved
@@ -15,17 +15,12 @@
 release_hdr := $(shell sh -c './mkreleasehdr.sh')
 uname_S := $(shell sh -c 'uname -s 2>/dev/null || echo not')
 uname_M := $(shell sh -c 'uname -m 2>/dev/null || echo not')
-<<<<<<< HEAD
-OPTIMIZATION?=-O2
-DEPENDENCY_TARGETS=hiredis linenoise lua hdr_histogram fpconv
-=======
 OPTIMIZATION?=-O3
 ifeq ($(OPTIMIZATION),-O3)
 	REDIS_CFLAGS+=-flto
 	REDIS_LDFLAGS+=-flto
 endif
-DEPENDENCY_TARGETS=hiredis linenoise lua hdr_histogram
->>>>>>> f609a4ed
+DEPENDENCY_TARGETS=hiredis linenoise lua hdr_histogram fpconv
 NODEPS:=clean distclean
 
 # Default settings
