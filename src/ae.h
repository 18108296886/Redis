/* A simple event-driven programming library. Originally I wrote this code
 * for the Jim's event-loop (Jim is a Tcl interpreter) but later translated
 * it in form of a library for easy reuse.
 *
 * Copyright (c) 2006-2012, Salvatore Sanfilippo <antirez at gmail dot com>
 * All rights reserved.
 *
 * Redistribution and use in source and binary forms, with or without
 * modification, are permitted provided that the following conditions are met:
 *
 *   * Redistributions of source code must retain the above copyright notice,
 *     this list of conditions and the following disclaimer.
 *   * Redistributions in binary form must reproduce the above copyright
 *     notice, this list of conditions and the following disclaimer in the
 *     documentation and/or other materials provided with the distribution.
 *   * Neither the name of Redis nor the names of its contributors may be used
 *     to endorse or promote products derived from this software without
 *     specific prior written permission.
 *
 * THIS SOFTWARE IS PROVIDED BY THE COPYRIGHT HOLDERS AND CONTRIBUTORS "AS IS"
 * AND ANY EXPRESS OR IMPLIED WARRANTIES, INCLUDING, BUT NOT LIMITED TO, THE
 * IMPLIED WARRANTIES OF MERCHANTABILITY AND FITNESS FOR A PARTICULAR PURPOSE
 * ARE DISCLAIMED. IN NO EVENT SHALL THE COPYRIGHT OWNER OR CONTRIBUTORS BE
 * LIABLE FOR ANY DIRECT, INDIRECT, INCIDENTAL, SPECIAL, EXEMPLARY, OR
 * CONSEQUENTIAL DAMAGES (INCLUDING, BUT NOT LIMITED TO, PROCUREMENT OF
 * SUBSTITUTE GOODS OR SERVICES; LOSS OF USE, DATA, OR PROFITS; OR BUSINESS
 * INTERRUPTION) HOWEVER CAUSED AND ON ANY THEORY OF LIABILITY, WHETHER IN
 * CONTRACT, STRICT LIABILITY, OR TORT (INCLUDING NEGLIGENCE OR OTHERWISE)
 * ARISING IN ANY WAY OUT OF THE USE OF THIS SOFTWARE, EVEN IF ADVISED OF THE
 * POSSIBILITY OF SUCH DAMAGE.
 */

#ifndef __AE_H__
#define __AE_H__

#include <time.h>

#define AE_OK 0
#define AE_ERR -1

#define AE_NONE 0       /* No events registered. */
#define AE_READABLE 1   /* Fire when descriptor is readable. */
#define AE_WRITABLE 2   /* Fire when descriptor is writable. */
#define AE_BARRIER 4    /* With WRITABLE, never fire the event if the
                           READABLE event already fired in the same event
                           loop iteration. Useful when you want to persist
                           things to disk before sending replies, and want
                           to do that in a group fashion. */

#define AE_FILE_EVENTS (1<<0)
#define AE_TIME_EVENTS (1<<1)
#define AE_ALL_EVENTS (AE_FILE_EVENTS|AE_TIME_EVENTS)
<<<<<<< HEAD
#define AE_DONT_WAIT 4
#define AE_CALL_AFTER_SLEEP 8
=======
#define AE_DONT_WAIT (1<<2)
#define AE_CALL_BEFORE_SLEEP (1<<3)
#define AE_CALL_AFTER_SLEEP (1<<4)
>>>>>>> 7bf665f1

#define AE_NOMORE -1
#define AE_DELETED_EVENT_ID -1

/* Macros */
#define AE_NOTUSED(V) ((void) V)

struct aeEventLoop;

/* Types and data structures */
typedef void aeFileProc(struct aeEventLoop *eventLoop, int fd, void *clientData, int mask);
typedef int aeTimeProc(struct aeEventLoop *eventLoop, long long id, void *clientData);
typedef void aeEventFinalizerProc(struct aeEventLoop *eventLoop, void *clientData);
typedef void aeBeforeSleepProc(struct aeEventLoop *eventLoop);

/* File event structure */
typedef struct aeFileEvent {
    int mask; /* one of AE_(READABLE|WRITABLE|BARRIER) */
    aeFileProc *rfileProc;
    aeFileProc *wfileProc;
    void *clientData;
} aeFileEvent;

/* Time event structure */
typedef struct aeTimeEvent {
    long long id; /* time event identifier. */
    long when_sec; /* seconds */
    long when_ms; /* milliseconds */
    aeTimeProc *timeProc;
    aeEventFinalizerProc *finalizerProc;
    void *clientData;
    struct aeTimeEvent *prev;
    struct aeTimeEvent *next;
    int refcount; /* refcount to prevent timer events from being
  		   * freed in recursive time event calls. */
} aeTimeEvent;

/* A fired event */
typedef struct aeFiredEvent {
    int fd;
    int mask;
} aeFiredEvent;

/* State of an event based program */
typedef struct aeEventLoop {
    int maxfd;   /* highest file descriptor currently registered */
    int setsize; /* max number of file descriptors tracked */
    long long timeEventNextId;
    time_t lastTime;     /* Used to detect system clock skew */
    aeFileEvent *events; /* Registered events */
    aeFiredEvent *fired; /* Fired events */
    aeTimeEvent *timeEventHead;
    int stop;
    void *apidata; /* This is used for polling API specific data */
    aeBeforeSleepProc *beforesleep;
    aeBeforeSleepProc *aftersleep;
<<<<<<< HEAD
=======
    int flags;
>>>>>>> 7bf665f1
} aeEventLoop;

/* Prototypes */
aeEventLoop *aeCreateEventLoop(int setsize);
void aeDeleteEventLoop(aeEventLoop *eventLoop);
void aeStop(aeEventLoop *eventLoop);
int aeCreateFileEvent(aeEventLoop *eventLoop, int fd, int mask,
        aeFileProc *proc, void *clientData);
void aeDeleteFileEvent(aeEventLoop *eventLoop, int fd, int mask);
int aeGetFileEvents(aeEventLoop *eventLoop, int fd);
long long aeCreateTimeEvent(aeEventLoop *eventLoop, long long milliseconds,
        aeTimeProc *proc, void *clientData,
        aeEventFinalizerProc *finalizerProc);
int aeDeleteTimeEvent(aeEventLoop *eventLoop, long long id);
int aeProcessEvents(aeEventLoop *eventLoop, int flags);
int aeWait(int fd, int mask, long long milliseconds);
void aeMain(aeEventLoop *eventLoop);
char *aeGetApiName(void);
void aeSetBeforeSleepProc(aeEventLoop *eventLoop, aeBeforeSleepProc *beforesleep);
void aeSetAfterSleepProc(aeEventLoop *eventLoop, aeBeforeSleepProc *aftersleep);
int aeGetSetSize(aeEventLoop *eventLoop);
int aeResizeSetSize(aeEventLoop *eventLoop, int setsize);
void aeSetDontWait(aeEventLoop *eventLoop, int noWait);

#endif<|MERGE_RESOLUTION|>--- conflicted
+++ resolved
@@ -50,14 +50,9 @@
 #define AE_FILE_EVENTS (1<<0)
 #define AE_TIME_EVENTS (1<<1)
 #define AE_ALL_EVENTS (AE_FILE_EVENTS|AE_TIME_EVENTS)
-<<<<<<< HEAD
-#define AE_DONT_WAIT 4
-#define AE_CALL_AFTER_SLEEP 8
-=======
 #define AE_DONT_WAIT (1<<2)
 #define AE_CALL_BEFORE_SLEEP (1<<3)
 #define AE_CALL_AFTER_SLEEP (1<<4)
->>>>>>> 7bf665f1
 
 #define AE_NOMORE -1
 #define AE_DELETED_EVENT_ID -1
@@ -114,10 +109,7 @@
     void *apidata; /* This is used for polling API specific data */
     aeBeforeSleepProc *beforesleep;
     aeBeforeSleepProc *aftersleep;
-<<<<<<< HEAD
-=======
     int flags;
->>>>>>> 7bf665f1
 } aeEventLoop;
 
 /* Prototypes */
