--- conflicted
+++ resolved
@@ -1281,17 +1281,10 @@
         /* If the bit is not set we have to check further, in case the
          * command is allowed just with that specific first argument. */
         if (ACLGetUserCommandBit(u,id) == 0) {
-<<<<<<< HEAD
             /* Check if the first argument matches. */
-            if (c->argc < 2 ||
+            if (argc < 2 ||
                 u->allowed_firstargs == NULL ||
                 u->allowed_firstargs[id] == NULL)
-=======
-            /* Check if the subcommand matches. */
-            if (argc < 2 ||
-                u->allowed_subcommands == NULL ||
-                u->allowed_subcommands[id] == NULL)
->>>>>>> a6b5d518
             {
                 return ACL_DENIED_CMD;
             }
@@ -1300,15 +1293,9 @@
             while (1) {
                 if (u->allowed_firstargs[id][subid] == NULL)
                     return ACL_DENIED_CMD;
-<<<<<<< HEAD
-                int idx = c->cmd->parent ? 2 : 1;
-                if (!strcasecmp(c->argv[idx]->ptr,u->allowed_firstargs[id][subid]))
+                int idx = cmd->parent ? 2 : 1;
+                if (!strcasecmp(argv[idx]->ptr,u->allowed_firstargs[id][subid]))
                     break; /* First argument match found. Stop here. */
-=======
-                if (!strcasecmp(argv[1]->ptr,
-                                u->allowed_subcommands[id][subid]))
-                    break; /* Subcommand match found. Stop here. */
->>>>>>> a6b5d518
                 subid++;
             }
         }
