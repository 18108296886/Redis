--- conflicted
+++ resolved
@@ -1905,23 +1905,17 @@
     return ACLCheckAllUserCommandPerm(c->user, c->cmd, c->argv, c->argc, idxptr);
 }
 
-<<<<<<< HEAD
 /* Check if the client should be killed because it is subscribed to channels that were
  * permitted for the user `original` but not `new`. If `client` is NULL, this function
  * will return 0 if-and-only-if _all_ channels permitted for `original` user are valid
  * for `new` user. */
 int ACLShouldKillPubsubClient(user *new, user *original, client *c) {
-=======
-/* Check if the user's existing pub/sub clients violate the ACL pub/sub
- * permissions specified via the upcoming argument, and kill them if so. */
-void ACLKillPubsubClientsIfNeeded(user *new, user *original) {
     /* Do nothing if there are no subscribers. */
     if (!dictSize(server.pubsub_patterns) &&
         !dictSize(server.pubsub_channels) &&
         !dictSize(server.pubsubshard_channels))
-        return;
-
->>>>>>> 8878817d
+        return 0;
+
     listIter li, lpi;
     listNode *ln, *lpn;
     robj *o;
@@ -1977,7 +1971,6 @@
         return 0;
     }
 
-<<<<<<< HEAD
     if (!c)
         return 1;
 
@@ -1986,65 +1979,34 @@
 
     if (c->user == original && getClientType(c) == CLIENT_TYPE_PUBSUB) {
         /* Check for pattern violations. */
-        listRewind(c->pubsub_patterns,&lpi);
-        while (!kill && ((lpn = listNext(&lpi)) != NULL)) {
-
-            o = lpn->value;
+        dictIterator *di = dictGetIterator(c->pubsub_patterns);
+        dictEntry *de;
+        while (!kill && ((de = dictNext(di)) != NULL)) {
+            o = dictGetKey(de);
             int res = ACLCheckChannelAgainstList(upcoming, o->ptr, sdslen(o->ptr), 1);
             kill = (res == ACL_DENIED_CHANNEL);
         }
+        dictReleaseIterator(di);
+
         /* Check for channel violations. */
         if (!kill) {
             /* Check for global channels violation. */
-            dictIterator *di = dictGetIterator(c->pubsub_channels);
-
-            dictEntry *de;
+            di = dictGetIterator(c->pubsub_channels);
+
             while (!kill && ((de = dictNext(di)) != NULL)) {
                 o = dictGetKey(de);
                 int res = ACLCheckChannelAgainstList(upcoming, o->ptr, sdslen(o->ptr), 0);
-=======
-        if (c->user == original && getClientType(c) == CLIENT_TYPE_PUBSUB) {
-            /* Check for pattern violations. */
-            dictIterator *di = dictGetIterator(c->pubsub_patterns);
-            dictEntry *de;
-            while (!kill && ((de = dictNext(di)) != NULL)) {
-                o = dictGetKey(de);
-                int res = ACLCheckChannelAgainstList(upcoming, o->ptr, sdslen(o->ptr), 1);
->>>>>>> 8878817d
                 kill = (res == ACL_DENIED_CHANNEL);
             }
             dictReleaseIterator(di);
-
-<<<<<<< HEAD
+        }
+        if (!kill) {
             /* Check for shard channels violation. */
             di = dictGetIterator(c->pubsubshard_channels);
             while (!kill && ((de = dictNext(di)) != NULL)) {
                 o = dictGetKey(de);
                 int res = ACLCheckChannelAgainstList(upcoming, o->ptr, sdslen(o->ptr), 0);
                 kill = (res == ACL_DENIED_CHANNEL);
-=======
-            /* Check for channel violations. */
-            if (!kill) {
-                /* Check for global channels violation. */
-                di = dictGetIterator(c->pubsub_channels);
-                while (!kill && ((de = dictNext(di)) != NULL)) {
-                    o = dictGetKey(de);
-                    int res = ACLCheckChannelAgainstList(upcoming, o->ptr, sdslen(o->ptr), 0);
-                    kill = (res == ACL_DENIED_CHANNEL);
-                }
-                dictReleaseIterator(di);
-            }
-
-            if (!kill) {
-                /* Check for shard channels violation. */
-                di = dictGetIterator(c->pubsubshard_channels);
-                while (!kill && ((de = dictNext(di)) != NULL)) {
-                    o = dictGetKey(de);
-                    int res = ACLCheckChannelAgainstList(upcoming, o->ptr, sdslen(o->ptr), 0);
-                    kill = (res == ACL_DENIED_CHANNEL);
-                }
-                dictReleaseIterator(di);
->>>>>>> 8878817d
             }
             dictReleaseIterator(di);
         }
