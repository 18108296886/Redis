--- conflicted
+++ resolved
@@ -79,10 +79,5 @@
     - uses: actions/checkout@v3
     - name: make
       run: |
-<<<<<<< HEAD
-        yum -y install gcc make
-        make REDIS_CFLAGS='-Werror'
-=======
         yum -y install gcc gcc-c++ make
         make REDIS_CFLAGS='-Werror'
->>>>>>> 0161363c
