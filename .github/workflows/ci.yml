name: CI

on: [push, pull_request]

jobs:

  test-ubuntu-latest:
    runs-on: ubuntu-latest
    steps:
    - uses: actions/checkout@v3
    - name: make
      # Fail build if there are warnings
      # build with TLS just for compilation coverage
      run: make REDIS_CFLAGS='-Werror' BUILD_TLS=yes
    - name: test
      run: |
        sudo apt-get install tcl8.6 tclx
        ./runtest --verbose --tags -slow --dump-logs
    - name: module api test
      run: ./runtest-moduleapi --verbose --dump-logs

  test-sanitizer-address:
    runs-on: ubuntu-latest
    steps:
      - uses: actions/checkout@v3
      - name: make
        # build with TLS module just for compilation coverage
        run: make SANITIZER=address REDIS_CFLAGS='-Werror' BUILD_TLS=module
      - name: testprep
        run: sudo apt-get install tcl8.6 tclx -y
      - name: test
        run: ./runtest --verbose --tags -slow --dump-logs
      - name: module api test
        run: ./runtest-moduleapi --verbose --dump-logs

  build-debian-old:
    runs-on: ubuntu-latest
    container: debian:oldoldstable
    steps:
    - uses: actions/checkout@v3
    - name: make
      run: |
        apt-get update && apt-get install -y build-essential
        make REDIS_CFLAGS='-Werror'

  build-macos-latest:
    runs-on: macos-latest
    steps:
    - uses: actions/checkout@v3
    - name: make
      run: make REDIS_CFLAGS='-Werror'

  build-32bit:
    runs-on: ubuntu-latest
    steps:
    - uses: actions/checkout@v3
    - name: make
      run: |
        sudo apt-get update && sudo apt-get install libc6-dev-i386
        make REDIS_CFLAGS='-Werror' 32bit

  build-libc-malloc:
    runs-on: ubuntu-latest
    steps:
    - uses: actions/checkout@v3
    - name: make
      run: make REDIS_CFLAGS='-Werror' MALLOC=libc

  build-centos7-jemalloc:
    runs-on: ubuntu-latest
    container: centos:7
    steps:
    - uses: actions/checkout@v3
    - name: make
      run: |
        yum -y install gcc make
        make REDIS_CFLAGS='-Werror'

  schema-validator:
    runs-on: ubuntu-latest
    steps:
      - uses: actions/checkout@v3
      - name: Setup nodejs
        uses: actions/setup-node@v3
      - name: Install packages
        run: npm install ajv
      - name: linter
        run: node ./utils/reply_schema_linter.js
      - name: make
        # Fail build if there are warnings
        run: make REDIS_CFLAGS='-Werror -DLOG_REQ_RES'
      - name: test
        run: |
          sudo apt-get install tcl8.6 tclx
          ./runtest --verbose --tags -slow --dump-logs --log-req-res --dont-clean --force-resp3
          ./runtest-cluster --log-req-res --dont-clean --force-resp3
          ./runtest-sentinel --log-req-res --dont-clean --force-resp3
      - name: Install Python dependencies
        uses: py-actions/py-dependency-install@v4
        with:
          path: "./utils/req-res-validator/requirements.txt"
      - name: validator
<<<<<<< HEAD
        run: ./utils/req-res-log-validator.py
=======
        run: ./utils/req-res-log-valiadtor.py --verbose --fail-missing-reply-schemas
>>>>>>> 3c673994
<|MERGE_RESOLUTION|>--- conflicted
+++ resolved
@@ -100,8 +100,4 @@
         with:
           path: "./utils/req-res-validator/requirements.txt"
       - name: validator
-<<<<<<< HEAD
-        run: ./utils/req-res-log-validator.py
-=======
-        run: ./utils/req-res-log-valiadtor.py --verbose --fail-missing-reply-schemas
->>>>>>> 3c673994
+        run: ./utils/req-res-log-validator.py --verbose --fail-missing-reply-schemas