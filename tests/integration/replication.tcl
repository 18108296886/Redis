--- conflicted
+++ resolved
@@ -523,17 +523,10 @@
             $replica set mykey myvalue
 
             # Set a function value on replica to check status during loading, on failure and after swapping db
-<<<<<<< HEAD
-            $replica function create LUA test {return 'hello1'}
-
-            # Set a function value on master to check it reaches the replica when replication ends
-            $master function create LUA test {return 'hello2'}
-=======
             $replica function load LUA test {redis.register_function('test', function() return 'hello1' end)}
 
             # Set a function value on master to check it reaches the replica when replication ends
             $master function load LUA test {redis.register_function('test', function() return 'hello2' end)}
->>>>>>> cb2796ac
 
             # Force the replica to try another full sync (this time it will have matching master replid)
             $master multi
@@ -666,11 +659,7 @@
             set start [clock clicks -milliseconds]
 
             # Set a function value to check short read handling on functions
-<<<<<<< HEAD
-            r function create LUA test {return 'hello1'}
-=======
             r function load LUA test {redis.register_function('test', function() return 'hello1' end)}
->>>>>>> cb2796ac
 
             for {set k 0} {$k < 3} {incr k} {
                 for {set i 0} {$i < 10} {incr i} {
