--- conflicted
+++ resolved
@@ -186,7 +186,7 @@
                 fail "AOF loading didn't fail"
             }
 
-            assert_equal 2 [count_message_lines $server_path/stdout "The AOF manifest file is invalid format"]
+            assert_equal 2 [count_message_lines $server_path/stdout "Invalid AOF manifest file format"]
         }
 
         clean_aof_persistence $aof_dirpath
@@ -213,11 +213,7 @@
                 fail "AOF loading didn't fail"
             }
 
-<<<<<<< HEAD
-            assert_equal 2 [count_message_lines $server_path/stdout "Invalid AOF manifest file format"]
-=======
-            assert_equal 3 [count_message_lines $server_path/stdout "The AOF manifest file is invalid format"]
->>>>>>> bd46a2ab
+            assert_equal 3 [count_message_lines $server_path/stdout "Invalid AOF manifest file format"]
         }
 
         clean_aof_persistence $aof_dirpath
@@ -271,11 +267,7 @@
                 fail "AOF loading didn't fail"
             }
 
-<<<<<<< HEAD
-            assert_equal 3 [count_message_lines $server_path/stdout "Invalid AOF manifest file format"]
-=======
-            assert_equal 4 [count_message_lines $server_path/stdout "The AOF manifest file is invalid format"]
->>>>>>> bd46a2ab
+            assert_equal 4 [count_message_lines $server_path/stdout "Invalid AOF manifest file format"]
         }
 
         clean_aof_persistence $aof_dirpath
