set defaults { appendonly {yes} appendfilename {appendonly.aof} }
set server_path [tmpdir server.aof]
set aof_path "$server_path/appendonly.aof"

proc append_to_aof {str} {
    upvar fp fp
    puts -nonewline $fp $str
}

proc create_aof {code} {
    upvar fp fp aof_path aof_path
    set fp [open $aof_path w+]
    uplevel 1 $code
    close $fp
}

proc start_server_aof {overrides code} {
    upvar defaults defaults srv srv server_path server_path
    set config [concat $defaults $overrides]
    set srv [start_server [list overrides $config]]
    uplevel 1 $code
    kill_server $srv
}

tags {"aof external:skip"} {
    ## Server can start when aof-load-truncated is set to yes and AOF
    ## is truncated, with an incomplete MULTI block.
    create_aof {
        append_to_aof [formatCommand set foo hello]
        append_to_aof [formatCommand multi]
        append_to_aof [formatCommand set bar world]
    }

    start_server_aof [list dir $server_path aof-load-truncated yes] {
        test "Unfinished MULTI: Server should start if load-truncated is yes" {
            assert_equal 1 [is_alive $srv]
        }
    }

    ## Should also start with truncated AOF without incomplete MULTI block.
    create_aof {
        append_to_aof [formatCommand incr foo]
        append_to_aof [formatCommand incr foo]
        append_to_aof [formatCommand incr foo]
        append_to_aof [formatCommand incr foo]
        append_to_aof [formatCommand incr foo]
        append_to_aof [string range [formatCommand incr foo] 0 end-1]
    }

    start_server_aof [list dir $server_path aof-load-truncated yes] {
        test "Short read: Server should start if load-truncated is yes" {
            assert_equal 1 [is_alive $srv]
        }

        test "Truncated AOF loaded: we expect foo to be equal to 5" {
            set client [redis [dict get $srv host] [dict get $srv port] 0 $::tls]
            wait_done_loading $client
            assert {[$client get foo] eq "5"}
        }

        test "Append a new command after loading an incomplete AOF" {
            $client incr foo
        }
    }

    # Now the AOF file is expected to be correct
    start_server_aof [list dir $server_path aof-load-truncated yes] {
        test "Short read + command: Server should start" {
            assert_equal 1 [is_alive $srv]
        }

        test "Truncated AOF loaded: we expect foo to be equal to 6 now" {
            set client [redis [dict get $srv host] [dict get $srv port] 0 $::tls]
            wait_done_loading $client
            assert {[$client get foo] eq "6"}
        }
    }

    ## Test that the server exits when the AOF contains a format error
    create_aof {
        append_to_aof [formatCommand set foo hello]
        append_to_aof "!!!"
        append_to_aof [formatCommand set foo hello]
    }

    start_server_aof [list dir $server_path aof-load-truncated yes] {
        test "Bad format: Server should have logged an error" {
            set pattern "*Bad file format reading the append only file*"
            set retry 10
            while {$retry} {
                set result [exec tail -1 < [dict get $srv stdout]]
                if {[string match $pattern $result]} {
                    break
                }
                incr retry -1
                after 1000
            }
            if {$retry == 0} {
                error "assertion:expected error not found on config file"
            }
        }
    }

    ## Test the server doesn't start when the AOF contains an unfinished MULTI
    create_aof {
        append_to_aof [formatCommand set foo hello]
        append_to_aof [formatCommand multi]
        append_to_aof [formatCommand set bar world]
    }

    start_server_aof [list dir $server_path aof-load-truncated no] {
        test "Unfinished MULTI: Server should have logged an error" {
            set pattern "*Unexpected end of file reading the append only file*"
            set retry 10
            while {$retry} {
                set result [exec tail -1 < [dict get $srv stdout]]
                if {[string match $pattern $result]} {
                    break
                }
                incr retry -1
                after 1000
            }
            if {$retry == 0} {
                error "assertion:expected error not found on config file"
            }
        }
    }

    ## Test that the server exits when the AOF contains a short read
    create_aof {
        append_to_aof [formatCommand set foo hello]
        append_to_aof [string range [formatCommand set bar world] 0 end-1]
    }

    start_server_aof [list dir $server_path aof-load-truncated no] {
        test "Short read: Server should have logged an error" {
            set pattern "*Unexpected end of file reading the append only file*"
            set retry 10
            while {$retry} {
                set result [exec tail -1 < [dict get $srv stdout]]
                if {[string match $pattern $result]} {
                    break
                }
                incr retry -1
                after 1000
            }
            if {$retry == 0} {
                error "assertion:expected error not found on config file"
            }
        }
    }

    ## Test that redis-check-aof indeed sees this AOF is not valid
    test "Short read: Utility should confirm the AOF is not valid" {
        catch {
            exec src/redis-check-aof $aof_path
        } result
        assert_match "*not valid*" $result
    }

    test "Short read: Utility should show the abnormal line num in AOF" {
        create_aof {
            append_to_aof [formatCommand set foo hello]
            append_to_aof "!!!"
        }

        catch {
            exec src/redis-check-aof $aof_path
        } result
        assert_match "*ok_up_to_line=8*" $result
    }

    test "Short read: Utility should be able to fix the AOF" {
        set result [exec src/redis-check-aof --fix $aof_path << "y\n"]
        assert_match "*Successfully truncated AOF*" $result
    }

    ## Test that the server can be started using the truncated AOF
    start_server_aof [list dir $server_path aof-load-truncated no] {
        test "Fixed AOF: Server should have been started" {
            assert_equal 1 [is_alive $srv]
        }

        test "Fixed AOF: Keyspace should contain values that were parseable" {
            set client [redis [dict get $srv host] [dict get $srv port] 0 $::tls]
            wait_done_loading $client
            assert_equal "hello" [$client get foo]
            assert_equal "" [$client get bar]
        }
    }

    ## Test that SPOP (that modifies the client's argc/argv) is correctly free'd
    create_aof {
        append_to_aof [formatCommand sadd set foo]
        append_to_aof [formatCommand sadd set bar]
        append_to_aof [formatCommand spop set]
    }

    start_server_aof [list dir $server_path aof-load-truncated no] {
        test "AOF+SPOP: Server should have been started" {
            assert_equal 1 [is_alive $srv]
        }

        test "AOF+SPOP: Set should have 1 member" {
            set client [redis [dict get $srv host] [dict get $srv port] 0 $::tls]
            wait_done_loading $client
            assert_equal 1 [$client scard set]
        }
    }

    ## Uses the alsoPropagate() API.
    create_aof {
        append_to_aof [formatCommand sadd set foo]
        append_to_aof [formatCommand sadd set bar]
        append_to_aof [formatCommand sadd set gah]
        append_to_aof [formatCommand spop set 2]
    }

    start_server_aof [list dir $server_path] {
        test "AOF+SPOP: Server should have been started" {
            assert_equal 1 [is_alive $srv]
        }

        test "AOF+SPOP: Set should have 1 member" {
            set client [redis [dict get $srv host] [dict get $srv port] 0 $::tls]
            wait_done_loading $client
            assert_equal 1 [$client scard set]
        }
    }

    ## Test that PEXPIREAT is loaded correctly
    create_aof {
        append_to_aof [formatCommand rpush list foo]
        append_to_aof [formatCommand pexpireat list 1000]
        append_to_aof [formatCommand rpush list bar]
    }

    start_server_aof [list dir $server_path aof-load-truncated no] {
        test "AOF+EXPIRE: Server should have been started" {
            assert_equal 1 [is_alive $srv]
        }

        test "AOF+EXPIRE: List should be empty" {
            set client [redis [dict get $srv host] [dict get $srv port] 0 $::tls]
            wait_done_loading $client
            assert_equal 0 [$client llen list]
        }
    }

    start_server {overrides {appendonly {yes} appendfilename {appendonly.aof}}} {
        test {Redis should not try to convert DEL into EXPIREAT for EXPIRE -1} {
            r set x 10
            r expire x -1
        }
    }

    start_server {overrides {appendonly {yes} appendfilename {appendonly.aof} appendfsync always}} {
        test {AOF fsync always barrier issue} {
            set rd [redis_deferring_client]
            # Set a sleep when aof is flushed, so that we have a chance to look
            # at the aof size and detect if the response of an incr command
            # arrives before the data was written (and hopefully fsynced)
            # We create a big reply, which will hopefully not have room in the
            # socket buffers, and will install a write handler, then we sleep
            # a big and issue the incr command, hoping that the last portion of
            # the output buffer write, and the processing of the incr will happen
            # in the same event loop cycle.
            # Since the socket buffers and timing are unpredictable, we fuzz this
            # test with slightly different sizes and sleeps a few times.
            for {set i 0} {$i < 10} {incr i} {
                r debug aof-flush-sleep 0
                r del x
                r setrange x [expr {int(rand()*5000000)+10000000}] x
                r debug aof-flush-sleep 500000
                set aof [file join [lindex [r config get dir] 1] appendonly.aof]
                set size1 [file size $aof]
                $rd get x
                after [expr {int(rand()*30)}]
                $rd incr new_value
                $rd read
                $rd read
                set size2 [file size $aof]
                assert {$size1 != $size2}
            }
        }
    }

    start_server {overrides {appendonly {yes} appendfilename {appendonly.aof}}} {
        test {GETEX should not append to AOF} {
            set aof [file join [lindex [r config get dir] 1] appendonly.aof]
            r set foo bar
            set before [file size $aof]
            r getex foo
            set after [file size $aof]
            assert_equal $before $after
        }
    }

    ## Test that the server exits when the AOF contains a unknown command
    create_aof {
        append_to_aof [formatCommand set foo hello]
        append_to_aof [formatCommand bla foo hello]
        append_to_aof [formatCommand set foo hello]
    }

    start_server_aof [list dir $server_path aof-load-truncated yes] {
        test "Unknown command: Server should have logged an error" {
            set pattern "*Unknown command 'bla' reading the append only file*"
            set retry 10
            while {$retry} {
                set result [exec tail -1 < [dict get $srv stdout]]
                if {[string match $pattern $result]} {
                    break
                }
                incr retry -1
                after 1000
            }
            if {$retry == 0} {
                error "assertion:expected error not found on config file"
            }
        }
    }

    # Test that LMPOP/BLMPOP work fine with AOF.
    create_aof {
        append_to_aof [formatCommand lpush mylist a b c]
        append_to_aof [formatCommand rpush mylist2 1 2 3]
        append_to_aof [formatCommand lpush mylist3 a b c d e]
    }

    start_server_aof [list dir $server_path aof-load-truncated no] {
        test "AOF+LMPOP/BLMPOP: pop elements from the list" {
            set client [redis [dict get $srv host] [dict get $srv port] 0 $::tls]
            set client2 [redis [dict get $srv host] [dict get $srv port] 1 $::tls]
            wait_done_loading $client

            # Pop all elements from mylist, should be blmpop delete mylist.
            $client lmpop 1 mylist left count 1
            $client blmpop 0 1 mylist left count 10

            # Pop all elements from mylist2, should be lmpop delete mylist2.
            $client blmpop 0 2 mylist mylist2 right count 10
            $client lmpop 2 mylist mylist2 right count 2

            # Blocking path, be blocked and then released.
            $client2 blmpop 0 2 mylist mylist2 left count 2
            after 100
            $client lpush mylist2 a b c

            # Pop up the last element in mylist2
            $client blmpop 0 3 mylist mylist2 mylist3 left count 1

            # Leave two elements in mylist3.
            $client blmpop 0 3 mylist mylist2 mylist3 right count 3
        }
    }

    start_server_aof [list dir $server_path aof-load-truncated no] {
        test "AOF+LMPOP/BLMPOP: after pop elements from the list" {
            set client [redis [dict get $srv host] [dict get $srv port] 0 $::tls]
            wait_done_loading $client

            # mylist and mylist2 no longer exist.
            assert_equal 0 [$client exists mylist mylist2]

            # Length of mylist3 is two.
            assert_equal 2 [$client llen mylist3]
        }
    }

<<<<<<< HEAD
    test {Generate timestamp annotations in AOF} {
        start_server {overrides {appendonly {yes} appendfilename {appendonly.aof}}} {
            r config set aof-timestamp-enabled yes
            r config set aof-use-rdb-preamble no
            set aof [file join [lindex [r config get dir] 1] appendonly.aof]

            r set foo bar
            assert_match "#TS:*" [exec head -n 1 $aof]

            r bgrewriteaof
            waitForBgrewriteaof r
            assert_match "#TS:*" [exec head -n 1 $aof]
        }
    }

    # redis could load AOF which has timestamp annotations inside
    create_aof {
        append_to_aof "#TS:1628217470\r\n"
        append_to_aof [formatCommand set foo1 bar1]
        append_to_aof "#TS:1628217471\r\n"
        append_to_aof [formatCommand set foo2 bar2]
        append_to_aof "#TS:1628217472\r\n"
        append_to_aof "#TS:1628217473\r\n"
        append_to_aof [formatCommand set foo3 bar3]
        append_to_aof "#TS:1628217474\r\n"
    }
    start_server_aof [list dir $server_path] {
        test {Successfully load AOF which has timestamp annotations inside} {
            set c [redis [dict get $srv host] [dict get $srv port] 0 $::tls]
            assert_equal "bar1" [$c get foo1]
            assert_equal "bar2" [$c get foo2]
            assert_equal "bar3" [$c get foo3]
        }
    }

    test {Truncate AOF to specific timestamp} {
        # truncate to timestamp 1628217473
        exec src/redis-check-aof --truncate-to-timestamp 1628217473 $aof_path
        start_server_aof [list dir $server_path] {
            set c [redis [dict get $srv host] [dict get $srv port] 0 $::tls]
            assert_equal "bar1" [$c get foo1]
            assert_equal "bar2" [$c get foo2]
            assert_equal "bar3" [$c get foo3]
        }

        # truncate to timestamp 1628217471
        exec src/redis-check-aof --truncate-to-timestamp 1628217471 $aof_path
        start_server_aof [list dir $server_path] {
            set c [redis [dict get $srv host] [dict get $srv port] 0 $::tls]
            assert_equal "bar1" [$c get foo1]
            assert_equal "bar2" [$c get foo2]
            assert_equal "" [$c get foo3]
        }

        # truncate to timestamp 1628217470
        exec src/redis-check-aof --truncate-to-timestamp 1628217470 $aof_path
        start_server_aof [list dir $server_path] {
            set c [redis [dict get $srv host] [dict get $srv port] 0 $::tls]
            assert_equal "bar1" [$c get foo1]
            assert_equal "" [$c get foo2]
        }

        # truncate to timestamp 1628217469
        catch {exec src/redis-check-aof --truncate-to-timestamp 1628217469 $aof_path} e
        assert_match {*aborting*} $e
=======
    # Test that ZMPOP/BZMPOP work fine with AOF.
    create_aof {
        append_to_aof [formatCommand zadd myzset 1 one 2 two 3 three]
        append_to_aof [formatCommand zadd myzset2 4 four 5 five 6 six]
        append_to_aof [formatCommand zadd myzset3 1 one 2 two 3 three 4 four 5 five]
    }

    start_server_aof [list dir $server_path aof-load-truncated no] {
        test "AOF+ZMPOP/BZMPOP: pop elements from the zset" {
            set client [redis [dict get $srv host] [dict get $srv port] 0 $::tls]
            set client2 [redis [dict get $srv host] [dict get $srv port] 1 $::tls]
            wait_done_loading $client

            # Pop all elements from myzset, should be bzmpop delete myzset.
            $client zmpop 1 myzset min count 1
            $client bzmpop 0 1 myzset min count 10

            # Pop all elements from myzset2, should be zmpop delete myzset2.
            $client bzmpop 0 2 myzset myzset2 max count 10
            $client zmpop 2 myzset myzset2 max count 2

            # Blocking path, be blocked and then released.
            $client2 bzmpop 0 2 myzset myzset2 min count 2
            after 100
            $client zadd myzset2 1 one 2 two 3 three

            # Pop up the last element in myzset2
            $client bzmpop 0 3 myzset myzset2 myzset3 min count 1

            # Leave two elements in myzset3.
            $client bzmpop 0 3 myzset myzset2 myzset3 max count 3
        }
    }

    start_server_aof [list dir $server_path aof-load-truncated no] {
        test "AOF+ZMPOP/BZMPOP: after pop elements from the zset" {
            set client [redis [dict get $srv host] [dict get $srv port] 0 $::tls]
            wait_done_loading $client

            # myzset and myzset2 no longer exist.
            assert_equal 0 [$client exists myzset myzset2]

            # Length of myzset3 is two.
            assert_equal 2 [$client zcard myzset3]
        }
>>>>>>> afd8c4e0
    }
}<|MERGE_RESOLUTION|>--- conflicted
+++ resolved
@@ -368,7 +368,53 @@
         }
     }
 
-<<<<<<< HEAD
+    # Test that ZMPOP/BZMPOP work fine with AOF.
+    create_aof {
+        append_to_aof [formatCommand zadd myzset 1 one 2 two 3 three]
+        append_to_aof [formatCommand zadd myzset2 4 four 5 five 6 six]
+        append_to_aof [formatCommand zadd myzset3 1 one 2 two 3 three 4 four 5 five]
+    }
+
+    start_server_aof [list dir $server_path aof-load-truncated no] {
+        test "AOF+ZMPOP/BZMPOP: pop elements from the zset" {
+            set client [redis [dict get $srv host] [dict get $srv port] 0 $::tls]
+            set client2 [redis [dict get $srv host] [dict get $srv port] 1 $::tls]
+            wait_done_loading $client
+
+            # Pop all elements from myzset, should be bzmpop delete myzset.
+            $client zmpop 1 myzset min count 1
+            $client bzmpop 0 1 myzset min count 10
+
+            # Pop all elements from myzset2, should be zmpop delete myzset2.
+            $client bzmpop 0 2 myzset myzset2 max count 10
+            $client zmpop 2 myzset myzset2 max count 2
+
+            # Blocking path, be blocked and then released.
+            $client2 bzmpop 0 2 myzset myzset2 min count 2
+            after 100
+            $client zadd myzset2 1 one 2 two 3 three
+
+            # Pop up the last element in myzset2
+            $client bzmpop 0 3 myzset myzset2 myzset3 min count 1
+
+            # Leave two elements in myzset3.
+            $client bzmpop 0 3 myzset myzset2 myzset3 max count 3
+        }
+    }
+
+    start_server_aof [list dir $server_path aof-load-truncated no] {
+        test "AOF+ZMPOP/BZMPOP: after pop elements from the zset" {
+            set client [redis [dict get $srv host] [dict get $srv port] 0 $::tls]
+            wait_done_loading $client
+
+            # myzset and myzset2 no longer exist.
+            assert_equal 0 [$client exists myzset myzset2]
+
+            # Length of myzset3 is two.
+            assert_equal 2 [$client zcard myzset3]
+        }
+    }
+
     test {Generate timestamp annotations in AOF} {
         start_server {overrides {appendonly {yes} appendfilename {appendonly.aof}}} {
             r config set aof-timestamp-enabled yes
@@ -434,52 +480,5 @@
         # truncate to timestamp 1628217469
         catch {exec src/redis-check-aof --truncate-to-timestamp 1628217469 $aof_path} e
         assert_match {*aborting*} $e
-=======
-    # Test that ZMPOP/BZMPOP work fine with AOF.
-    create_aof {
-        append_to_aof [formatCommand zadd myzset 1 one 2 two 3 three]
-        append_to_aof [formatCommand zadd myzset2 4 four 5 five 6 six]
-        append_to_aof [formatCommand zadd myzset3 1 one 2 two 3 three 4 four 5 five]
-    }
-
-    start_server_aof [list dir $server_path aof-load-truncated no] {
-        test "AOF+ZMPOP/BZMPOP: pop elements from the zset" {
-            set client [redis [dict get $srv host] [dict get $srv port] 0 $::tls]
-            set client2 [redis [dict get $srv host] [dict get $srv port] 1 $::tls]
-            wait_done_loading $client
-
-            # Pop all elements from myzset, should be bzmpop delete myzset.
-            $client zmpop 1 myzset min count 1
-            $client bzmpop 0 1 myzset min count 10
-
-            # Pop all elements from myzset2, should be zmpop delete myzset2.
-            $client bzmpop 0 2 myzset myzset2 max count 10
-            $client zmpop 2 myzset myzset2 max count 2
-
-            # Blocking path, be blocked and then released.
-            $client2 bzmpop 0 2 myzset myzset2 min count 2
-            after 100
-            $client zadd myzset2 1 one 2 two 3 three
-
-            # Pop up the last element in myzset2
-            $client bzmpop 0 3 myzset myzset2 myzset3 min count 1
-
-            # Leave two elements in myzset3.
-            $client bzmpop 0 3 myzset myzset2 myzset3 max count 3
-        }
-    }
-
-    start_server_aof [list dir $server_path aof-load-truncated no] {
-        test "AOF+ZMPOP/BZMPOP: after pop elements from the zset" {
-            set client [redis [dict get $srv host] [dict get $srv port] 0 $::tls]
-            wait_done_loading $client
-
-            # myzset and myzset2 no longer exist.
-            assert_equal 0 [$client exists myzset myzset2]
-
-            # Length of myzset3 is two.
-            assert_equal 2 [$client zcard myzset3]
-        }
->>>>>>> afd8c4e0
     }
 }