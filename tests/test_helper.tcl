# Redis test suite. Copyright (C) 2009 Salvatore Sanfilippo antirez@gmail.com
# This software is released under the BSD License. See the COPYING file for
# more information.

package require Tcl 8.5

set tcl_precision 17
source tests/support/redis.tcl
source tests/support/server.tcl
source tests/support/tmpfile.tcl
source tests/support/test.tcl
source tests/support/util.tcl

set ::all_tests {
    unit/printver
    unit/dump
    unit/auth
    unit/protocol
    unit/keyspace
    unit/scan
    unit/type/string
    unit/type/incr
    unit/type/list
    unit/type/list-2
    unit/type/list-3
    unit/type/set
    unit/type/zset
    unit/type/hash
    unit/type/stream
    unit/type/stream-cgroups
    unit/sort
    unit/expire
    unit/other
    unit/multi
    unit/quit
    unit/aofrw
    unit/acl
    unit/latency-monitor
    integration/block-repl
    integration/replication
    integration/replication-2
    integration/replication-3
    integration/replication-4
    integration/replication-psync
    integration/aof
    integration/rdb
    integration/convert-zipmap-hash-on-load
    integration/logging
    integration/psync2
    integration/psync2-reg
    integration/psync2-pingoff
    integration/redis-cli
    unit/pubsub
    unit/slowlog
    unit/scripting
    unit/maxmemory
    unit/introspection
    unit/introspection-2
    unit/limits
    unit/obuf-limits
    unit/bitops
    unit/bitfield
    unit/geo
    unit/memefficiency
    unit/hyperloglog
    unit/lazyfree
    unit/wait
    unit/pendingquerybuf
    unit/tls
    unit/tracking
    unit/oom-score-adj
}
# Index to the next test to run in the ::all_tests list.
set ::next_test 0

set ::host 127.0.0.1
set ::port 6379; # port for external server
set ::baseport 21111; # initial port for spawned redis servers
set ::portcount 8000; # we don't wanna use more than 10000 to avoid collision with cluster bus ports
set ::traceleaks 0
set ::valgrind 0
set ::durable 0
set ::tls 0
set ::stack_logging 0
set ::verbose 0
set ::quiet 0
set ::denytags {}
set ::skiptests {}
set ::skipunits {}
set ::allowtags {}
set ::only_tests {}
set ::single_tests {}
set ::run_solo_tests {}
set ::skip_till ""
set ::external 0; # If "1" this means, we are running against external instance
set ::file ""; # If set, runs only the tests in this comma separated list
set ::curfile ""; # Hold the filename of the current suite
set ::accurate 0; # If true runs fuzz tests with more iterations
set ::force_failure 0
set ::timeout 1200; # 20 minutes without progresses will quit the test.
set ::last_progress [clock seconds]
set ::active_servers {} ; # Pids of active Redis instances.
set ::dont_clean 0
set ::wait_server 0
set ::stop_on_failure 0
set ::loop 0
set ::tlsdir "tests/tls"

# Set to 1 when we are running in client mode. The Redis test uses a
# server-client model to run tests simultaneously. The server instance
# runs the specified number of client instances that will actually run tests.
# The server is responsible of showing the result to the user, and exit with
# the appropriate exit code depending on the test outcome.
set ::client 0
set ::numclients 16

# This function is called by one of the test clients when it receives
# a "run" command from the server, with a filename as data.
# It will run the specified test source file and signal it to the
# test server when finished.
proc execute_test_file name {
    set path "tests/$name.tcl"
    set ::curfile $path
    source $path
    send_data_packet $::test_server_fd done "$name"
}

# This function is called by one of the test clients when it receives
# a "run_code" command from the server, with a verbatim test source code
# as argument, and an associated name.
# It will run the specified code and signal it to the test server when
# finished.
proc execute_test_code {name code} {
    eval $code
    send_data_packet $::test_server_fd done "$name"
}

# Setup a list to hold a stack of server configs. When calls to start_server
# are nested, use "srv 0 pid" to get the pid of the inner server. To access
# outer servers, use "srv -1 pid" etcetera.
set ::servers {}
proc srv {args} {
    set level 0
    if {[string is integer [lindex $args 0]]} {
        set level [lindex $args 0]
        set property [lindex $args 1]
    } else {
        set property [lindex $args 0]
    }
    set srv [lindex $::servers end+$level]
    dict get $srv $property
}

# Provide easy access to the client for the inner server. It's possible to
# prepend the argument list with a negative level to access clients for
# servers running in outer blocks.
proc r {args} {
    set level 0
    if {[string is integer [lindex $args 0]]} {
        set level [lindex $args 0]
        set args [lrange $args 1 end]
    }
    [srv $level "client"] {*}$args
}

proc reconnect {args} {
    set level [lindex $args 0]
    if {[string length $level] == 0 || ![string is integer $level]} {
        set level 0
    }

    set srv [lindex $::servers end+$level]
    set host [dict get $srv "host"]
    set port [dict get $srv "port"]
    set config [dict get $srv "config"]
    set client [redis $host $port 0 $::tls]
    dict set srv "client" $client

    # select the right db when we don't have to authenticate
    if {![dict exists $config "requirepass"]} {
        $client select 9
    }

    # re-set $srv in the servers list
    lset ::servers end+$level $srv
}

proc redis_deferring_client {args} {
    set level 0
    if {[llength $args] > 0 && [string is integer [lindex $args 0]]} {
        set level [lindex $args 0]
        set args [lrange $args 1 end]
    }

    # create client that defers reading reply
    set client [redis [srv $level "host"] [srv $level "port"] 1 $::tls]

    # select the right db and read the response (OK)
    $client select 9
    $client read
    return $client
}

proc redis_client {args} {
    set level 0
    if {[llength $args] > 0 && [string is integer [lindex $args 0]]} {
        set level [lindex $args 0]
        set args [lrange $args 1 end]
    }

    # create client that defers reading reply
    set client [redis [srv $level "host"] [srv $level "port"] 0 $::tls]

    # select the right db and read the response (OK)
    $client select 9
    return $client
}

# Provide easy access to INFO properties. Same semantic as "proc r".
proc s {args} {
    set level 0
    if {[string is integer [lindex $args 0]]} {
        set level [lindex $args 0]
        set args [lrange $args 1 end]
    }
    status [srv $level "client"] [lindex $args 0]
}

# Test wrapped into run_solo are sent back from the client to the
# test server, so that the test server will send them again to
# clients once the clients are idle.
proc run_solo {name code} {
    if {$::numclients == 1 || $::loop || $::external} {
        # run_solo is not supported in these scenarios, just run the code.
        eval $code
        return
    }
    send_data_packet $::test_server_fd run_solo [list $name $code]
}

proc cleanup {} {
    if {!$::quiet} {puts -nonewline "Cleanup: may take some time... "}
    flush stdout
    catch {exec rm -rf {*}[glob tests/tmp/redis.conf.*]}
    catch {exec rm -rf {*}[glob tests/tmp/server.*]}
    if {!$::quiet} {puts "OK"}
}

proc test_server_main {} {
    cleanup
    set tclsh [info nameofexecutable]
    # Open a listening socket, trying different ports in order to find a
    # non busy one.
    set clientport [find_available_port 11111 32]
    if {!$::quiet} {
        puts "Starting test server at port $clientport"
    }
    socket -server accept_test_clients  -myaddr 127.0.0.1 $clientport

    # Start the client instances
    set ::clients_pids {}
    if {$::external} {
        set p [exec $tclsh [info script] {*}$::argv \
            --client $clientport &]
        lappend ::clients_pids $p
    } else {
        set start_port $::baseport
        set port_count [expr {$::portcount / $::numclients}]
        for {set j 0} {$j < $::numclients} {incr j} {
            set p [exec $tclsh [info script] {*}$::argv \
                --client $clientport --baseport $start_port --portcount $port_count &]
            lappend ::clients_pids $p
            incr start_port $port_count
        }
    }

    # Setup global state for the test server
    set ::idle_clients {}
    set ::active_clients {}
    array set ::active_clients_task {}
    array set ::clients_start_time {}
    set ::clients_time_history {}
    set ::failed_tests {}

    # Enter the event loop to handle clients I/O
    after 100 test_server_cron
    vwait forever
}

# This function gets called 10 times per second.
proc test_server_cron {} {
    set elapsed [expr {[clock seconds]-$::last_progress}]

    if {$elapsed > $::timeout} {
        set err "\[[colorstr red TIMEOUT]\]: clients state report follows."
        puts $err
        lappend ::failed_tests $err
        show_clients_state
        kill_clients
        force_kill_all_servers
        the_end
    }

    after 100 test_server_cron
}

proc accept_test_clients {fd addr port} {
    fconfigure $fd -encoding binary
    fileevent $fd readable [list read_from_test_client $fd]
}

# This is the readable handler of our test server. Clients send us messages
# in the form of a status code such and additional data. Supported
# status types are:
#
# ready: the client is ready to execute the command. Only sent at client
#        startup. The server will queue the client FD in the list of idle
#        clients.
# testing: just used to signal that a given test started.
# ok: a test was executed with success.
# err: a test was executed with an error.
# skip: a test was skipped by skipfile or individual test options.
# ignore: a test was skipped by a group tag.
# exception: there was a runtime exception while executing the test.
# done: all the specified test file was processed, this test client is
#       ready to accept a new task.
proc read_from_test_client fd {
    set bytes [gets $fd]
    set payload [read $fd $bytes]
    foreach {status data} $payload break
    set ::last_progress [clock seconds]

    if {$status eq {ready}} {
        if {!$::quiet} {
            puts "\[$status\]: $data"
        }
        signal_idle_client $fd
    } elseif {$status eq {done}} {
        set elapsed [expr {[clock seconds]-$::clients_start_time($fd)}]
        set all_tests_count [llength $::all_tests]
        set running_tests_count [expr {[llength $::active_clients]-1}]
        set completed_tests_count [expr {$::next_test-$running_tests_count}]
        puts "\[$completed_tests_count/$all_tests_count [colorstr yellow $status]\]: $data ($elapsed seconds)"
        lappend ::clients_time_history $elapsed $data
        signal_idle_client $fd
        set ::active_clients_task($fd) "(DONE) $data"
    } elseif {$status eq {ok}} {
        if {!$::quiet} {
            puts "\[[colorstr green $status]\]: $data"
        }
        set ::active_clients_task($fd) "(OK) $data"
    } elseif {$status eq {skip}} {
        if {!$::quiet} {
            puts "\[[colorstr yellow $status]\]: $data"
        }
    } elseif {$status eq {ignore}} {
        if {!$::quiet} {
            puts "\[[colorstr cyan $status]\]: $data"
        }
    } elseif {$status eq {err}} {
        set err "\[[colorstr red $status]\]: $data"
        puts $err
        lappend ::failed_tests $err
        set ::active_clients_task($fd) "(ERR) $data"
        if {$::stop_on_failure} {
            puts -nonewline "(Test stopped, press enter to resume the tests)"
            flush stdout
            gets stdin
        }
    } elseif {$status eq {exception}} {
        puts "\[[colorstr red $status]\]: $data"
        kill_clients
        force_kill_all_servers
        exit 1
    } elseif {$status eq {testing}} {
        set ::active_clients_task($fd) "(IN PROGRESS) $data"
    } elseif {$status eq {server-spawning}} {
        set ::active_clients_task($fd) "(SPAWNING SERVER) $data"
    } elseif {$status eq {server-spawned}} {
        lappend ::active_servers $data
        set ::active_clients_task($fd) "(SPAWNED SERVER) pid:$data"
    } elseif {$status eq {server-killing}} {
        set ::active_clients_task($fd) "(KILLING SERVER) pid:$data"
    } elseif {$status eq {server-killed}} {
        set ::active_servers [lsearch -all -inline -not -exact $::active_servers $data]
        set ::active_clients_task($fd) "(KILLED SERVER) pid:$data"
    } elseif {$status eq {run_solo}} {
        lappend ::run_solo_tests $data
    } else {
        if {!$::quiet} {
            puts "\[$status\]: $data"
        }
    }
}

proc show_clients_state {} {
    # The following loop is only useful for debugging tests that may
    # enter an infinite loop.
    foreach x $::active_clients {
        if {[info exist ::active_clients_task($x)]} {
            puts "$x => $::active_clients_task($x)"
        } else {
            puts "$x => ???"
        }
    }
}

proc kill_clients {} {
    foreach p $::clients_pids {
        catch {exec kill $p}
    }
}

proc force_kill_all_servers {} {
    foreach p $::active_servers {
        puts "Killing still running Redis server $p"
        catch {exec kill -9 $p}
    }
}

proc lpop {listVar {count 1}} {
    upvar 1 $listVar l
    set ele [lindex $l 0]
    set l [lrange $l 1 end]
    set ele
}

proc lremove {listVar value} {
    upvar 1 $listVar var
    set idx [lsearch -exact $var $value]
    set var [lreplace $var $idx $idx]
}

# A new client is idle. Remove it from the list of active clients and
# if there are still test units to run, launch them.
proc signal_idle_client fd {
    # Remove this fd from the list of active clients.
    set ::active_clients \
        [lsearch -all -inline -not -exact $::active_clients $fd]

    # New unit to process?
    if {$::next_test != [llength $::all_tests]} {
        if {!$::quiet} {
            puts [colorstr bold-white "Testing [lindex $::all_tests $::next_test]"]
            set ::active_clients_task($fd) "ASSIGNED: $fd ([lindex $::all_tests $::next_test])"
        }
        set ::clients_start_time($fd) [clock seconds]
        send_data_packet $fd run [lindex $::all_tests $::next_test]
        lappend ::active_clients $fd
        incr ::next_test
        if {$::loop && $::next_test == [llength $::all_tests]} {
            set ::next_test 0
        }
    } elseif {[llength $::run_solo_tests] != 0 && [llength $::active_clients] == 0} {
        if {!$::quiet} {
            puts [colorstr bold-white "Testing solo test"]
            set ::active_clients_task($fd) "ASSIGNED: $fd solo test"
        }
        set ::clients_start_time($fd) [clock seconds]
        send_data_packet $fd run_code [lpop ::run_solo_tests]
        lappend ::active_clients $fd
    } else {
        lappend ::idle_clients $fd
        set ::active_clients_task($fd) "SLEEPING, no more units to assign"
        if {[llength $::active_clients] == 0} {
            the_end
        }
    }
}

# The the_end function gets called when all the test units were already
# executed, so the test finished.
proc the_end {} {
    # TODO: print the status, exit with the rigth exit code.
    puts "\n                   The End\n"
    puts "Execution time of different units:"
    foreach {time name} $::clients_time_history {
        puts "  $time seconds - $name"
    }
    if {[llength $::failed_tests]} {
        puts "\n[colorstr bold-red {!!! WARNING}] The following tests failed:\n"
        foreach failed $::failed_tests {
            puts "*** $failed"
        }
        if {!$::dont_clean} cleanup
        exit 1
    } else {
        puts "\n[colorstr bold-white {\o/}] [colorstr bold-green {All tests passed without errors!}]\n"
        if {!$::dont_clean} cleanup
        exit 0
    }
}

# The client is not even driven (the test server is instead) as we just need
# to read the command, execute, reply... all this in a loop.
proc test_client_main server_port {
    set ::test_server_fd [socket localhost $server_port]
    fconfigure $::test_server_fd -encoding binary
    send_data_packet $::test_server_fd ready [pid]
    while 1 {
        set bytes [gets $::test_server_fd]
        set payload [read $::test_server_fd $bytes]
        foreach {cmd data} $payload break
        if {$cmd eq {run}} {
            execute_test_file $data
        } elseif {$cmd eq {run_code}} {
            foreach {name code} $data break
            execute_test_code $name $code
        } else {
            error "Unknown test client command: $cmd"
        }
    }
}

proc send_data_packet {fd status data} {
    set payload [list $status $data]
    puts $fd [string length $payload]
    puts -nonewline $fd $payload
    flush $fd
}

proc print_help_screen {} {
    puts [join {
        "--valgrind         Run the test over valgrind."
        "--durable          suppress test crashes and keep running"
        "--stack-logging    Enable OSX leaks/malloc stack logging."
        "--accurate         Run slow randomized tests for more iterations."
        "--quiet            Don't show individual tests."
<<<<<<< HEAD
        "--verbose          Increases verbosity."
        "--single <unit>    Just execute the specified unit (see next option)."
=======
        "--single <unit>    Just execute the specified unit (see next option). this option can be repeated."
>>>>>>> 918abd72
        "--list-tests       List all the available test units."
        "--only <test>      Just execute the specified test by test name. this option can be repeated."
        "--skip-till <unit> Skip all units until (and including) the specified one."
        "--skipunit <unit>  Skip one unit."
        "--clients <num>    Number of test clients (default 16)."
        "--timeout <sec>    Test timeout in seconds (default 10 min)."
        "--force-failure    Force the execution of a test that always fails."
        "--config <k> <v>   Extra config file argument."
        "--skipfile <file>  Name of a file containing test names that should be skipped (one per line)."
        "--skiptest <name>  Name of a file containing test names that should be skipped (one per line)."
        "--dont-clean       Don't delete redis log files after the run."
        "--stop             Blocks once the first test fails."
        "--loop             Execute the specified set of tests forever."
        "--wait-server      Wait after server is started (so that you can attach a debugger)."
        "--tls              Run tests in TLS mode."
        "--host <addr>      Run tests against an external host."
        "--port <port>      TCP port to use against external host."
        "--baseport <port>  Initial port number for spawned redis servers."
        "--portcount <num>  Port range for spawned redis servers."
        "--help             Print this help screen."
    } "\n"]
}

# parse arguments
for {set j 0} {$j < [llength $argv]} {incr j} {
    set opt [lindex $argv $j]
    set arg [lindex $argv [expr $j+1]]
    if {$opt eq {--tags}} {
        foreach tag $arg {
            if {[string index $tag 0] eq "-"} {
                lappend ::denytags [string range $tag 1 end]
            } else {
                lappend ::allowtags $tag
            }
        }
        incr j
    } elseif {$opt eq {--config}} {
        set arg2 [lindex $argv [expr $j+2]]
        lappend ::global_overrides $arg
        lappend ::global_overrides $arg2
        incr j 2
    } elseif {$opt eq {--skipfile}} {
        incr j
        set fp [open $arg r]
        set file_data [read $fp]
        close $fp
        set ::skiptests [split $file_data "\n"]
    } elseif {$opt eq {--skiptest}} {
        lappend ::skiptests $arg
        incr j
    } elseif {$opt eq {--valgrind}} {
        set ::valgrind 1
    } elseif {$opt eq {--stack-logging}} {
        if {[string match {*Darwin*} [exec uname -a]]} {
            set ::stack_logging 1
        }
    } elseif {$opt eq {--quiet}} {
        set ::quiet 1
    } elseif {$opt eq {--tls}} {
        package require tls 1.6
        set ::tls 1
        ::tls::init \
            -cafile "$::tlsdir/ca.crt" \
            -certfile "$::tlsdir/redis.crt" \
            -keyfile "$::tlsdir/redis.key"
    } elseif {$opt eq {--host}} {
        set ::external 1
        set ::host $arg
        incr j
    } elseif {$opt eq {--port}} {
        set ::port $arg
        incr j
    } elseif {$opt eq {--baseport}} {
        set ::baseport $arg
        incr j
    } elseif {$opt eq {--portcount}} {
        set ::portcount $arg
        incr j
    } elseif {$opt eq {--accurate}} {
        set ::accurate 1
    } elseif {$opt eq {--force-failure}} {
        set ::force_failure 1
    } elseif {$opt eq {--single}} {
        lappend ::single_tests $arg
        incr j
    } elseif {$opt eq {--only}} {
        lappend ::only_tests $arg
        incr j
    } elseif {$opt eq {--skipunit}} {
        lappend ::skipunits $arg
        incr j
    } elseif {$opt eq {--skip-till}} {
        set ::skip_till $arg
        incr j
    } elseif {$opt eq {--list-tests}} {
        foreach t $::all_tests {
            puts $t
        }
        exit 0
    } elseif {$opt eq {--verbose}} {
        set ::verbose 1
    } elseif {$opt eq {--client}} {
        set ::client 1
        set ::test_server_port $arg
        incr j
    } elseif {$opt eq {--clients}} {
        set ::numclients $arg
        incr j
    } elseif {$opt eq {--durable}} {
        set ::durable 1
    } elseif {$opt eq {--dont-clean}} {
        set ::dont_clean 1
    } elseif {$opt eq {--wait-server}} {
        set ::wait_server 1
    } elseif {$opt eq {--stop}} {
        set ::stop_on_failure 1
    } elseif {$opt eq {--loop}} {
        set ::loop 1
    } elseif {$opt eq {--timeout}} {
        set ::timeout $arg
        incr j
    } elseif {$opt eq {--help}} {
        print_help_screen
        exit 0
    } else {
        puts "Wrong argument: $opt"
        exit 1
    }
}

set filtered_tests {}

# Set the filtered tests to be the short list (single_tests) if exists.
# Otherwise, we start filtering all_tests
if {[llength $::single_tests] > 0} {
    set filtered_tests $::single_tests
} else {
    set filtered_tests $::all_tests
}

# If --skip-till option was given, we populate the list of single tests
# to run with everything *after* the specified unit.
if {$::skip_till != ""} {
    set skipping 1
    foreach t $::all_tests {
        if {$skipping == 1} {
            lremove filtered_tests $t
        }
        if {$t == $::skip_till} {
            set skipping 0
        }
    }
    if {$skipping} {
        puts "test $::skip_till not found"
        exit 0
    }
}

# If --skipunits option was given, we populate the list of single tests
# to run with everything *not* in the skipunits list.
if {[llength $::skipunits] > 0} {
    foreach t $::all_tests {
        if {[lsearch $::skipunits $t] != -1} {
            lremove filtered_tests $t
        }
    }
}

# Override the list of tests with the specific tests we want to run
# in case there was some filter, that is --single, -skipunit or --skip-till options.
if {[llength $filtered_tests] < [llength $::all_tests]} {
    set ::all_tests $filtered_tests
}

proc attach_to_replication_stream {} {
    if {$::tls} {
        set s [::tls::socket [srv 0 "host"] [srv 0 "port"]]
    } else {
        set s [socket [srv 0 "host"] [srv 0 "port"]]
    }
    fconfigure $s -translation binary
    puts -nonewline $s "SYNC\r\n"
    flush $s

    # Get the count
    while 1 {
        set count [gets $s]
        set prefix [string range $count 0 0]
        if {$prefix ne {}} break; # Newlines are allowed as PINGs.
    }
    if {$prefix ne {$}} {
        error "attach_to_replication_stream error. Received '$count' as count."
    }
    set count [string range $count 1 end]

    # Consume the bulk payload
    while {$count} {
        set buf [read $s $count]
        set count [expr {$count-[string length $buf]}]
    }
    return $s
}

proc read_from_replication_stream {s} {
    fconfigure $s -blocking 0
    set attempt 0
    while {[gets $s count] == -1} {
        if {[incr attempt] == 10} return ""
        after 100
    }
    fconfigure $s -blocking 1
    set count [string range $count 1 end]

    # Return a list of arguments for the command.
    set res {}
    for {set j 0} {$j < $count} {incr j} {
        read $s 1
        set arg [::redis::redis_bulk_read $s]
        if {$j == 0} {set arg [string tolower $arg]}
        lappend res $arg
    }
    return $res
}

proc assert_replication_stream {s patterns} {
    for {set j 0} {$j < [llength $patterns]} {incr j} {
        assert_match [lindex $patterns $j] [read_from_replication_stream $s]
    }
}

proc close_replication_stream {s} {
    close $s
}

# With the parallel test running multiple Redis instances at the same time
# we need a fast enough computer, otherwise a lot of tests may generate
# false positives.
# If the computer is too slow we revert the sequential test without any
# parallelism, that is, clients == 1.
proc is_a_slow_computer {} {
    set start [clock milliseconds]
    for {set j 0} {$j < 1000000} {incr j} {}
    set elapsed [expr [clock milliseconds]-$start]
    expr {$elapsed > 200}
}

if {$::client} {
    if {[catch { test_client_main $::test_server_port } err]} {
        set estr "Executing test client: $err.\n$::errorInfo"
        if {[catch {send_data_packet $::test_server_fd exception $estr}]} {
            puts $estr
        }
        exit 1
    }
} else {
    if {[is_a_slow_computer]} {
        puts "** SLOW COMPUTER ** Using a single client to avoid false positives."
        set ::numclients 1
    }

    if {[catch { test_server_main } err]} {
        if {[string length $err] > 0} {
            # only display error when not generated by the test suite
            if {$err ne "exception"} {
                puts $::errorInfo
            }
            exit 1
        }
    }
}<|MERGE_RESOLUTION|>--- conflicted
+++ resolved
@@ -526,14 +526,10 @@
         "--stack-logging    Enable OSX leaks/malloc stack logging."
         "--accurate         Run slow randomized tests for more iterations."
         "--quiet            Don't show individual tests."
-<<<<<<< HEAD
         "--verbose          Increases verbosity."
-        "--single <unit>    Just execute the specified unit (see next option)."
-=======
-        "--single <unit>    Just execute the specified unit (see next option). this option can be repeated."
->>>>>>> 918abd72
+        "--single <unit>    Just execute the specified unit (see next option). This option can be repeated."
         "--list-tests       List all the available test units."
-        "--only <test>      Just execute the specified test by test name. this option can be repeated."
+        "--only <test>      Just execute the specified test by test name. This option can be repeated."
         "--skip-till <unit> Skip all units until (and including) the specified one."
         "--skipunit <unit>  Skip one unit."
         "--clients <num>    Number of test clients (default 16)."
