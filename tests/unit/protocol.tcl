--- conflicted
+++ resolved
@@ -137,8 +137,6 @@
     # check the connection still works
     assert_equal [r ping] {PONG}
 
-<<<<<<< HEAD
-=======
     test {RESP3 attributes} {
         r hello 3
         set res [r debug protocol attrib]
@@ -178,13 +176,10 @@
         set _ $res
     } {Some real reply following the attribute}
 
->>>>>>> 1895e134
     test "test big number parsing" {
         r hello 3
         r debug protocol bignum
     } {1234567999999999999999999999999999999} {needs:debug resp3}
-<<<<<<< HEAD
-=======
 
     test "test bool parsing" {
         r hello 3
@@ -195,7 +190,6 @@
         assert_equal [r debug protocol false] 0
         set _ {}
     } {} {needs:debug resp3}
->>>>>>> 1895e134
 }
 
 start_server {tags {"regression"}} {
