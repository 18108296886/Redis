start_server {tags {"latency-monitor"}} {
    # Set a threshold high enough to avoid spurious latency events.
    r config set latency-monitor-threshold 200
    r latency reset

    test {Test latency events logging} {
        r debug sleep 0.3
        after 1100
        r debug sleep 0.4
        after 1100
        r debug sleep 0.5
        assert {[r latency history command] >= 3}
    }

    test {LATENCY HISTORY output is ok} {
        set min 250
        set max 450
        foreach event [r latency history command] {
            lassign $event time latency
            assert {$latency >= $min && $latency <= $max}
            incr min 100
            incr max 100
            set last_time $time ; # Used in the next test
        }
    }

    test {LATENCY LATEST output is ok} {
        foreach event [r latency latest] {
            lassign $event eventname time latency max
            assert {$eventname eq "command"}
            assert {$max >= 450 & $max <= 650}
            assert {$time == $last_time}
            break
        }
    }

    test {LATENCY HISTORY / RESET with wrong event name is fine} {
        assert {[llength [r latency history blabla]] == 0}
        assert {[r latency reset blabla] == 0}
    }

    test {LATENCY DOCTOR produces some output} {
        assert {[string length [r latency doctor]] > 0}
    }

    test {LATENCY RESET is able to reset events} {
        assert {[r latency reset] > 0}
        assert {[r latency latest] eq {}}
    }

    test {LATENCY of expire events are correctly collected} {
        r config set latency-monitor-threshold 20
<<<<<<< HEAD
        r eval {
            local i = 0
            while (i < 1000000) do
                redis.call('sadd','mybigkey',i)
                i = i+1
             end
        } 0
        r pexpire mybigkey 1
        after 500
        assert_match {*expire-cycle*} [r latency latest]
    }
=======
        r flushdb
        if {$::valgrind} {set count 100000} else {set count 1000000}
        r eval {
            local i = 0
            while (i < tonumber(ARGV[1])) do
                redis.call('sadd',KEYS[1],i)
                i = i+1
             end
        } 1 mybigkey $count
        r pexpire mybigkey 50
        wait_for_condition 5 100 {
            [r dbsize] == 0
        } else {
            fail "key wasn't expired"
        }
        assert_match {*expire-cycle*} [r latency latest]
    }

    test {LATENCY HELP should not have unexpected options} {
        catch {r LATENCY help xxx} e
        assert_match "*Unknown subcommand or wrong number of arguments*" $e
    }
>>>>>>> 7bf665f1
}<|MERGE_RESOLUTION|>--- conflicted
+++ resolved
@@ -50,19 +50,6 @@
 
     test {LATENCY of expire events are correctly collected} {
         r config set latency-monitor-threshold 20
-<<<<<<< HEAD
-        r eval {
-            local i = 0
-            while (i < 1000000) do
-                redis.call('sadd','mybigkey',i)
-                i = i+1
-             end
-        } 0
-        r pexpire mybigkey 1
-        after 500
-        assert_match {*expire-cycle*} [r latency latest]
-    }
-=======
         r flushdb
         if {$::valgrind} {set count 100000} else {set count 1000000}
         r eval {
@@ -85,5 +72,4 @@
         catch {r LATENCY help xxx} e
         assert_match "*Unknown subcommand or wrong number of arguments*" $e
     }
->>>>>>> 7bf665f1
 }