start_server {tags {"zset"}} {
    proc create_zset {key items} {
        r del $key
        foreach {score entry} $items {
            r zadd $key $score $entry
        }
    }

    proc basics {encoding} {
        set original_max_entries [lindex [r config get zset-max-ziplist-entries] 1]
        set original_max_value [lindex [r config get zset-max-ziplist-value] 1]
        if {$encoding == "ziplist"} {
            r config set zset-max-ziplist-entries 128
            r config set zset-max-ziplist-value 64
        } elseif {$encoding == "skiplist"} {
            r config set zset-max-ziplist-entries 0
            r config set zset-max-ziplist-value 0
        } else {
            puts "Unknown sorted set encoding"
            exit
        }

        test "Check encoding - $encoding" {
            r del ztmp
            r zadd ztmp 10 x
            assert_encoding $encoding ztmp
        }

        test "ZSET basic ZADD and score update - $encoding" {
            r del ztmp
            r zadd ztmp 10 x
            r zadd ztmp 20 y
            r zadd ztmp 30 z
            assert_equal {x y z} [r zrange ztmp 0 -1]

            r zadd ztmp 1 y
            assert_equal {y x z} [r zrange ztmp 0 -1]
        }

        test "ZSET element can't be set to NaN with ZADD - $encoding" {
            assert_error "*not*float*" {r zadd myzset nan abc}
        }

        test "ZSET element can't be set to NaN with ZINCRBY - $encoding" {
            assert_error "*not*float*" {r zadd myzset nan abc}
        }

        test "ZADD with options syntax error with incomplete pair - $encoding" {
            r del ztmp
            catch {r zadd ztmp xx 10 x 20} err
            set err
        } {ERR*}

        test "ZADD XX option without key - $encoding" {
            r del ztmp
            assert {[r zadd ztmp xx 10 x] == 0}
            assert {[r type ztmp] eq {none}}
        }

        test "ZADD XX existing key - $encoding" {
            r del ztmp
            r zadd ztmp 10 x
            assert {[r zadd ztmp xx 20 y] == 0}
            assert {[r zcard ztmp] == 1}
        }

        test "ZADD XX returns the number of elements actually added - $encoding" {
            r del ztmp
            r zadd ztmp 10 x
            set retval [r zadd ztmp 10 x 20 y 30 z]
            assert {$retval == 2}
        }

        test "ZADD XX updates existing elements score - $encoding" {
            r del ztmp
            r zadd ztmp 10 x 20 y 30 z
            r zadd ztmp xx 5 foo 11 x 21 y 40 zap
            assert {[r zcard ztmp] == 3}
            assert {[r zscore ztmp x] == 11}
            assert {[r zscore ztmp y] == 21}
        }

        test "ZADD GT updates existing elements when new scores are greater - $encoding" {
            r del ztmp
            r zadd ztmp 10 x 20 y 30 z
            assert {[r zadd ztmp gt ch 5 foo 11 x 21 y 29 z] == 3}
            assert {[r zcard ztmp] == 4}
            assert {[r zscore ztmp x] == 11}
            assert {[r zscore ztmp y] == 21}
            assert {[r zscore ztmp z] == 30}
        }

        test "ZADD LT updates existing elements when new scores are lower - $encoding" {
            r del ztmp
            r zadd ztmp 10 x 20 y 30 z
            assert {[r zadd ztmp lt ch 5 foo 11 x 21 y 29 z] == 2}
            assert {[r zcard ztmp] == 4}
            assert {[r zscore ztmp x] == 10}
            assert {[r zscore ztmp y] == 20}
            assert {[r zscore ztmp z] == 29}
        }

        test "ZADD GT XX updates existing elements when new scores are greater and skips new elements - $encoding" {
            r del ztmp
            r zadd ztmp 10 x 20 y 30 z
            assert {[r zadd ztmp gt xx ch 5 foo 11 x 21 y 29 z] == 2}
            assert {[r zcard ztmp] == 3}
            assert {[r zscore ztmp x] == 11}
            assert {[r zscore ztmp y] == 21}
            assert {[r zscore ztmp z] == 30}
        }

        test "ZADD LT XX updates existing elements when new scores are lower and skips new elements - $encoding" {
            r del ztmp
            r zadd ztmp 10 x 20 y 30 z
            assert {[r zadd ztmp lt xx ch 5 foo 11 x 21 y 29 z] == 1}
            assert {[r zcard ztmp] == 3}
            assert {[r zscore ztmp x] == 10}
            assert {[r zscore ztmp y] == 20}
            assert {[r zscore ztmp z] == 29}
        }

        test "ZADD XX and NX are not compatible - $encoding" {
            r del ztmp
            catch {r zadd ztmp xx nx 10 x} err
            set err
        } {ERR*}

        test "ZADD NX with non existing key - $encoding" {
            r del ztmp
            r zadd ztmp nx 10 x 20 y 30 z
            assert {[r zcard ztmp] == 3}
        }

        test "ZADD NX only add new elements without updating old ones - $encoding" {
            r del ztmp
            r zadd ztmp 10 x 20 y 30 z
            assert {[r zadd ztmp nx 11 x 21 y 100 a 200 b] == 2}
            assert {[r zscore ztmp x] == 10}
            assert {[r zscore ztmp y] == 20}
            assert {[r zscore ztmp a] == 100}
            assert {[r zscore ztmp b] == 200}
        }

        test "ZADD GT and NX are not compatible - $encoding" {
            r del ztmp
            catch {r zadd ztmp gt nx 10 x} err
            set err
        } {ERR*}

        test "ZADD LT and NX are not compatible - $encoding" {
            r del ztmp
            catch {r zadd ztmp lt nx 10 x} err
            set err
        } {ERR*}

        test "ZADD LT and GT are not compatible - $encoding" {
            r del ztmp
            catch {r zadd ztmp lt gt 10 x} err
            set err
        } {ERR*}

        test "ZADD INCR LT/GT replies with nill if score not updated - $encoding" {
            r del ztmp
            r zadd ztmp 28 x
            assert {[r zadd ztmp lt incr 1 x] eq {}}
            assert {[r zscore ztmp x] == 28}
            assert {[r zadd ztmp gt incr -1 x] eq {}}
            assert {[r zscore ztmp x] == 28}
        }

        test "ZADD INCR LT/GT with inf - $encoding" {
            r del ztmp
            r zadd ztmp +inf x -inf y

            assert {[r zadd ztmp lt incr 1 x] eq {}}
            assert {[r zscore ztmp x] == inf}
            assert {[r zadd ztmp gt incr -1 x] eq {}}
            assert {[r zscore ztmp x] == inf}
            assert {[r zadd ztmp lt incr -1 x] eq {}}
            assert {[r zscore ztmp x] == inf}
            assert {[r zadd ztmp gt incr 1 x] eq {}}
            assert {[r zscore ztmp x] == inf}

            assert {[r zadd ztmp lt incr 1 y] eq {}}
            assert {[r zscore ztmp y] == -inf}
            assert {[r zadd ztmp gt incr -1 y] eq {}}
            assert {[r zscore ztmp y] == -inf}
            assert {[r zadd ztmp lt incr -1 y] eq {}}
            assert {[r zscore ztmp y] == -inf}
            assert {[r zadd ztmp gt incr 1 y] eq {}}
            assert {[r zscore ztmp y] == -inf}
        }

        test "ZADD INCR works like ZINCRBY - $encoding" {
            r del ztmp
            r zadd ztmp 10 x 20 y 30 z
            r zadd ztmp INCR 15 x
            assert {[r zscore ztmp x] == 25}
        }

        test "ZADD INCR works with a single score-elemenet pair - $encoding" {
            r del ztmp
            r zadd ztmp 10 x 20 y 30 z
            catch {r zadd ztmp INCR 15 x 10 y} err
            set err
        } {ERR*}

        test "ZADD CH option changes return value to all changed elements - $encoding" {
            r del ztmp
            r zadd ztmp 10 x 20 y 30 z
            assert {[r zadd ztmp 11 x 21 y 30 z] == 0}
            assert {[r zadd ztmp ch 12 x 22 y 30 z] == 2}
        }

        test "ZINCRBY calls leading to NaN result in error - $encoding" {
            r zincrby myzset +inf abc
            assert_error "*NaN*" {r zincrby myzset -inf abc}
        }

        test {ZADD - Variadic version base case - $encoding} {
            r del myzset
            list [r zadd myzset 10 a 20 b 30 c] [r zrange myzset 0 -1 withscores]
        } {3 {a 10 b 20 c 30}}

        test {ZADD - Return value is the number of actually added items - $encoding} {
            list [r zadd myzset 5 x 20 b 30 c] [r zrange myzset 0 -1 withscores]
        } {1 {x 5 a 10 b 20 c 30}}

        test {ZADD - Variadic version does not add nothing on single parsing err - $encoding} {
            r del myzset
            catch {r zadd myzset 10 a 20 b 30.badscore c} e
            assert_match {*ERR*not*float*} $e
            r exists myzset
        } {0}

        test {ZADD - Variadic version will raise error on missing arg - $encoding} {
            r del myzset
            catch {r zadd myzset 10 a 20 b 30 c 40} e
            assert_match {*ERR*syntax*} $e
        }

        test {ZINCRBY does not work variadic even if shares ZADD implementation - $encoding} {
            r del myzset
            catch {r zincrby myzset 10 a 20 b 30 c} e
            assert_match {*ERR*wrong*number*arg*} $e
        }

        test "ZCARD basics - $encoding" {
            r del ztmp
            r zadd ztmp 10 a 20 b 30 c
            assert_equal 3 [r zcard ztmp]
            assert_equal 0 [r zcard zdoesntexist]
        }

        test "ZREM removes key after last element is removed - $encoding" {
            r del ztmp
            r zadd ztmp 10 x
            r zadd ztmp 20 y

            assert_equal 1 [r exists ztmp]
            assert_equal 0 [r zrem ztmp z]
            assert_equal 1 [r zrem ztmp y]
            assert_equal 1 [r zrem ztmp x]
            assert_equal 0 [r exists ztmp]
        }

        test "ZREM variadic version - $encoding" {
            r del ztmp
            r zadd ztmp 10 a 20 b 30 c
            assert_equal 2 [r zrem ztmp x y a b k]
            assert_equal 0 [r zrem ztmp foo bar]
            assert_equal 1 [r zrem ztmp c]
            r exists ztmp
        } {0}

        test "ZREM variadic version -- remove elements after key deletion - $encoding" {
            r del ztmp
            r zadd ztmp 10 a 20 b 30 c
            r zrem ztmp a b c d e f g
        } {3}

        test "ZRANGE basics - $encoding" {
            r del ztmp
            r zadd ztmp 1 a
            r zadd ztmp 2 b
            r zadd ztmp 3 c
            r zadd ztmp 4 d

            assert_equal {a b c d} [r zrange ztmp 0 -1]
            assert_equal {a b c} [r zrange ztmp 0 -2]
            assert_equal {b c d} [r zrange ztmp 1 -1]
            assert_equal {b c} [r zrange ztmp 1 -2]
            assert_equal {c d} [r zrange ztmp -2 -1]
            assert_equal {c} [r zrange ztmp -2 -2]

            # out of range start index
            assert_equal {a b c} [r zrange ztmp -5 2]
            assert_equal {a b} [r zrange ztmp -5 1]
            assert_equal {} [r zrange ztmp 5 -1]
            assert_equal {} [r zrange ztmp 5 -2]

            # out of range end index
            assert_equal {a b c d} [r zrange ztmp 0 5]
            assert_equal {b c d} [r zrange ztmp 1 5]
            assert_equal {} [r zrange ztmp 0 -5]
            assert_equal {} [r zrange ztmp 1 -5]

            # withscores
            assert_equal {a 1 b 2 c 3 d 4} [r zrange ztmp 0 -1 withscores]
        }

        test "ZREVRANGE basics - $encoding" {
            r del ztmp
            r zadd ztmp 1 a
            r zadd ztmp 2 b
            r zadd ztmp 3 c
            r zadd ztmp 4 d

            assert_equal {d c b a} [r zrevrange ztmp 0 -1]
            assert_equal {d c b} [r zrevrange ztmp 0 -2]
            assert_equal {c b a} [r zrevrange ztmp 1 -1]
            assert_equal {c b} [r zrevrange ztmp 1 -2]
            assert_equal {b a} [r zrevrange ztmp -2 -1]
            assert_equal {b} [r zrevrange ztmp -2 -2]

            # out of range start index
            assert_equal {d c b} [r zrevrange ztmp -5 2]
            assert_equal {d c} [r zrevrange ztmp -5 1]
            assert_equal {} [r zrevrange ztmp 5 -1]
            assert_equal {} [r zrevrange ztmp 5 -2]

            # out of range end index
            assert_equal {d c b a} [r zrevrange ztmp 0 5]
            assert_equal {c b a} [r zrevrange ztmp 1 5]
            assert_equal {} [r zrevrange ztmp 0 -5]
            assert_equal {} [r zrevrange ztmp 1 -5]

            # withscores
            assert_equal {d 4 c 3 b 2 a 1} [r zrevrange ztmp 0 -1 withscores]
        }

        test "ZRANK/ZREVRANK basics - $encoding" {
            r del zranktmp
            r zadd zranktmp 10 x
            r zadd zranktmp 20 y
            r zadd zranktmp 30 z
            assert_equal 0 [r zrank zranktmp x]
            assert_equal 1 [r zrank zranktmp y]
            assert_equal 2 [r zrank zranktmp z]
            assert_equal "" [r zrank zranktmp foo]
            assert_equal 2 [r zrevrank zranktmp x]
            assert_equal 1 [r zrevrank zranktmp y]
            assert_equal 0 [r zrevrank zranktmp z]
            assert_equal "" [r zrevrank zranktmp foo]
        }

        test "ZRANK - after deletion - $encoding" {
            r zrem zranktmp y
            assert_equal 0 [r zrank zranktmp x]
            assert_equal 1 [r zrank zranktmp z]
        }

        test "ZINCRBY - can create a new sorted set - $encoding" {
            r del zset
            r zincrby zset 1 foo
            assert_equal {foo} [r zrange zset 0 -1]
            assert_equal 1 [r zscore zset foo]
        }

        test "ZINCRBY - increment and decrement - $encoding" {
            r zincrby zset 2 foo
            r zincrby zset 1 bar
            assert_equal {bar foo} [r zrange zset 0 -1]

            r zincrby zset 10 bar
            r zincrby zset -5 foo
            r zincrby zset -5 bar
            assert_equal {foo bar} [r zrange zset 0 -1]

            assert_equal -2 [r zscore zset foo]
            assert_equal  6 [r zscore zset bar]
        }

        test "ZINCRBY return value - $encoding" {
            r del ztmp
            set retval [r zincrby ztmp 1.0 x]
            assert {$retval == 1.0}
        }

        proc create_default_zset {} {
            create_zset zset {-inf a 1 b 2 c 3 d 4 e 5 f +inf g}
        }

        test "ZRANGEBYSCORE/ZREVRANGEBYSCORE/ZCOUNT basics - $encoding" {
            create_default_zset

            # inclusive range
            assert_equal {a b c} [r zrangebyscore zset -inf 2]
            assert_equal {b c d} [r zrangebyscore zset 0 3]
            assert_equal {d e f} [r zrangebyscore zset 3 6]
            assert_equal {e f g} [r zrangebyscore zset 4 +inf]
            assert_equal {c b a} [r zrevrangebyscore zset 2 -inf]
            assert_equal {d c b} [r zrevrangebyscore zset 3 0]
            assert_equal {f e d} [r zrevrangebyscore zset 6 3]
            assert_equal {g f e} [r zrevrangebyscore zset +inf 4]
            assert_equal 3 [r zcount zset 0 3]

            # exclusive range
            assert_equal {b}   [r zrangebyscore zset (-inf (2]
            assert_equal {b c} [r zrangebyscore zset (0 (3]
            assert_equal {e f} [r zrangebyscore zset (3 (6]
            assert_equal {f}   [r zrangebyscore zset (4 (+inf]
            assert_equal {b}   [r zrevrangebyscore zset (2 (-inf]
            assert_equal {c b} [r zrevrangebyscore zset (3 (0]
            assert_equal {f e} [r zrevrangebyscore zset (6 (3]
            assert_equal {f}   [r zrevrangebyscore zset (+inf (4]
            assert_equal 2 [r zcount zset (0 (3]

            # test empty ranges
            r zrem zset a
            r zrem zset g

            # inclusive
            assert_equal {} [r zrangebyscore zset 4 2]
            assert_equal {} [r zrangebyscore zset 6 +inf]
            assert_equal {} [r zrangebyscore zset -inf -6]
            assert_equal {} [r zrevrangebyscore zset +inf 6]
            assert_equal {} [r zrevrangebyscore zset -6 -inf]

            # exclusive
            assert_equal {} [r zrangebyscore zset (4 (2]
            assert_equal {} [r zrangebyscore zset 2 (2]
            assert_equal {} [r zrangebyscore zset (2 2]
            assert_equal {} [r zrangebyscore zset (6 (+inf]
            assert_equal {} [r zrangebyscore zset (-inf (-6]
            assert_equal {} [r zrevrangebyscore zset (+inf (6]
            assert_equal {} [r zrevrangebyscore zset (-6 (-inf]

            # empty inner range
            assert_equal {} [r zrangebyscore zset 2.4 2.6]
            assert_equal {} [r zrangebyscore zset (2.4 2.6]
            assert_equal {} [r zrangebyscore zset 2.4 (2.6]
            assert_equal {} [r zrangebyscore zset (2.4 (2.6]
        }

        test "ZRANGEBYSCORE with WITHSCORES - $encoding" {
            create_default_zset
            assert_equal {b 1 c 2 d 3} [r zrangebyscore zset 0 3 withscores]
            assert_equal {d 3 c 2 b 1} [r zrevrangebyscore zset 3 0 withscores]
        }

        test "ZRANGEBYSCORE with LIMIT - $encoding" {
            create_default_zset
            assert_equal {b c}   [r zrangebyscore zset 0 10 LIMIT 0 2]
            assert_equal {d e f} [r zrangebyscore zset 0 10 LIMIT 2 3]
            assert_equal {d e f} [r zrangebyscore zset 0 10 LIMIT 2 10]
            assert_equal {}      [r zrangebyscore zset 0 10 LIMIT 20 10]
            assert_equal {f e}   [r zrevrangebyscore zset 10 0 LIMIT 0 2]
            assert_equal {d c b} [r zrevrangebyscore zset 10 0 LIMIT 2 3]
            assert_equal {d c b} [r zrevrangebyscore zset 10 0 LIMIT 2 10]
            assert_equal {}      [r zrevrangebyscore zset 10 0 LIMIT 20 10]
        }

        test "ZRANGEBYSCORE with LIMIT and WITHSCORES - $encoding" {
            create_default_zset
            assert_equal {e 4 f 5} [r zrangebyscore zset 2 5 LIMIT 2 3 WITHSCORES]
            assert_equal {d 3 c 2} [r zrevrangebyscore zset 5 2 LIMIT 2 3 WITHSCORES]
            assert_equal {} [r zrangebyscore zset 2 5 LIMIT 12 13 WITHSCORES]
        }

        test "ZRANGEBYSCORE with non-value min or max - $encoding" {
            assert_error "*not*float*" {r zrangebyscore fooz str 1}
            assert_error "*not*float*" {r zrangebyscore fooz 1 str}
            assert_error "*not*float*" {r zrangebyscore fooz 1 NaN}
        }

        proc create_default_lex_zset {} {
            create_zset zset {0 alpha 0 bar 0 cool 0 down
                              0 elephant 0 foo 0 great 0 hill
                              0 omega}
        }

        test "ZRANGEBYLEX/ZREVRANGEBYLEX/ZLEXCOUNT basics - $encoding" {
            create_default_lex_zset

            # inclusive range
            assert_equal {alpha bar cool} [r zrangebylex zset - \[cool]
            assert_equal {bar cool down} [r zrangebylex zset \[bar \[down]
            assert_equal {great hill omega} [r zrangebylex zset \[g +]
            assert_equal {cool bar alpha} [r zrevrangebylex zset \[cool -]
            assert_equal {down cool bar} [r zrevrangebylex zset \[down \[bar]
            assert_equal {omega hill great foo elephant down} [r zrevrangebylex zset + \[d]
            assert_equal 3 [r zlexcount zset \[ele \[h]

            # exclusive range
            assert_equal {alpha bar} [r zrangebylex zset - (cool]
            assert_equal {cool} [r zrangebylex zset (bar (down]
            assert_equal {hill omega} [r zrangebylex zset (great +]
            assert_equal {bar alpha} [r zrevrangebylex zset (cool -]
            assert_equal {cool} [r zrevrangebylex zset (down (bar]
            assert_equal {omega hill} [r zrevrangebylex zset + (great]
            assert_equal 2 [r zlexcount zset (ele (great]

            # inclusive and exclusive
            assert_equal {} [r zrangebylex zset (az (b]
            assert_equal {} [r zrangebylex zset (z +]
            assert_equal {} [r zrangebylex zset - \[aaaa]
            assert_equal {} [r zrevrangebylex zset \[elez \[elex]
            assert_equal {} [r zrevrangebylex zset (hill (omega]
        }
        
        test "ZLEXCOUNT advanced - $encoding" {
            create_default_lex_zset
    
            assert_equal 9 [r zlexcount zset - +]
            assert_equal 0 [r zlexcount zset + -]
            assert_equal 0 [r zlexcount zset + \[c]
            assert_equal 0 [r zlexcount zset \[c -]
            assert_equal 8 [r zlexcount zset \[bar +]
            assert_equal 5 [r zlexcount zset \[bar \[foo]
            assert_equal 4 [r zlexcount zset \[bar (foo]
            assert_equal 4 [r zlexcount zset (bar \[foo]
            assert_equal 3 [r zlexcount zset (bar (foo]
            assert_equal 5 [r zlexcount zset - (foo]
            assert_equal 1 [r zlexcount zset (maxstring +]
        }

        test "ZRANGEBYSLEX with LIMIT - $encoding" {
            create_default_lex_zset
            assert_equal {alpha bar} [r zrangebylex zset - \[cool LIMIT 0 2]
            assert_equal {bar cool} [r zrangebylex zset - \[cool LIMIT 1 2]
            assert_equal {} [r zrangebylex zset \[bar \[down LIMIT 0 0]
            assert_equal {} [r zrangebylex zset \[bar \[down LIMIT 2 0]
            assert_equal {bar} [r zrangebylex zset \[bar \[down LIMIT 0 1]
            assert_equal {cool} [r zrangebylex zset \[bar \[down LIMIT 1 1]
            assert_equal {bar cool down} [r zrangebylex zset \[bar \[down LIMIT 0 100]
            assert_equal {omega hill great foo elephant} [r zrevrangebylex zset + \[d LIMIT 0 5]
            assert_equal {omega hill great foo} [r zrevrangebylex zset + \[d LIMIT 0 4]
        }

        test "ZRANGEBYLEX with invalid lex range specifiers - $encoding" {
            assert_error "*not*string*" {r zrangebylex fooz foo bar}
            assert_error "*not*string*" {r zrangebylex fooz \[foo bar}
            assert_error "*not*string*" {r zrangebylex fooz foo \[bar}
            assert_error "*not*string*" {r zrangebylex fooz +x \[bar}
            assert_error "*not*string*" {r zrangebylex fooz -x \[bar}
        }

        test "ZREMRANGEBYSCORE basics - $encoding" {
            proc remrangebyscore {min max} {
                create_zset zset {1 a 2 b 3 c 4 d 5 e}
                assert_equal 1 [r exists zset]
                r zremrangebyscore zset $min $max
            }

            # inner range
            assert_equal 3 [remrangebyscore 2 4]
            assert_equal {a e} [r zrange zset 0 -1]

            # start underflow
            assert_equal 1 [remrangebyscore -10 1]
            assert_equal {b c d e} [r zrange zset 0 -1]

            # end overflow
            assert_equal 1 [remrangebyscore 5 10]
            assert_equal {a b c d} [r zrange zset 0 -1]

            # switch min and max
            assert_equal 0 [remrangebyscore 4 2]
            assert_equal {a b c d e} [r zrange zset 0 -1]

            # -inf to mid
            assert_equal 3 [remrangebyscore -inf 3]
            assert_equal {d e} [r zrange zset 0 -1]

            # mid to +inf
            assert_equal 3 [remrangebyscore 3 +inf]
            assert_equal {a b} [r zrange zset 0 -1]

            # -inf to +inf
            assert_equal 5 [remrangebyscore -inf +inf]
            assert_equal {} [r zrange zset 0 -1]

            # exclusive min
            assert_equal 4 [remrangebyscore (1 5]
            assert_equal {a} [r zrange zset 0 -1]
            assert_equal 3 [remrangebyscore (2 5]
            assert_equal {a b} [r zrange zset 0 -1]

            # exclusive max
            assert_equal 4 [remrangebyscore 1 (5]
            assert_equal {e} [r zrange zset 0 -1]
            assert_equal 3 [remrangebyscore 1 (4]
            assert_equal {d e} [r zrange zset 0 -1]

            # exclusive min and max
            assert_equal 3 [remrangebyscore (1 (5]
            assert_equal {a e} [r zrange zset 0 -1]

            # destroy when empty
            assert_equal 5 [remrangebyscore 1 5]
            assert_equal 0 [r exists zset]
        }

        test "ZREMRANGEBYSCORE with non-value min or max - $encoding" {
            assert_error "*not*float*" {r zremrangebyscore fooz str 1}
            assert_error "*not*float*" {r zremrangebyscore fooz 1 str}
            assert_error "*not*float*" {r zremrangebyscore fooz 1 NaN}
        }

        test "ZREMRANGEBYRANK basics - $encoding" {
            proc remrangebyrank {min max} {
                create_zset zset {1 a 2 b 3 c 4 d 5 e}
                assert_equal 1 [r exists zset]
                r zremrangebyrank zset $min $max
            }

            # inner range
            assert_equal 3 [remrangebyrank 1 3]
            assert_equal {a e} [r zrange zset 0 -1]

            # start underflow
            assert_equal 1 [remrangebyrank -10 0]
            assert_equal {b c d e} [r zrange zset 0 -1]

            # start overflow
            assert_equal 0 [remrangebyrank 10 -1]
            assert_equal {a b c d e} [r zrange zset 0 -1]

            # end underflow
            assert_equal 0 [remrangebyrank 0 -10]
            assert_equal {a b c d e} [r zrange zset 0 -1]

            # end overflow
            assert_equal 5 [remrangebyrank 0 10]
            assert_equal {} [r zrange zset 0 -1]

            # destroy when empty
            assert_equal 5 [remrangebyrank 0 4]
            assert_equal 0 [r exists zset]
        }

        test "ZUNIONSTORE against non-existing key doesn't set destination - $encoding" {
            r del zseta{t}
            assert_equal 0 [r zunionstore dst_key{t} 1 zseta{t}]
            assert_equal 0 [r exists dst_key{t}]
        }

        test "ZUNION/ZINTER/ZINTERCARD/ZDIFF against non-existing key - $encoding" {
            r del zseta
            assert_equal {} [r zunion 1 zseta]
            assert_equal {} [r zinter 1 zseta]
            assert_equal 0 [r zintercard 1 zseta]
            assert_equal {} [r zdiff 1 zseta]
        }

        test "ZUNIONSTORE with empty set - $encoding" {
            r del zseta{t} zsetb{t}
            r zadd zseta{t} 1 a
            r zadd zseta{t} 2 b
            r zunionstore zsetc{t} 2 zseta{t} zsetb{t}
            r zrange zsetc{t} 0 -1 withscores
        } {a 1 b 2}

<<<<<<< HEAD
        test "ZUNION/ZINTER/ZINTERCARD/ZDIFF with empty set - $encoding" {
            r del zseta zsetb
            r zadd zseta 1 a
            r zadd zseta 2 b
            assert_equal {a 1 b 2} [r zunion 2 zseta zsetb withscores]
            assert_equal {} [r zinter 2 zseta zsetb withscores]
            assert_equal 0 [r zintercard 2 zseta zsetb]
            assert_equal {a 1 b 2} [r zdiff 2 zseta zsetb withscores]
=======
        test "ZUNION/ZINTER/ZDIFF with empty set - $encoding" {
            r del zseta{t} zsetb{t}
            r zadd zseta{t} 1 a
            r zadd zseta{t} 2 b
            assert_equal {a 1 b 2} [r zunion 2 zseta{t} zsetb{t} withscores]
            assert_equal {} [r zinter 2 zseta{t} zsetb{t} withscores]
            assert_equal {a 1 b 2} [r zdiff 2 zseta{t} zsetb{t} withscores]
>>>>>>> 71d45287
        }

        test "ZUNIONSTORE basics - $encoding" {
            r del zseta{t} zsetb{t} zsetc{t}
            r zadd zseta{t} 1 a
            r zadd zseta{t} 2 b
            r zadd zseta{t} 3 c
            r zadd zsetb{t} 1 b
            r zadd zsetb{t} 2 c
            r zadd zsetb{t} 3 d

            assert_equal 4 [r zunionstore zsetc{t} 2 zseta{t} zsetb{t}]
            assert_equal {a 1 b 3 d 3 c 5} [r zrange zsetc{t} 0 -1 withscores]
        }

<<<<<<< HEAD
        test "ZUNION/ZINTER/ZINTERCARD/ZDIFF with integer members - $encoding" {
            r del zsetd zsetf
            r zadd zsetd 1 1
            r zadd zsetd 2 2
            r zadd zsetd 3 3
            r zadd zsetf 1 1
            r zadd zsetf 3 3
            r zadd zsetf 4 4

            assert_equal {1 2 2 2 4 4 3 6} [r zunion 2 zsetd zsetf withscores]
            assert_equal {1 2 3 6} [r zinter 2 zsetd zsetf withscores]
            assert_equal 2 [r zintercard 2 zsetd zsetf]
            assert_equal {2 2} [r zdiff 2 zsetd zsetf withscores]
=======
        test "ZUNION/ZINTER/ZDIFF with integer members - $encoding" {
            r del zsetd{t} zsetf{t}
            r zadd zsetd{t} 1 1
            r zadd zsetd{t} 2 2
            r zadd zsetd{t} 3 3
            r zadd zsetf{t} 1 1
            r zadd zsetf{t} 3 3
            r zadd zsetf{t} 4 4

            assert_equal {1 2 2 2 4 4 3 6} [r zunion 2 zsetd{t} zsetf{t} withscores]
            assert_equal {1 2 3 6} [r zinter 2 zsetd{t} zsetf{t} withscores]
            assert_equal {2 2} [r zdiff 2 zsetd{t} zsetf{t} withscores]
>>>>>>> 71d45287
        }

        test "ZUNIONSTORE with weights - $encoding" {
            assert_equal 4 [r zunionstore zsetc{t} 2 zseta{t} zsetb{t} weights 2 3]
            assert_equal {a 2 b 7 d 9 c 12} [r zrange zsetc{t} 0 -1 withscores]
        }

        test "ZUNION with weights - $encoding" {
            assert_equal {a 2 b 7 d 9 c 12} [r zunion 2 zseta{t} zsetb{t} weights 2 3 withscores]
            assert_equal {b 7 c 12} [r zinter 2 zseta{t} zsetb{t} weights 2 3 withscores]
        }

        test "ZUNIONSTORE with a regular set and weights - $encoding" {
            r del seta{t}
            r sadd seta{t} a
            r sadd seta{t} b
            r sadd seta{t} c

            assert_equal 4 [r zunionstore zsetc{t} 2 seta{t} zsetb{t} weights 2 3]
            assert_equal {a 2 b 5 c 8 d 9} [r zrange zsetc{t} 0 -1 withscores]
        }

        test "ZUNIONSTORE with AGGREGATE MIN - $encoding" {
            assert_equal 4 [r zunionstore zsetc{t} 2 zseta{t} zsetb{t} aggregate min]
            assert_equal {a 1 b 1 c 2 d 3} [r zrange zsetc{t} 0 -1 withscores]
        }

        test "ZUNION/ZINTER with AGGREGATE MIN - $encoding" {
            assert_equal {a 1 b 1 c 2 d 3} [r zunion 2 zseta{t} zsetb{t} aggregate min withscores]
            assert_equal {b 1 c 2} [r zinter 2 zseta{t} zsetb{t} aggregate min withscores]
        }

        test "ZUNIONSTORE with AGGREGATE MAX - $encoding" {
            assert_equal 4 [r zunionstore zsetc{t} 2 zseta{t} zsetb{t} aggregate max]
            assert_equal {a 1 b 2 c 3 d 3} [r zrange zsetc{t} 0 -1 withscores]
        }

        test "ZUNION/ZINTER with AGGREGATE MAX - $encoding" {
            assert_equal {a 1 b 2 c 3 d 3} [r zunion 2 zseta{t} zsetb{t} aggregate max withscores]
            assert_equal {b 2 c 3} [r zinter 2 zseta{t} zsetb{t} aggregate max withscores]
        }

        test "ZINTERSTORE basics - $encoding" {
            assert_equal 2 [r zinterstore zsetc{t} 2 zseta{t} zsetb{t}]
            assert_equal {b 3 c 5} [r zrange zsetc{t} 0 -1 withscores]
        }

        test "ZINTER basics - $encoding" {
            assert_equal {b 3 c 5} [r zinter 2 zseta{t} zsetb{t} withscores]
        }

        test "ZINTERCARD basics - $encoding" {
            assert_equal 2 [r zintercard 2 zseta zsetb]
        }

        test "ZINTER RESP3 - $encoding" {
            r hello 3
            assert_equal {{b 3.0} {c 5.0}} [r zinter 2 zseta{t} zsetb{t} withscores]
            r hello 2
        }

        test "ZINTERSTORE with weights - $encoding" {
            assert_equal 2 [r zinterstore zsetc{t} 2 zseta{t} zsetb{t} weights 2 3]
            assert_equal {b 7 c 12} [r zrange zsetc{t} 0 -1 withscores]
        }

        test "ZINTER with weights - $encoding" {
            assert_equal {b 7 c 12} [r zinter 2 zseta{t} zsetb{t} weights 2 3 withscores]
        }

        test "ZINTERSTORE with a regular set and weights - $encoding" {
            r del seta{t}
            r sadd seta{t} a
            r sadd seta{t} b
            r sadd seta{t} c
            assert_equal 2 [r zinterstore zsetc{t} 2 seta{t} zsetb{t} weights 2 3]
            assert_equal {b 5 c 8} [r zrange zsetc{t} 0 -1 withscores]
        }

        test "ZINTERSTORE with AGGREGATE MIN - $encoding" {
            assert_equal 2 [r zinterstore zsetc{t} 2 zseta{t} zsetb{t} aggregate min]
            assert_equal {b 1 c 2} [r zrange zsetc{t} 0 -1 withscores]
        }

        test "ZINTERSTORE with AGGREGATE MAX - $encoding" {
            assert_equal 2 [r zinterstore zsetc{t} 2 zseta{t} zsetb{t} aggregate max]
            assert_equal {b 2 c 3} [r zrange zsetc{t} 0 -1 withscores]
        }

        foreach cmd {ZUNIONSTORE ZINTERSTORE} {
            test "$cmd with +inf/-inf scores - $encoding" {
                r del zsetinf1{t} zsetinf2{t}

                r zadd zsetinf1{t} +inf key
                r zadd zsetinf2{t} +inf key
                r $cmd zsetinf3{t} 2 zsetinf1{t} zsetinf2{t}
                assert_equal inf [r zscore zsetinf3{t} key]

                r zadd zsetinf1{t} -inf key
                r zadd zsetinf2{t} +inf key
                r $cmd zsetinf3{t} 2 zsetinf1{t} zsetinf2{t}
                assert_equal 0 [r zscore zsetinf3{t} key]

                r zadd zsetinf1{t} +inf key
                r zadd zsetinf2{t} -inf key
                r $cmd zsetinf3{t} 2 zsetinf1{t} zsetinf2{t}
                assert_equal 0 [r zscore zsetinf3{t} key]

                r zadd zsetinf1{t} -inf key
                r zadd zsetinf2{t} -inf key
                r $cmd zsetinf3{t} 2 zsetinf1{t} zsetinf2{t}
                assert_equal -inf [r zscore zsetinf3{t} key]
            }

            test "$cmd with NaN weights - $encoding" {
                r del zsetinf1{t} zsetinf2{t}

                r zadd zsetinf1{t} 1.0 key
                r zadd zsetinf2{t} 1.0 key
                assert_error "*weight*not*float*" {
                    r $cmd zsetinf3{t} 2 zsetinf1{t} zsetinf2{t} weights nan nan
                }
            }
        }

        test "ZDIFFSTORE basics - $encoding" {
            assert_equal 1 [r zdiffstore zsetc{t} 2 zseta{t} zsetb{t}]
            assert_equal {a 1} [r zrange zsetc{t} 0 -1 withscores]
        }

        test "ZDIFF basics - $encoding" {
            assert_equal {a 1} [r zdiff 2 zseta{t} zsetb{t} withscores]
        }

        test "ZDIFFSTORE with a regular set - $encoding" {
            r del seta{t}
            r sadd seta{t} a
            r sadd seta{t} b
            r sadd seta{t} c
            assert_equal 1 [r zdiffstore zsetc{t} 2 seta{t} zsetb{t}]
            assert_equal {a 1} [r zrange zsetc{t} 0 -1 withscores]
        }

        test "ZDIFF subtracting set from itself - $encoding" {
            assert_equal 0 [r zdiffstore zsetc{t} 2 zseta{t} zseta{t}]
            assert_equal {} [r zrange zsetc{t} 0 -1 withscores]
        }

        test "ZDIFF algorithm 1 - $encoding" {
            r del zseta{t} zsetb{t} zsetc{t}
            r zadd zseta{t} 1 a
            r zadd zseta{t} 2 b
            r zadd zseta{t} 3 c
            r zadd zsetb{t} 1 b
            r zadd zsetb{t} 2 c
            r zadd zsetb{t} 3 d
            assert_equal 1 [r zdiffstore zsetc{t} 2 zseta{t} zsetb{t}]
            assert_equal {a 1} [r zrange zsetc{t} 0 -1 withscores]
        }

        test "ZDIFF algorithm 2 - $encoding" {
            r del zseta{t} zsetb{t} zsetc{t} zsetd{t} zsete{t}
            r zadd zseta{t} 1 a
            r zadd zseta{t} 2 b
            r zadd zseta{t} 3 c
            r zadd zseta{t} 5 e
            r zadd zsetb{t} 1 b
            r zadd zsetc{t} 1 c
            r zadd zsetd{t} 1 d
            assert_equal 2 [r zdiffstore zsete{t} 4 zseta{t} zsetb{t} zsetc{t} zsetd{t}]
            assert_equal {a 1 e 5} [r zrange zsete{t} 0 -1 withscores]
        }

        test "ZDIFF fuzzing - $encoding" {
            for {set j 0} {$j < 100} {incr j} {
                unset -nocomplain s
                array set s {}
                set args {}
                set num_sets [expr {[randomInt 10]+1}]
                for {set i 0} {$i < $num_sets} {incr i} {
                    set num_elements [randomInt 100]
                    r del zset_$i{t}
                    lappend args zset_$i{t}
                    while {$num_elements} {
                        set ele [randomValue]
                        r zadd zset_$i{t} [randomInt 100] $ele
                        if {$i == 0} {
                            set s($ele) x
                        } else {
                            unset -nocomplain s($ele)
                        }
                        incr num_elements -1
                    }
                }
                set result [lsort [r zdiff [llength $args] {*}$args]]
                assert_equal $result [lsort [array names s]]
            }
        }

        test "Basic ZPOP with a single key - $encoding" {
            r del zset
            assert_equal {} [r zpopmin zset]
            create_zset zset {-1 a 1 b 2 c 3 d 4 e}
            assert_equal {a -1} [r zpopmin zset]
            assert_equal {b 1} [r zpopmin zset]
            assert_equal {e 4} [r zpopmax zset]
            assert_equal {d 3} [r zpopmax zset]
            assert_equal {c 2} [r zpopmin zset]
            assert_equal 0 [r exists zset]
            r set foo bar
            assert_error "*WRONGTYPE*" {r zpopmin foo}
        }

        test "ZPOP with count - $encoding" {
            r del z1
            r del z2
            r del z3
            r del foo
            r set foo bar
            assert_equal {} [r zpopmin z1 2]
            assert_error "*WRONGTYPE*" {r zpopmin foo 2}
            create_zset z1 {0 a 1 b 2 c 3 d}
            assert_equal {a 0 b 1} [r zpopmin z1 2]
            assert_equal {d 3 c 2} [r zpopmax z1 2]
        }

        test "BZPOP with a single existing sorted set - $encoding" {
            set rd [redis_deferring_client]
            create_zset zset {0 a 1 b 2 c}

            $rd bzpopmin zset 5
            assert_equal {zset a 0} [$rd read]
            $rd bzpopmin zset 5
            assert_equal {zset b 1} [$rd read]
            $rd bzpopmax zset 5
            assert_equal {zset c 2} [$rd read]
            assert_equal 0 [r exists zset]
        }

        test "BZPOP with multiple existing sorted sets - $encoding" {
            set rd [redis_deferring_client]
            create_zset z1{t} {0 a 1 b 2 c}
            create_zset z2{t} {3 d 4 e 5 f}

            $rd bzpopmin z1{t} z2{t} 5
            assert_equal {z1{t} a 0} [$rd read]
            $rd bzpopmax z1{t} z2{t} 5
            assert_equal {z1{t} c 2} [$rd read]
            assert_equal 1 [r zcard z1{t}]
            assert_equal 3 [r zcard z2{t}]

            $rd bzpopmax z2{t} z1{t} 5
            assert_equal {z2{t} f 5} [$rd read]
            $rd bzpopmin z2{t} z1{t} 5
            assert_equal {z2{t} d 3} [$rd read]
            assert_equal 1 [r zcard z1{t}]
            assert_equal 1 [r zcard z2{t}]
        }

        test "BZPOP second sorted set has members - $encoding" {
            set rd [redis_deferring_client]
            r del z1{t}
            create_zset z2{t} {3 d 4 e 5 f}
            $rd bzpopmax z1{t} z2{t} 5
            assert_equal {z2{t} f 5} [$rd read]
            $rd bzpopmin z2{t} z1{t} 5
            assert_equal {z2{t} d 3} [$rd read]
            assert_equal 0 [r zcard z1{t}]
            assert_equal 1 [r zcard z2{t}]
        }

        test "Basic ZPOP - $encoding RESP3" {
            r hello 3
            r del z1
            create_zset z1 {0 a 1 b 2 c 3 d}
            assert_equal {a 0.0} [r zpopmin z1]
            assert_equal {d 3.0} [r zpopmax z1]
            r hello 2
        }

        test "ZPOP with count - $encoding RESP3" {
            r hello 3
            r del z1
            create_zset z1 {0 a 1 b 2 c 3 d}
            assert_equal {{a 0.0} {b 1.0}} [r zpopmin z1 2]
            assert_equal {{d 3.0} {c 2.0}} [r zpopmax z1 2]
            r hello 2
        }

        test "BZPOP - $encoding RESP3" {
            r hello 3
            set rd [redis_deferring_client]
            create_zset zset {0 a 1 b 2 c}

            $rd bzpopmin zset 5
            assert_equal {zset a 0} [$rd read]
            $rd bzpopmin zset 5
            assert_equal {zset b 1} [$rd read]
            $rd bzpopmax zset 5
            assert_equal {zset c 2} [$rd read]
            assert_equal 0 [r exists zset]
            r hello 2
        }

        r config set zset-max-ziplist-entries $original_max_entries
        r config set zset-max-ziplist-value $original_max_value
    }

    basics ziplist
    basics skiplist

    test {ZINTERSTORE regression with two sets, intset+hashtable} {
        r del seta{t} setb{t} setc{t}
        r sadd set1{t} a
        r sadd set2{t} 10
        r zinterstore set3{t} 2 set1{t} set2{t}
    } {0}

    test {ZUNIONSTORE regression, should not create NaN in scores} {
        r zadd z{t} -inf neginf
        r zunionstore out{t} 1 z{t} weights 0
        r zrange out{t} 0 -1 withscores
    } {neginf 0}

    test {ZINTERSTORE #516 regression, mixed sets and ziplist zsets} {
        r sadd one{t} 100 101 102 103
        r sadd two{t} 100 200 201 202
        r zadd three{t} 1 500 1 501 1 502 1 503 1 100
        r zinterstore to_here{t} 3 one{t} two{t} three{t} WEIGHTS 0 0 1
        r zrange to_here{t} 0 -1
    } {100}

    test {ZUNIONSTORE result is sorted} {
        # Create two sets with common and not common elements, perform
        # the UNION, check that elements are still sorted.
        r del one{t} two{t} dest{t}
        set cmd1 [list r zadd one{t}]
        set cmd2 [list r zadd two{t}]
        for {set j 0} {$j < 1000} {incr j} {
            lappend cmd1 [expr rand()] [randomInt 1000]
            lappend cmd2 [expr rand()] [randomInt 1000]
        }
        {*}$cmd1
        {*}$cmd2
        assert {[r zcard one{t}] > 100}
        assert {[r zcard two{t}] > 100}
        r zunionstore dest{t} 2 one{t} two{t}
        set oldscore 0
        foreach {ele score} [r zrange dest{t} 0 -1 withscores] {
            assert {$score >= $oldscore}
            set oldscore $score
        }
    }

    test "ZUNIONSTORE/ZINTERSTORE/ZDIFFSTORE error if using WITHSCORES " {
        assert_error "*ERR*syntax*" {r zunionstore foo{t} 2 zsetd{t} zsetf{t} withscores}
        assert_error "*ERR*syntax*" {r zinterstore foo{t} 2 zsetd{t} zsetf{t} withscores}
        assert_error "*ERR*syntax*" {r zdiffstore foo{t} 2 zsetd{t} zsetf{t} withscores}
    }
    
    test {ZMSCORE retrieve} {
        r del zmscoretest
        r zadd zmscoretest 10 x
        r zadd zmscoretest 20 y
        
        r zmscore zmscoretest x y
    } {10 20}

    test {ZMSCORE retrieve from empty set} {
        r del zmscoretest
        
        r zmscore zmscoretest x y
    } {{} {}}
    
    test {ZMSCORE retrieve with missing member} {
        r del zmscoretest
        r zadd zmscoretest 10 x
        
        r zmscore zmscoretest x y
    } {10 {}}

    test {ZMSCORE retrieve single member} {
        r del zmscoretest
        r zadd zmscoretest 10 x
        r zadd zmscoretest 20 y
        
        r zmscore zmscoretest x
    } {10}

    test {ZMSCORE retrieve requires one or more members} {
        r del zmscoretest
        r zadd zmscoretest 10 x
        r zadd zmscoretest 20 y
        
        catch {r zmscore zmscoretest} e
        assert_match {*ERR*wrong*number*arg*} $e
    }

    test "ZSET commands don't accept the empty strings as valid score" {
        assert_error "*not*float*" {r zadd myzset "" abc}
    }

    proc stressers {encoding} {
        set original_max_entries [lindex [r config get zset-max-ziplist-entries] 1]
        set original_max_value [lindex [r config get zset-max-ziplist-value] 1]
        if {$encoding == "ziplist"} {
            # Little extra to allow proper fuzzing in the sorting stresser
            r config set zset-max-ziplist-entries 256
            r config set zset-max-ziplist-value 64
            set elements 128
        } elseif {$encoding == "skiplist"} {
            r config set zset-max-ziplist-entries 0
            r config set zset-max-ziplist-value 0
            if {$::accurate} {set elements 1000} else {set elements 100}
        } else {
            puts "Unknown sorted set encoding"
            exit
        }

        test "ZSCORE - $encoding" {
            r del zscoretest
            set aux {}
            for {set i 0} {$i < $elements} {incr i} {
                set score [expr rand()]
                lappend aux $score
                r zadd zscoretest $score $i
            }

            assert_encoding $encoding zscoretest
            for {set i 0} {$i < $elements} {incr i} {
                assert_equal [lindex $aux $i] [r zscore zscoretest $i]
            }
        }

        test "ZMSCORE - $encoding" {
            r del zscoretest
            set aux {}
            for {set i 0} {$i < $elements} {incr i} {
                set score [expr rand()]
                lappend aux $score
                r zadd zscoretest $score $i
            }

            assert_encoding $encoding zscoretest
            for {set i 0} {$i < $elements} {incr i} {
                assert_equal [lindex $aux $i] [r zmscore zscoretest $i]
            }
        }

        test "ZSCORE after a DEBUG RELOAD - $encoding" {
            r del zscoretest
            set aux {}
            for {set i 0} {$i < $elements} {incr i} {
                set score [expr rand()]
                lappend aux $score
                r zadd zscoretest $score $i
            }

            r debug reload
            assert_encoding $encoding zscoretest
            for {set i 0} {$i < $elements} {incr i} {
                assert_equal [lindex $aux $i] [r zscore zscoretest $i]
            }
        } {} {needs:debug}

        test "ZSET sorting stresser - $encoding" {
            set delta 0
            for {set test 0} {$test < 2} {incr test} {
                unset -nocomplain auxarray
                array set auxarray {}
                set auxlist {}
                r del myzset
                for {set i 0} {$i < $elements} {incr i} {
                    if {$test == 0} {
                        set score [expr rand()]
                    } else {
                        set score [expr int(rand()*10)]
                    }
                    set auxarray($i) $score
                    r zadd myzset $score $i
                    # Random update
                    if {[expr rand()] < .2} {
                        set j [expr int(rand()*1000)]
                        if {$test == 0} {
                            set score [expr rand()]
                        } else {
                            set score [expr int(rand()*10)]
                        }
                        set auxarray($j) $score
                        r zadd myzset $score $j
                    }
                }
                foreach {item score} [array get auxarray] {
                    lappend auxlist [list $score $item]
                }
                set sorted [lsort -command zlistAlikeSort $auxlist]
                set auxlist {}
                foreach x $sorted {
                    lappend auxlist [lindex $x 1]
                }

                assert_encoding $encoding myzset
                set fromredis [r zrange myzset 0 -1]
                set delta 0
                for {set i 0} {$i < [llength $fromredis]} {incr i} {
                    if {[lindex $fromredis $i] != [lindex $auxlist $i]} {
                        incr delta
                    }
                }
            }
            assert_equal 0 $delta
        }

        test "ZRANGEBYSCORE fuzzy test, 100 ranges in $elements element sorted set - $encoding" {
            set err {}
            r del zset
            for {set i 0} {$i < $elements} {incr i} {
                r zadd zset [expr rand()] $i
            }

            assert_encoding $encoding zset
            for {set i 0} {$i < 100} {incr i} {
                set min [expr rand()]
                set max [expr rand()]
                if {$min > $max} {
                    set aux $min
                    set min $max
                    set max $aux
                }
                set low [r zrangebyscore zset -inf $min]
                set ok [r zrangebyscore zset $min $max]
                set high [r zrangebyscore zset $max +inf]
                set lowx [r zrangebyscore zset -inf ($min]
                set okx [r zrangebyscore zset ($min ($max]
                set highx [r zrangebyscore zset ($max +inf]

                if {[r zcount zset -inf $min] != [llength $low]} {
                    append err "Error, len does not match zcount\n"
                }
                if {[r zcount zset $min $max] != [llength $ok]} {
                    append err "Error, len does not match zcount\n"
                }
                if {[r zcount zset $max +inf] != [llength $high]} {
                    append err "Error, len does not match zcount\n"
                }
                if {[r zcount zset -inf ($min] != [llength $lowx]} {
                    append err "Error, len does not match zcount\n"
                }
                if {[r zcount zset ($min ($max] != [llength $okx]} {
                    append err "Error, len does not match zcount\n"
                }
                if {[r zcount zset ($max +inf] != [llength $highx]} {
                    append err "Error, len does not match zcount\n"
                }

                foreach x $low {
                    set score [r zscore zset $x]
                    if {$score > $min} {
                        append err "Error, score for $x is $score > $min\n"
                    }
                }
                foreach x $lowx {
                    set score [r zscore zset $x]
                    if {$score >= $min} {
                        append err "Error, score for $x is $score >= $min\n"
                    }
                }
                foreach x $ok {
                    set score [r zscore zset $x]
                    if {$score < $min || $score > $max} {
                        append err "Error, score for $x is $score outside $min-$max range\n"
                    }
                }
                foreach x $okx {
                    set score [r zscore zset $x]
                    if {$score <= $min || $score >= $max} {
                        append err "Error, score for $x is $score outside $min-$max open range\n"
                    }
                }
                foreach x $high {
                    set score [r zscore zset $x]
                    if {$score < $max} {
                        append err "Error, score for $x is $score < $max\n"
                    }
                }
                foreach x $highx {
                    set score [r zscore zset $x]
                    if {$score <= $max} {
                        append err "Error, score for $x is $score <= $max\n"
                    }
                }
            }
            assert_equal {} $err
        }

        test "ZRANGEBYLEX fuzzy test, 100 ranges in $elements element sorted set - $encoding" {
            set lexset {}
            r del zset
            for {set j 0} {$j < $elements} {incr j} {
                set e [randstring 0 30 alpha]
                lappend lexset $e
                r zadd zset 0 $e
            }
            set lexset [lsort -unique $lexset]
            for {set j 0} {$j < 100} {incr j} {
                set min [randstring 0 30 alpha]
                set max [randstring 0 30 alpha]
                set mininc [randomInt 2]
                set maxinc [randomInt 2]
                if {$mininc} {set cmin "\[$min"} else {set cmin "($min"}
                if {$maxinc} {set cmax "\[$max"} else {set cmax "($max"}
                set rev [randomInt 2]
                if {$rev} {
                    set cmd zrevrangebylex
                } else {
                    set cmd zrangebylex
                }

                # Make sure data is the same in both sides
                assert {[r zrange zset 0 -1] eq $lexset}

                # Get the Redis output
                set output [r $cmd zset $cmin $cmax]
                if {$rev} {
                    set outlen [r zlexcount zset $cmax $cmin]
                } else {
                    set outlen [r zlexcount zset $cmin $cmax]
                }

                # Compute the same output via Tcl
                set o {}
                set copy $lexset
                if {(!$rev && [string compare $min $max] > 0) ||
                    ($rev && [string compare $max $min] > 0)} {
                    # Empty output when ranges are inverted.
                } else {
                    if {$rev} {
                        # Invert the Tcl array using Redis itself.
                        set copy [r zrevrange zset 0 -1]
                        # Invert min / max as well
                        lassign [list $min $max $mininc $maxinc] \
                            max min maxinc mininc
                    }
                    foreach e $copy {
                        set mincmp [string compare $e $min]
                        set maxcmp [string compare $e $max]
                        if {
                             ($mininc && $mincmp >= 0 || !$mininc && $mincmp > 0)
                             &&
                             ($maxinc && $maxcmp <= 0 || !$maxinc && $maxcmp < 0)
                        } {
                            lappend o $e
                        }
                    }
                }
                assert {$o eq $output}
                assert {$outlen eq [llength $output]}
            }
        }

        test "ZREMRANGEBYLEX fuzzy test, 100 ranges in $elements element sorted set - $encoding" {
            set lexset {}
            r del zset{t} zsetcopy{t}
            for {set j 0} {$j < $elements} {incr j} {
                set e [randstring 0 30 alpha]
                lappend lexset $e
                r zadd zset{t} 0 $e
            }
            set lexset [lsort -unique $lexset]
            for {set j 0} {$j < 100} {incr j} {
                # Copy...
                r zunionstore zsetcopy{t} 1 zset{t}
                set lexsetcopy $lexset

                set min [randstring 0 30 alpha]
                set max [randstring 0 30 alpha]
                set mininc [randomInt 2]
                set maxinc [randomInt 2]
                if {$mininc} {set cmin "\[$min"} else {set cmin "($min"}
                if {$maxinc} {set cmax "\[$max"} else {set cmax "($max"}

                # Make sure data is the same in both sides
                assert {[r zrange zset{t} 0 -1] eq $lexset}

                # Get the range we are going to remove
                set torem [r zrangebylex zset{t} $cmin $cmax]
                set toremlen [r zlexcount zset{t} $cmin $cmax]
                r zremrangebylex zsetcopy{t} $cmin $cmax
                set output [r zrange zsetcopy{t} 0 -1]

                # Remove the range with Tcl from the original list
                if {$toremlen} {
                    set first [lsearch -exact $lexsetcopy [lindex $torem 0]]
                    set last [expr {$first+$toremlen-1}]
                    set lexsetcopy [lreplace $lexsetcopy $first $last]
                }
                assert {$lexsetcopy eq $output}
            }
        }

        test "ZSETs skiplist implementation backlink consistency test - $encoding" {
            set diff 0
            for {set j 0} {$j < $elements} {incr j} {
                r zadd myzset [expr rand()] "Element-$j"
                r zrem myzset "Element-[expr int(rand()*$elements)]"
            }

            assert_encoding $encoding myzset
            set l1 [r zrange myzset 0 -1]
            set l2 [r zrevrange myzset 0 -1]
            for {set j 0} {$j < [llength $l1]} {incr j} {
                if {[lindex $l1 $j] ne [lindex $l2 end-$j]} {
                    incr diff
                }
            }
            assert_equal 0 $diff
        }

        test "ZSETs ZRANK augmented skip list stress testing - $encoding" {
            set err {}
            r del myzset
            for {set k 0} {$k < 2000} {incr k} {
                set i [expr {$k % $elements}]
                if {[expr rand()] < .2} {
                    r zrem myzset $i
                } else {
                    set score [expr rand()]
                    r zadd myzset $score $i
                    assert_encoding $encoding myzset
                }

                set card [r zcard myzset]
                if {$card > 0} {
                    set index [randomInt $card]
                    set ele [lindex [r zrange myzset $index $index] 0]
                    set rank [r zrank myzset $ele]
                    if {$rank != $index} {
                        set err "$ele RANK is wrong! ($rank != $index)"
                        break
                    }
                }
            }
            assert_equal {} $err
        }

        test "BZPOPMIN, ZADD + DEL should not awake blocked client" {
            set rd [redis_deferring_client]
            r del zset

            $rd bzpopmin zset 0
            r multi
            r zadd zset 0 foo
            r del zset
            r exec
            r del zset
            r zadd zset 1 bar
            $rd read
        } {zset bar 1}

        test "BZPOPMIN, ZADD + DEL + SET should not awake blocked client" {
            set rd [redis_deferring_client]
            r del list

            r del zset

            $rd bzpopmin zset 0
            r multi
            r zadd zset 0 foo
            r del zset
            r set zset foo
            r exec
            r del zset
            r zadd zset 1 bar
            $rd read
        } {zset bar 1}

        test "BZPOPMIN with same key multiple times should work" {
            set rd [redis_deferring_client]
            r del z1{t} z2{t}

            # Data arriving after the BZPOPMIN.
            $rd bzpopmin z1{t} z2{t} z2{t} z1{t} 0
            r zadd z1{t} 0 a
            assert_equal [$rd read] {z1{t} a 0}
            $rd bzpopmin z1{t} z2{t} z2{t} z1{t} 0
            r zadd z2{t} 1 b
            assert_equal [$rd read] {z2{t} b 1}

            # Data already there.
            r zadd z1{t} 0 a
            r zadd z2{t} 1 b
            $rd bzpopmin z1{t} z2{t} z2{t} z1{t} 0
            assert_equal [$rd read] {z1{t} a 0}
            $rd bzpopmin z1{t} z2{t} z2{t} z1{t} 0
            assert_equal [$rd read] {z2{t} b 1}
        }

        test "MULTI/EXEC is isolated from the point of view of BZPOPMIN" {
            set rd [redis_deferring_client]
            r del zset
            $rd bzpopmin zset 0
            r multi
            r zadd zset 0 a
            r zadd zset 1 b
            r zadd zset 2 c
            r exec
            $rd read
        } {zset a 0}

        test "BZPOPMIN with variadic ZADD" {
            set rd [redis_deferring_client]
            r del zset
            if {$::valgrind} {after 100}
            $rd bzpopmin zset 0
            if {$::valgrind} {after 100}
            assert_equal 2 [r zadd zset -1 foo 1 bar]
            if {$::valgrind} {after 100}
            assert_equal {zset foo -1} [$rd read]
            assert_equal {bar} [r zrange zset 0 -1]
        }

        test "BZPOPMIN with zero timeout should block indefinitely" {
            set rd [redis_deferring_client]
            r del zset
            $rd bzpopmin zset 0
            after 1000
            r zadd zset 0 foo
            assert_equal {zset foo 0} [$rd read]
        }
        r config set zset-max-ziplist-entries $original_max_entries
        r config set zset-max-ziplist-value $original_max_value
    }

    tags {"slow"} {
        stressers ziplist
        stressers skiplist
    }

    test {ZSET skiplist order consistency when elements are moved} {
        set original_max [lindex [r config get zset-max-ziplist-entries] 1]
        r config set zset-max-ziplist-entries 0
        for {set times 0} {$times < 10} {incr times} {
            r del zset
            for {set j 0} {$j < 1000} {incr j} {
                r zadd zset [randomInt 50] ele-[randomInt 10]
            }

            # Make sure that element ordering is correct
            set prev_element {}
            set prev_score -1
            foreach {element score} [r zrange zset 0 -1 WITHSCORES] {
                # Assert that elements are in increasing ordering
                assert {
                    $prev_score < $score ||
                    ($prev_score == $score &&
                     [string compare $prev_element $element] == -1)
                }
                set prev_element $element
                set prev_score $score
            }
        }
        r config set zset-max-ziplist-entries $original_max
    }

    test {ZRANGESTORE basic} {
        r flushall
        r zadd z1{t} 1 a 2 b 3 c 4 d
        set res [r zrangestore z2{t} z1{t} 0 -1]
        assert_equal $res 4
        r zrange z2{t} 0 -1 withscores
    } {a 1 b 2 c 3 d 4}

    test {ZRANGESTORE RESP3} {
        r hello 3
        assert_equal [r zrange z2{t} 0 -1 withscores] {{a 1.0} {b 2.0} {c 3.0} {d 4.0}}
        r hello 2
    } 

    test {ZRANGESTORE range} {
        set res [r zrangestore z2{t} z1{t} 1 2]
        assert_equal $res 2
        r zrange z2{t} 0 -1 withscores
    } {b 2 c 3}

    test {ZRANGESTORE BYLEX} {
        set res [r zrangestore z2{t} z1{t} \[b \[c BYLEX]
        assert_equal $res 2
        r zrange z2{t} 0 -1 withscores
    } {b 2 c 3}

    test {ZRANGESTORE BYSCORE} {
        set res [r zrangestore z2{t} z1{t} 1 2 BYSCORE]
        assert_equal $res 2
        r zrange z2{t} 0 -1 withscores
    } {a 1 b 2}

    test {ZRANGESTORE BYSCORE LIMIT} {
        set res [r zrangestore z2{t} z1{t} 0 5 BYSCORE LIMIT 0 2]
        assert_equal $res 2
        r zrange z2{t} 0 -1 withscores
    } {a 1 b 2}

    test {ZRANGESTORE BYSCORE REV LIMIT} {
        set res [r zrangestore z2{t} z1{t} 5 0 BYSCORE REV LIMIT 0 2]
        assert_equal $res 2
        r zrange z2{t} 0 -1 withscores
    } {c 3 d 4}

    test {ZRANGE BYSCORE REV LIMIT} {
        r zrange z1{t} 5 0 BYSCORE REV LIMIT 0 2 WITHSCORES
    } {d 4 c 3}

    test {ZRANGESTORE - src key missing} {
        set res [r zrangestore z2{t} missing{t} 0 -1]
        assert_equal $res 0
        r exists z2{t}
    } {0}

    test {ZRANGESTORE - src key wrong type} {
        r zadd z2{t} 1 a
        r set foo{t} bar
        assert_error "*WRONGTYPE*" {r zrangestore z2{t} foo{t} 0 -1}
        r zrange z2{t} 0 -1
    } {a}

    test {ZRANGESTORE - empty range} {
        set res [r zrangestore z2{t} z1{t} 5 6]
        assert_equal $res 0
        r exists z2{t}
    } {0}

    test {ZRANGESTORE BYLEX - empty range} {
        set res [r zrangestore z2{t} z1{t} \[f \[g BYLEX]
        assert_equal $res 0
        r exists z2{t}
    } {0}

    test {ZRANGESTORE BYSCORE - empty range} {
        set res [r zrangestore z2{t} z1{t} 5 6 BYSCORE]
        assert_equal $res 0
        r exists z2{t}
    } {0}

    test {ZRANGE BYLEX} {
        r zrange z1{t} \[b \[c BYLEX
    } {b c}

    test {ZRANGESTORE invalid syntax} {
        catch {r zrangestore z2{t} z1{t} 0 -1 limit 1 2} err
        assert_match "*syntax*" $err
        catch {r zrangestore z2{t} z1{t} 0 -1 WITHSCORES} err
        assert_match "*syntax*" $err
    }

    test {ZRANGE invalid syntax} {
        catch {r zrange z1{t} 0 -1 limit 1 2} err
        assert_match "*syntax*" $err
        catch {r zrange z1{t} 0 -1 BYLEX WITHSCORES} err
        assert_match "*syntax*" $err
        catch {r zrevrange z1{t} 0 -1 BYSCORE} err
        assert_match "*syntax*" $err
        catch {r zrangebyscore z1{t} 0 -1 REV} err
        assert_match "*syntax*" $err
    }

    proc get_keys {l} {
        set res {}
        foreach {score key} $l {
            lappend res $key
        }
        return $res
    }

    # Check whether the zset members belong to the zset
    proc check_member {mydict res} {
        foreach ele $res {
            assert {[dict exists $mydict $ele]}
        }
    }

    # Check whether the zset members and score belong to the zset
    proc check_member_and_score {mydict res} {
       foreach {key val} $res {
            assert_equal $val [dict get $mydict $key]
        }
    }

    foreach {type contents} "ziplist {1 a 2 b 3 c} skiplist {1 a 2 b 3 [randstring 70 90 alpha]}" {
        set original_max_value [lindex [r config get zset-max-ziplist-value] 1]
        r config set zset-max-ziplist-value 10
        create_zset myzset $contents
        assert_encoding $type myzset

        test "ZRANDMEMBER - $type" {
            unset -nocomplain myzset
            array set myzset {}
            for {set i 0} {$i < 100} {incr i} {
                set key [r zrandmember myzset]
                set myzset($key) 1
            }
            assert_equal [lsort [get_keys $contents]] [lsort [array names myzset]]
        }
        r config set zset-max-ziplist-value $original_max_value
    }

    test "ZRANDMEMBER with RESP3" {
        r hello 3
        set res [r zrandmember myzset 3 withscores]
        assert_equal [llength $res] 3
        assert_equal [llength [lindex $res 1]] 2

        set res [r zrandmember myzset 3]
        assert_equal [llength $res] 3
        assert_equal [llength [lindex $res 1]] 1
        r hello 2
    }

    test "ZRANDMEMBER count of 0 is handled correctly" {
        r zrandmember myzset 0
    } {}

    test "ZRANDMEMBER with <count> against non existing key" {
        r zrandmember nonexisting_key 100
    } {}

    # Make sure we can distinguish between an empty array and a null response
    r readraw 1

    test "ZRANDMEMBER count of 0 is handled correctly - emptyarray" {
        r zrandmember myzset 0
    } {*0}

    test "ZRANDMEMBER with <count> against non existing key - emptyarray" {
        r zrandmember nonexisting_key 100
    } {*0}

    r readraw 0

    foreach {type contents} "
        skiplist {1 a 2 b 3 c 4 d 5 e 6 f 7 g 7 h 9 i 10 [randstring 70 90 alpha]}
        ziplist {1 a 2 b 3 c 4 d 5 e 6 f 7 g 7 h 9 i 10 j} " {
        test "ZRANDMEMBER with <count> - $type" {
            set original_max_value [lindex [r config get zset-max-ziplist-value] 1]
            r config set zset-max-ziplist-value 10
            create_zset myzset $contents
            assert_encoding $type myzset

            # create a dict for easy lookup
            unset -nocomplain mydict
            foreach {k v} [r zrange myzset 0 -1 withscores] {
                dict append mydict $k $v
            }

            # We'll stress different parts of the code, see the implementation
            # of ZRANDMEMBER for more information, but basically there are
            # four different code paths.

            # PATH 1: Use negative count.

            # 1) Check that it returns repeated elements with and without values.
            # 2) Check that all the elements actually belong to the original zset.
            set res [r zrandmember myzset -20]
            assert_equal [llength $res] 20
            check_member $mydict $res

            set res [r zrandmember myzset -1001]
            assert_equal [llength $res] 1001
            check_member $mydict $res

            # again with WITHSCORES
            set res [r zrandmember myzset -20 withscores]
            assert_equal [llength $res] 40
            check_member_and_score $mydict $res

            set res [r zrandmember myzset -1001 withscores]
            assert_equal [llength $res] 2002
            check_member_and_score $mydict $res

            # Test random uniform distribution
            # df = 9, 40 means 0.00001 probability
            set res [r zrandmember myzset -1000]
            assert_lessthan [chi_square_value $res] 40
            check_member $mydict $res

            # 3) Check that eventually all the elements are returned.
            #    Use both WITHSCORES and without
            unset -nocomplain auxset
            set iterations 1000
            while {$iterations != 0} {
                incr iterations -1
                if {[expr {$iterations % 2}] == 0} {
                    set res [r zrandmember myzset -3 withscores]
                    foreach {key val} $res {
                        dict append auxset $key $val
                    }
                } else {
                    set res [r zrandmember myzset -3]
                    foreach key $res {
                        dict append auxset $key
                    }
                }
                if {[lsort [dict keys $mydict]] eq
                    [lsort [dict keys $auxset]]} {
                    break;
                }
            }
            assert {$iterations != 0}

            # PATH 2: positive count (unique behavior) with requested size
            # equal or greater than set size.
            foreach size {10 20} {
                set res [r zrandmember myzset $size]
                assert_equal [llength $res] 10
                assert_equal [lsort $res] [lsort [dict keys $mydict]]
                check_member $mydict $res

                # again with WITHSCORES
                set res [r zrandmember myzset $size withscores]
                assert_equal [llength $res] 20
                assert_equal [lsort $res] [lsort $mydict]
                check_member_and_score $mydict $res
            }

            # PATH 3: Ask almost as elements as there are in the set.
            # In this case the implementation will duplicate the original
            # set and will remove random elements up to the requested size.
            #
            # PATH 4: Ask a number of elements definitely smaller than
            # the set size.
            #
            # We can test both the code paths just changing the size but
            # using the same code.
            foreach size {1 2 8} {
                # 1) Check that all the elements actually belong to the
                # original set.
                set res [r zrandmember myzset $size]
                assert_equal [llength $res] $size
                check_member $mydict $res

                # again with WITHSCORES
                set res [r zrandmember myzset $size withscores]
                assert_equal [llength $res] [expr {$size * 2}]
                check_member_and_score $mydict $res

                # 2) Check that eventually all the elements are returned.
                #    Use both WITHSCORES and without
                unset -nocomplain auxset
                unset -nocomplain allkey
                set iterations [expr {1000 / $size}]
                set all_ele_return false
                while {$iterations != 0} {
                    incr iterations -1
                    if {[expr {$iterations % 2}] == 0} {
                        set res [r zrandmember myzset $size withscores]
                        foreach {key value} $res {
                            dict append auxset $key $value
                            lappend allkey $key
                        }
                    } else {
                        set res [r zrandmember myzset $size]
                        foreach key $res {
                            dict append auxset $key
                            lappend allkey $key
                        }
                    }
                    if {[lsort [dict keys $mydict]] eq
                        [lsort [dict keys $auxset]]} {
                        set all_ele_return true
                    }
                }
                assert_equal $all_ele_return true
                # df = 9, 40 means 0.00001 probability
                assert_lessthan [chi_square_value $allkey] 40
            }
        }
        r config set zset-max-ziplist-value $original_max_value
    }

}<|MERGE_RESOLUTION|>--- conflicted
+++ resolved
@@ -663,24 +663,14 @@
             r zrange zsetc{t} 0 -1 withscores
         } {a 1 b 2}
 
-<<<<<<< HEAD
         test "ZUNION/ZINTER/ZINTERCARD/ZDIFF with empty set - $encoding" {
-            r del zseta zsetb
-            r zadd zseta 1 a
-            r zadd zseta 2 b
-            assert_equal {a 1 b 2} [r zunion 2 zseta zsetb withscores]
-            assert_equal {} [r zinter 2 zseta zsetb withscores]
-            assert_equal 0 [r zintercard 2 zseta zsetb]
-            assert_equal {a 1 b 2} [r zdiff 2 zseta zsetb withscores]
-=======
-        test "ZUNION/ZINTER/ZDIFF with empty set - $encoding" {
             r del zseta{t} zsetb{t}
             r zadd zseta{t} 1 a
             r zadd zseta{t} 2 b
             assert_equal {a 1 b 2} [r zunion 2 zseta{t} zsetb{t} withscores]
             assert_equal {} [r zinter 2 zseta{t} zsetb{t} withscores]
+            assert_equal 0 [r zintercard 2 zseta{t} zsetb{t}]
             assert_equal {a 1 b 2} [r zdiff 2 zseta{t} zsetb{t} withscores]
->>>>>>> 71d45287
         }
 
         test "ZUNIONSTORE basics - $encoding" {
@@ -696,22 +686,7 @@
             assert_equal {a 1 b 3 d 3 c 5} [r zrange zsetc{t} 0 -1 withscores]
         }
 
-<<<<<<< HEAD
         test "ZUNION/ZINTER/ZINTERCARD/ZDIFF with integer members - $encoding" {
-            r del zsetd zsetf
-            r zadd zsetd 1 1
-            r zadd zsetd 2 2
-            r zadd zsetd 3 3
-            r zadd zsetf 1 1
-            r zadd zsetf 3 3
-            r zadd zsetf 4 4
-
-            assert_equal {1 2 2 2 4 4 3 6} [r zunion 2 zsetd zsetf withscores]
-            assert_equal {1 2 3 6} [r zinter 2 zsetd zsetf withscores]
-            assert_equal 2 [r zintercard 2 zsetd zsetf]
-            assert_equal {2 2} [r zdiff 2 zsetd zsetf withscores]
-=======
-        test "ZUNION/ZINTER/ZDIFF with integer members - $encoding" {
             r del zsetd{t} zsetf{t}
             r zadd zsetd{t} 1 1
             r zadd zsetd{t} 2 2
@@ -722,8 +697,8 @@
 
             assert_equal {1 2 2 2 4 4 3 6} [r zunion 2 zsetd{t} zsetf{t} withscores]
             assert_equal {1 2 3 6} [r zinter 2 zsetd{t} zsetf{t} withscores]
+            assert_equal 2 [r zintercard 2 zsetd{t} zsetf{t}]
             assert_equal {2 2} [r zdiff 2 zsetd{t} zsetf{t} withscores]
->>>>>>> 71d45287
         }
 
         test "ZUNIONSTORE with weights - $encoding" {
@@ -776,7 +751,7 @@
         }
 
         test "ZINTERCARD basics - $encoding" {
-            assert_equal 2 [r zintercard 2 zseta zsetb]
+            assert_equal 2 [r zintercard 2 zseta{t} zsetb{t}]
         }
 
         test "ZINTER RESP3 - $encoding" {
