######## HEXPIRE family commands
# Field does not exists
set E_NO_FIELD     -2
# Specified NX | XX | GT | LT condition not met
set E_FAIL         0
# expiration time set/updated
set E_OK           1
# Field deleted because the specified expiration time is in the past
set E_DELETED      2

######## HTTL family commands
set T_NO_FIELD    -2
set T_NO_EXPIRY   -1

######## HPERIST
set P_NO_FIELD    -2
set P_NO_EXPIRY   -1
set P_OK           1

######## HSETF
set S_FAIL          0
set S_FIELD         1
set S_FIELD_AND_TTL 3

############################### AUX FUNCS ######################################

proc create_hash {key entries} {
    r del $key
    foreach entry $entries {
        r hset $key [lindex $entry 0] [lindex $entry 1]
    }
}

proc get_keys {l} {
    set res {}
    foreach entry $l {
        set key [lindex $entry 0]
        lappend res $key
    }
    return $res
}

proc cmp_hrandfield_result {hash_name expected_result} {
    # Accumulate hrandfield results
    unset -nocomplain myhash
    array set myhash {}
    for {set i 0} {$i < 100} {incr i} {
        set key [r hrandfield $hash_name]
        set myhash($key) 1
    }
     set res [lsort [array names myhash]]
     if {$res eq $expected_result} {
        return 1
     } else {
        return $res
     }
}

proc hrandfieldTest {activeExpireConfig} {
    r debug set-active-expire $activeExpireConfig
    r del myhash
    set contents {{field1 1} {field2 2} }
    create_hash myhash $contents

    set factorValgrind [expr {$::valgrind ? 2 : 1}]

    # Set expiration time for field1 and field2 such that field1 expires first
    r hpexpire myhash 1 NX 1 field1
    r hpexpire myhash 100 NX 1 field2

    # On call hrandfield command lazy expire deletes field1 first
    wait_for_condition 8 10 {
        [cmp_hrandfield_result myhash "field2"] == 1
    } else {
        fail "Expected field2 to be returned by HRANDFIELD."
    }

    # On call hrandfield command lazy expire deletes field2 as well
    wait_for_condition 8 20 {
        [cmp_hrandfield_result myhash "{}"] == 1
    } else {
        fail "Expected {} to be returned by HRANDFIELD."
    }

    # restore the default value
    r debug set-active-expire 1
}

############################### TESTS #########################################

start_server {tags {"external:skip needs:debug"}} {
    foreach type {listpack ht} {
        if {$type eq "ht"} {
            r config set hash-max-listpack-entries 0
        } else {
            r config set hash-max-listpack-entries 512
        }

<<<<<<< HEAD
        test "HPEXPIRE - Test 'NX' flag ($type)" {
=======
        test "HPEXPIRE(AT) - Test 'NX' flag ($type)" {
>>>>>>> f0ec7e34
            r del myhash
            r hset myhash field1 value1 field2 value2 field3 value3
            assert_equal [r hpexpire myhash 1000 NX 1 field1] [list  $E_OK]
            assert_equal [r hpexpire myhash 1000 NX 2 field1 field2] [list  $E_FAIL  $E_OK]
<<<<<<< HEAD
        }

        test "HPEXPIRE(AT) - Test 'XX' flag ($type)" {
            r del myhash
            r hset myhash field1 value1 field2 value2 field3 value3
            assert_equal [r hpexpire myhash 1000 NX 1 field1] [list  $E_OK]
            assert_equal [r hpexpire myhash 1000 NX 2 field1 field2] [list  $E_FAIL  $E_OK]

            r del myhash
            r hset myhash field1 value1 field2 value2 field3 value3
            assert_equal [r hpexpireat myhash [expr {([clock seconds]+1000)*1000}] NX 1 field1] [list  $E_OK]
            assert_equal [r hpexpireat myhash [expr {([clock seconds]+1000)*1000}] NX 2 field1 field2] [list  $E_FAIL  $E_OK]
        }

        test "HPEXPIRE(AT) - Test 'XX' flag ($type)" {
            r del myhash
            r hset myhash field1 value1 field2 value2 field3 value3
            assert_equal [r hpexpire myhash 1000 NX 2 field1 field2] [list  $E_OK  $E_OK]
            assert_equal [r hpexpire myhash 1000 XX 2 field1 field3] [list  $E_OK  $E_FAIL]

            r del myhash
            r hset myhash field1 value1 field2 value2 field3 value3
            assert_equal [r hpexpireat myhash [expr {([clock seconds]+1000)*1000}] NX 2 field1 field2] [list  $E_OK  $E_OK]
            assert_equal [r hpexpireat myhash [expr {([clock seconds]+1000)*1000}] XX 2 field1 field3] [list  $E_OK  $E_FAIL]
        }

        test "HPEXPIRE(AT) - Test 'GT' flag ($type)" {
=======

            r del myhash
            r hset myhash field1 value1 field2 value2 field3 value3
            assert_equal [r hpexpireat myhash [expr {([clock seconds]+1000)*1000}] NX 1 field1] [list  $E_OK]
            assert_equal [r hpexpireat myhash [expr {([clock seconds]+1000)*1000}] NX 2 field1 field2] [list  $E_FAIL  $E_OK]
        }

        test "HPEXPIRE(AT) - Test 'XX' flag ($type)" {
            r del myhash
            r hset myhash field1 value1 field2 value2 field3 value3
            assert_equal [r hpexpire myhash 1000 NX 2 field1 field2] [list  $E_OK  $E_OK]
            assert_equal [r hpexpire myhash 1000 XX 2 field1 field3] [list  $E_OK  $E_FAIL]

            r del myhash
            r hset myhash field1 value1 field2 value2 field3 value3
            assert_equal [r hpexpireat myhash [expr {([clock seconds]+1000)*1000}] NX 2 field1 field2] [list  $E_OK  $E_OK]
            assert_equal [r hpexpireat myhash [expr {([clock seconds]+1000)*1000}] XX 2 field1 field3] [list  $E_OK  $E_FAIL]
        }

        test "HPEXPIRE(AT) - Test 'GT' flag ($type)" {
            r del myhash
            r hset myhash field1 value1 field2 value2
            assert_equal [r hpexpire myhash 1000 NX 1 field1] [list  $E_OK]
            assert_equal [r hpexpire myhash 2000 NX 1 field2] [list  $E_OK]
            assert_equal [r hpexpire myhash 1500 GT 2 field1 field2] [list  $E_OK  $E_FAIL]

            r del myhash
            r hset myhash field1 value1 field2 value2
            assert_equal [r hpexpireat myhash [expr {([clock seconds]+1000)*1000}] NX 1 field1] [list  $E_OK]
            assert_equal [r hpexpireat myhash [expr {([clock seconds]+2000)*1000}] NX 1 field2] [list  $E_OK]
            assert_equal [r hpexpireat myhash [expr {([clock seconds]+1500)*1000}] GT 2 field1 field2] [list  $E_OK  $E_FAIL]
        }

        test "HPEXPIRE(AT) - Test 'LT' flag ($type)" {
>>>>>>> f0ec7e34
            r del myhash
            r hset myhash field1 value1 field2 value2
            assert_equal [r hpexpire myhash 1000 NX 1 field1] [list  $E_OK]
            assert_equal [r hpexpire myhash 2000 NX 1 field2] [list  $E_OK]
<<<<<<< HEAD
            assert_equal [r hpexpire myhash 1500 GT 2 field1 field2] [list  $E_OK  $E_FAIL]
=======
            assert_equal [r hpexpire myhash 1500 LT 2 field1 field2] [list  $E_FAIL  $E_OK]
>>>>>>> f0ec7e34

            r del myhash
            r hset myhash field1 value1 field2 value2
            assert_equal [r hpexpireat myhash [expr {([clock seconds]+1000)*1000}] NX 1 field1] [list  $E_OK]
            assert_equal [r hpexpireat myhash [expr {([clock seconds]+2000)*1000}] NX 1 field2] [list  $E_OK]
<<<<<<< HEAD
            assert_equal [r hpexpireat myhash [expr {([clock seconds]+1500)*1000}] GT 2 field1 field2] [list  $E_OK  $E_FAIL]
        }

        test "HPEXPIRE(AT) - Test 'LT' flag ($type)" {
            r del myhash
            r hset myhash field1 value1 field2 value2
            assert_equal [r hpexpire myhash 1000 NX 1 field1] [list  $E_OK]
            assert_equal [r hpexpire myhash 2000 NX 1 field2] [list  $E_OK]
            assert_equal [r hpexpire myhash 1500 LT 2 field1 field2] [list  $E_FAIL  $E_OK]

            r del myhash
            r hset myhash field1 value1 field2 value2
            assert_equal [r hpexpireat myhash [expr {([clock seconds]+1000)*1000}] NX 1 field1] [list  $E_OK]
            assert_equal [r hpexpireat myhash [expr {([clock seconds]+2000)*1000}] NX 1 field2] [list  $E_OK]
            assert_equal [r hpexpireat myhash [expr {([clock seconds]+1500)*1000}] LT 2 field1 field2] [list  $E_FAIL  $E_OK]
        }

        test "HPEXPIREAT - field not exists or TTL is in the past ($type)" {
            r del myhash
            r hset myhash f1 v1 f2 v2 f4 v4
            r hexpire myhash 1000 NX 1 f4
            assert_equal [r hpexpireat myhash [expr {([clock seconds]-1)*1000}] NX 4 f1 f2 f3 f4] "$E_DELETED $E_DELETED $E_NO_FIELD $E_FAIL"
            assert_equal [r hexists myhash field1] 0
        }

        test "HPEXPIRE - wrong number of arguments ($type)" {
            r del myhash
            r hset myhash f1 v1
            assert_error {*Parameter `numFields` should be greater than 0} {r hpexpire myhash 1000 NX 0 f1 f2 f3}
            assert_error {*Parameter `numFileds` is more than number of arguments} {r hpexpire myhash 1000 NX 4 f1 f2 f3}
        }

        test "HPEXPIRE - parameter expire-time near limit of  2^48 ($type)" {
            r del myhash
            r hset myhash f1 v1
            # below & above
            assert_equal [r hpexpire myhash [expr (1<<48) - [clock milliseconds] - 1000 ] 1 f1] [list  $E_OK]
            assert_error {*invalid expire time*} {r hpexpire myhash [expr (1<<48) - [clock milliseconds] + 100 ] 1 f1}
        }

        test "Lazy - doesn't delete hash that all its fields got expired ($type)" {
            r debug set-active-expire 0
            r flushall

            set hash_sizes {1 15 16 17 31 32 33 40}
            foreach h $hash_sizes {
                for {set i 1} {$i <= $h} {incr i} {
                    # random expiration time
                    r hset hrand$h f$i v$i
                    r hpexpire hrand$h [expr {50 + int(rand() * 50)}] 1 f$i
                    assert_equal 1 [r HEXISTS hrand$h f$i]

                    # same expiration time
                    r hset same$h f$i v$i
                    r hpexpire same$h 100 1 f$i
                    assert_equal 1 [r HEXISTS same$h f$i]

                    # same expiration time
                    r hset mix$h f$i v$i fieldWithoutExpire$i v$i
                    r hpexpire mix$h 100 1 f$i
                    assert_equal 1 [r HEXISTS mix$h f$i]
                }
            }

            after 150

            # Verify that all fields got expired but keys wasn't lazy deleted
            foreach h $hash_sizes {
                for {set i 1} {$i <= $h} {incr i} {
                    assert_equal 0 [r HEXISTS mix$h f$i]
                }
                assert_equal 1 [r EXISTS hrand$h]
                assert_equal 1 [r EXISTS same$h]
                assert_equal [expr $h * 2] [r HLEN mix$h]
            }
            # Restore default
            r debug set-active-expire 1
        }

        test "Active - deletes hash that all its fields got expired ($type)" {
            r flushall

            set hash_sizes {1 15 16 17 31 32 33 40}
            foreach h $hash_sizes {
                for {set i 1} {$i <= $h} {incr i} {
                    # random expiration time
                    r hset hrand$h f$i v$i
                    r hpexpire hrand$h [expr {50 + int(rand() * 50)}] 1 f$i
                    assert_equal 1 [r HEXISTS hrand$h f$i]

                    # same expiration time
                    r hset same$h f$i v$i
                    r hpexpire same$h 100 1 f$i
                    assert_equal 1 [r HEXISTS same$h f$i]

                    # same expiration time
                    r hset mix$h f$i v$i fieldWithoutExpire$i v$i
                    r hpexpire mix$h 100 1 f$i
                    assert_equal 1 [r HEXISTS mix$h f$i]
                }
            }

            # Wait for active expire
            wait_for_condition 50 20 { [r EXISTS same40] == 0 } else { fail "hash `same40` should be expired" }

            # Verify that all fields got expired and keys got deleted
            foreach h $hash_sizes {
                for {set i 1} {$i <= $h} {incr i} {
                    assert_equal 0 [r HEXISTS mix$h f$i]
                }
                assert_equal 0 [r EXISTS hrand$h]
                assert_equal 0 [r EXISTS same$h]
                assert_equal $h [r HLEN mix$h]
            }
        }

        test "HPEXPIRE - Flushall deletes all pending expired fields ($type)" {
            r del myhash
            r hset myhash field1 value1 field2 value2
            r hpexpire myhash 10000 NX 1 field1
            r hpexpire myhash 10000 NX 1 field2
            r flushall
            r del myhash
            r hset myhash field1 value1 field2 value2
            r hpexpire myhash 10000 NX 1 field1
            r hpexpire myhash 10000 NX 1 field2
            r flushall async
        }

        test "HTTL/HPTTL - Input validation gets failed on nonexists field or field without expire ($type)" {
            r del myhash
            r HSET myhash field1 value1 field2 value2
            r HPEXPIRE myhash 1000 NX 1 field1

            foreach cmd {HTTL HPTTL} {
                assert_equal [r $cmd non_exists_key 1 f] {}
                assert_equal [r $cmd myhash 2 field2 non_exists_field] "$T_NO_EXPIRY $T_NO_FIELD"
                # Set numFields less than actual number of fields. Fine.
                assert_equal [r $cmd myhash 1 non_exists_field1 non_exists_field2] "$T_NO_FIELD"
            }
        }

        test "HTTL/HPTTL - returns time to live in seconds/msillisec ($type)" {
            r del myhash
            r HSET myhash field1 value1 field2 value2
            r HPEXPIRE myhash 2000 NX 2 field1 field2
            set ttlArray [r HTTL myhash 2 field1 field2]
            assert_range [lindex $ttlArray 0] 1 2
            set ttl [r HPTTL myhash 1 field1]
            assert_range $ttl 1000 2000
        }

        test "HEXPIRETIME - returns TTL in Unix timestamp ($type)" {
            r del myhash
            r HSET myhash field1 value1
            r HPEXPIRE myhash 1000 NX 1 field1

            set lo [expr {[clock seconds] + 1}]
            set hi [expr {[clock seconds] + 2}]
            assert_range [r HEXPIRETIME myhash 1 field1] $lo $hi
            assert_range [r HPEXPIRETIME myhash 1 field1] [expr $lo*1000] [expr $hi*1000]
        }

        test "HTTL/HPTTL - Verify TTL progress until expiration ($type)" {
            r del myhash
            r hset myhash field1 value1 field2 value2
            r hpexpire myhash 200 NX 1 field1
            assert_range [r HPTTL myhash 1 field1] 100 200
            assert_range [r HTTL myhash 1 field1] 0 1
            after 100
            assert_range [r HPTTL myhash 1 field1] 1 101
            after 110
            assert_equal [r HPTTL myhash 1 field1] $T_NO_FIELD
            assert_equal [r HTTL myhash 1 field1] $T_NO_FIELD
        }

        test "HPEXPIRE - DEL hash with non expired fields (valgrind test) ($type)" {
            r del myhash
            r hset myhash field1 value1 field2 value2
            r hpexpire myhash 10000 NX 1 field1
            r del myhash
        }

        test "HEXPIREAT - Set time in the past ($type)" {
            r del myhash
            r hset myhash field1 value1
            assert_equal [r hexpireat myhash [expr {[clock seconds] - 1}] NX 1 field1] $E_DELETED
            assert_equal [r hexists myhash field1] 0
        }

        test "HEXPIREAT - Set time and then get TTL ($type)" {
            r del myhash
            r hset myhash field1 value1

            r hexpireat myhash [expr {[clock seconds] + 2}] NX 1 field1
            assert_range [r hpttl myhash 1 field1] 1000 2000
            assert_range [r httl myhash 1 field1] 1 2

            r hexpireat myhash [expr {[clock seconds] + 5}] XX 1 field1
            assert_range [r httl myhash 1 field1] 4 5
        }

        test "Lazy expire - delete hash with expired fields ($type)" {
            r del myhash
            r debug set-active-expire 0
            r hset myhash k v
            r hpexpire myhash 1 NX 1 k
            after 5
            r del myhash
            r debug set-active-expire 1
        }

        # OPEN: To decide if to delete expired fields at start of HRANDFIELD.
        #    test "Test HRANDFIELD does not return expired fields ($type)" {
        #        hrandfieldTest 0
        #        hrandfieldTest 1
        #    }

        test "Test HRANDFIELD can return expired fields ($type)" {
            r debug set-active-expire 0
            r del myhash
            r hset myhash f1 v1 f2 v2 f3 v3 f4 v4 f5 v5
            r hpexpire myhash 1 NX 4 f1 f2 f3 f4
            after 5
            set res [cmp_hrandfield_result myhash "f1 f2 f3 f4 f5"]
            assert {$res == 1}
            r debug set-active-expire 1

        }

        test "Lazy expire - HLEN does count expired fields ($type)" {
            # Enforce only lazy expire
            r debug set-active-expire 0

            r del h1 h4 h18 h20
            r hset h1 k1 v1
            r hpexpire h1 1 NX 1 k1

            r hset h4 k1 v1 k2 v2 k3 v3 k4 v4
            r hpexpire h4 1 NX 3 k1 k3 k4

            # beyond 16 fields: HFE DS (ebuckets) converts from list to rax

            r hset h18 k1 v1 k2 v2 k3 v3 k4 v4 k5 v5 k6 v6 k7 v7 k8 v8 k9 v9 k10 v10 k11 v11 k12 v12 k13 v13 k14 v14 k15 v15 k16 v16 k17 v17 k18 v18
            r hpexpire h18 1 NX 18 k1 k2 k3 k4 k5 k6 k7 k8 k9 k10 k11 k12 k13 k14 k15 k16 k17 k18

            r hset h20 k1 v1 k2 v2 k3 v3 k4 v4 k5 v5 k6 v6 k7 v7 k8 v8 k9 v9 k10 v10 k11 v11 k12 v12 k13 v13 k14 v14 k15 v15 k16 v16 k17 v17 k18 v18 k19 v19 k20 v20
            r hpexpire h20 1 NX 2 k1 k2

            after 10

            assert_equal [r hlen h1] 1
            assert_equal [r hlen h4] 4
            assert_equal [r hlen h18] 18
            assert_equal [r hlen h20] 20
            # Restore to support active expire
            r debug set-active-expire 1
        }

        test "Lazy expire - HSCAN does not report expired fields ($type)" {
            # Enforce only lazy expire
            r debug set-active-expire 0

            r del h1 h20 h4 h18 h20
            r hset h1 01 01
            r hpexpire h1 1 NX 1 01

            r hset h4 01 01 02 02 03 03 04 04
            r hpexpire h4 1 NX 3 01 03 04

            # beyond 16 fields hash-field expiration DS (ebuckets) converts from list to rax

            r hset h18 01 01 02 02 03 03 04 04 05 05 06 06 07 07 08 08 09 09 10 10 11 11 12 12 13 13 14 14 15 15 16 16 17 17 18 18
            r hpexpire h18 1 NX 18 01 02 03 04 05 06 07 08 09 10 11 12 13 14 15 16 17 18

            r hset h20 01 01 02 02 03 03 04 04 05 05 06 06 07 07 08 08 09 09 10 10 11 11 12 12 13 13 14 14 15 15 16 16 17 17 18 18 19 19 20 20
            r hpexpire h20 1 NX 2 01 02

            after 10

            # Verify SCAN does not report expired fields
            assert_equal [lsort -unique [lindex [r hscan h1 0 COUNT 10] 1]] ""
            assert_equal [lsort -unique [lindex [r hscan h4 0 COUNT 10] 1]] "02"
            assert_equal [lsort -unique [lindex [r hscan h18 0 COUNT 10] 1]] ""
            assert_equal [lsort -unique [lindex [r hscan h20 0 COUNT 100] 1]] "03 04 05 06 07 08 09 10 11 12 13 14 15 16 17 18 19 20"
            # Restore to support active expire
            r debug set-active-expire 1
        }

        test "Test HSCAN with mostly expired fields return empty result ($type)" {
            r debug set-active-expire 0

            # Create hash with 1000 fields and 999 of them will be expired
            r del myhash
            for {set i 1} {$i <= 1000} {incr i} {
                r hset myhash field$i value$i
                if {$i > 1} {
                    r hpexpire myhash 1 NX 1 field$i
                }
            }
            after 3

            # Verify iterative HSCAN returns either empty result or only the first field
            set countEmptyResult 0
            set cur 0
            while 1 {
                set res [r hscan myhash $cur]
                set cur [lindex $res 0]
                # if the result is not empty, it should contain only the first field
                if {[llength [lindex $res 1]] > 0} {
                    assert_equal [lindex $res 1] "field1 value1"
                } else {
                    incr countEmptyResult
                }
                if {$cur == 0} break
            }
            assert {$countEmptyResult > 0}
            r debug set-active-expire 1
        }

        test "Lazy expire - verify various HASH commands handling expired fields ($type)" {
            # Enforce only lazy expire
            r debug set-active-expire 0
            r del h1 h2 h3 h4 h5 h18
            r hset h1 01 01
            r hset h2 01 01 02 02
            r hset h3 01 01 02 02 03 03
            r hset h4 1 99 2 99 3 99 4 99
            r hset h5 1 1 2 22 3 333 4 4444 5 55555
            r hset h6 01 01 02 02 03 03 04 04 05 05 06 06
            r hset h18 01 01 02 02 03 03 04 04 05 05 06 06 07 07 08 08 09 09 10 10 11 11 12 12 13 13 14 14 15 15 16 16 17 17 18 18
            r hpexpire h1 100 NX 1 01
            r hpexpire h2 100 NX 1 01
            r hpexpire h2 100 NX 1 02
            r hpexpire h3 100 NX 1 01
            r hpexpire h4 100 NX 1 2
            r hpexpire h5 100 NX 1 3
            r hpexpire h6 100 NX 1 05
            r hpexpire h18 100 NX 17 01 02 03 04 05 06 07 08 09 10 11 12 13 14 15 16 17

            after 150

            # Verify HDEL not ignore expired field. It is too much overhead to check
            # if the field is expired before deletion.
            assert_equal [r HDEL h1 01] "1"

            # Verify HGET ignore expired field
            assert_equal [r HGET h2 01] ""
            assert_equal [r HGET h2 02] ""
            assert_equal [r HGET h3 01] ""
            assert_equal [r HGET h3 02] "02"
            assert_equal [r HGET h3 03] "03"
            # Verify HINCRBY ignore expired field
            assert_equal [r HINCRBY h4 2 1] "1"
            assert_equal [r HINCRBY h4 3 1] "100"
            # Verify HSTRLEN ignore expired field
            assert_equal [r HSTRLEN h5 3] "0"
            assert_equal [r HSTRLEN h5 4] "4"
            assert_equal [lsort [r HKEYS h6]] "01 02 03 04 06"
            # Verify HEXISTS ignore expired field
            assert_equal [r HEXISTS h18 07] "0"
            assert_equal [r HEXISTS h18 18] "1"
            # Verify HVALS ignore expired field
            assert_equal [lsort [r HVALS h18]] "18"
            # Restore to support active expire
            r debug set-active-expire 1
        }

        test "A field with TTL overridden with another value (TTL discarded) ($type)" {
            r del myhash
            r hset myhash field1 value1 field2 value2 field3 value3
            r hpexpire myhash 10000 NX 1 field1
            r hpexpire myhash 1 NX 1 field2

            # field2 TTL will be discarded
            r hset myhash field2 value4
            after 5
            # Expected TTL will be discarded
            assert_equal [r hget myhash field2] "value4"
            assert_equal [r httl myhash 2 field2 field3] "$T_NO_EXPIRY $T_NO_EXPIRY"
            assert_not_equal [r httl myhash 1 field1] "$T_NO_EXPIRY"
        }

        test "Modify TTL of a field ($type)" {
            r del myhash
            r hset myhash field1 value1
            r hpexpire myhash 200 NX 1 field1
            r hpexpire myhash 1000 XX 1 field1
            after 15
            assert_equal [r hget myhash field1] "value1"
            assert_range [r hpttl myhash 1 field1] 900 1000
        }

        test "Test HGETALL not return expired fields ($type)" {
            # Test with small hash
            r debug set-active-expire 0
            r del myhash
            r hset myhash1 f1 v1 f2 v2 f3 v3 f4 v4 f5 v5 f6 v6
            r hpexpire myhash1 1 NX 3 f2 f4 f6
            after 10
            assert_equal [lsort [r hgetall myhash1]] "f1 f3 f5 v1 v3 v5"

            # Test with large hash
            r del myhash
            for {set i 1} {$i <= 600} {incr i} {
                r hset myhash f$i v$i
                if {$i > 3} { r hpexpire myhash 1 NX 1 f$i }
            }
            after 10
            assert_equal [lsort [r hgetall myhash]] [lsort "f1 f2 f3 v1 v2 v3"]
            r debug set-active-expire 1
        }

        test "Test RENAME hash with fields to be expired ($type)" {
            r debug set-active-expire 0
            r del myhash
            r hset myhash field1 value1
            r hpexpire myhash 20 NX 1 field1
            r rename myhash myhash2
            assert_equal [r exists myhash] 0
            assert_range [r hpttl myhash2 1 field1] 1 20
            after 25
            # Verify the renamed key exists
            assert_equal [r exists myhash2] 1
            r debug set-active-expire 1
            # Only active expire will delete the key
            wait_for_condition 30 10 { [r exists myhash2] == 0 } else { fail "`myhash2` should be expired" }
        }

        test "MOVE to another DB hash with fields to be expired ($type)" {
            r select 9
            r flushall
            r hset myhash field1 value1
            r hpexpire myhash 100 NX 1 field1
            r move myhash 10
            assert_equal [r exists myhash] 0
            assert_equal [r dbsize] 0

            # Verify the key and its field exists in the target DB
            r select 10
            assert_equal [r hget myhash field1] "value1"
            assert_equal [r exists myhash] 1

            # Eventually the field will be expired and the key will be deleted
            wait_for_condition 40 10 { [r hget myhash field1] == "" } else { fail "`field1` should be expired" }
            wait_for_condition 40 10 { [r exists myhash] == 0 } else { fail "db should be empty" }
        } {} {singledb:skip}

        test "Test COPY hash with fields to be expired ($type)" {
            r flushall
            r hset h1 f1 v1 f2 v2
            r hset h2 f1 v1 f2 v2 f3 v3 f4 v4 f5 v5 f6 v6 f7 v7 f8 v8 f9 v9 f10 v10 f11 v11 f12 v12 f13 v13 f14 v14 f15 v15 f16 v16 f17 v17 f18 v18
            r hpexpire h1 100 NX 1 f1
            r hpexpire h2 100 NX 18 f1 f2 f3 f4 f5 f6 f7 f8 f9 f10 f11 f12 f13 f14 f15 f16 f17 f18
            r COPY h1 h1copy
            r COPY h2 h2copy
            assert_equal [r hget h1 f1] "v1"
            assert_equal [r hget h1copy f1] "v1"
            assert_equal [r exists h2] 1
            assert_equal [r exists h2copy] 1
            after 105

            # Verify lazy expire of field in h1 and its copy
            assert_equal [r hget h1 f1] ""
            assert_equal [r hget h1copy f1] ""

            # Verify lazy expire of field in h2 and its copy. Verify the key deleted as well.
            wait_for_condition 40 10 { [r exists h2] == 0 } else { fail "`h2` should be expired" }
            wait_for_condition 40 10 { [r exists h2copy] == 0 } else { fail "`h2copy` should be expired" }

        } {} {singledb:skip}

        test "Test SWAPDB hash-fields to be expired ($type)" {
            r select 9
            r flushall
            r hset myhash field1 value1
            r hpexpire myhash 50 NX 1 field1

            r swapdb 9 10

            # Verify the key and its field doesn't exist in the source DB
            assert_equal [r exists myhash] 0
            assert_equal [r dbsize] 0

            # Verify the key and its field exists in the target DB
            r select 10
            assert_equal [r hget myhash field1] "value1"
            assert_equal [r dbsize] 1

            # Eventually the field will be expired and the key will be deleted
            wait_for_condition 20 10 { [r exists myhash] == 0 } else { fail "'myhash' should be expired" }
        } {} {singledb:skip}

        test "HPERSIST - input validation ($type)" {
            # HPERSIST key <num-fields> <field [field ...]>
            r del myhash
            r hset myhash f1 v1 f2 v2
            r hexpire myhash 1000 NX 1 f1
            assert_error {*wrong number of arguments*} {r hpersist myhash}
            assert_error {*wrong number of arguments*} {r hpersist myhash 1}
            assert_equal [r hpersist not-exists-key 1 f1] {}
            assert_equal [r hpersist myhash 2 f1 not-exists-field] "$P_OK $P_NO_FIELD"
            assert_equal [r hpersist myhash 1 f2] "$P_NO_EXPIRY"
        }

        test "HPERSIST - verify fields with TTL are persisted ($type)" {
            r del myhash
            r hset myhash f1 v1 f2 v2
            r hexpire myhash 20 NX 2 f1 f2
            r hpersist myhash 2 f1 f2
            after 25
            assert_equal [r hget myhash f1] "v1"
            assert_equal [r hget myhash f2] "v2"
            assert_equal [r HTTL myhash 2 f1 f2] "$T_NO_EXPIRY $T_NO_EXPIRY"
        }

        test "HTTL/HPERSIST - Test expiry commands with non-volatile hash ($type)" {
            r del myhash
            r hset myhash field1 value1 field2 value2 field3 value3
            assert_equal [r httl myhash 1 field1] $T_NO_EXPIRY
            assert_equal [r httl myhash 1 fieldnonexist] $E_NO_FIELD

            assert_equal [r hpersist myhash 1 field1] $P_NO_EXPIRY
            assert_equal [r hpersist myhash 1 fieldnonexist] $P_NO_FIELD
        }

        test "HGETF - input validation ($type)" {
            assert_error {*wrong number of arguments*} {r hgetf myhash}
            assert_error {*wrong number of arguments*} {r hgetf myhash fields}
            assert_error {*wrong number of arguments*} {r hgetf myhash fields 1}
            assert_error {*wrong number of arguments*} {r hgetf myhash fields 2 a}
            assert_error {*wrong number of arguments*} {r hgetf myhash fields 3 a b}
            assert_error {*wrong number of arguments*} {r hgetf myhash fields 3 a b}
            assert_error {*unknown argument*} {r hgetf myhash fields 1 a unknown}
            assert_error {*missing FIELDS argument*} {r hgetf myhash nx xx lt gt}

            r hset myhash f1 v1 f2 v2 f3 v3
            # NX, XX, GT, and LT can be specified only when EX, PX, EXAT, or PXAT is specified
            assert_error {*only when EX, PX, EXAT, or PXAT is specified*} {r hgetf myhash nx fields 1 a}
            assert_error {*only when EX, PX, EXAT, or PXAT is specified*} {r hgetf myhash xx fields 1 a}
            assert_error {*only when EX, PX, EXAT, or PXAT is specified*} {r hgetf myhash gt fields 1 a}
            assert_error {*only when EX, PX, EXAT, or PXAT is specified*} {r hgetf myhash lt fields 1 a}

            # missing expire time
            assert_error {*not an integer or out of range*} {r hgetf myhash ex fields 1 a}
            assert_error {*not an integer or out of range*} {r hgetf myhash px fields 1 a}
            assert_error {*not an integer or out of range*} {r hgetf myhash exat fields 1 a}
            assert_error {*not an integer or out of range*} {r hgetf myhash pxat fields 1 a}

            # expire time more than 2 ^ 48
            assert_error {*invalid expire time*} {r hgetf myhash EXAT [expr (1<<48)] 1 f1}
            assert_error {*invalid expire time*} {r hgetf myhash PXAT [expr (1<<48)] 1 f1}
            assert_error {*invalid expire time*} {r hgetf myhash EX [expr (1<<48) - [clock seconds] + 1000 ] 1 f1}
            assert_error {*invalid expire time*} {r hgetf myhash PX [expr (1<<48) - [clock milliseconds] + 1000 ] 1 f1}

            # negative expire time
            assert_error {*invalid expire time*} {r hgetf myhash EXAT -10 1 f1}

            # negative field value count
            assert_error {*invalid number of fields*} {r hgetf myhash fields -1 a}
        }

        test "HGETF - Test 'NX' flag ($type)" {
            r del myhash
            r hset myhash field1 value1 field2 value2 field3 value3
            assert_equal [r hgetf myhash EX 1000 NX FIELDS 1 field1] [list  "value1"]
            assert_equal [r hgetf myhash EX 10000 NX FIELDS 2 field1 field2] [list  "value1" "value2"]
            assert_lessthan_equal [r httl myhash 1 field1] 1000
            assert_morethan_equal [r httl myhash 1 field2] 5000

            # A field with no expiration is treated as an infinite expiration.
            # LT should set the expire time if field has no TTL.
            r del myhash
            r hset myhash field1 value1
            assert_equal [r hgetf myhash EX 1500 LT FIELDS 1 field1]  [list  "value1"]
            assert_not_equal [r httl myhash 1 field1] "$T_NO_EXPIRY"
        }

        test "HGETF - Test 'XX' flag ($type)" {
            r del myhash
            r hset myhash field1 value1 field2 value2 field3 value3
            assert_equal [r hgetf myhash EX 1000 NX FIELDS 1 field1] [list  "value1"]
            assert_equal [r hgetf myhash EX 10000 XX FIELDS 2 field1 field2] [list  "value1" "value2"]
            assert_morethan_equal [r httl myhash 1 field1] 5000
            assert_equal [r httl myhash 1 field2] "$T_NO_EXPIRY"
        }

        test "HGETF - Test 'GT' flag ($type)" {
            r del myhash
            r hset myhash field1 value1 field2 value2 field3 value3
            assert_equal [r hgetf myhash EX 1000 NX FIELDS 1 field1] [list  "value1"]
            assert_equal [r hgetf myhash EX 2000 NX FIELDS 1 field2] [list  "value2"]
            assert_equal [r hgetf myhash EX 1500 GT FIELDS 2 field1 field2] [list  "value1" "value2"]
            assert_morethan [r httl myhash 1 field1] 1000
            assert_morethan [r httl myhash 1 field2] 1500
        }

        test "HGETF - Test 'LT' flag ($type)" {
            r del myhash
            r hset myhash field1 value1 field2 value2 field3 value3
            assert_equal [r hgetf myhash EX 1000 NX FIELDS 1 field1] [list  "value1"]
            assert_equal [r hgetf myhash EX 2000 NX FIELDS 1 field2] [list  "value2"]
            assert_equal [r hgetf myhash EX 1500 LT FIELDS 2 field1 field2] [list  "value1" "value2"]
            assert_lessthan_equal [r httl myhash 1 field1] 1000
            assert_lessthan_equal [r httl myhash 1 field2] 1500
        }

        test "HGETF - Test 'EX' flag ($type)" {
            r del myhash
            r hset myhash field1 value1 field2 value2 field3 value3
            assert_equal [r hgetf myhash EX 1000 FIELDS 1 field3] [list "value3"]
            assert_lessthan_equal [r httl myhash 1 field3] 1000
        }

        test "HGETF - Test 'EXAT' flag ($type)" {
            r del myhash
            r hset myhash field1 value1 field2 value2 field3 value3
            assert_equal [r hgetf myhash EXAT 4000000000 FIELDS 1 field3] [list "value3"]
            assert_lessthan_equal [expr [r httl myhash 1 field3] + [clock seconds]] 4000000000
        }

        test "HGETF - Test 'PX' flag ($type)" {
            r del myhash
            r hset myhash field1 value1 field2 value2 field3 value3
            assert_equal [r hgetf myhash PX 1000000 FIELDS 1 field3] [list "value3"]
            assert_lessthan_equal [r httl myhash 1 field3] 1000
        }

        test "HGETF - Test 'PXAT' flag ($type)" {
            r del myhash
            r hset myhash field1 value1 field2 value2 field3 value3
            assert_equal [r hgetf myhash PXAT 4000000000000 FIELDS 1 field3] [list "value3"]
            assert_lessthan_equal [expr [r httl myhash 1 field3] + [clock seconds]] 4000000000
        }

        test "HGETF - Test 'PERSIST' flag ($type)" {
            r del myhash
            r debug set-active-expire 0

            r hset myhash f1 v1 f2 v2 f3 v3
            r hgetf myhash PX 5000 FIELDS 2 f2 f3
            assert_equal [r httl myhash 1 f1] "$T_NO_EXPIRY"
            assert_not_equal [r httl myhash 1 f2] "$T_NO_EXPIRY"
            assert_not_equal [r httl myhash 1 f3] "$T_NO_EXPIRY"

            assert_equal [r hgetf myhash PERSIST FIELDS 1 f2] "v2"
            assert_equal [r hgetf myhash PX 100 FIELDS 1 f3] "v3"
            assert_equal [r httl myhash 2 f1 f2]  "$T_NO_EXPIRY $T_NO_EXPIRY"
        }

        test "HGETF - Test setting expired ttl deletes key ($type)" {
            r del myhash
            r hset myhash f1 v1 f2 v2 f3 v3

            # hgetf without setting ttl
            assert_equal [lsort [r hgetf myhash fields 3 f1 f2 f3]] [lsort "v1 v2 v3"]
            assert_equal [r httl myhash 3 f1 f2 f3] "$T_NO_EXPIRY $T_NO_EXPIRY $T_NO_EXPIRY"

            # set expired ttl and verify key is deleted
            r hgetf myhash PXAT 1 fields 3 f1 f2 f3
            assert_equal [r exists myhash] 0
        }

        test "HGETF - Test active expiry ($type)" {
            r del myhash
            r debug set-active-expire 0

            r hset myhash f1 v1 f2 v2 f3 v3 f4 v4 f5 v5
            r hgetf myhash PXAT 1 FIELDS 5 f1 f2 f3 f4 f5

            r debug set-active-expire 1
            wait_for_condition 50 20 { [r EXISTS myhash] == 0 } else { fail "'myhash' should be expired" }
        }

        test "HGETF - A field with TTL overridden with another value (TTL discarded) ($type)" {
            r del myhash
            r hset myhash field1 value1 field2 value2 field3 value3
            r hgetf myhash PX 10000 NX FIELDS 1 field1
            r hgetf myhash EX 100 NX FIELDS 1 field2

            # field2 TTL will be discarded
            r hset myhash field2 value4
            after 5
            # Expected TTL will be discarded
            assert_equal [r hget myhash field2] "value4"
            assert_equal [r httl myhash 2 field2 field3] "$T_NO_EXPIRY $T_NO_EXPIRY"
            assert_not_equal [r httl myhash 1 field1] "$T_NO_EXPIRY"
        }

        test "HSETF - input validation ($type)" {
            assert_error {*wrong number of arguments*} {r hsetf myhash}
            assert_error {*wrong number of arguments*} {r hsetf myhash fvs}
            assert_error {*wrong number of arguments*} {r hsetf myhash fvs 1}
            assert_error {*wrong number of arguments*} {r hsetf myhash fvs 2 a b}
            assert_error {*wrong number of arguments*} {r hsetf myhash fvs 3 a b c d}
            assert_error {*wrong number of arguments*} {r hsetf myhash fvs 3 a b}
            assert_error {*unknown argument*} {r hsetf myhash fvs 1 a b unknown}
            assert_error {*missing FVS argument*} {r hsetf myhash nx xx lt gt}

            r hset myhash f1 v1 f2 v2 f3 v3
            # NX, XX, GT, and LT can be specified only when EX, PX, EXAT, or PXAT is specified
            assert_error {*only when EX, PX, EXAT, or PXAT is specified*} {r hsetf myhash nx fvs 1 a b}
            assert_error {*only when EX, PX, EXAT, or PXAT is specified*} {r hsetf myhash xx fvs 1 a b}
            assert_error {*only when EX, PX, EXAT, or PXAT is specified*} {r hsetf myhash gt fvs 1 a b}
            assert_error {*only when EX, PX, EXAT, or PXAT is specified*} {r hsetf myhash lt fvs 1 a b}

            # missing expire time
            assert_error {*not an integer or out of range*} {r hsetf myhash ex fvs 1 a b}
            assert_error {*not an integer or out of range*} {r hsetf myhash px fvs 1 a b}
            assert_error {*not an integer or out of range*} {r hsetf myhash exat fvs 1 a b}
            assert_error {*not an integer or out of range*} {r hsetf myhash pxat fvs 1 a b}

            # expire time more than 2 ^ 48
            assert_error {*invalid expire time*} {r hsetf myhash EXAT [expr (1<<48)] 1 a b}
            assert_error {*invalid expire time*} {r hsetf myhash PXAT [expr (1<<48)] 1 a b}
            assert_error {*invalid expire time*} {r hsetf myhash EX [expr (1<<48) - [clock seconds] + 1000 ] 1 a b}
            assert_error {*invalid expire time*} {r hsetf myhash PX [expr (1<<48) - [clock milliseconds] + 1000 ] 1 a b}

            # negative ttl
            assert_error {*invalid expire time*} {r hsetf myhash EXAT -1 1 a b}

            # negative field value count
            assert_error {*invalid number of fvs count*} {r hsetf myhash fvs -1 a b}
        }

        test "HSETF - Test DC flag ($type)" {
            r del myhash
            # don't create key
            assert_equal "" [r hsetf myhash DC fvs 1 a b]
        }

        test "HSETF - Test DCF/DOF flag ($type)" {
            r del myhash
            r hset myhash f1 v1 f2 v2 f3 v3

            # Don't overwrite fields
            assert_equal [r hsetf myhash DOF fvs 2 f1 n1 f2 n2] "$S_FAIL $S_FAIL"
            assert_equal [r hsetf myhash DOF fvs 3 f1 n1 f2 b2 f4 v4] "$S_FAIL $S_FAIL $S_FIELD"
            assert_equal [lsort [r hgetall myhash]] [lsort "f1 v1 f2 v2 f3 v3 f4 v4"]

            # Don't create fields
            assert_equal [r hsetf myhash DCF fvs 3 f1 n1 f2 b2 f5 v5] "$S_FIELD $S_FIELD $S_FAIL"
            assert_equal [lsort [r hgetall myhash]] [lsort "f1 n1 f2 b2 f3 v3 f4 v4"]
        }

        test "HSETF - Test 'NX' flag ($type)" {
            r del myhash
            r hset myhash f1 v1 f2 v2 f3 v3
            assert_equal [r hsetf myhash EX 1000 NX FVS 1 f1 n1] "$S_FIELD_AND_TTL"
            assert_equal [r hsetf myhash EX 10000 NX FVS 2 f1 n1 f2 n2] "$S_FIELD $S_FIELD_AND_TTL"
            assert_lessthan_equal [r httl myhash 1 f1] 1000
            assert_morethan_equal [r httl myhash 1 f2] 5000
        }

        test "HSETF - Test 'XX' flag ($type)" {
            r del myhash
            r hset myhash f1 v1 f2 v2 f3 v3
            assert_equal [r hsetf myhash EX 1000 NX FVS 1 f1 n1] "$S_FIELD_AND_TTL"
            assert_equal [r hsetf myhash EX 10000 XX FVS 2 f1 n1 f2 n2] "$S_FIELD_AND_TTL $S_FIELD"
            assert_morethan_equal [r httl myhash 1 f1] 5000
            assert_equal [r httl myhash 1 f2] "$T_NO_EXPIRY"
        }

=======
            assert_equal [r hpexpireat myhash [expr {([clock seconds]+1500)*1000}] LT 2 field1 field2] [list  $E_FAIL  $E_OK]
        }

        test "HPEXPIREAT - field not exists or TTL is in the past ($type)" {
            r del myhash
            r hset myhash f1 v1 f2 v2 f4 v4
            r hexpire myhash 1000 NX 1 f4
            assert_equal [r hpexpireat myhash [expr {([clock seconds]-1)*1000}] NX 4 f1 f2 f3 f4] "$E_DELETED $E_DELETED $E_NO_FIELD $E_FAIL"
            assert_equal [r hexists myhash field1] 0
        }

        test "HPEXPIRE - wrong number of arguments ($type)" {
            r del myhash
            r hset myhash f1 v1
            assert_error {*Parameter `numFields` should be greater than 0} {r hpexpire myhash 1000 NX 0 f1 f2 f3}
            assert_error {*Parameter `numFileds` is more than number of arguments} {r hpexpire myhash 1000 NX 4 f1 f2 f3}
        }

        test "HPEXPIRE - parameter expire-time near limit of  2^48 ($type)" {
            r del myhash
            r hset myhash f1 v1
            # below & above
            assert_equal [r hpexpire myhash [expr (1<<48) - [clock milliseconds] - 1000 ] 1 f1] [list  $E_OK]
            assert_error {*invalid expire time*} {r hpexpire myhash [expr (1<<48) - [clock milliseconds] + 100 ] 1 f1}
        }

        test "Lazy - doesn't delete hash that all its fields got expired ($type)" {
            r debug set-active-expire 0
            r flushall

            set hash_sizes {1 15 16 17 31 32 33 40}
            foreach h $hash_sizes {
                for {set i 1} {$i <= $h} {incr i} {
                    # random expiration time
                    r hset hrand$h f$i v$i
                    r hpexpire hrand$h [expr {50 + int(rand() * 50)}] 1 f$i
                    assert_equal 1 [r HEXISTS hrand$h f$i]

                    # same expiration time
                    r hset same$h f$i v$i
                    r hpexpire same$h 100 1 f$i
                    assert_equal 1 [r HEXISTS same$h f$i]

                    # same expiration time
                    r hset mix$h f$i v$i fieldWithoutExpire$i v$i
                    r hpexpire mix$h 100 1 f$i
                    assert_equal 1 [r HEXISTS mix$h f$i]
                }
            }

            after 150

            # Verify that all fields got expired but keys wasn't lazy deleted
            foreach h $hash_sizes {
                for {set i 1} {$i <= $h} {incr i} {
                    assert_equal 0 [r HEXISTS mix$h f$i]
                }
                assert_equal 1 [r EXISTS hrand$h]
                assert_equal 1 [r EXISTS same$h]
                assert_equal [expr $h * 2] [r HLEN mix$h]
            }
            # Restore default
            r debug set-active-expire 1
        }

        test "Active - deletes hash that all its fields got expired ($type)" {
            r flushall

            set hash_sizes {1 15 16 17 31 32 33 40}
            foreach h $hash_sizes {
                for {set i 1} {$i <= $h} {incr i} {
                    # random expiration time
                    r hset hrand$h f$i v$i
                    r hpexpire hrand$h [expr {50 + int(rand() * 50)}] 1 f$i
                    assert_equal 1 [r HEXISTS hrand$h f$i]

                    # same expiration time
                    r hset same$h f$i v$i
                    r hpexpire same$h 100 1 f$i
                    assert_equal 1 [r HEXISTS same$h f$i]

                    # same expiration time
                    r hset mix$h f$i v$i fieldWithoutExpire$i v$i
                    r hpexpire mix$h 100 1 f$i
                    assert_equal 1 [r HEXISTS mix$h f$i]
                }
            }

            # Wait for active expire
            wait_for_condition 50 20 { [r EXISTS same40] == 0 } else { fail "hash `same40` should be expired" }

            # Verify that all fields got expired and keys got deleted
            foreach h $hash_sizes {
                for {set i 1} {$i <= $h} {incr i} {
                    assert_equal 0 [r HEXISTS mix$h f$i]
                }
                assert_equal 0 [r EXISTS hrand$h]
                assert_equal 0 [r EXISTS same$h]
                assert_equal $h [r HLEN mix$h]
            }
        }

        test "HPEXPIRE - Flushall deletes all pending expired fields ($type)" {
            r del myhash
            r hset myhash field1 value1 field2 value2
            r hpexpire myhash 10000 NX 1 field1
            r hpexpire myhash 10000 NX 1 field2
            r flushall
            r del myhash
            r hset myhash field1 value1 field2 value2
            r hpexpire myhash 10000 NX 1 field1
            r hpexpire myhash 10000 NX 1 field2
            r flushall async
        }

        test "HTTL/HPTTL - Input validation gets failed on nonexists field or field without expire ($type)" {
            r del myhash
            r HSET myhash field1 value1 field2 value2
            r HPEXPIRE myhash 1000 NX 1 field1

            foreach cmd {HTTL HPTTL} {
                assert_equal [r $cmd non_exists_key 1 f] {}
                assert_equal [r $cmd myhash 2 field2 non_exists_field] "$T_NO_EXPIRY $T_NO_FIELD"
                # Set numFields less than actual number of fields. Fine.
                assert_equal [r $cmd myhash 1 non_exists_field1 non_exists_field2] "$T_NO_FIELD"
            }
        }

        test "HTTL/HPTTL - returns time to live in seconds/msillisec ($type)" {
            r del myhash
            r HSET myhash field1 value1 field2 value2
            r HPEXPIRE myhash 2000 NX 2 field1 field2
            set ttlArray [r HTTL myhash 2 field1 field2]
            assert_range [lindex $ttlArray 0] 1 2
            set ttl [r HPTTL myhash 1 field1]
            assert_range $ttl 1000 2000
        }

        test "HEXPIRETIME - returns TTL in Unix timestamp ($type)" {
            r del myhash
            r HSET myhash field1 value1
            r HPEXPIRE myhash 1000 NX 1 field1

            set lo [expr {[clock seconds] + 1}]
            set hi [expr {[clock seconds] + 2}]
            assert_range [r HEXPIRETIME myhash 1 field1] $lo $hi
            assert_range [r HPEXPIRETIME myhash 1 field1] [expr $lo*1000] [expr $hi*1000]
        }

        test "HTTL/HPTTL - Verify TTL progress until expiration ($type)" {
            r del myhash
            r hset myhash field1 value1 field2 value2
            r hpexpire myhash 200 NX 1 field1
            assert_range [r HPTTL myhash 1 field1] 100 200
            assert_range [r HTTL myhash 1 field1] 0 1
            after 100
            assert_range [r HPTTL myhash 1 field1] 1 101
            after 110
            assert_equal [r HPTTL myhash 1 field1] $T_NO_FIELD
            assert_equal [r HTTL myhash 1 field1] $T_NO_FIELD
        }

        test "HPEXPIRE - DEL hash with non expired fields (valgrind test) ($type)" {
            r del myhash
            r hset myhash field1 value1 field2 value2
            r hpexpire myhash 10000 NX 1 field1
            r del myhash
        }

        test "HEXPIREAT - Set time in the past ($type)" {
            r del myhash
            r hset myhash field1 value1
            assert_equal [r hexpireat myhash [expr {[clock seconds] - 1}] NX 1 field1] $E_DELETED
            assert_equal [r hexists myhash field1] 0
        }

        test "HEXPIREAT - Set time and then get TTL ($type)" {
            r del myhash
            r hset myhash field1 value1

            r hexpireat myhash [expr {[clock seconds] + 2}] NX 1 field1
            assert_range [r hpttl myhash 1 field1] 1000 2000
            assert_range [r httl myhash 1 field1] 1 2

            r hexpireat myhash [expr {[clock seconds] + 5}] XX 1 field1
            assert_range [r httl myhash 1 field1] 4 5
        }

        test "Lazy expire - delete hash with expired fields ($type)" {
            r del myhash
            r debug set-active-expire 0
            r hset myhash k v
            r hpexpire myhash 1 NX 1 k
            after 5
            r del myhash
            r debug set-active-expire 1
        }

        # OPEN: To decide if to delete expired fields at start of HRANDFIELD.
        #    test "Test HRANDFIELD does not return expired fields ($type)" {
        #        hrandfieldTest 0
        #        hrandfieldTest 1
        #    }

        test "Test HRANDFIELD can return expired fields ($type)" {
            r debug set-active-expire 0
            r del myhash
            r hset myhash f1 v1 f2 v2 f3 v3 f4 v4 f5 v5
            r hpexpire myhash 1 NX 4 f1 f2 f3 f4
            after 5
            set res [cmp_hrandfield_result myhash "f1 f2 f3 f4 f5"]
            assert {$res == 1}
            r debug set-active-expire 1

        }

        test "Lazy expire - HLEN does count expired fields ($type)" {
            # Enforce only lazy expire
            r debug set-active-expire 0

            r del h1 h4 h18 h20
            r hset h1 k1 v1
            r hpexpire h1 1 NX 1 k1

            r hset h4 k1 v1 k2 v2 k3 v3 k4 v4
            r hpexpire h4 1 NX 3 k1 k3 k4

            # beyond 16 fields: HFE DS (ebuckets) converts from list to rax

            r hset h18 k1 v1 k2 v2 k3 v3 k4 v4 k5 v5 k6 v6 k7 v7 k8 v8 k9 v9 k10 v10 k11 v11 k12 v12 k13 v13 k14 v14 k15 v15 k16 v16 k17 v17 k18 v18
            r hpexpire h18 1 NX 18 k1 k2 k3 k4 k5 k6 k7 k8 k9 k10 k11 k12 k13 k14 k15 k16 k17 k18

            r hset h20 k1 v1 k2 v2 k3 v3 k4 v4 k5 v5 k6 v6 k7 v7 k8 v8 k9 v9 k10 v10 k11 v11 k12 v12 k13 v13 k14 v14 k15 v15 k16 v16 k17 v17 k18 v18 k19 v19 k20 v20
            r hpexpire h20 1 NX 2 k1 k2

            after 10

            assert_equal [r hlen h1] 1
            assert_equal [r hlen h4] 4
            assert_equal [r hlen h18] 18
            assert_equal [r hlen h20] 20
            # Restore to support active expire
            r debug set-active-expire 1
        }

        test "Lazy expire - HSCAN does not report expired fields ($type)" {
            # Enforce only lazy expire
            r debug set-active-expire 0

            r del h1 h20 h4 h18 h20
            r hset h1 01 01
            r hpexpire h1 1 NX 1 01

            r hset h4 01 01 02 02 03 03 04 04
            r hpexpire h4 1 NX 3 01 03 04

            # beyond 16 fields hash-field expiration DS (ebuckets) converts from list to rax

            r hset h18 01 01 02 02 03 03 04 04 05 05 06 06 07 07 08 08 09 09 10 10 11 11 12 12 13 13 14 14 15 15 16 16 17 17 18 18
            r hpexpire h18 1 NX 18 01 02 03 04 05 06 07 08 09 10 11 12 13 14 15 16 17 18

            r hset h20 01 01 02 02 03 03 04 04 05 05 06 06 07 07 08 08 09 09 10 10 11 11 12 12 13 13 14 14 15 15 16 16 17 17 18 18 19 19 20 20
            r hpexpire h20 1 NX 2 01 02

            after 10

            # Verify SCAN does not report expired fields
            assert_equal [lsort -unique [lindex [r hscan h1 0 COUNT 10] 1]] ""
            assert_equal [lsort -unique [lindex [r hscan h4 0 COUNT 10] 1]] "02"
            assert_equal [lsort -unique [lindex [r hscan h18 0 COUNT 10] 1]] ""
            assert_equal [lsort -unique [lindex [r hscan h20 0 COUNT 100] 1]] "03 04 05 06 07 08 09 10 11 12 13 14 15 16 17 18 19 20"
            # Restore to support active expire
            r debug set-active-expire 1
        }

        test "Test HSCAN with mostly expired fields return empty result ($type)" {
            r debug set-active-expire 0

            # Create hash with 1000 fields and 999 of them will be expired
            r del myhash
            for {set i 1} {$i <= 1000} {incr i} {
                r hset myhash field$i value$i
                if {$i > 1} {
                    r hpexpire myhash 1 NX 1 field$i
                }
            }
            after 3

            # Verify iterative HSCAN returns either empty result or only the first field
            set countEmptyResult 0
            set cur 0
            while 1 {
                set res [r hscan myhash $cur]
                set cur [lindex $res 0]
                # if the result is not empty, it should contain only the first field
                if {[llength [lindex $res 1]] > 0} {
                    assert_equal [lindex $res 1] "field1 value1"
                } else {
                    incr countEmptyResult
                }
                if {$cur == 0} break
            }
            assert {$countEmptyResult > 0}
            r debug set-active-expire 1
        }

        test "Lazy expire - verify various HASH commands handling expired fields ($type)" {
            # Enforce only lazy expire
            r debug set-active-expire 0
            r del h1 h2 h3 h4 h5 h18
            r hset h1 01 01
            r hset h2 01 01 02 02
            r hset h3 01 01 02 02 03 03
            r hset h4 1 99 2 99 3 99 4 99
            r hset h5 1 1 2 22 3 333 4 4444 5 55555
            r hset h6 01 01 02 02 03 03 04 04 05 05 06 06
            r hset h18 01 01 02 02 03 03 04 04 05 05 06 06 07 07 08 08 09 09 10 10 11 11 12 12 13 13 14 14 15 15 16 16 17 17 18 18
            r hpexpire h1 100 NX 1 01
            r hpexpire h2 100 NX 1 01
            r hpexpire h2 100 NX 1 02
            r hpexpire h3 100 NX 1 01
            r hpexpire h4 100 NX 1 2
            r hpexpire h5 100 NX 1 3
            r hpexpire h6 100 NX 1 05
            r hpexpire h18 100 NX 17 01 02 03 04 05 06 07 08 09 10 11 12 13 14 15 16 17

            after 150

            # Verify HDEL not ignore expired field. It is too much overhead to check
            # if the field is expired before deletion.
            assert_equal [r HDEL h1 01] "1"

            # Verify HGET ignore expired field
            assert_equal [r HGET h2 01] ""
            assert_equal [r HGET h2 02] ""
            assert_equal [r HGET h3 01] ""
            assert_equal [r HGET h3 02] "02"
            assert_equal [r HGET h3 03] "03"
            # Verify HINCRBY ignore expired field
            assert_equal [r HINCRBY h4 2 1] "1"
            assert_equal [r HINCRBY h4 3 1] "100"
            # Verify HSTRLEN ignore expired field
            assert_equal [r HSTRLEN h5 3] "0"
            assert_equal [r HSTRLEN h5 4] "4"
            assert_equal [lsort [r HKEYS h6]] "01 02 03 04 06"
            # Verify HEXISTS ignore expired field
            assert_equal [r HEXISTS h18 07] "0"
            assert_equal [r HEXISTS h18 18] "1"
            # Verify HVALS ignore expired field
            assert_equal [lsort [r HVALS h18]] "18"
            # Restore to support active expire
            r debug set-active-expire 1
        }

        test "A field with TTL overridden with another value (TTL discarded) ($type)" {
            r del myhash
            r hset myhash field1 value1 field2 value2 field3 value3
            r hpexpire myhash 10000 NX 1 field1
            r hpexpire myhash 1 NX 1 field2

            # field2 TTL will be discarded
            r hset myhash field2 value4
            after 5
            # Expected TTL will be discarded
            assert_equal [r hget myhash field2] "value4"
            assert_equal [r httl myhash 2 field2 field3] "$T_NO_EXPIRY $T_NO_EXPIRY"
            assert_not_equal [r httl myhash 1 field1] "$T_NO_EXPIRY"
        }

        test "Modify TTL of a field ($type)" {
            r del myhash
            r hset myhash field1 value1
            r hpexpire myhash 200 NX 1 field1
            r hpexpire myhash 1000 XX 1 field1
            after 15
            assert_equal [r hget myhash field1] "value1"
            assert_range [r hpttl myhash 1 field1] 900 1000
        }

        test "Test HGETALL not return expired fields ($type)" {
            # Test with small hash
            r debug set-active-expire 0
            r del myhash
            r hset myhash1 f1 v1 f2 v2 f3 v3 f4 v4 f5 v5 f6 v6
            r hpexpire myhash1 1 NX 3 f2 f4 f6
            after 10
            assert_equal [lsort [r hgetall myhash1]] "f1 f3 f5 v1 v3 v5"

            # Test with large hash
            r del myhash
            for {set i 1} {$i <= 600} {incr i} {
                r hset myhash f$i v$i
                if {$i > 3} { r hpexpire myhash 1 NX 1 f$i }
            }
            after 10
            assert_equal [lsort [r hgetall myhash]] [lsort "f1 f2 f3 v1 v2 v3"]
            r debug set-active-expire 1
        }

        test "Test RENAME hash with fields to be expired ($type)" {
            r debug set-active-expire 0
            r del myhash
            r hset myhash field1 value1
            r hpexpire myhash 20 NX 1 field1
            r rename myhash myhash2
            assert_equal [r exists myhash] 0
            assert_range [r hpttl myhash2 1 field1] 1 20
            after 25
            # Verify the renamed key exists
            assert_equal [r exists myhash2] 1
            r debug set-active-expire 1
            # Only active expire will delete the key
            wait_for_condition 30 10 { [r exists myhash2] == 0 } else { fail "`myhash2` should be expired" }
        }

        test "MOVE to another DB hash with fields to be expired ($type)" {
            r select 9
            r flushall
            r hset myhash field1 value1
            r hpexpire myhash 100 NX 1 field1
            r move myhash 10
            assert_equal [r exists myhash] 0
            assert_equal [r dbsize] 0

            # Verify the key and its field exists in the target DB
            r select 10
            assert_equal [r hget myhash field1] "value1"
            assert_equal [r exists myhash] 1

            # Eventually the field will be expired and the key will be deleted
            wait_for_condition 40 10 { [r hget myhash field1] == "" } else { fail "`field1` should be expired" }
            wait_for_condition 40 10 { [r exists myhash] == 0 } else { fail "db should be empty" }
        } {} {singledb:skip}

        test "Test COPY hash with fields to be expired ($type)" {
            r flushall
            r hset h1 f1 v1 f2 v2
            r hset h2 f1 v1 f2 v2 f3 v3 f4 v4 f5 v5 f6 v6 f7 v7 f8 v8 f9 v9 f10 v10 f11 v11 f12 v12 f13 v13 f14 v14 f15 v15 f16 v16 f17 v17 f18 v18
            r hpexpire h1 100 NX 1 f1
            r hpexpire h2 100 NX 18 f1 f2 f3 f4 f5 f6 f7 f8 f9 f10 f11 f12 f13 f14 f15 f16 f17 f18
            r COPY h1 h1copy
            r COPY h2 h2copy
            assert_equal [r hget h1 f1] "v1"
            assert_equal [r hget h1copy f1] "v1"
            assert_equal [r exists h2] 1
            assert_equal [r exists h2copy] 1
            after 105

            # Verify lazy expire of field in h1 and its copy
            assert_equal [r hget h1 f1] ""
            assert_equal [r hget h1copy f1] ""

            # Verify lazy expire of field in h2 and its copy. Verify the key deleted as well.
            wait_for_condition 40 10 { [r exists h2] == 0 } else { fail "`h2` should be expired" }
            wait_for_condition 40 10 { [r exists h2copy] == 0 } else { fail "`h2copy` should be expired" }

        } {} {singledb:skip}

        test "Test SWAPDB hash-fields to be expired ($type)" {
            r select 9
            r flushall
            r hset myhash field1 value1
            r hpexpire myhash 50 NX 1 field1

            r swapdb 9 10

            # Verify the key and its field doesn't exist in the source DB
            assert_equal [r exists myhash] 0
            assert_equal [r dbsize] 0

            # Verify the key and its field exists in the target DB
            r select 10
            assert_equal [r hget myhash field1] "value1"
            assert_equal [r dbsize] 1

            # Eventually the field will be expired and the key will be deleted
            wait_for_condition 20 10 { [r exists myhash] == 0 } else { fail "'myhash' should be expired" }
        } {} {singledb:skip}

        test "HPERSIST - input validation ($type)" {
            # HPERSIST key <num-fields> <field [field ...]>
            r del myhash
            r hset myhash f1 v1 f2 v2
            r hexpire myhash 1000 NX 1 f1
            assert_error {*wrong number of arguments*} {r hpersist myhash}
            assert_error {*wrong number of arguments*} {r hpersist myhash 1}
            assert_equal [r hpersist not-exists-key 1 f1] {}
            assert_equal [r hpersist myhash 2 f1 not-exists-field] "$P_OK $P_NO_FIELD"
            assert_equal [r hpersist myhash 1 f2] "$P_NO_EXPIRY"
        }

        test "HPERSIST - verify fields with TTL are persisted ($type)" {
            r del myhash
            r hset myhash f1 v1 f2 v2
            r hexpire myhash 20 NX 2 f1 f2
            r hpersist myhash 2 f1 f2
            after 25
            assert_equal [r hget myhash f1] "v1"
            assert_equal [r hget myhash f2] "v2"
            assert_equal [r HTTL myhash 2 f1 f2] "$T_NO_EXPIRY $T_NO_EXPIRY"
        }

        test "HTTL/HPERSIST - Test expiry commands with non-volatile hash ($type)" {
            r del myhash
            r hset myhash field1 value1 field2 value2 field3 value3
            assert_equal [r httl myhash 1 field1] $T_NO_EXPIRY
            assert_equal [r httl myhash 1 fieldnonexist] $E_NO_FIELD

            assert_equal [r hpersist myhash 1 field1] $P_NO_EXPIRY
            assert_equal [r hpersist myhash 1 fieldnonexist] $P_NO_FIELD
        }

        test "HGETF - input validation ($type)" {
            assert_error {*wrong number of arguments*} {r hgetf myhash}
            assert_error {*wrong number of arguments*} {r hgetf myhash fields}
            assert_error {*wrong number of arguments*} {r hgetf myhash fields 1}
            assert_error {*wrong number of arguments*} {r hgetf myhash fields 2 a}
            assert_error {*wrong number of arguments*} {r hgetf myhash fields 3 a b}
            assert_error {*wrong number of arguments*} {r hgetf myhash fields 3 a b}
            assert_error {*unknown argument*} {r hgetf myhash fields 1 a unknown}
            assert_error {*missing FIELDS argument*} {r hgetf myhash nx ex 100}
            assert_error {*multiple FIELDS argument*} {r hgetf myhash fields 1 a fields 1 b}

            r hset myhash f1 v1 f2 v2 f3 v3
            # NX, XX, GT, and LT can be specified only when EX, PX, EXAT, or PXAT is specified
            assert_error {*only when EX, PX, EXAT, or PXAT is specified*} {r hgetf myhash nx fields 1 a}
            assert_error {*only when EX, PX, EXAT, or PXAT is specified*} {r hgetf myhash xx fields 1 a}
            assert_error {*only when EX, PX, EXAT, or PXAT is specified*} {r hgetf myhash gt fields 1 a}
            assert_error {*only when EX, PX, EXAT, or PXAT is specified*} {r hgetf myhash lt fields 1 a}

            # Only one of NX, XX, GT, and LT can be specified
            assert_error {*Only one of NX, XX, GT, and LT arguments*} {r hgetf myhash nx xx EX 100 fields 1 a}
            assert_error {*Only one of NX, XX, GT, and LT arguments*} {r hgetf myhash xx nx EX 100 fields 1 a}
            assert_error {*Only one of NX, XX, GT, and LT arguments*} {r hgetf myhash gt nx EX 100 fields 1 a}
            assert_error {*Only one of NX, XX, GT, and LT arguments*} {r hgetf myhash gt lt EX 100 fields 1 a}
            assert_error {*Only one of NX, XX, GT, and LT arguments*} {r hgetf myhash xx gt EX 100 fields 1 a}
            assert_error {*Only one of NX, XX, GT, and LT arguments*} {r hgetf myhash lt gt EX 100 fields 1 a}

            # Only one of EX, PX, EXAT, PXAT or PERSIST can be specified
            assert_error {*Only one of EX, PX, EXAT, PXAT or PERSIST arguments*} {r hgetf myhash EX 100 PX 1000 fields 1 a}
            assert_error {*Only one of EX, PX, EXAT, PXAT or PERSIST arguments*} {r hgetf myhash EX 100 EXAT 100 fields 1 a}
            assert_error {*Only one of EX, PX, EXAT, PXAT or PERSIST arguments*} {r hgetf myhash EXAT 100 EX 1000 fields 1 a}
            assert_error {*Only one of EX, PX, EXAT, PXAT or PERSIST arguments*} {r hgetf myhash EXAT 100 PX 1000 fields 1 a}
            assert_error {*Only one of EX, PX, EXAT, PXAT or PERSIST arguments*} {r hgetf myhash PX 100 EXAT 100 fields 1 a}
            assert_error {*Only one of EX, PX, EXAT, PXAT or PERSIST arguments*} {r hgetf myhash PX 100 PXAT 100 fields 1 a}
            assert_error {*Only one of EX, PX, EXAT, PXAT or PERSIST arguments*} {r hgetf myhash PXAT 100 EX 100 fields 1 a}
            assert_error {*Only one of EX, PX, EXAT, PXAT or PERSIST arguments*} {r hgetf myhash PXAT 100 EXAT 100 fields 1 a}
            assert_error {*Only one of EX, PX, EXAT, PXAT or PERSIST arguments*} {r hgetf myhash EX 100 PERSIST fields 1 a}
            assert_error {*Only one of EX, PX, EXAT, PXAT or PERSIST arguments*} {r hgetf myhash PERSIST EX 100 fields 1 a}

            # missing expire time
            assert_error {*not an integer or out of range*} {r hgetf myhash ex fields 1 a}
            assert_error {*not an integer or out of range*} {r hgetf myhash px fields 1 a}
            assert_error {*not an integer or out of range*} {r hgetf myhash exat fields 1 a}
            assert_error {*not an integer or out of range*} {r hgetf myhash pxat fields 1 a}

            # expire time more than 2 ^ 48
            assert_error {*invalid expire time*} {r hgetf myhash EXAT [expr (1<<48)] 1 f1}
            assert_error {*invalid expire time*} {r hgetf myhash PXAT [expr (1<<48)] 1 f1}
            assert_error {*invalid expire time*} {r hgetf myhash EX [expr (1<<48) - [clock seconds] + 1000 ] 1 f1}
            assert_error {*invalid expire time*} {r hgetf myhash PX [expr (1<<48) - [clock milliseconds] + 1000 ] 1 f1}

            # negative expire time
            assert_error {*invalid expire time*} {r hgetf myhash EXAT -10 1 f1}

            # negative field value count
            assert_error {*invalid number of fields*} {r hgetf myhash fields -1 a}
        }

        test "HGETF - Test 'NX' flag ($type)" {
            r del myhash
            r hset myhash field1 value1 field2 value2 field3 value3
            assert_equal [r hgetf myhash EX 1000 NX FIELDS 1 field1] [list  "value1"]
            assert_equal [r hgetf myhash EX 10000 NX FIELDS 2 field1 field2] [list  "value1" "value2"]
            assert_lessthan_equal [r httl myhash 1 field1] 1000
            assert_morethan_equal [r httl myhash 1 field2] 5000

            # A field with no expiration is treated as an infinite expiration.
            # LT should set the expire time if field has no TTL.
            r del myhash
            r hset myhash field1 value1
            assert_equal [r hgetf myhash EX 1500 LT FIELDS 1 field1]  [list  "value1"]
            assert_not_equal [r httl myhash 1 field1] "$T_NO_EXPIRY"
        }

        test "HGETF - Test 'XX' flag ($type)" {
            r del myhash
            r hset myhash field1 value1 field2 value2 field3 value3
            assert_equal [r hgetf myhash EX 1000 NX FIELDS 1 field1] [list  "value1"]
            assert_equal [r hgetf myhash EX 10000 XX FIELDS 2 field1 field2] [list  "value1" "value2"]
            assert_morethan_equal [r httl myhash 1 field1] 5000
            assert_equal [r httl myhash 1 field2] "$T_NO_EXPIRY"
        }

        test "HGETF - Test 'GT' flag ($type)" {
            r del myhash
            r hset myhash field1 value1 field2 value2 field3 value3
            assert_equal [r hgetf myhash EX 1000 NX FIELDS 1 field1] [list  "value1"]
            assert_equal [r hgetf myhash EX 2000 NX FIELDS 1 field2] [list  "value2"]
            assert_equal [r hgetf myhash EX 1500 GT FIELDS 2 field1 field2] [list  "value1" "value2"]
            assert_morethan [r httl myhash 1 field1] 1000
            assert_morethan [r httl myhash 1 field2] 1500
        }

        test "HGETF - Test 'LT' flag ($type)" {
            r del myhash
            r hset myhash field1 value1 field2 value2 field3 value3
            assert_equal [r hgetf myhash EX 1000 NX FIELDS 1 field1] [list  "value1"]
            assert_equal [r hgetf myhash EX 2000 NX FIELDS 1 field2] [list  "value2"]
            assert_equal [r hgetf myhash EX 1500 LT FIELDS 2 field1 field2] [list  "value1" "value2"]
            assert_lessthan_equal [r httl myhash 1 field1] 1000
            assert_lessthan_equal [r httl myhash 1 field2] 1500
        }

        test "HGETF - Test 'EX' flag ($type)" {
            r del myhash
            r hset myhash field1 value1 field2 value2 field3 value3
            assert_equal [r hgetf myhash EX 1000 FIELDS 1 field3] [list "value3"]
            assert_lessthan_equal [r httl myhash 1 field3] 1000
        }

        test "HGETF - Test 'EXAT' flag ($type)" {
            r del myhash
            r hset myhash field1 value1 field2 value2 field3 value3
            assert_equal [r hgetf myhash EXAT 4000000000 FIELDS 1 field3] [list "value3"]
            assert_lessthan_equal [expr [r httl myhash 1 field3] + [clock seconds]] 4000000000
        }

        test "HGETF - Test 'PX' flag ($type)" {
            r del myhash
            r hset myhash field1 value1 field2 value2 field3 value3
            assert_equal [r hgetf myhash PX 1000000 FIELDS 1 field3] [list "value3"]
            assert_lessthan_equal [r httl myhash 1 field3] 1000
        }

        test "HGETF - Test 'PXAT' flag ($type)" {
            r del myhash
            r hset myhash field1 value1 field2 value2 field3 value3
            assert_equal [r hgetf myhash PXAT 4000000000000 FIELDS 1 field3] [list "value3"]
            assert_lessthan_equal [expr [r httl myhash 1 field3] + [clock seconds]] 4000000000
        }

        test "HGETF - Test 'PERSIST' flag ($type)" {
            r del myhash
            r debug set-active-expire 0

            r hset myhash f1 v1 f2 v2 f3 v3
            r hgetf myhash PX 5000 FIELDS 3 f1 f2 f3
            assert_not_equal [r httl myhash 1 f1] "$T_NO_EXPIRY"
            assert_not_equal [r httl myhash 1 f2] "$T_NO_EXPIRY"
            assert_not_equal [r httl myhash 1 f3] "$T_NO_EXPIRY"

            assert_equal [r hgetf myhash PERSIST FIELDS 1 f1] "v1"
            assert_equal [r httl myhash 1 f1]  "$T_NO_EXPIRY"

            assert_equal [r hgetf myhash PERSIST FIELDS 2 f2 f3] "v2 v3"
            assert_equal [r httl myhash 2 f2 f3]  "$T_NO_EXPIRY $T_NO_EXPIRY"
        }

        test "HGETF - Test setting expired ttl deletes key ($type)" {
            r del myhash
            r hset myhash f1 v1 f2 v2 f3 v3

            # hgetf without setting ttl
            assert_equal [lsort [r hgetf myhash fields 3 f1 f2 f3]] [lsort "v1 v2 v3"]
            assert_equal [r httl myhash 3 f1 f2 f3] "$T_NO_EXPIRY $T_NO_EXPIRY $T_NO_EXPIRY"

            # set expired ttl and verify key is deleted
            r hgetf myhash PXAT 1 fields 3 f1 f2 f3
            assert_equal [r exists myhash] 0
        }

        test "HGETF - Test active expiry ($type)" {
            r del myhash
            r debug set-active-expire 0

            r hset myhash f1 v1 f2 v2 f3 v3 f4 v4 f5 v5
            r hgetf myhash PXAT 1 FIELDS 5 f1 f2 f3 f4 f5

            r debug set-active-expire 1
            wait_for_condition 50 20 { [r EXISTS myhash] == 0 } else { fail "'myhash' should be expired" }
        }

        test "HGETF - A field with TTL overridden with another value (TTL discarded) ($type)" {
            r del myhash
            r hset myhash field1 value1 field2 value2 field3 value3
            r hgetf myhash PX 10000 NX FIELDS 1 field1
            r hgetf myhash EX 100 NX FIELDS 1 field2

            # field2 TTL will be discarded
            r hset myhash field2 value4

            # Expected TTL will be discarded
            assert_equal [r hget myhash field2] "value4"
            assert_equal [r httl myhash 2 field2 field3] "$T_NO_EXPIRY $T_NO_EXPIRY"

            # Other field is not affected.
            assert_not_equal [r httl myhash 1 field1] "$T_NO_EXPIRY"
        }

        test "HSETF - input validation ($type)" {
            assert_error {*wrong number of arguments*} {r hsetf myhash}
            assert_error {*wrong number of arguments*} {r hsetf myhash fvs}
            assert_error {*wrong number of arguments*} {r hsetf myhash fvs 1}
            assert_error {*wrong number of arguments*} {r hsetf myhash fvs 2 a b}
            assert_error {*wrong number of arguments*} {r hsetf myhash fvs 3 a b c d}
            assert_error {*wrong number of arguments*} {r hsetf myhash fvs 3 a b}
            assert_error {*unknown argument*} {r hsetf myhash fvs 1 a b unknown}
            assert_error {*missing FVS argument*} {r hsetf myhash nx nx ex 100}
            assert_error {*multiple FVS argument*} {r hsetf myhash DC fvs 1 a b fvs 1 a b}

            r hset myhash f1 v1 f2 v2 f3 v3
            # NX, XX, GT, and LT can be specified only when EX, PX, EXAT, or PXAT is specified
            assert_error {*only when EX, PX, EXAT, or PXAT is specified*} {r hsetf myhash nx fvs 1 a b}
            assert_error {*only when EX, PX, EXAT, or PXAT is specified*} {r hsetf myhash xx fvs 1 a b}
            assert_error {*only when EX, PX, EXAT, or PXAT is specified*} {r hsetf myhash gt fvs 1 a b}
            assert_error {*only when EX, PX, EXAT, or PXAT is specified*} {r hsetf myhash lt fvs 1 a b}

            # Only one of NX, XX, GT, and LT can be specified
            assert_error {*Only one of NX, XX, GT, and LT arguments*} {r hsetf myhash nx xx EX 100 fvs 1 a b}
            assert_error {*Only one of NX, XX, GT, and LT arguments*} {r hsetf myhash xx nx EX 100 fvs 1 a b}
            assert_error {*Only one of NX, XX, GT, and LT arguments*} {r hsetf myhash gt nx EX 100 fvs 1 a b}
            assert_error {*Only one of NX, XX, GT, and LT arguments*} {r hsetf myhash gt lt EX 100 fvs 1 a b}
            assert_error {*Only one of NX, XX, GT, and LT arguments*} {r hsetf myhash xx gt EX 100 fvs 1 a b}
            assert_error {*Only one of NX, XX, GT, and LT arguments*} {r hsetf myhash lt gt EX 100 fvs 1 a b}

            # Only one of EX, PX, EXAT, PXAT or KEEPTTL can be specified
            assert_error {*Only one of EX, PX, EXAT, PXAT or KEEPTTL arguments*} {r hsetf myhash EX 100 PX 1000 fvs 1 a b}
            assert_error {*Only one of EX, PX, EXAT, PXAT or KEEPTTL arguments*} {r hsetf myhash EX 100 EXAT 100 fvs 1 a b}
            assert_error {*Only one of EX, PX, EXAT, PXAT or KEEPTTL arguments*} {r hsetf myhash EXAT 100 EX 1000 fvs 1 a b}
            assert_error {*Only one of EX, PX, EXAT, PXAT or KEEPTTL arguments*} {r hsetf myhash EXAT 100 PX 1000 fvs 1 a b}
            assert_error {*Only one of EX, PX, EXAT, PXAT or KEEPTTL arguments*} {r hsetf myhash PX 100 EXAT 100 fvs 1 a b}
            assert_error {*Only one of EX, PX, EXAT, PXAT or KEEPTTL arguments*} {r hsetf myhash PX 100 PXAT 100 fvs 1 a b}
            assert_error {*Only one of EX, PX, EXAT, PXAT or KEEPTTL arguments*} {r hsetf myhash PXAT 100 EX 100 fvs 1 a b}
            assert_error {*Only one of EX, PX, EXAT, PXAT or KEEPTTL arguments*} {r hsetf myhash PXAT 100 EXAT 100 fvs 1 a b}
            assert_error {*Only one of EX, PX, EXAT, PXAT or KEEPTTL arguments*} {r hsetf myhash EX 100 KEEPTTL fvs 1 a b}
            assert_error {*Only one of EX, PX, EXAT, PXAT or KEEPTTL arguments*} {r hsetf myhash KEEPTTL EX 100 fvs 1 a b}

            # Only one of DCF, DOF can be specified
            assert_error {*Only one of DCF or DOF arguments can be specified*} {r hsetf myhash DCF DOF fvs 1 a b}
            assert_error {*Only one of DCF or DOF arguments can be specified*} {r hsetf myhash DOF DCF fvs 1 a b}

            # Only one of GETNEW, GETOLD can be specified
            assert_error {*Only one of GETOLD or GETNEW arguments can be specified*} {r hsetf myhash GETNEW GETOLD fvs 1 a b}
            assert_error {*Only one of GETOLD or GETNEW arguments can be specified*} {r hsetf myhash GETOLD GETNEW fvs 1 a b}

            # missing expire time
            assert_error {*not an integer or out of range*} {r hsetf myhash ex fvs 1 a b}
            assert_error {*not an integer or out of range*} {r hsetf myhash px fvs 1 a b}
            assert_error {*not an integer or out of range*} {r hsetf myhash exat fvs 1 a b}
            assert_error {*not an integer or out of range*} {r hsetf myhash pxat fvs 1 a b}

            # expire time more than 2 ^ 48
            assert_error {*invalid expire time*} {r hsetf myhash EXAT [expr (1<<48)] 1 a b}
            assert_error {*invalid expire time*} {r hsetf myhash PXAT [expr (1<<48)] 1 a b}
            assert_error {*invalid expire time*} {r hsetf myhash EX [expr (1<<48) - [clock seconds] + 1000 ] 1 a b}
            assert_error {*invalid expire time*} {r hsetf myhash PX [expr (1<<48) - [clock milliseconds] + 1000 ] 1 a b}

            # negative ttl
            assert_error {*invalid expire time*} {r hsetf myhash EXAT -1 1 a b}

            # negative field value count
            assert_error {*invalid number of fvs count*} {r hsetf myhash fvs -1 a b}
        }

        test "HSETF - Test DC flag ($type)" {
            r del myhash
            # don't create key
            assert_equal "" [r hsetf myhash DC fvs 1 a b]
        }

        test "HSETF - Test DCF/DOF flag ($type)" {
            r del myhash
            r hset myhash f1 v1 f2 v2 f3 v3

            # Don't overwrite fields
            assert_equal [r hsetf myhash DOF fvs 2 f1 n1 f2 n2] "$S_FAIL $S_FAIL"
            assert_equal [r hsetf myhash DOF fvs 3 f1 n1 f2 b2 f4 v4] "$S_FAIL $S_FAIL $S_FIELD"
            assert_equal [lsort [r hgetall myhash]] [lsort "f1 v1 f2 v2 f3 v3 f4 v4"]

            # Don't create fields
            assert_equal [r hsetf myhash DCF fvs 3 f1 n1 f2 b2 f5 v5] "$S_FIELD $S_FIELD $S_FAIL"
            assert_equal [lsort [r hgetall myhash]] [lsort "f1 n1 f2 b2 f3 v3 f4 v4"]
        }

        test "HSETF - Test 'NX' flag ($type)" {
            r del myhash
            r hset myhash f1 v1 f2 v2 f3 v3
            assert_equal [r hsetf myhash EX 1000 NX FVS 1 f1 n1] "$S_FIELD_AND_TTL"
            assert_equal [r hsetf myhash EX 10000 NX FVS 2 f1 n1 f2 n2] "$S_FIELD $S_FIELD_AND_TTL"
            assert_lessthan_equal [r httl myhash 1 f1] 1000
            assert_morethan_equal [r httl myhash 1 f2] 5000
        }

        test "HSETF - Test 'XX' flag ($type)" {
            r del myhash
            r hset myhash f1 v1 f2 v2 f3 v3
            assert_equal [r hsetf myhash EX 1000 NX FVS 1 f1 n1] "$S_FIELD_AND_TTL"
            assert_equal [r hsetf myhash EX 10000 XX FVS 2 f1 n1 f2 n2] "$S_FIELD_AND_TTL $S_FIELD"
            assert_morethan_equal [r httl myhash 1 f1] 5000
            assert_equal [r httl myhash 1 f2] "$T_NO_EXPIRY"
        }

>>>>>>> f0ec7e34
        test "HSETF - Test 'GT' flag ($type)" {
            r del myhash
            r hset myhash f1 v1 f2 v2 f3 v3
            assert_equal [r hsetf myhash EX 1000 NX FVS 1 f1 n1] "$S_FIELD_AND_TTL"
            assert_equal [r hsetf myhash EX 2000 NX FVS 1 f2 n2] "$S_FIELD_AND_TTL"
            assert_equal [r hsetf myhash EX 1500 GT FVS 2 f1 n1 f2 n2] "$S_FIELD_AND_TTL $S_FIELD"
            assert_morethan [r httl myhash 1 f1] 1000
            assert_morethan [r httl myhash 1 f2] 1500
        }

        test "HSETF - Test 'LT' flag ($type)" {
            r del myhash
            r hset myhash f1 v1 f2 v2 f3 v3
            assert_equal [r hsetf myhash EX 1000 NX FVS 1 f1 v1] "$S_FIELD_AND_TTL"
            assert_equal [r hsetf myhash EX 2000 NX FVS 1 f2 v2] "$S_FIELD_AND_TTL"
            assert_equal [r hsetf myhash EX 1500 LT FVS 2 f1 v1 f2 v2] "$S_FIELD $S_FIELD_AND_TTL"
            assert_lessthan_equal [r httl myhash 1 f1] 1000
            assert_lessthan_equal [r httl myhash 1 f2] 1500

            # A field with no expiration is treated as an infinite expiration.
            # LT should set the expire time if field has no TTL.
            r del myhash
            r hset myhash f1 v1
            assert_equal [r hsetf myhash EX 1500 LT FVS 1 f1 v1]  "$S_FIELD_AND_TTL"
        }

        test "HSETF - Test 'EX' flag ($type)" {
            r del myhash
            r hset myhash f1 v1 f2 v2
            assert_equal [r hsetf myhash EX 1000 FVS 1 f3 v3 ] "$S_FIELD_AND_TTL"
            assert_lessthan_equal [r httl myhash 1 field3] 1000
        }

        test "HSETF - Test 'EXAT' flag ($type)" {
            r del myhash
            r hset myhash f1 v1 f2 v2
            assert_equal [r hsetf myhash EXAT 4000000000 FVS 1 f3 v3] "$S_FIELD_AND_TTL"
            assert_lessthan_equal [expr [r httl myhash 1 f3] + [clock seconds]] 4000000000
        }

        test "HSETF - Test 'PX' flag ($type)" {
            r del myhash
            assert_equal [r hsetf myhash PX 1000000 FVS 1 f3 v3] "$S_FIELD_AND_TTL"
            assert_lessthan_equal [r httl myhash 1 f3] 1000
        }

        test "HSETF - Test 'PXAT' flag ($type)" {
            r del myhash
            r hset myhash f1 v2 f2 v2 f3 v3
            assert_equal [r hsetf myhash PXAT 4000000000000 FVS 1 f2 v2] "$S_FIELD_AND_TTL"
            assert_lessthan_equal [expr [r httl myhash 1 f2] + [clock seconds]] 4000000000
        }

        test "HSETF - Test 'KEEPTTL' flag ($type)" {
            r del myhash

<<<<<<< HEAD
            r hsetf myhash fvs 3 f1 v1 f2 v2 f3 v3
            r hsetf myhash PX 5000 FVS 2 f2 v2 f3 v3
            assert_equal [r httl myhash 1 f1] "$T_NO_EXPIRY"
            assert_not_equal [r httl myhash 1 f2] "$T_NO_EXPIRY"
            assert_not_equal [r httl myhash 1 f3] "$T_NO_EXPIRY"

            assert_equal [r hsetf myhash KEEPTTL FVS 1 f2 n2] "$S_FIELD"
            assert_not_equal [r httl myhash 1 f2] "$T_NO_EXPIRY"
=======
            r hsetf myhash FVS 2 f1 v1 f2 v2
            r hsetf myhash PX 5000 FVS 1 f2 v2

            # f1 does not have ttl
            assert_equal [r httl myhash 1 f1] "$T_NO_EXPIRY"

            # f2 has ttl
            assert_not_equal [r httl myhash 1 f2] "$T_NO_EXPIRY"

            # Validate KEEPTTL preserve TTL
            assert_equal [r hsetf myhash KEEPTTL FVS 1 f2 n2] "$S_FIELD"
            assert_not_equal [r httl myhash 1 f2] "$T_NO_EXPIRY"
            assert_equal [r hget myhash f2] "n2"
>>>>>>> f0ec7e34
        }

        test "HSETF - Test no expiry flag discards TTL ($type)" {
            r del myhash

            r hsetf myhash FVS 1 f1 v1
            r hsetf myhash PX 5000 FVS 1 f2 v2

            assert_equal [r hsetf myhash FVS 2 f1 v1 f2 v2] "$S_FIELD $S_FIELD_AND_TTL"
            assert_not_equal [r httl myhash 1 f1 f2] "$T_NO_EXPIRY $T_NO_EXPIRY"
        }

        test "HSETF - Test 'GETNEW/GETOLD' flag ($type)" {
            r del myhash

            assert_equal [r hsetf myhash GETOLD fvs 2 f1 v1 f2 v2] "{} {}"
            assert_equal [r hsetf myhash GETNEW fvs 2 f1 v1 f2 v2] "v1 v2"
            assert_equal [r hsetf myhash GETOLD fvs 2 f1 n1 f2 n2] "v1 v2"
            assert_equal [r hsetf myhash GETOLD DOF fvs 2 f1 n1 f2 n2] "n1 n2"
            assert_equal [r hsetf myhash GETNEW DOF fvs 2 f1 n1 f2 n2] "n1 n2"
            assert_equal [r hsetf myhash GETNEW DCF fvs 2 f1 x1 f2 x2] "x1 x2"
            assert_equal [r hsetf myhash GETNEW DCF fvs 2 f4 x4 f5 x5] "{} {}"

            r del myhash
            assert_equal [r hsetf myhash GETOLD fvs 2 f1 v1 f2 v2] "{} {}"
<<<<<<< HEAD
            # DOF check will prevent override and GETNEW should return old value
            assert_equal [r hsetf myhash DOF GETNEW fvs 2 f1 v12 f2 v22] "v1 v2"

=======

            # DOF check will prevent override and GETNEW should return old value
            assert_equal [r hsetf myhash DOF GETNEW fvs 2 f1 v12 f2 v22] "v1 v2"
>>>>>>> f0ec7e34
        }

        test "HSETF - Test with active expiry" {
            r del myhash
            r debug set-active-expire 0

            r hsetf myhash PX 10 FVS 5 f1 v1 f2 v2 f3 v3 f4 v4 f5 v5
            r debug set-active-expire 1
            wait_for_condition 50 20 { [r EXISTS myhash] == 0 } else { fail "'myhash' should be expired" }
        }

        test "HSETF - Set time in the past ($type)" {
            r del myhash
            assert_equal [r hsetf myhash EXAT [expr {[clock seconds] - 1}] FVS 2 f1 v1 f2 v2] "$S_FIELD_AND_TTL $S_FIELD_AND_TTL"
            assert_equal [r hexists myhash field1] 0

            # Try with override
            r hset myhash fvs 2 f1 v1 f2 v2
            assert_equal [r hsetf myhash EXAT [expr {[clock seconds] - 1}] FVS 2 f1 v1 f2 v2] "$S_FIELD_AND_TTL $S_FIELD_AND_TTL"
            assert_equal [r hexists myhash field1] 0
        }
    }

    r config set hash-max-listpack-entries 512
}

start_server {tags {"external:skip needs:debug"}} {

    # Tests that only applies to listpack

    test "Test listpack memory usage" {
        r hset myhash f1 v1 f2 v2 f3 v3 f4 v4 f5 v5
        r hpexpire myhash 5 2 f2 f4

        # Just to have code coverage for the new listpack encoding
        r memory usage myhash
    }

    test "Test listpack object encoding" {
        r hset myhash f1 v1 f2 v2 f3 v3 f4 v4 f5 v5
        r hpexpire myhash 5 2 f2 f4

        # Just to have code coverage for the listpackex encoding
        assert_equal [r object encoding myhash] "listpackex"
    }

    test "Test listpack converts to ht and passive expiry works" {
        set prev [lindex [r config get hash-max-listpack-entries] 1]
        r config set hash-max-listpack-entries 10
        r debug set-active-expire 0

        r hset myhash f1 v1 f2 v2 f3 v3 f4 v4 f5 v5
        r hpexpire myhash 5 2 f2 f4

        for {set i 6} {$i < 11} {incr i} {
            r hset myhash f$i v$i
        }
<<<<<<< HEAD

=======
>>>>>>> f0ec7e34
        after 50
        assert_equal [lsort [r hgetall myhash]] [lsort "f1 f3 f5 f6 f7 f8 f9 f10 v1 v3 v5 v6 v7 v8 v9 v10"]
        r config set hash-max-listpack-entries $prev
        r debug set-active-expire 1
    }

    test "Test listpack converts to ht and active expiry works" {
        r del myhash
        r debug set-active-expire 0

        r hset myhash f1 v1 f2 v2 f3 v3 f4 v4 f5 v5
        r hpexpire myhash 10 1 f1

        for {set i 0} {$i < 2048} {incr i} {
            r hset myhash f$i v$i
        }

        for {set i 0} {$i < 2048} {incr i} {
            r hpexpire myhash 10 1 f$i
        }

        r debug set-active-expire 1
        wait_for_condition 50 20 { [r EXISTS myhash] == 0 } else { fail "'myhash' should be expired" }
    }

    test "HSETF - Test listpack converts to ht" {
        r del myhash
        r debug set-active-expire 0

        # Check expiry works after listpack converts ht by using hsetf
        for {set i 0} {$i < 1024} {incr i} {
            r hsetf myhash PX 10 FVS 3 a$i b$i c$i d$i e$i f$i
        }

        r debug set-active-expire 1
        wait_for_condition 50 20 { [r EXISTS myhash] == 0 } else { fail "'myhash' should be expired" }
    }

    test "HPERSIST/HEXPIRE - Test listpack with large values" {
        r del myhash

        # Test with larger values to verify we successfully move fields in
        # listpack when we are ordering according to TTL. This config change
        # will make code to use temporary heap allocation when moving fields.
        # See listpackTTLUpdateExpiry() for details.
        r config set hash-max-listpack-value 2048

        set payload1 [string repeat v3 1024]
        set payload2 [string repeat v1 1024]
        r hset myhash f1 $payload2 f2 v2 f3 $payload1 f4 v4

        r hexpire myhash 100000 1 f3
        r hpersist myhash 1 f3
        assert_equal [r hpersist myhash 1 f3] $P_NO_EXPIRY

        r hpexpire myhash 10 1 f1
        after 20
        assert_equal [lsort [r hgetall myhash]] [lsort "f2 f3 f4 v2 $payload1 v4"]

        r config set hash-max-listpack-value 64
    }
}<|MERGE_RESOLUTION|>--- conflicted
+++ resolved
@@ -96,44 +96,11 @@
             r config set hash-max-listpack-entries 512
         }
 
-<<<<<<< HEAD
-        test "HPEXPIRE - Test 'NX' flag ($type)" {
-=======
         test "HPEXPIRE(AT) - Test 'NX' flag ($type)" {
->>>>>>> f0ec7e34
             r del myhash
             r hset myhash field1 value1 field2 value2 field3 value3
             assert_equal [r hpexpire myhash 1000 NX 1 field1] [list  $E_OK]
             assert_equal [r hpexpire myhash 1000 NX 2 field1 field2] [list  $E_FAIL  $E_OK]
-<<<<<<< HEAD
-        }
-
-        test "HPEXPIRE(AT) - Test 'XX' flag ($type)" {
-            r del myhash
-            r hset myhash field1 value1 field2 value2 field3 value3
-            assert_equal [r hpexpire myhash 1000 NX 1 field1] [list  $E_OK]
-            assert_equal [r hpexpire myhash 1000 NX 2 field1 field2] [list  $E_FAIL  $E_OK]
-
-            r del myhash
-            r hset myhash field1 value1 field2 value2 field3 value3
-            assert_equal [r hpexpireat myhash [expr {([clock seconds]+1000)*1000}] NX 1 field1] [list  $E_OK]
-            assert_equal [r hpexpireat myhash [expr {([clock seconds]+1000)*1000}] NX 2 field1 field2] [list  $E_FAIL  $E_OK]
-        }
-
-        test "HPEXPIRE(AT) - Test 'XX' flag ($type)" {
-            r del myhash
-            r hset myhash field1 value1 field2 value2 field3 value3
-            assert_equal [r hpexpire myhash 1000 NX 2 field1 field2] [list  $E_OK  $E_OK]
-            assert_equal [r hpexpire myhash 1000 XX 2 field1 field3] [list  $E_OK  $E_FAIL]
-
-            r del myhash
-            r hset myhash field1 value1 field2 value2 field3 value3
-            assert_equal [r hpexpireat myhash [expr {([clock seconds]+1000)*1000}] NX 2 field1 field2] [list  $E_OK  $E_OK]
-            assert_equal [r hpexpireat myhash [expr {([clock seconds]+1000)*1000}] XX 2 field1 field3] [list  $E_OK  $E_FAIL]
-        }
-
-        test "HPEXPIRE(AT) - Test 'GT' flag ($type)" {
-=======
 
             r del myhash
             r hset myhash field1 value1 field2 value2 field3 value3
@@ -164,26 +131,6 @@
             r hset myhash field1 value1 field2 value2
             assert_equal [r hpexpireat myhash [expr {([clock seconds]+1000)*1000}] NX 1 field1] [list  $E_OK]
             assert_equal [r hpexpireat myhash [expr {([clock seconds]+2000)*1000}] NX 1 field2] [list  $E_OK]
-            assert_equal [r hpexpireat myhash [expr {([clock seconds]+1500)*1000}] GT 2 field1 field2] [list  $E_OK  $E_FAIL]
-        }
-
-        test "HPEXPIRE(AT) - Test 'LT' flag ($type)" {
->>>>>>> f0ec7e34
-            r del myhash
-            r hset myhash field1 value1 field2 value2
-            assert_equal [r hpexpire myhash 1000 NX 1 field1] [list  $E_OK]
-            assert_equal [r hpexpire myhash 2000 NX 1 field2] [list  $E_OK]
-<<<<<<< HEAD
-            assert_equal [r hpexpire myhash 1500 GT 2 field1 field2] [list  $E_OK  $E_FAIL]
-=======
-            assert_equal [r hpexpire myhash 1500 LT 2 field1 field2] [list  $E_FAIL  $E_OK]
->>>>>>> f0ec7e34
-
-            r del myhash
-            r hset myhash field1 value1 field2 value2
-            assert_equal [r hpexpireat myhash [expr {([clock seconds]+1000)*1000}] NX 1 field1] [list  $E_OK]
-            assert_equal [r hpexpireat myhash [expr {([clock seconds]+2000)*1000}] NX 1 field2] [list  $E_OK]
-<<<<<<< HEAD
             assert_equal [r hpexpireat myhash [expr {([clock seconds]+1500)*1000}] GT 2 field1 field2] [list  $E_OK  $E_FAIL]
         }
 
@@ -718,756 +665,6 @@
             assert_error {*wrong number of arguments*} {r hgetf myhash fields 3 a b}
             assert_error {*wrong number of arguments*} {r hgetf myhash fields 3 a b}
             assert_error {*unknown argument*} {r hgetf myhash fields 1 a unknown}
-            assert_error {*missing FIELDS argument*} {r hgetf myhash nx xx lt gt}
-
-            r hset myhash f1 v1 f2 v2 f3 v3
-            # NX, XX, GT, and LT can be specified only when EX, PX, EXAT, or PXAT is specified
-            assert_error {*only when EX, PX, EXAT, or PXAT is specified*} {r hgetf myhash nx fields 1 a}
-            assert_error {*only when EX, PX, EXAT, or PXAT is specified*} {r hgetf myhash xx fields 1 a}
-            assert_error {*only when EX, PX, EXAT, or PXAT is specified*} {r hgetf myhash gt fields 1 a}
-            assert_error {*only when EX, PX, EXAT, or PXAT is specified*} {r hgetf myhash lt fields 1 a}
-
-            # missing expire time
-            assert_error {*not an integer or out of range*} {r hgetf myhash ex fields 1 a}
-            assert_error {*not an integer or out of range*} {r hgetf myhash px fields 1 a}
-            assert_error {*not an integer or out of range*} {r hgetf myhash exat fields 1 a}
-            assert_error {*not an integer or out of range*} {r hgetf myhash pxat fields 1 a}
-
-            # expire time more than 2 ^ 48
-            assert_error {*invalid expire time*} {r hgetf myhash EXAT [expr (1<<48)] 1 f1}
-            assert_error {*invalid expire time*} {r hgetf myhash PXAT [expr (1<<48)] 1 f1}
-            assert_error {*invalid expire time*} {r hgetf myhash EX [expr (1<<48) - [clock seconds] + 1000 ] 1 f1}
-            assert_error {*invalid expire time*} {r hgetf myhash PX [expr (1<<48) - [clock milliseconds] + 1000 ] 1 f1}
-
-            # negative expire time
-            assert_error {*invalid expire time*} {r hgetf myhash EXAT -10 1 f1}
-
-            # negative field value count
-            assert_error {*invalid number of fields*} {r hgetf myhash fields -1 a}
-        }
-
-        test "HGETF - Test 'NX' flag ($type)" {
-            r del myhash
-            r hset myhash field1 value1 field2 value2 field3 value3
-            assert_equal [r hgetf myhash EX 1000 NX FIELDS 1 field1] [list  "value1"]
-            assert_equal [r hgetf myhash EX 10000 NX FIELDS 2 field1 field2] [list  "value1" "value2"]
-            assert_lessthan_equal [r httl myhash 1 field1] 1000
-            assert_morethan_equal [r httl myhash 1 field2] 5000
-
-            # A field with no expiration is treated as an infinite expiration.
-            # LT should set the expire time if field has no TTL.
-            r del myhash
-            r hset myhash field1 value1
-            assert_equal [r hgetf myhash EX 1500 LT FIELDS 1 field1]  [list  "value1"]
-            assert_not_equal [r httl myhash 1 field1] "$T_NO_EXPIRY"
-        }
-
-        test "HGETF - Test 'XX' flag ($type)" {
-            r del myhash
-            r hset myhash field1 value1 field2 value2 field3 value3
-            assert_equal [r hgetf myhash EX 1000 NX FIELDS 1 field1] [list  "value1"]
-            assert_equal [r hgetf myhash EX 10000 XX FIELDS 2 field1 field2] [list  "value1" "value2"]
-            assert_morethan_equal [r httl myhash 1 field1] 5000
-            assert_equal [r httl myhash 1 field2] "$T_NO_EXPIRY"
-        }
-
-        test "HGETF - Test 'GT' flag ($type)" {
-            r del myhash
-            r hset myhash field1 value1 field2 value2 field3 value3
-            assert_equal [r hgetf myhash EX 1000 NX FIELDS 1 field1] [list  "value1"]
-            assert_equal [r hgetf myhash EX 2000 NX FIELDS 1 field2] [list  "value2"]
-            assert_equal [r hgetf myhash EX 1500 GT FIELDS 2 field1 field2] [list  "value1" "value2"]
-            assert_morethan [r httl myhash 1 field1] 1000
-            assert_morethan [r httl myhash 1 field2] 1500
-        }
-
-        test "HGETF - Test 'LT' flag ($type)" {
-            r del myhash
-            r hset myhash field1 value1 field2 value2 field3 value3
-            assert_equal [r hgetf myhash EX 1000 NX FIELDS 1 field1] [list  "value1"]
-            assert_equal [r hgetf myhash EX 2000 NX FIELDS 1 field2] [list  "value2"]
-            assert_equal [r hgetf myhash EX 1500 LT FIELDS 2 field1 field2] [list  "value1" "value2"]
-            assert_lessthan_equal [r httl myhash 1 field1] 1000
-            assert_lessthan_equal [r httl myhash 1 field2] 1500
-        }
-
-        test "HGETF - Test 'EX' flag ($type)" {
-            r del myhash
-            r hset myhash field1 value1 field2 value2 field3 value3
-            assert_equal [r hgetf myhash EX 1000 FIELDS 1 field3] [list "value3"]
-            assert_lessthan_equal [r httl myhash 1 field3] 1000
-        }
-
-        test "HGETF - Test 'EXAT' flag ($type)" {
-            r del myhash
-            r hset myhash field1 value1 field2 value2 field3 value3
-            assert_equal [r hgetf myhash EXAT 4000000000 FIELDS 1 field3] [list "value3"]
-            assert_lessthan_equal [expr [r httl myhash 1 field3] + [clock seconds]] 4000000000
-        }
-
-        test "HGETF - Test 'PX' flag ($type)" {
-            r del myhash
-            r hset myhash field1 value1 field2 value2 field3 value3
-            assert_equal [r hgetf myhash PX 1000000 FIELDS 1 field3] [list "value3"]
-            assert_lessthan_equal [r httl myhash 1 field3] 1000
-        }
-
-        test "HGETF - Test 'PXAT' flag ($type)" {
-            r del myhash
-            r hset myhash field1 value1 field2 value2 field3 value3
-            assert_equal [r hgetf myhash PXAT 4000000000000 FIELDS 1 field3] [list "value3"]
-            assert_lessthan_equal [expr [r httl myhash 1 field3] + [clock seconds]] 4000000000
-        }
-
-        test "HGETF - Test 'PERSIST' flag ($type)" {
-            r del myhash
-            r debug set-active-expire 0
-
-            r hset myhash f1 v1 f2 v2 f3 v3
-            r hgetf myhash PX 5000 FIELDS 2 f2 f3
-            assert_equal [r httl myhash 1 f1] "$T_NO_EXPIRY"
-            assert_not_equal [r httl myhash 1 f2] "$T_NO_EXPIRY"
-            assert_not_equal [r httl myhash 1 f3] "$T_NO_EXPIRY"
-
-            assert_equal [r hgetf myhash PERSIST FIELDS 1 f2] "v2"
-            assert_equal [r hgetf myhash PX 100 FIELDS 1 f3] "v3"
-            assert_equal [r httl myhash 2 f1 f2]  "$T_NO_EXPIRY $T_NO_EXPIRY"
-        }
-
-        test "HGETF - Test setting expired ttl deletes key ($type)" {
-            r del myhash
-            r hset myhash f1 v1 f2 v2 f3 v3
-
-            # hgetf without setting ttl
-            assert_equal [lsort [r hgetf myhash fields 3 f1 f2 f3]] [lsort "v1 v2 v3"]
-            assert_equal [r httl myhash 3 f1 f2 f3] "$T_NO_EXPIRY $T_NO_EXPIRY $T_NO_EXPIRY"
-
-            # set expired ttl and verify key is deleted
-            r hgetf myhash PXAT 1 fields 3 f1 f2 f3
-            assert_equal [r exists myhash] 0
-        }
-
-        test "HGETF - Test active expiry ($type)" {
-            r del myhash
-            r debug set-active-expire 0
-
-            r hset myhash f1 v1 f2 v2 f3 v3 f4 v4 f5 v5
-            r hgetf myhash PXAT 1 FIELDS 5 f1 f2 f3 f4 f5
-
-            r debug set-active-expire 1
-            wait_for_condition 50 20 { [r EXISTS myhash] == 0 } else { fail "'myhash' should be expired" }
-        }
-
-        test "HGETF - A field with TTL overridden with another value (TTL discarded) ($type)" {
-            r del myhash
-            r hset myhash field1 value1 field2 value2 field3 value3
-            r hgetf myhash PX 10000 NX FIELDS 1 field1
-            r hgetf myhash EX 100 NX FIELDS 1 field2
-
-            # field2 TTL will be discarded
-            r hset myhash field2 value4
-            after 5
-            # Expected TTL will be discarded
-            assert_equal [r hget myhash field2] "value4"
-            assert_equal [r httl myhash 2 field2 field3] "$T_NO_EXPIRY $T_NO_EXPIRY"
-            assert_not_equal [r httl myhash 1 field1] "$T_NO_EXPIRY"
-        }
-
-        test "HSETF - input validation ($type)" {
-            assert_error {*wrong number of arguments*} {r hsetf myhash}
-            assert_error {*wrong number of arguments*} {r hsetf myhash fvs}
-            assert_error {*wrong number of arguments*} {r hsetf myhash fvs 1}
-            assert_error {*wrong number of arguments*} {r hsetf myhash fvs 2 a b}
-            assert_error {*wrong number of arguments*} {r hsetf myhash fvs 3 a b c d}
-            assert_error {*wrong number of arguments*} {r hsetf myhash fvs 3 a b}
-            assert_error {*unknown argument*} {r hsetf myhash fvs 1 a b unknown}
-            assert_error {*missing FVS argument*} {r hsetf myhash nx xx lt gt}
-
-            r hset myhash f1 v1 f2 v2 f3 v3
-            # NX, XX, GT, and LT can be specified only when EX, PX, EXAT, or PXAT is specified
-            assert_error {*only when EX, PX, EXAT, or PXAT is specified*} {r hsetf myhash nx fvs 1 a b}
-            assert_error {*only when EX, PX, EXAT, or PXAT is specified*} {r hsetf myhash xx fvs 1 a b}
-            assert_error {*only when EX, PX, EXAT, or PXAT is specified*} {r hsetf myhash gt fvs 1 a b}
-            assert_error {*only when EX, PX, EXAT, or PXAT is specified*} {r hsetf myhash lt fvs 1 a b}
-
-            # missing expire time
-            assert_error {*not an integer or out of range*} {r hsetf myhash ex fvs 1 a b}
-            assert_error {*not an integer or out of range*} {r hsetf myhash px fvs 1 a b}
-            assert_error {*not an integer or out of range*} {r hsetf myhash exat fvs 1 a b}
-            assert_error {*not an integer or out of range*} {r hsetf myhash pxat fvs 1 a b}
-
-            # expire time more than 2 ^ 48
-            assert_error {*invalid expire time*} {r hsetf myhash EXAT [expr (1<<48)] 1 a b}
-            assert_error {*invalid expire time*} {r hsetf myhash PXAT [expr (1<<48)] 1 a b}
-            assert_error {*invalid expire time*} {r hsetf myhash EX [expr (1<<48) - [clock seconds] + 1000 ] 1 a b}
-            assert_error {*invalid expire time*} {r hsetf myhash PX [expr (1<<48) - [clock milliseconds] + 1000 ] 1 a b}
-
-            # negative ttl
-            assert_error {*invalid expire time*} {r hsetf myhash EXAT -1 1 a b}
-
-            # negative field value count
-            assert_error {*invalid number of fvs count*} {r hsetf myhash fvs -1 a b}
-        }
-
-        test "HSETF - Test DC flag ($type)" {
-            r del myhash
-            # don't create key
-            assert_equal "" [r hsetf myhash DC fvs 1 a b]
-        }
-
-        test "HSETF - Test DCF/DOF flag ($type)" {
-            r del myhash
-            r hset myhash f1 v1 f2 v2 f3 v3
-
-            # Don't overwrite fields
-            assert_equal [r hsetf myhash DOF fvs 2 f1 n1 f2 n2] "$S_FAIL $S_FAIL"
-            assert_equal [r hsetf myhash DOF fvs 3 f1 n1 f2 b2 f4 v4] "$S_FAIL $S_FAIL $S_FIELD"
-            assert_equal [lsort [r hgetall myhash]] [lsort "f1 v1 f2 v2 f3 v3 f4 v4"]
-
-            # Don't create fields
-            assert_equal [r hsetf myhash DCF fvs 3 f1 n1 f2 b2 f5 v5] "$S_FIELD $S_FIELD $S_FAIL"
-            assert_equal [lsort [r hgetall myhash]] [lsort "f1 n1 f2 b2 f3 v3 f4 v4"]
-        }
-
-        test "HSETF - Test 'NX' flag ($type)" {
-            r del myhash
-            r hset myhash f1 v1 f2 v2 f3 v3
-            assert_equal [r hsetf myhash EX 1000 NX FVS 1 f1 n1] "$S_FIELD_AND_TTL"
-            assert_equal [r hsetf myhash EX 10000 NX FVS 2 f1 n1 f2 n2] "$S_FIELD $S_FIELD_AND_TTL"
-            assert_lessthan_equal [r httl myhash 1 f1] 1000
-            assert_morethan_equal [r httl myhash 1 f2] 5000
-        }
-
-        test "HSETF - Test 'XX' flag ($type)" {
-            r del myhash
-            r hset myhash f1 v1 f2 v2 f3 v3
-            assert_equal [r hsetf myhash EX 1000 NX FVS 1 f1 n1] "$S_FIELD_AND_TTL"
-            assert_equal [r hsetf myhash EX 10000 XX FVS 2 f1 n1 f2 n2] "$S_FIELD_AND_TTL $S_FIELD"
-            assert_morethan_equal [r httl myhash 1 f1] 5000
-            assert_equal [r httl myhash 1 f2] "$T_NO_EXPIRY"
-        }
-
-=======
-            assert_equal [r hpexpireat myhash [expr {([clock seconds]+1500)*1000}] LT 2 field1 field2] [list  $E_FAIL  $E_OK]
-        }
-
-        test "HPEXPIREAT - field not exists or TTL is in the past ($type)" {
-            r del myhash
-            r hset myhash f1 v1 f2 v2 f4 v4
-            r hexpire myhash 1000 NX 1 f4
-            assert_equal [r hpexpireat myhash [expr {([clock seconds]-1)*1000}] NX 4 f1 f2 f3 f4] "$E_DELETED $E_DELETED $E_NO_FIELD $E_FAIL"
-            assert_equal [r hexists myhash field1] 0
-        }
-
-        test "HPEXPIRE - wrong number of arguments ($type)" {
-            r del myhash
-            r hset myhash f1 v1
-            assert_error {*Parameter `numFields` should be greater than 0} {r hpexpire myhash 1000 NX 0 f1 f2 f3}
-            assert_error {*Parameter `numFileds` is more than number of arguments} {r hpexpire myhash 1000 NX 4 f1 f2 f3}
-        }
-
-        test "HPEXPIRE - parameter expire-time near limit of  2^48 ($type)" {
-            r del myhash
-            r hset myhash f1 v1
-            # below & above
-            assert_equal [r hpexpire myhash [expr (1<<48) - [clock milliseconds] - 1000 ] 1 f1] [list  $E_OK]
-            assert_error {*invalid expire time*} {r hpexpire myhash [expr (1<<48) - [clock milliseconds] + 100 ] 1 f1}
-        }
-
-        test "Lazy - doesn't delete hash that all its fields got expired ($type)" {
-            r debug set-active-expire 0
-            r flushall
-
-            set hash_sizes {1 15 16 17 31 32 33 40}
-            foreach h $hash_sizes {
-                for {set i 1} {$i <= $h} {incr i} {
-                    # random expiration time
-                    r hset hrand$h f$i v$i
-                    r hpexpire hrand$h [expr {50 + int(rand() * 50)}] 1 f$i
-                    assert_equal 1 [r HEXISTS hrand$h f$i]
-
-                    # same expiration time
-                    r hset same$h f$i v$i
-                    r hpexpire same$h 100 1 f$i
-                    assert_equal 1 [r HEXISTS same$h f$i]
-
-                    # same expiration time
-                    r hset mix$h f$i v$i fieldWithoutExpire$i v$i
-                    r hpexpire mix$h 100 1 f$i
-                    assert_equal 1 [r HEXISTS mix$h f$i]
-                }
-            }
-
-            after 150
-
-            # Verify that all fields got expired but keys wasn't lazy deleted
-            foreach h $hash_sizes {
-                for {set i 1} {$i <= $h} {incr i} {
-                    assert_equal 0 [r HEXISTS mix$h f$i]
-                }
-                assert_equal 1 [r EXISTS hrand$h]
-                assert_equal 1 [r EXISTS same$h]
-                assert_equal [expr $h * 2] [r HLEN mix$h]
-            }
-            # Restore default
-            r debug set-active-expire 1
-        }
-
-        test "Active - deletes hash that all its fields got expired ($type)" {
-            r flushall
-
-            set hash_sizes {1 15 16 17 31 32 33 40}
-            foreach h $hash_sizes {
-                for {set i 1} {$i <= $h} {incr i} {
-                    # random expiration time
-                    r hset hrand$h f$i v$i
-                    r hpexpire hrand$h [expr {50 + int(rand() * 50)}] 1 f$i
-                    assert_equal 1 [r HEXISTS hrand$h f$i]
-
-                    # same expiration time
-                    r hset same$h f$i v$i
-                    r hpexpire same$h 100 1 f$i
-                    assert_equal 1 [r HEXISTS same$h f$i]
-
-                    # same expiration time
-                    r hset mix$h f$i v$i fieldWithoutExpire$i v$i
-                    r hpexpire mix$h 100 1 f$i
-                    assert_equal 1 [r HEXISTS mix$h f$i]
-                }
-            }
-
-            # Wait for active expire
-            wait_for_condition 50 20 { [r EXISTS same40] == 0 } else { fail "hash `same40` should be expired" }
-
-            # Verify that all fields got expired and keys got deleted
-            foreach h $hash_sizes {
-                for {set i 1} {$i <= $h} {incr i} {
-                    assert_equal 0 [r HEXISTS mix$h f$i]
-                }
-                assert_equal 0 [r EXISTS hrand$h]
-                assert_equal 0 [r EXISTS same$h]
-                assert_equal $h [r HLEN mix$h]
-            }
-        }
-
-        test "HPEXPIRE - Flushall deletes all pending expired fields ($type)" {
-            r del myhash
-            r hset myhash field1 value1 field2 value2
-            r hpexpire myhash 10000 NX 1 field1
-            r hpexpire myhash 10000 NX 1 field2
-            r flushall
-            r del myhash
-            r hset myhash field1 value1 field2 value2
-            r hpexpire myhash 10000 NX 1 field1
-            r hpexpire myhash 10000 NX 1 field2
-            r flushall async
-        }
-
-        test "HTTL/HPTTL - Input validation gets failed on nonexists field or field without expire ($type)" {
-            r del myhash
-            r HSET myhash field1 value1 field2 value2
-            r HPEXPIRE myhash 1000 NX 1 field1
-
-            foreach cmd {HTTL HPTTL} {
-                assert_equal [r $cmd non_exists_key 1 f] {}
-                assert_equal [r $cmd myhash 2 field2 non_exists_field] "$T_NO_EXPIRY $T_NO_FIELD"
-                # Set numFields less than actual number of fields. Fine.
-                assert_equal [r $cmd myhash 1 non_exists_field1 non_exists_field2] "$T_NO_FIELD"
-            }
-        }
-
-        test "HTTL/HPTTL - returns time to live in seconds/msillisec ($type)" {
-            r del myhash
-            r HSET myhash field1 value1 field2 value2
-            r HPEXPIRE myhash 2000 NX 2 field1 field2
-            set ttlArray [r HTTL myhash 2 field1 field2]
-            assert_range [lindex $ttlArray 0] 1 2
-            set ttl [r HPTTL myhash 1 field1]
-            assert_range $ttl 1000 2000
-        }
-
-        test "HEXPIRETIME - returns TTL in Unix timestamp ($type)" {
-            r del myhash
-            r HSET myhash field1 value1
-            r HPEXPIRE myhash 1000 NX 1 field1
-
-            set lo [expr {[clock seconds] + 1}]
-            set hi [expr {[clock seconds] + 2}]
-            assert_range [r HEXPIRETIME myhash 1 field1] $lo $hi
-            assert_range [r HPEXPIRETIME myhash 1 field1] [expr $lo*1000] [expr $hi*1000]
-        }
-
-        test "HTTL/HPTTL - Verify TTL progress until expiration ($type)" {
-            r del myhash
-            r hset myhash field1 value1 field2 value2
-            r hpexpire myhash 200 NX 1 field1
-            assert_range [r HPTTL myhash 1 field1] 100 200
-            assert_range [r HTTL myhash 1 field1] 0 1
-            after 100
-            assert_range [r HPTTL myhash 1 field1] 1 101
-            after 110
-            assert_equal [r HPTTL myhash 1 field1] $T_NO_FIELD
-            assert_equal [r HTTL myhash 1 field1] $T_NO_FIELD
-        }
-
-        test "HPEXPIRE - DEL hash with non expired fields (valgrind test) ($type)" {
-            r del myhash
-            r hset myhash field1 value1 field2 value2
-            r hpexpire myhash 10000 NX 1 field1
-            r del myhash
-        }
-
-        test "HEXPIREAT - Set time in the past ($type)" {
-            r del myhash
-            r hset myhash field1 value1
-            assert_equal [r hexpireat myhash [expr {[clock seconds] - 1}] NX 1 field1] $E_DELETED
-            assert_equal [r hexists myhash field1] 0
-        }
-
-        test "HEXPIREAT - Set time and then get TTL ($type)" {
-            r del myhash
-            r hset myhash field1 value1
-
-            r hexpireat myhash [expr {[clock seconds] + 2}] NX 1 field1
-            assert_range [r hpttl myhash 1 field1] 1000 2000
-            assert_range [r httl myhash 1 field1] 1 2
-
-            r hexpireat myhash [expr {[clock seconds] + 5}] XX 1 field1
-            assert_range [r httl myhash 1 field1] 4 5
-        }
-
-        test "Lazy expire - delete hash with expired fields ($type)" {
-            r del myhash
-            r debug set-active-expire 0
-            r hset myhash k v
-            r hpexpire myhash 1 NX 1 k
-            after 5
-            r del myhash
-            r debug set-active-expire 1
-        }
-
-        # OPEN: To decide if to delete expired fields at start of HRANDFIELD.
-        #    test "Test HRANDFIELD does not return expired fields ($type)" {
-        #        hrandfieldTest 0
-        #        hrandfieldTest 1
-        #    }
-
-        test "Test HRANDFIELD can return expired fields ($type)" {
-            r debug set-active-expire 0
-            r del myhash
-            r hset myhash f1 v1 f2 v2 f3 v3 f4 v4 f5 v5
-            r hpexpire myhash 1 NX 4 f1 f2 f3 f4
-            after 5
-            set res [cmp_hrandfield_result myhash "f1 f2 f3 f4 f5"]
-            assert {$res == 1}
-            r debug set-active-expire 1
-
-        }
-
-        test "Lazy expire - HLEN does count expired fields ($type)" {
-            # Enforce only lazy expire
-            r debug set-active-expire 0
-
-            r del h1 h4 h18 h20
-            r hset h1 k1 v1
-            r hpexpire h1 1 NX 1 k1
-
-            r hset h4 k1 v1 k2 v2 k3 v3 k4 v4
-            r hpexpire h4 1 NX 3 k1 k3 k4
-
-            # beyond 16 fields: HFE DS (ebuckets) converts from list to rax
-
-            r hset h18 k1 v1 k2 v2 k3 v3 k4 v4 k5 v5 k6 v6 k7 v7 k8 v8 k9 v9 k10 v10 k11 v11 k12 v12 k13 v13 k14 v14 k15 v15 k16 v16 k17 v17 k18 v18
-            r hpexpire h18 1 NX 18 k1 k2 k3 k4 k5 k6 k7 k8 k9 k10 k11 k12 k13 k14 k15 k16 k17 k18
-
-            r hset h20 k1 v1 k2 v2 k3 v3 k4 v4 k5 v5 k6 v6 k7 v7 k8 v8 k9 v9 k10 v10 k11 v11 k12 v12 k13 v13 k14 v14 k15 v15 k16 v16 k17 v17 k18 v18 k19 v19 k20 v20
-            r hpexpire h20 1 NX 2 k1 k2
-
-            after 10
-
-            assert_equal [r hlen h1] 1
-            assert_equal [r hlen h4] 4
-            assert_equal [r hlen h18] 18
-            assert_equal [r hlen h20] 20
-            # Restore to support active expire
-            r debug set-active-expire 1
-        }
-
-        test "Lazy expire - HSCAN does not report expired fields ($type)" {
-            # Enforce only lazy expire
-            r debug set-active-expire 0
-
-            r del h1 h20 h4 h18 h20
-            r hset h1 01 01
-            r hpexpire h1 1 NX 1 01
-
-            r hset h4 01 01 02 02 03 03 04 04
-            r hpexpire h4 1 NX 3 01 03 04
-
-            # beyond 16 fields hash-field expiration DS (ebuckets) converts from list to rax
-
-            r hset h18 01 01 02 02 03 03 04 04 05 05 06 06 07 07 08 08 09 09 10 10 11 11 12 12 13 13 14 14 15 15 16 16 17 17 18 18
-            r hpexpire h18 1 NX 18 01 02 03 04 05 06 07 08 09 10 11 12 13 14 15 16 17 18
-
-            r hset h20 01 01 02 02 03 03 04 04 05 05 06 06 07 07 08 08 09 09 10 10 11 11 12 12 13 13 14 14 15 15 16 16 17 17 18 18 19 19 20 20
-            r hpexpire h20 1 NX 2 01 02
-
-            after 10
-
-            # Verify SCAN does not report expired fields
-            assert_equal [lsort -unique [lindex [r hscan h1 0 COUNT 10] 1]] ""
-            assert_equal [lsort -unique [lindex [r hscan h4 0 COUNT 10] 1]] "02"
-            assert_equal [lsort -unique [lindex [r hscan h18 0 COUNT 10] 1]] ""
-            assert_equal [lsort -unique [lindex [r hscan h20 0 COUNT 100] 1]] "03 04 05 06 07 08 09 10 11 12 13 14 15 16 17 18 19 20"
-            # Restore to support active expire
-            r debug set-active-expire 1
-        }
-
-        test "Test HSCAN with mostly expired fields return empty result ($type)" {
-            r debug set-active-expire 0
-
-            # Create hash with 1000 fields and 999 of them will be expired
-            r del myhash
-            for {set i 1} {$i <= 1000} {incr i} {
-                r hset myhash field$i value$i
-                if {$i > 1} {
-                    r hpexpire myhash 1 NX 1 field$i
-                }
-            }
-            after 3
-
-            # Verify iterative HSCAN returns either empty result or only the first field
-            set countEmptyResult 0
-            set cur 0
-            while 1 {
-                set res [r hscan myhash $cur]
-                set cur [lindex $res 0]
-                # if the result is not empty, it should contain only the first field
-                if {[llength [lindex $res 1]] > 0} {
-                    assert_equal [lindex $res 1] "field1 value1"
-                } else {
-                    incr countEmptyResult
-                }
-                if {$cur == 0} break
-            }
-            assert {$countEmptyResult > 0}
-            r debug set-active-expire 1
-        }
-
-        test "Lazy expire - verify various HASH commands handling expired fields ($type)" {
-            # Enforce only lazy expire
-            r debug set-active-expire 0
-            r del h1 h2 h3 h4 h5 h18
-            r hset h1 01 01
-            r hset h2 01 01 02 02
-            r hset h3 01 01 02 02 03 03
-            r hset h4 1 99 2 99 3 99 4 99
-            r hset h5 1 1 2 22 3 333 4 4444 5 55555
-            r hset h6 01 01 02 02 03 03 04 04 05 05 06 06
-            r hset h18 01 01 02 02 03 03 04 04 05 05 06 06 07 07 08 08 09 09 10 10 11 11 12 12 13 13 14 14 15 15 16 16 17 17 18 18
-            r hpexpire h1 100 NX 1 01
-            r hpexpire h2 100 NX 1 01
-            r hpexpire h2 100 NX 1 02
-            r hpexpire h3 100 NX 1 01
-            r hpexpire h4 100 NX 1 2
-            r hpexpire h5 100 NX 1 3
-            r hpexpire h6 100 NX 1 05
-            r hpexpire h18 100 NX 17 01 02 03 04 05 06 07 08 09 10 11 12 13 14 15 16 17
-
-            after 150
-
-            # Verify HDEL not ignore expired field. It is too much overhead to check
-            # if the field is expired before deletion.
-            assert_equal [r HDEL h1 01] "1"
-
-            # Verify HGET ignore expired field
-            assert_equal [r HGET h2 01] ""
-            assert_equal [r HGET h2 02] ""
-            assert_equal [r HGET h3 01] ""
-            assert_equal [r HGET h3 02] "02"
-            assert_equal [r HGET h3 03] "03"
-            # Verify HINCRBY ignore expired field
-            assert_equal [r HINCRBY h4 2 1] "1"
-            assert_equal [r HINCRBY h4 3 1] "100"
-            # Verify HSTRLEN ignore expired field
-            assert_equal [r HSTRLEN h5 3] "0"
-            assert_equal [r HSTRLEN h5 4] "4"
-            assert_equal [lsort [r HKEYS h6]] "01 02 03 04 06"
-            # Verify HEXISTS ignore expired field
-            assert_equal [r HEXISTS h18 07] "0"
-            assert_equal [r HEXISTS h18 18] "1"
-            # Verify HVALS ignore expired field
-            assert_equal [lsort [r HVALS h18]] "18"
-            # Restore to support active expire
-            r debug set-active-expire 1
-        }
-
-        test "A field with TTL overridden with another value (TTL discarded) ($type)" {
-            r del myhash
-            r hset myhash field1 value1 field2 value2 field3 value3
-            r hpexpire myhash 10000 NX 1 field1
-            r hpexpire myhash 1 NX 1 field2
-
-            # field2 TTL will be discarded
-            r hset myhash field2 value4
-            after 5
-            # Expected TTL will be discarded
-            assert_equal [r hget myhash field2] "value4"
-            assert_equal [r httl myhash 2 field2 field3] "$T_NO_EXPIRY $T_NO_EXPIRY"
-            assert_not_equal [r httl myhash 1 field1] "$T_NO_EXPIRY"
-        }
-
-        test "Modify TTL of a field ($type)" {
-            r del myhash
-            r hset myhash field1 value1
-            r hpexpire myhash 200 NX 1 field1
-            r hpexpire myhash 1000 XX 1 field1
-            after 15
-            assert_equal [r hget myhash field1] "value1"
-            assert_range [r hpttl myhash 1 field1] 900 1000
-        }
-
-        test "Test HGETALL not return expired fields ($type)" {
-            # Test with small hash
-            r debug set-active-expire 0
-            r del myhash
-            r hset myhash1 f1 v1 f2 v2 f3 v3 f4 v4 f5 v5 f6 v6
-            r hpexpire myhash1 1 NX 3 f2 f4 f6
-            after 10
-            assert_equal [lsort [r hgetall myhash1]] "f1 f3 f5 v1 v3 v5"
-
-            # Test with large hash
-            r del myhash
-            for {set i 1} {$i <= 600} {incr i} {
-                r hset myhash f$i v$i
-                if {$i > 3} { r hpexpire myhash 1 NX 1 f$i }
-            }
-            after 10
-            assert_equal [lsort [r hgetall myhash]] [lsort "f1 f2 f3 v1 v2 v3"]
-            r debug set-active-expire 1
-        }
-
-        test "Test RENAME hash with fields to be expired ($type)" {
-            r debug set-active-expire 0
-            r del myhash
-            r hset myhash field1 value1
-            r hpexpire myhash 20 NX 1 field1
-            r rename myhash myhash2
-            assert_equal [r exists myhash] 0
-            assert_range [r hpttl myhash2 1 field1] 1 20
-            after 25
-            # Verify the renamed key exists
-            assert_equal [r exists myhash2] 1
-            r debug set-active-expire 1
-            # Only active expire will delete the key
-            wait_for_condition 30 10 { [r exists myhash2] == 0 } else { fail "`myhash2` should be expired" }
-        }
-
-        test "MOVE to another DB hash with fields to be expired ($type)" {
-            r select 9
-            r flushall
-            r hset myhash field1 value1
-            r hpexpire myhash 100 NX 1 field1
-            r move myhash 10
-            assert_equal [r exists myhash] 0
-            assert_equal [r dbsize] 0
-
-            # Verify the key and its field exists in the target DB
-            r select 10
-            assert_equal [r hget myhash field1] "value1"
-            assert_equal [r exists myhash] 1
-
-            # Eventually the field will be expired and the key will be deleted
-            wait_for_condition 40 10 { [r hget myhash field1] == "" } else { fail "`field1` should be expired" }
-            wait_for_condition 40 10 { [r exists myhash] == 0 } else { fail "db should be empty" }
-        } {} {singledb:skip}
-
-        test "Test COPY hash with fields to be expired ($type)" {
-            r flushall
-            r hset h1 f1 v1 f2 v2
-            r hset h2 f1 v1 f2 v2 f3 v3 f4 v4 f5 v5 f6 v6 f7 v7 f8 v8 f9 v9 f10 v10 f11 v11 f12 v12 f13 v13 f14 v14 f15 v15 f16 v16 f17 v17 f18 v18
-            r hpexpire h1 100 NX 1 f1
-            r hpexpire h2 100 NX 18 f1 f2 f3 f4 f5 f6 f7 f8 f9 f10 f11 f12 f13 f14 f15 f16 f17 f18
-            r COPY h1 h1copy
-            r COPY h2 h2copy
-            assert_equal [r hget h1 f1] "v1"
-            assert_equal [r hget h1copy f1] "v1"
-            assert_equal [r exists h2] 1
-            assert_equal [r exists h2copy] 1
-            after 105
-
-            # Verify lazy expire of field in h1 and its copy
-            assert_equal [r hget h1 f1] ""
-            assert_equal [r hget h1copy f1] ""
-
-            # Verify lazy expire of field in h2 and its copy. Verify the key deleted as well.
-            wait_for_condition 40 10 { [r exists h2] == 0 } else { fail "`h2` should be expired" }
-            wait_for_condition 40 10 { [r exists h2copy] == 0 } else { fail "`h2copy` should be expired" }
-
-        } {} {singledb:skip}
-
-        test "Test SWAPDB hash-fields to be expired ($type)" {
-            r select 9
-            r flushall
-            r hset myhash field1 value1
-            r hpexpire myhash 50 NX 1 field1
-
-            r swapdb 9 10
-
-            # Verify the key and its field doesn't exist in the source DB
-            assert_equal [r exists myhash] 0
-            assert_equal [r dbsize] 0
-
-            # Verify the key and its field exists in the target DB
-            r select 10
-            assert_equal [r hget myhash field1] "value1"
-            assert_equal [r dbsize] 1
-
-            # Eventually the field will be expired and the key will be deleted
-            wait_for_condition 20 10 { [r exists myhash] == 0 } else { fail "'myhash' should be expired" }
-        } {} {singledb:skip}
-
-        test "HPERSIST - input validation ($type)" {
-            # HPERSIST key <num-fields> <field [field ...]>
-            r del myhash
-            r hset myhash f1 v1 f2 v2
-            r hexpire myhash 1000 NX 1 f1
-            assert_error {*wrong number of arguments*} {r hpersist myhash}
-            assert_error {*wrong number of arguments*} {r hpersist myhash 1}
-            assert_equal [r hpersist not-exists-key 1 f1] {}
-            assert_equal [r hpersist myhash 2 f1 not-exists-field] "$P_OK $P_NO_FIELD"
-            assert_equal [r hpersist myhash 1 f2] "$P_NO_EXPIRY"
-        }
-
-        test "HPERSIST - verify fields with TTL are persisted ($type)" {
-            r del myhash
-            r hset myhash f1 v1 f2 v2
-            r hexpire myhash 20 NX 2 f1 f2
-            r hpersist myhash 2 f1 f2
-            after 25
-            assert_equal [r hget myhash f1] "v1"
-            assert_equal [r hget myhash f2] "v2"
-            assert_equal [r HTTL myhash 2 f1 f2] "$T_NO_EXPIRY $T_NO_EXPIRY"
-        }
-
-        test "HTTL/HPERSIST - Test expiry commands with non-volatile hash ($type)" {
-            r del myhash
-            r hset myhash field1 value1 field2 value2 field3 value3
-            assert_equal [r httl myhash 1 field1] $T_NO_EXPIRY
-            assert_equal [r httl myhash 1 fieldnonexist] $E_NO_FIELD
-
-            assert_equal [r hpersist myhash 1 field1] $P_NO_EXPIRY
-            assert_equal [r hpersist myhash 1 fieldnonexist] $P_NO_FIELD
-        }
-
-        test "HGETF - input validation ($type)" {
-            assert_error {*wrong number of arguments*} {r hgetf myhash}
-            assert_error {*wrong number of arguments*} {r hgetf myhash fields}
-            assert_error {*wrong number of arguments*} {r hgetf myhash fields 1}
-            assert_error {*wrong number of arguments*} {r hgetf myhash fields 2 a}
-            assert_error {*wrong number of arguments*} {r hgetf myhash fields 3 a b}
-            assert_error {*wrong number of arguments*} {r hgetf myhash fields 3 a b}
-            assert_error {*unknown argument*} {r hgetf myhash fields 1 a unknown}
             assert_error {*missing FIELDS argument*} {r hgetf myhash nx ex 100}
             assert_error {*multiple FIELDS argument*} {r hgetf myhash fields 1 a fields 1 b}
 
@@ -1751,7 +948,6 @@
             assert_equal [r httl myhash 1 f2] "$T_NO_EXPIRY"
         }
 
->>>>>>> f0ec7e34
         test "HSETF - Test 'GT' flag ($type)" {
             r del myhash
             r hset myhash f1 v1 f2 v2 f3 v3
@@ -1808,16 +1004,6 @@
         test "HSETF - Test 'KEEPTTL' flag ($type)" {
             r del myhash
 
-<<<<<<< HEAD
-            r hsetf myhash fvs 3 f1 v1 f2 v2 f3 v3
-            r hsetf myhash PX 5000 FVS 2 f2 v2 f3 v3
-            assert_equal [r httl myhash 1 f1] "$T_NO_EXPIRY"
-            assert_not_equal [r httl myhash 1 f2] "$T_NO_EXPIRY"
-            assert_not_equal [r httl myhash 1 f3] "$T_NO_EXPIRY"
-
-            assert_equal [r hsetf myhash KEEPTTL FVS 1 f2 n2] "$S_FIELD"
-            assert_not_equal [r httl myhash 1 f2] "$T_NO_EXPIRY"
-=======
             r hsetf myhash FVS 2 f1 v1 f2 v2
             r hsetf myhash PX 5000 FVS 1 f2 v2
 
@@ -1831,7 +1017,6 @@
             assert_equal [r hsetf myhash KEEPTTL FVS 1 f2 n2] "$S_FIELD"
             assert_not_equal [r httl myhash 1 f2] "$T_NO_EXPIRY"
             assert_equal [r hget myhash f2] "n2"
->>>>>>> f0ec7e34
         }
 
         test "HSETF - Test no expiry flag discards TTL ($type)" {
@@ -1857,15 +1042,9 @@
 
             r del myhash
             assert_equal [r hsetf myhash GETOLD fvs 2 f1 v1 f2 v2] "{} {}"
-<<<<<<< HEAD
+
             # DOF check will prevent override and GETNEW should return old value
             assert_equal [r hsetf myhash DOF GETNEW fvs 2 f1 v12 f2 v22] "v1 v2"
-
-=======
-
-            # DOF check will prevent override and GETNEW should return old value
-            assert_equal [r hsetf myhash DOF GETNEW fvs 2 f1 v12 f2 v22] "v1 v2"
->>>>>>> f0ec7e34
         }
 
         test "HSETF - Test with active expiry" {
@@ -1923,10 +1102,6 @@
         for {set i 6} {$i < 11} {incr i} {
             r hset myhash f$i v$i
         }
-<<<<<<< HEAD
-
-=======
->>>>>>> f0ec7e34
         after 50
         assert_equal [lsort [r hgetall myhash]] [lsort "f1 f3 f5 f6 f7 f8 f9 f10 v1 v3 v5 v6 v7 v8 v9 v10"]
         r config set hash-max-listpack-entries $prev
