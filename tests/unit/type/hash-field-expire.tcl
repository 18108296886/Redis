######## HEXPIRE family commands
# Field does not exists
set E_NO_FIELD     -2
# Specified NX | XX | GT | LT condition not met
set E_FAIL         0
# expiration time set/updated
set E_OK           1
# Field deleted because the specified expiration time is in the past
set E_DELETED      2

######## HTTL family commands
set T_NO_FIELD    -2
set T_NO_EXPIRY   -1

######## HPERIST
set P_NO_FIELD    -2
set P_NO_EXPIRY   -1
set P_OK           1

######## HSETF
set S_FAIL          0
set S_FIELD         1
set S_FIELD_AND_TTL 3

############################### AUX FUNCS ######################################

proc create_hash {key entries} {
    r del $key
    foreach entry $entries {
        r hset $key [lindex $entry 0] [lindex $entry 1]
    }
}

proc get_keys {l} {
    set res {}
    foreach entry $l {
        set key [lindex $entry 0]
        lappend res $key
    }
    return $res
}

proc cmp_hrandfield_result {hash_name expected_result} {
    # Accumulate hrandfield results
    unset -nocomplain myhash
    array set myhash {}
    for {set i 0} {$i < 100} {incr i} {
        set key [r hrandfield $hash_name]
        set myhash($key) 1
    }
     set res [lsort [array names myhash]]
     if {$res eq $expected_result} {
        return 1
     } else {
        return $res
     }
}

proc hrandfieldTest {activeExpireConfig} {
    r debug set-active-expire $activeExpireConfig
    r del myhash
    set contents {{field1 1} {field2 2} }
    create_hash myhash $contents

    set factorValgrind [expr {$::valgrind ? 2 : 1}]

    # Set expiration time for field1 and field2 such that field1 expires first
    r hpexpire myhash 1 NX 1 field1
    r hpexpire myhash 100 NX 1 field2

    # On call hrandfield command lazy expire deletes field1 first
    wait_for_condition 8 10 {
        [cmp_hrandfield_result myhash "field2"] == 1
    } else {
        fail "Expected field2 to be returned by HRANDFIELD."
    }

    # On call hrandfield command lazy expire deletes field2 as well
    wait_for_condition 8 20 {
        [cmp_hrandfield_result myhash "{}"] == 1
    } else {
        fail "Expected {} to be returned by HRANDFIELD."
    }

    # restore the default value
    r debug set-active-expire 1
}

############################### TESTS #########################################

start_server {tags {"external:skip needs:debug"}} {
    foreach type {listpack ht} {
        if {$type eq "ht"} {
            r config set hash-max-listpack-entries 0
        } else {
            r config set hash-max-listpack-entries 512
        }

        test "HPEXPIRE(AT) - Test 'NX' flag ($type)" {
            r del myhash
            r hset myhash field1 value1 field2 value2 field3 value3
            assert_equal [r hpexpire myhash 1000 NX 1 field1] [list  $E_OK]
            assert_equal [r hpexpire myhash 1000 NX 2 field1 field2] [list  $E_FAIL  $E_OK]

            r del myhash
            r hset myhash field1 value1 field2 value2 field3 value3
            assert_equal [r hpexpireat myhash [expr {([clock seconds]+1000)*1000}] NX 1 field1] [list  $E_OK]
            assert_equal [r hpexpireat myhash [expr {([clock seconds]+1000)*1000}] NX 2 field1 field2] [list  $E_FAIL  $E_OK]
        }

        test "HPEXPIRE(AT) - Test 'XX' flag ($type)" {
            r del myhash
            r hset myhash field1 value1 field2 value2 field3 value3
            assert_equal [r hpexpire myhash 1000 NX 2 field1 field2] [list  $E_OK  $E_OK]
            assert_equal [r hpexpire myhash 1000 XX 2 field1 field3] [list  $E_OK  $E_FAIL]

            r del myhash
            r hset myhash field1 value1 field2 value2 field3 value3
            assert_equal [r hpexpireat myhash [expr {([clock seconds]+1000)*1000}] NX 2 field1 field2] [list  $E_OK  $E_OK]
            assert_equal [r hpexpireat myhash [expr {([clock seconds]+1000)*1000}] XX 2 field1 field3] [list  $E_OK  $E_FAIL]
        }

        test "HPEXPIRE(AT) - Test 'GT' flag ($type)" {
            r del myhash
            r hset myhash field1 value1 field2 value2
            assert_equal [r hpexpire myhash 1000 NX 1 field1] [list  $E_OK]
            assert_equal [r hpexpire myhash 2000 NX 1 field2] [list  $E_OK]
            assert_equal [r hpexpire myhash 1500 GT 2 field1 field2] [list  $E_OK  $E_FAIL]

            r del myhash
            r hset myhash field1 value1 field2 value2
            assert_equal [r hpexpireat myhash [expr {([clock seconds]+1000)*1000}] NX 1 field1] [list  $E_OK]
            assert_equal [r hpexpireat myhash [expr {([clock seconds]+2000)*1000}] NX 1 field2] [list  $E_OK]
            assert_equal [r hpexpireat myhash [expr {([clock seconds]+1500)*1000}] GT 2 field1 field2] [list  $E_OK  $E_FAIL]
        }

        test "HPEXPIRE(AT) - Test 'LT' flag ($type)" {
            r del myhash
            r hset myhash field1 value1 field2 value2
            assert_equal [r hpexpire myhash 1000 NX 1 field1] [list  $E_OK]
            assert_equal [r hpexpire myhash 2000 NX 1 field2] [list  $E_OK]
            assert_equal [r hpexpire myhash 1500 LT 2 field1 field2] [list  $E_FAIL  $E_OK]

            r del myhash
            r hset myhash field1 value1 field2 value2
            assert_equal [r hpexpireat myhash [expr {([clock seconds]+1000)*1000}] NX 1 field1] [list  $E_OK]
            assert_equal [r hpexpireat myhash [expr {([clock seconds]+2000)*1000}] NX 1 field2] [list  $E_OK]
            assert_equal [r hpexpireat myhash [expr {([clock seconds]+1500)*1000}] LT 2 field1 field2] [list  $E_FAIL  $E_OK]
        }

        test "HPEXPIREAT - field not exists or TTL is in the past ($type)" {
            r del myhash
            r hset myhash f1 v1 f2 v2 f4 v4
            r hexpire myhash 1000 NX 1 f4
            assert_equal [r hpexpireat myhash [expr {([clock seconds]-1)*1000}] NX 4 f1 f2 f3 f4] "$E_DELETED $E_DELETED $E_NO_FIELD $E_FAIL"
            assert_equal [r hexists myhash field1] 0
        }

        test "HPEXPIRE - wrong number of arguments ($type)" {
            r del myhash
            r hset myhash f1 v1
            assert_error {*Parameter `numFields` should be greater than 0} {r hpexpire myhash 1000 NX 0 f1 f2 f3}
            assert_error {*Parameter `numFileds` is more than number of arguments} {r hpexpire myhash 1000 NX 4 f1 f2 f3}
        }

        test "HPEXPIRE - parameter expire-time near limit of  2^48 ($type)" {
            r del myhash
            r hset myhash f1 v1
            # below & above
            assert_equal [r hpexpire myhash [expr (1<<48) - [clock milliseconds] - 1000 ] 1 f1] [list  $E_OK]
            assert_error {*invalid expire time*} {r hpexpire myhash [expr (1<<48) - [clock milliseconds] + 100 ] 1 f1}
        }

        test "Lazy - doesn't delete hash that all its fields got expired ($type)" {
            r debug set-active-expire 0
            r flushall

            set hash_sizes {1 15 16 17 31 32 33 40}
            foreach h $hash_sizes {
                for {set i 1} {$i <= $h} {incr i} {
                    # random expiration time
                    r hset hrand$h f$i v$i
                    r hpexpire hrand$h [expr {50 + int(rand() * 50)}] 1 f$i
                    assert_equal 1 [r HEXISTS hrand$h f$i]

                    # same expiration time
                    r hset same$h f$i v$i
                    r hpexpire same$h 100 1 f$i
                    assert_equal 1 [r HEXISTS same$h f$i]

                    # same expiration time
                    r hset mix$h f$i v$i fieldWithoutExpire$i v$i
                    r hpexpire mix$h 100 1 f$i
                    assert_equal 1 [r HEXISTS mix$h f$i]
                }
            }

            after 150

            # Verify that all fields got expired but keys wasn't lazy deleted
            foreach h $hash_sizes {
                for {set i 1} {$i <= $h} {incr i} {
                    assert_equal 0 [r HEXISTS mix$h f$i]
                }
                assert_equal 1 [r EXISTS hrand$h]
                assert_equal 1 [r EXISTS same$h]
                assert_equal [expr $h * 2] [r HLEN mix$h]
            }
            # Restore default
            r debug set-active-expire 1
        }

        test "Active - deletes hash that all its fields got expired ($type)" {
            r flushall

            set hash_sizes {1 15 16 17 31 32 33 40}
            foreach h $hash_sizes {
                for {set i 1} {$i <= $h} {incr i} {
                    # random expiration time
                    r hset hrand$h f$i v$i
                    r hpexpire hrand$h [expr {50 + int(rand() * 50)}] 1 f$i
                    assert_equal 1 [r HEXISTS hrand$h f$i]

                    # same expiration time
                    r hset same$h f$i v$i
                    r hpexpire same$h 100 1 f$i
                    assert_equal 1 [r HEXISTS same$h f$i]

                    # same expiration time
                    r hset mix$h f$i v$i fieldWithoutExpire$i v$i
                    r hpexpire mix$h 100 1 f$i
                    assert_equal 1 [r HEXISTS mix$h f$i]
                }
            }

            # Wait for active expire
            wait_for_condition 50 20 { [r EXISTS same40] == 0 } else { fail "hash `same40` should be expired" }

            # Verify that all fields got expired and keys got deleted
            foreach h $hash_sizes {
<<<<<<< HEAD
                wait_for_condition 50 20 {
                    [r HLEN mix$h] == $h
                } else {
                    fail "volatile fields of hash `mix$h` should be expired"
                }

=======
>>>>>>> af548c83
                for {set i 1} {$i <= $h} {incr i} {
                    assert_equal 0 [r HEXISTS mix$h f$i]
                }
                assert_equal 0 [r EXISTS hrand$h]
                assert_equal 0 [r EXISTS same$h]
<<<<<<< HEAD
=======
                assert_equal $h [r HLEN mix$h]
>>>>>>> af548c83
            }
        }

        test "HPEXPIRE - Flushall deletes all pending expired fields ($type)" {
            r del myhash
            r hset myhash field1 value1 field2 value2
            r hpexpire myhash 10000 NX 1 field1
            r hpexpire myhash 10000 NX 1 field2
            r flushall
            r del myhash
            r hset myhash field1 value1 field2 value2
            r hpexpire myhash 10000 NX 1 field1
            r hpexpire myhash 10000 NX 1 field2
            r flushall async
        }

        test "HTTL/HPTTL - Input validation gets failed on nonexists field or field without expire ($type)" {
            r del myhash
            r HSET myhash field1 value1 field2 value2
            r HPEXPIRE myhash 1000 NX 1 field1

            foreach cmd {HTTL HPTTL} {
                assert_equal [r $cmd non_exists_key 1 f] {}
                assert_equal [r $cmd myhash 2 field2 non_exists_field] "$T_NO_EXPIRY $T_NO_FIELD"
                # Set numFields less than actual number of fields. Fine.
                assert_equal [r $cmd myhash 1 non_exists_field1 non_exists_field2] "$T_NO_FIELD"
            }
        }

        test "HTTL/HPTTL - returns time to live in seconds/msillisec ($type)" {
            r del myhash
            r HSET myhash field1 value1 field2 value2
            r HPEXPIRE myhash 2000 NX 2 field1 field2
            set ttlArray [r HTTL myhash 2 field1 field2]
            assert_range [lindex $ttlArray 0] 1 2
            set ttl [r HPTTL myhash 1 field1]
            assert_range $ttl 1000 2000
        }

        test "HEXPIRETIME - returns TTL in Unix timestamp ($type)" {
            r del myhash
            r HSET myhash field1 value1
            r HPEXPIRE myhash 1000 NX 1 field1

            set lo [expr {[clock seconds] + 1}]
            set hi [expr {[clock seconds] + 2}]
            assert_range [r HEXPIRETIME myhash 1 field1] $lo $hi
            assert_range [r HPEXPIRETIME myhash 1 field1] [expr $lo*1000] [expr $hi*1000]
        }

        test "HTTL/HPTTL - Verify TTL progress until expiration ($type)" {
            r del myhash
            r hset myhash field1 value1 field2 value2
<<<<<<< HEAD
            r hpexpire myhash 1000 NX 1 field1
            assert_range [r HPTTL myhash 1 field1] 100 1000
            assert_range [r HTTL myhash 1 field1] 0 1
            after 100
            assert_range [r HPTTL myhash 1 field1] 1 901
            after 910
=======
            r hpexpire myhash 200 NX 1 field1
            assert_range [r HPTTL myhash 1 field1] 100 200
            assert_range [r HTTL myhash 1 field1] 0 1
            after 100
            assert_range [r HPTTL myhash 1 field1] 1 101
            after 110
>>>>>>> af548c83
            assert_equal [r HPTTL myhash 1 field1] $T_NO_FIELD
            assert_equal [r HTTL myhash 1 field1] $T_NO_FIELD
        }

        test "HPEXPIRE - DEL hash with non expired fields (valgrind test) ($type)" {
            r del myhash
            r hset myhash field1 value1 field2 value2
            r hpexpire myhash 10000 NX 1 field1
            r del myhash
        }

        test "HEXPIREAT - Set time in the past ($type)" {
            r del myhash
            r hset myhash field1 value1
            assert_equal [r hexpireat myhash [expr {[clock seconds] - 1}] NX 1 field1] $E_DELETED
            assert_equal [r hexists myhash field1] 0
        }

        test "HEXPIREAT - Set time and then get TTL ($type)" {
            r del myhash
            r hset myhash field1 value1

            r hexpireat myhash [expr {[clock seconds] + 2}] NX 1 field1
            assert_range [r hpttl myhash 1 field1] 1000 2000
            assert_range [r httl myhash 1 field1] 1 2

            r hexpireat myhash [expr {[clock seconds] + 5}] XX 1 field1
            assert_range [r httl myhash 1 field1] 4 5
        }

        test "Lazy expire - delete hash with expired fields ($type)" {
            r del myhash
            r debug set-active-expire 0
            r hset myhash k v
            r hpexpire myhash 1 NX 1 k
            after 5
            r del myhash
            r debug set-active-expire 1
        }

        # OPEN: To decide if to delete expired fields at start of HRANDFIELD.
        #    test "Test HRANDFIELD does not return expired fields ($type)" {
        #        hrandfieldTest 0
        #        hrandfieldTest 1
        #    }

        test "Test HRANDFIELD can return expired fields ($type)" {
            r debug set-active-expire 0
            r del myhash
            r hset myhash f1 v1 f2 v2 f3 v3 f4 v4 f5 v5
            r hpexpire myhash 1 NX 4 f1 f2 f3 f4
            after 5
            set res [cmp_hrandfield_result myhash "f1 f2 f3 f4 f5"]
            assert {$res == 1}
            r debug set-active-expire 1

        }

        test "Lazy expire - HLEN does count expired fields ($type)" {
            # Enforce only lazy expire
            r debug set-active-expire 0

            r del h1 h4 h18 h20
            r hset h1 k1 v1
            r hpexpire h1 1 NX 1 k1

            r hset h4 k1 v1 k2 v2 k3 v3 k4 v4
            r hpexpire h4 1 NX 3 k1 k3 k4

            # beyond 16 fields: HFE DS (ebuckets) converts from list to rax

            r hset h18 k1 v1 k2 v2 k3 v3 k4 v4 k5 v5 k6 v6 k7 v7 k8 v8 k9 v9 k10 v10 k11 v11 k12 v12 k13 v13 k14 v14 k15 v15 k16 v16 k17 v17 k18 v18
            r hpexpire h18 1 NX 18 k1 k2 k3 k4 k5 k6 k7 k8 k9 k10 k11 k12 k13 k14 k15 k16 k17 k18

            r hset h20 k1 v1 k2 v2 k3 v3 k4 v4 k5 v5 k6 v6 k7 v7 k8 v8 k9 v9 k10 v10 k11 v11 k12 v12 k13 v13 k14 v14 k15 v15 k16 v16 k17 v17 k18 v18 k19 v19 k20 v20
            r hpexpire h20 1 NX 2 k1 k2

            after 10

            assert_equal [r hlen h1] 1
            assert_equal [r hlen h4] 4
            assert_equal [r hlen h18] 18
            assert_equal [r hlen h20] 20
            # Restore to support active expire
            r debug set-active-expire 1
        }

        test "Lazy expire - HSCAN does not report expired fields ($type)" {
            # Enforce only lazy expire
            r debug set-active-expire 0

            r del h1 h20 h4 h18 h20
            r hset h1 01 01
            r hpexpire h1 1 NX 1 01

            r hset h4 01 01 02 02 03 03 04 04
            r hpexpire h4 1 NX 3 01 03 04

            # beyond 16 fields hash-field expiration DS (ebuckets) converts from list to rax

            r hset h18 01 01 02 02 03 03 04 04 05 05 06 06 07 07 08 08 09 09 10 10 11 11 12 12 13 13 14 14 15 15 16 16 17 17 18 18
            r hpexpire h18 1 NX 18 01 02 03 04 05 06 07 08 09 10 11 12 13 14 15 16 17 18

            r hset h20 01 01 02 02 03 03 04 04 05 05 06 06 07 07 08 08 09 09 10 10 11 11 12 12 13 13 14 14 15 15 16 16 17 17 18 18 19 19 20 20
            r hpexpire h20 1 NX 2 01 02

            after 10

            # Verify SCAN does not report expired fields
            assert_equal [lsort -unique [lindex [r hscan h1 0 COUNT 10] 1]] ""
            assert_equal [lsort -unique [lindex [r hscan h4 0 COUNT 10] 1]] "02"
            assert_equal [lsort -unique [lindex [r hscan h18 0 COUNT 10] 1]] ""
            assert_equal [lsort -unique [lindex [r hscan h20 0 COUNT 100] 1]] "03 04 05 06 07 08 09 10 11 12 13 14 15 16 17 18 19 20"
            # Restore to support active expire
            r debug set-active-expire 1
        }

        test "Test HSCAN with mostly expired fields return empty result ($type)" {
            r debug set-active-expire 0

            # Create hash with 1000 fields and 999 of them will be expired
            r del myhash
            for {set i 1} {$i <= 1000} {incr i} {
                r hset myhash field$i value$i
                if {$i > 1} {
                    r hpexpire myhash 1 NX 1 field$i
                }
            }
            after 3

            # Verify iterative HSCAN returns either empty result or only the first field
            set countEmptyResult 0
            set cur 0
            while 1 {
                set res [r hscan myhash $cur]
                set cur [lindex $res 0]
                # if the result is not empty, it should contain only the first field
                if {[llength [lindex $res 1]] > 0} {
                    assert_equal [lindex $res 1] "field1 value1"
                } else {
                    incr countEmptyResult
                }
                if {$cur == 0} break
            }
            assert {$countEmptyResult > 0}
            r debug set-active-expire 1
<<<<<<< HEAD
        }

        test "Lazy expire - verify various HASH commands handling expired fields ($type)" {
            # Enforce only lazy expire
            r debug set-active-expire 0
            r del h1 h2 h3 h4 h5 h18
            r hset h1 01 01
            r hset h2 01 01 02 02
            r hset h3 01 01 02 02 03 03
            r hset h4 1 99 2 99 3 99 4 99
            r hset h5 1 1 2 22 3 333 4 4444 5 55555
            r hset h6 01 01 02 02 03 03 04 04 05 05 06 06
            r hset h18 01 01 02 02 03 03 04 04 05 05 06 06 07 07 08 08 09 09 10 10 11 11 12 12 13 13 14 14 15 15 16 16 17 17 18 18
            r hpexpire h1 100 NX 1 01
            r hpexpire h2 100 NX 1 01
            r hpexpire h2 100 NX 1 02
            r hpexpire h3 100 NX 1 01
            r hpexpire h4 100 NX 1 2
            r hpexpire h5 100 NX 1 3
            r hpexpire h6 100 NX 1 05
            r hpexpire h18 100 NX 17 01 02 03 04 05 06 07 08 09 10 11 12 13 14 15 16 17

            after 150

            # Verify HDEL not ignore expired field. It is too much overhead to check
            # if the field is expired before deletion.
            assert_equal [r HDEL h1 01] "1"

            # Verify HGET ignore expired field
            assert_equal [r HGET h2 01] ""
            assert_equal [r HGET h2 02] ""
            assert_equal [r HGET h3 01] ""
            assert_equal [r HGET h3 02] "02"
            assert_equal [r HGET h3 03] "03"
            # Verify HINCRBY ignore expired field
            assert_equal [r HINCRBY h4 2 1] "1"
            assert_equal [r HINCRBY h4 3 1] "100"
            # Verify HSTRLEN ignore expired field
            assert_equal [r HSTRLEN h5 3] "0"
            assert_equal [r HSTRLEN h5 4] "4"
            assert_equal [lsort [r HKEYS h6]] "01 02 03 04 06"
            # Verify HEXISTS ignore expired field
            assert_equal [r HEXISTS h18 07] "0"
            assert_equal [r HEXISTS h18 18] "1"
            # Verify HVALS ignore expired field
            assert_equal [lsort [r HVALS h18]] "18"
            # Restore to support active expire
            r debug set-active-expire 1
        }

=======
        }

        test "Lazy expire - verify various HASH commands handling expired fields ($type)" {
            # Enforce only lazy expire
            r debug set-active-expire 0
            r del h1 h2 h3 h4 h5 h18
            r hset h1 01 01
            r hset h2 01 01 02 02
            r hset h3 01 01 02 02 03 03
            r hset h4 1 99 2 99 3 99 4 99
            r hset h5 1 1 2 22 3 333 4 4444 5 55555
            r hset h6 01 01 02 02 03 03 04 04 05 05 06 06
            r hset h18 01 01 02 02 03 03 04 04 05 05 06 06 07 07 08 08 09 09 10 10 11 11 12 12 13 13 14 14 15 15 16 16 17 17 18 18
            r hpexpire h1 100 NX 1 01
            r hpexpire h2 100 NX 1 01
            r hpexpire h2 100 NX 1 02
            r hpexpire h3 100 NX 1 01
            r hpexpire h4 100 NX 1 2
            r hpexpire h5 100 NX 1 3
            r hpexpire h6 100 NX 1 05
            r hpexpire h18 100 NX 17 01 02 03 04 05 06 07 08 09 10 11 12 13 14 15 16 17

            after 150

            # Verify HDEL not ignore expired field. It is too much overhead to check
            # if the field is expired before deletion.
            assert_equal [r HDEL h1 01] "1"

            # Verify HGET ignore expired field
            assert_equal [r HGET h2 01] ""
            assert_equal [r HGET h2 02] ""
            assert_equal [r HGET h3 01] ""
            assert_equal [r HGET h3 02] "02"
            assert_equal [r HGET h3 03] "03"
            # Verify HINCRBY ignore expired field
            assert_equal [r HINCRBY h4 2 1] "1"
            assert_equal [r HINCRBY h4 3 1] "100"
            # Verify HSTRLEN ignore expired field
            assert_equal [r HSTRLEN h5 3] "0"
            assert_equal [r HSTRLEN h5 4] "4"
            assert_equal [lsort [r HKEYS h6]] "01 02 03 04 06"
            # Verify HEXISTS ignore expired field
            assert_equal [r HEXISTS h18 07] "0"
            assert_equal [r HEXISTS h18 18] "1"
            # Verify HVALS ignore expired field
            assert_equal [lsort [r HVALS h18]] "18"
            # Restore to support active expire
            r debug set-active-expire 1
        }

>>>>>>> af548c83
        test "A field with TTL overridden with another value (TTL discarded) ($type)" {
            r del myhash
            r hset myhash field1 value1 field2 value2 field3 value3
            r hpexpire myhash 10000 NX 1 field1
            r hpexpire myhash 1 NX 1 field2

            # field2 TTL will be discarded
            r hset myhash field2 value4
            after 5
            # Expected TTL will be discarded
            assert_equal [r hget myhash field2] "value4"
            assert_equal [r httl myhash 2 field2 field3] "$T_NO_EXPIRY $T_NO_EXPIRY"
            assert_not_equal [r httl myhash 1 field1] "$T_NO_EXPIRY"
        }
<<<<<<< HEAD

        test "Modify TTL of a field ($type)" {
            r del myhash
            r hset myhash field1 value1
            r hpexpire myhash 200000 NX 1 field1
            r hpexpire myhash 1000000 XX 1 field1
            after 15
            assert_equal [r hget myhash field1] "value1"
            assert_range [r hpttl myhash 1 field1] 900000 1000000
        }

        test "Test return value of set operation ($type)" {
             r del myhash
             r hset myhash f1 v1 f2 v2
             r hexpire myhash 100000 1 f1
             assert_equal [r hset myhash f2 v2] 0
             assert_equal [r hset myhash f3 v3] 1
             assert_equal [r hset myhash f3 v3 f4 v4] 1
             assert_equal [r hset myhash f3 v3 f5 v5 f6 v6] 2
        }

=======

        test "Modify TTL of a field ($type)" {
            r del myhash
            r hset myhash field1 value1
            r hpexpire myhash 200000 NX 1 field1
            r hpexpire myhash 1000000 XX 1 field1
            after 15
            assert_equal [r hget myhash field1] "value1"
            assert_range [r hpttl myhash 1 field1] 900000 1000000
        }

>>>>>>> af548c83
        test "Test HGETALL not return expired fields ($type)" {
            # Test with small hash
            r debug set-active-expire 0
            r del myhash
            r hset myhash1 f1 v1 f2 v2 f3 v3 f4 v4 f5 v5 f6 v6
            r hpexpire myhash1 1 NX 3 f2 f4 f6
            after 10
            assert_equal [lsort [r hgetall myhash1]] "f1 f3 f5 v1 v3 v5"

            # Test with large hash
            r del myhash
            for {set i 1} {$i <= 600} {incr i} {
                r hset myhash f$i v$i
                if {$i > 3} { r hpexpire myhash 1 NX 1 f$i }
            }
            after 10
            assert_equal [lsort [r hgetall myhash]] [lsort "f1 f2 f3 v1 v2 v3"]
            r debug set-active-expire 1
        }

        test "Test RENAME hash with fields to be expired ($type)" {
            r debug set-active-expire 0
            r del myhash
            r hset myhash field1 value1
            r hpexpire myhash 20 NX 1 field1
            r rename myhash myhash2
            assert_equal [r exists myhash] 0
            assert_range [r hpttl myhash2 1 field1] 1 20
            after 25
            # Verify the renamed key exists
            assert_equal [r exists myhash2] 1
            r debug set-active-expire 1
            # Only active expire will delete the key
            wait_for_condition 30 10 { [r exists myhash2] == 0 } else { fail "`myhash2` should be expired" }
        }

        test "MOVE to another DB hash with fields to be expired ($type)" {
            r select 9
            r flushall
            r hset myhash field1 value1
            r hpexpire myhash 100 NX 1 field1
            r move myhash 10
            assert_equal [r exists myhash] 0
            assert_equal [r dbsize] 0

            # Verify the key and its field exists in the target DB
            r select 10
            assert_equal [r hget myhash field1] "value1"
            assert_equal [r exists myhash] 1

            # Eventually the field will be expired and the key will be deleted
            wait_for_condition 40 10 { [r hget myhash field1] == "" } else { fail "`field1` should be expired" }
            wait_for_condition 40 10 { [r exists myhash] == 0 } else { fail "db should be empty" }
        } {} {singledb:skip}

        test "Test COPY hash with fields to be expired ($type)" {
            r flushall
            r hset h1 f1 v1 f2 v2
            r hset h2 f1 v1 f2 v2 f3 v3 f4 v4 f5 v5 f6 v6 f7 v7 f8 v8 f9 v9 f10 v10 f11 v11 f12 v12 f13 v13 f14 v14 f15 v15 f16 v16 f17 v17 f18 v18
            r hpexpire h1 100 NX 1 f1
            r hpexpire h2 100 NX 18 f1 f2 f3 f4 f5 f6 f7 f8 f9 f10 f11 f12 f13 f14 f15 f16 f17 f18
            r COPY h1 h1copy
            r COPY h2 h2copy
            assert_equal [r hget h1 f1] "v1"
            assert_equal [r hget h1copy f1] "v1"
            assert_equal [r exists h2] 1
            assert_equal [r exists h2copy] 1
            after 105

            # Verify lazy expire of field in h1 and its copy
            assert_equal [r hget h1 f1] ""
            assert_equal [r hget h1copy f1] ""

            # Verify lazy expire of field in h2 and its copy. Verify the key deleted as well.
            wait_for_condition 40 10 { [r exists h2] == 0 } else { fail "`h2` should be expired" }
            wait_for_condition 40 10 { [r exists h2copy] == 0 } else { fail "`h2copy` should be expired" }

        } {} {singledb:skip}

        test "Test SWAPDB hash-fields to be expired ($type)" {
            r select 9
            r flushall
            r hset myhash field1 value1
            r hpexpire myhash 50 NX 1 field1

            r swapdb 9 10

            # Verify the key and its field doesn't exist in the source DB
            assert_equal [r exists myhash] 0
            assert_equal [r dbsize] 0

            # Verify the key and its field exists in the target DB
            r select 10
            assert_equal [r hget myhash field1] "value1"
            assert_equal [r dbsize] 1

            # Eventually the field will be expired and the key will be deleted
            wait_for_condition 20 10 { [r exists myhash] == 0 } else { fail "'myhash' should be expired" }
        } {} {singledb:skip}

        test "HPERSIST - input validation ($type)" {
            # HPERSIST key <num-fields> <field [field ...]>
            r del myhash
            r hset myhash f1 v1 f2 v2
            r hexpire myhash 1000 NX 1 f1
            assert_error {*wrong number of arguments*} {r hpersist myhash}
            assert_error {*wrong number of arguments*} {r hpersist myhash 1}
            assert_equal [r hpersist not-exists-key 1 f1] {}
            assert_equal [r hpersist myhash 2 f1 not-exists-field] "$P_OK $P_NO_FIELD"
            assert_equal [r hpersist myhash 1 f2] "$P_NO_EXPIRY"
        }

        test "HPERSIST - verify fields with TTL are persisted ($type)" {
            r del myhash
            r hset myhash f1 v1 f2 v2
            r hexpire myhash 20 NX 2 f1 f2
            r hpersist myhash 2 f1 f2
            after 25
            assert_equal [r hget myhash f1] "v1"
            assert_equal [r hget myhash f2] "v2"
            assert_equal [r HTTL myhash 2 f1 f2] "$T_NO_EXPIRY $T_NO_EXPIRY"
        }

        test "HTTL/HPERSIST - Test expiry commands with non-volatile hash ($type)" {
            r del myhash
            r hset myhash field1 value1 field2 value2 field3 value3
            assert_equal [r httl myhash 1 field1] $T_NO_EXPIRY
            assert_equal [r httl myhash 1 fieldnonexist] $E_NO_FIELD

            assert_equal [r hpersist myhash 1 field1] $P_NO_EXPIRY
            assert_equal [r hpersist myhash 1 fieldnonexist] $P_NO_FIELD
        }

        test "HGETF - input validation ($type)" {
            assert_error {*wrong number of arguments*} {r hgetf myhash}
            assert_error {*wrong number of arguments*} {r hgetf myhash fields}
            assert_error {*wrong number of arguments*} {r hgetf myhash fields 1}
            assert_error {*wrong number of arguments*} {r hgetf myhash fields 2 a}
            assert_error {*wrong number of arguments*} {r hgetf myhash fields 3 a b}
            assert_error {*wrong number of arguments*} {r hgetf myhash fields 3 a b}
            assert_error {*unknown argument*} {r hgetf myhash fields 1 a unknown}
            assert_error {*missing FIELDS argument*} {r hgetf myhash nx ex 100}
            assert_error {*multiple FIELDS argument*} {r hgetf myhash fields 1 a fields 1 b}

            r hset myhash f1 v1 f2 v2 f3 v3
            # NX, XX, GT, and LT can be specified only when EX, PX, EXAT, or PXAT is specified
            assert_error {*only when EX, PX, EXAT, or PXAT is specified*} {r hgetf myhash nx fields 1 a}
            assert_error {*only when EX, PX, EXAT, or PXAT is specified*} {r hgetf myhash xx fields 1 a}
            assert_error {*only when EX, PX, EXAT, or PXAT is specified*} {r hgetf myhash gt fields 1 a}
            assert_error {*only when EX, PX, EXAT, or PXAT is specified*} {r hgetf myhash lt fields 1 a}

            # Only one of NX, XX, GT, and LT can be specified
            assert_error {*Only one of NX, XX, GT, and LT arguments*} {r hgetf myhash nx xx EX 100 fields 1 a}
            assert_error {*Only one of NX, XX, GT, and LT arguments*} {r hgetf myhash xx nx EX 100 fields 1 a}
            assert_error {*Only one of NX, XX, GT, and LT arguments*} {r hgetf myhash gt nx EX 100 fields 1 a}
            assert_error {*Only one of NX, XX, GT, and LT arguments*} {r hgetf myhash gt lt EX 100 fields 1 a}
            assert_error {*Only one of NX, XX, GT, and LT arguments*} {r hgetf myhash xx gt EX 100 fields 1 a}
            assert_error {*Only one of NX, XX, GT, and LT arguments*} {r hgetf myhash lt gt EX 100 fields 1 a}

            # Only one of EX, PX, EXAT, PXAT or PERSIST can be specified
            assert_error {*Only one of EX, PX, EXAT, PXAT or PERSIST arguments*} {r hgetf myhash EX 100 PX 1000 fields 1 a}
            assert_error {*Only one of EX, PX, EXAT, PXAT or PERSIST arguments*} {r hgetf myhash EX 100 EXAT 100 fields 1 a}
            assert_error {*Only one of EX, PX, EXAT, PXAT or PERSIST arguments*} {r hgetf myhash EXAT 100 EX 1000 fields 1 a}
            assert_error {*Only one of EX, PX, EXAT, PXAT or PERSIST arguments*} {r hgetf myhash EXAT 100 PX 1000 fields 1 a}
            assert_error {*Only one of EX, PX, EXAT, PXAT or PERSIST arguments*} {r hgetf myhash PX 100 EXAT 100 fields 1 a}
            assert_error {*Only one of EX, PX, EXAT, PXAT or PERSIST arguments*} {r hgetf myhash PX 100 PXAT 100 fields 1 a}
            assert_error {*Only one of EX, PX, EXAT, PXAT or PERSIST arguments*} {r hgetf myhash PXAT 100 EX 100 fields 1 a}
            assert_error {*Only one of EX, PX, EXAT, PXAT or PERSIST arguments*} {r hgetf myhash PXAT 100 EXAT 100 fields 1 a}
            assert_error {*Only one of EX, PX, EXAT, PXAT or PERSIST arguments*} {r hgetf myhash EX 100 PERSIST fields 1 a}
            assert_error {*Only one of EX, PX, EXAT, PXAT or PERSIST arguments*} {r hgetf myhash PERSIST EX 100 fields 1 a}

            # missing expire time
            assert_error {*not an integer or out of range*} {r hgetf myhash ex fields 1 a}
            assert_error {*not an integer or out of range*} {r hgetf myhash px fields 1 a}
            assert_error {*not an integer or out of range*} {r hgetf myhash exat fields 1 a}
            assert_error {*not an integer or out of range*} {r hgetf myhash pxat fields 1 a}

            # expire time more than 2 ^ 48
            assert_error {*invalid expire time*} {r hgetf myhash EXAT [expr (1<<48)] 1 f1}
            assert_error {*invalid expire time*} {r hgetf myhash PXAT [expr (1<<48)] 1 f1}
            assert_error {*invalid expire time*} {r hgetf myhash EX [expr (1<<48) - [clock seconds] + 1000 ] 1 f1}
            assert_error {*invalid expire time*} {r hgetf myhash PX [expr (1<<48) - [clock milliseconds] + 1000 ] 1 f1}

            # negative expire time
            assert_error {*invalid expire time*} {r hgetf myhash EXAT -10 1 f1}

            # negative field value count
            assert_error {*invalid number of fields*} {r hgetf myhash fields -1 a}
        }

        test "HGETF - Test 'NX' flag ($type)" {
            r del myhash
            r hset myhash field1 value1 field2 value2 field3 value3
            assert_equal [r hgetf myhash EX 1000 NX FIELDS 1 field1] [list  "value1"]
            assert_equal [r hgetf myhash EX 10000 NX FIELDS 2 field1 field2] [list  "value1" "value2"]
<<<<<<< HEAD
            assert_range [r httl myhash 1 field1] 1 1000
            assert_range [r httl myhash 1 field2] 5000 10000
=======
            assert_lessthan_equal [r httl myhash 1 field1] 1000
            assert_morethan_equal [r httl myhash 1 field2] 5000
>>>>>>> af548c83

            # A field with no expiration is treated as an infinite expiration.
            # LT should set the expire time if field has no TTL.
            r del myhash
            r hset myhash field1 value1
            assert_equal [r hgetf myhash EX 1500 LT FIELDS 1 field1]  [list  "value1"]
            assert_not_equal [r httl myhash 1 field1] "$T_NO_EXPIRY"
        }

        test "HGETF - Test 'XX' flag ($type)" {
            r del myhash
            r hset myhash field1 value1 field2 value2 field3 value3
            assert_equal [r hgetf myhash EX 1000 NX FIELDS 1 field1] [list  "value1"]
            assert_equal [r hgetf myhash EX 10000 XX FIELDS 2 field1 field2] [list  "value1" "value2"]
<<<<<<< HEAD
            assert_range [r httl myhash 1 field1] 9900 10000
=======
            assert_morethan_equal [r httl myhash 1 field1] 5000
>>>>>>> af548c83
            assert_equal [r httl myhash 1 field2] "$T_NO_EXPIRY"
        }

        test "HGETF - Test 'GT' flag ($type)" {
            r del myhash
            r hset myhash field1 value1 field2 value2 field3 value3
            assert_equal [r hgetf myhash EX 1000 NX FIELDS 1 field1] [list  "value1"]
            assert_equal [r hgetf myhash EX 2000 NX FIELDS 1 field2] [list  "value2"]
            assert_equal [r hgetf myhash EX 1500 GT FIELDS 2 field1 field2] [list  "value1" "value2"]
<<<<<<< HEAD
            assert_range [r httl myhash 1 field1] 1400 1500
            assert_range [r httl myhash 1 field2] 1900 2000
=======
            assert_morethan [r httl myhash 1 field1] 1000
            assert_morethan [r httl myhash 1 field2] 1500
>>>>>>> af548c83
        }

        test "HGETF - Test 'LT' flag ($type)" {
            r del myhash
            r hset myhash field1 value1 field2 value2 field3 value3
            assert_equal [r hgetf myhash EX 1000 NX FIELDS 1 field1] [list  "value1"]
            assert_equal [r hgetf myhash EX 2000 NX FIELDS 1 field2] [list  "value2"]
            assert_equal [r hgetf myhash EX 1500 LT FIELDS 2 field1 field2] [list  "value1" "value2"]
<<<<<<< HEAD
            assert_range [r httl myhash 1 field1] 1 1000
            assert_range [r httl myhash 1 field2] 1000 1500
=======
            assert_lessthan_equal [r httl myhash 1 field1] 1000
            assert_lessthan_equal [r httl myhash 1 field2] 1500
>>>>>>> af548c83
        }

        test "HGETF - Test 'EX' flag ($type)" {
            r del myhash
            r hset myhash field1 value1 field2 value2 field3 value3
            assert_equal [r hgetf myhash EX 1000 FIELDS 1 field3] [list "value3"]
<<<<<<< HEAD
            assert_range [r httl myhash 1 field3] 1 1000
=======
            assert_lessthan_equal [r httl myhash 1 field3] 1000
>>>>>>> af548c83
        }

        test "HGETF - Test 'EXAT' flag ($type)" {
            r del myhash
            r hset myhash field1 value1 field2 value2 field3 value3
            assert_equal [r hgetf myhash EXAT 4000000000 FIELDS 1 field3] [list "value3"]
<<<<<<< HEAD
            assert_range [expr [r httl myhash 1 field3] + [clock seconds]] 3900000000 4000000000
=======
            assert_lessthan_equal [expr [r httl myhash 1 field3] + [clock seconds]] 4000000000
>>>>>>> af548c83
        }

        test "HGETF - Test 'PX' flag ($type)" {
            r del myhash
            r hset myhash field1 value1 field2 value2 field3 value3
            assert_equal [r hgetf myhash PX 1000000 FIELDS 1 field3] [list "value3"]
<<<<<<< HEAD
            assert_range [r httl myhash 1 field3] 900 1000
=======
            assert_lessthan_equal [r httl myhash 1 field3] 1000
>>>>>>> af548c83
        }

        test "HGETF - Test 'PXAT' flag ($type)" {
            r del myhash
            r hset myhash field1 value1 field2 value2 field3 value3
            assert_equal [r hgetf myhash PXAT 4000000000000 FIELDS 1 field3] [list "value3"]
<<<<<<< HEAD
            assert_range [expr [r httl myhash 1 field3] + [clock seconds]] 3900000000 4000000000
=======
            assert_lessthan_equal [expr [r httl myhash 1 field3] + [clock seconds]] 4000000000
>>>>>>> af548c83
        }

        test "HGETF - Test 'PERSIST' flag ($type)" {
            r del myhash
            r debug set-active-expire 0

            r hset myhash f1 v1 f2 v2 f3 v3
            r hgetf myhash PX 5000 FIELDS 3 f1 f2 f3
            assert_not_equal [r httl myhash 1 f1] "$T_NO_EXPIRY"
            assert_not_equal [r httl myhash 1 f2] "$T_NO_EXPIRY"
            assert_not_equal [r httl myhash 1 f3] "$T_NO_EXPIRY"

            assert_equal [r hgetf myhash PERSIST FIELDS 1 f1] "v1"
            assert_equal [r httl myhash 1 f1]  "$T_NO_EXPIRY"

            assert_equal [r hgetf myhash PERSIST FIELDS 2 f2 f3] "v2 v3"
            assert_equal [r httl myhash 2 f2 f3]  "$T_NO_EXPIRY $T_NO_EXPIRY"
        }

        test "HGETF - Test setting expired ttl deletes key ($type)" {
            r del myhash
            r hset myhash f1 v1 f2 v2 f3 v3

            # hgetf without setting ttl
            assert_equal [lsort [r hgetf myhash fields 3 f1 f2 f3]] [lsort "v1 v2 v3"]
            assert_equal [r httl myhash 3 f1 f2 f3] "$T_NO_EXPIRY $T_NO_EXPIRY $T_NO_EXPIRY"

            # set expired ttl and verify key is deleted
            r hgetf myhash PXAT 1 fields 3 f1 f2 f3
            assert_equal [r exists myhash] 0
        }

        test "HGETF - Test active expiry ($type)" {
            r del myhash
            r debug set-active-expire 0

            r hset myhash f1 v1 f2 v2 f3 v3 f4 v4 f5 v5
            r hgetf myhash PXAT 1 FIELDS 5 f1 f2 f3 f4 f5

            r debug set-active-expire 1
            wait_for_condition 50 20 { [r EXISTS myhash] == 0 } else { fail "'myhash' should be expired" }
        }

        test "HGETF - A field with TTL overridden with another value (TTL discarded) ($type)" {
            r del myhash
            r hset myhash field1 value1 field2 value2 field3 value3
            r hgetf myhash PX 10000 NX FIELDS 1 field1
            r hgetf myhash EX 100 NX FIELDS 1 field2

            # field2 TTL will be discarded
            r hset myhash field2 value4

            # Expected TTL will be discarded
            assert_equal [r hget myhash field2] "value4"
            assert_equal [r httl myhash 2 field2 field3] "$T_NO_EXPIRY $T_NO_EXPIRY"

            # Other field is not affected.
            assert_not_equal [r httl myhash 1 field1] "$T_NO_EXPIRY"
        }

        test "HSETF - input validation ($type)" {
            assert_error {*wrong number of arguments*} {r hsetf myhash}
            assert_error {*wrong number of arguments*} {r hsetf myhash fvs}
            assert_error {*wrong number of arguments*} {r hsetf myhash fvs 1}
            assert_error {*wrong number of arguments*} {r hsetf myhash fvs 2 a b}
            assert_error {*wrong number of arguments*} {r hsetf myhash fvs 3 a b c d}
            assert_error {*wrong number of arguments*} {r hsetf myhash fvs 3 a b}
            assert_error {*unknown argument*} {r hsetf myhash fvs 1 a b unknown}
            assert_error {*missing FVS argument*} {r hsetf myhash nx nx ex 100}
            assert_error {*multiple FVS argument*} {r hsetf myhash DC fvs 1 a b fvs 1 a b}

            r hset myhash f1 v1 f2 v2 f3 v3
            # NX, XX, GT, and LT can be specified only when EX, PX, EXAT, or PXAT is specified
            assert_error {*only when EX, PX, EXAT, or PXAT is specified*} {r hsetf myhash nx fvs 1 a b}
            assert_error {*only when EX, PX, EXAT, or PXAT is specified*} {r hsetf myhash xx fvs 1 a b}
            assert_error {*only when EX, PX, EXAT, or PXAT is specified*} {r hsetf myhash gt fvs 1 a b}
            assert_error {*only when EX, PX, EXAT, or PXAT is specified*} {r hsetf myhash lt fvs 1 a b}

            # Only one of NX, XX, GT, and LT can be specified
            assert_error {*Only one of NX, XX, GT, and LT arguments*} {r hsetf myhash nx xx EX 100 fvs 1 a b}
            assert_error {*Only one of NX, XX, GT, and LT arguments*} {r hsetf myhash xx nx EX 100 fvs 1 a b}
            assert_error {*Only one of NX, XX, GT, and LT arguments*} {r hsetf myhash gt nx EX 100 fvs 1 a b}
            assert_error {*Only one of NX, XX, GT, and LT arguments*} {r hsetf myhash gt lt EX 100 fvs 1 a b}
            assert_error {*Only one of NX, XX, GT, and LT arguments*} {r hsetf myhash xx gt EX 100 fvs 1 a b}
            assert_error {*Only one of NX, XX, GT, and LT arguments*} {r hsetf myhash lt gt EX 100 fvs 1 a b}

            # Only one of EX, PX, EXAT, PXAT or KEEPTTL can be specified
            assert_error {*Only one of EX, PX, EXAT, PXAT or KEEPTTL arguments*} {r hsetf myhash EX 100 PX 1000 fvs 1 a b}
            assert_error {*Only one of EX, PX, EXAT, PXAT or KEEPTTL arguments*} {r hsetf myhash EX 100 EXAT 100 fvs 1 a b}
            assert_error {*Only one of EX, PX, EXAT, PXAT or KEEPTTL arguments*} {r hsetf myhash EXAT 100 EX 1000 fvs 1 a b}
            assert_error {*Only one of EX, PX, EXAT, PXAT or KEEPTTL arguments*} {r hsetf myhash EXAT 100 PX 1000 fvs 1 a b}
            assert_error {*Only one of EX, PX, EXAT, PXAT or KEEPTTL arguments*} {r hsetf myhash PX 100 EXAT 100 fvs 1 a b}
            assert_error {*Only one of EX, PX, EXAT, PXAT or KEEPTTL arguments*} {r hsetf myhash PX 100 PXAT 100 fvs 1 a b}
            assert_error {*Only one of EX, PX, EXAT, PXAT or KEEPTTL arguments*} {r hsetf myhash PXAT 100 EX 100 fvs 1 a b}
            assert_error {*Only one of EX, PX, EXAT, PXAT or KEEPTTL arguments*} {r hsetf myhash PXAT 100 EXAT 100 fvs 1 a b}
            assert_error {*Only one of EX, PX, EXAT, PXAT or KEEPTTL arguments*} {r hsetf myhash EX 100 KEEPTTL fvs 1 a b}
            assert_error {*Only one of EX, PX, EXAT, PXAT or KEEPTTL arguments*} {r hsetf myhash KEEPTTL EX 100 fvs 1 a b}

            # Only one of DCF, DOF can be specified
            assert_error {*Only one of DCF or DOF arguments can be specified*} {r hsetf myhash DCF DOF fvs 1 a b}
            assert_error {*Only one of DCF or DOF arguments can be specified*} {r hsetf myhash DOF DCF fvs 1 a b}

            # Only one of GETNEW, GETOLD can be specified
            assert_error {*Only one of GETOLD or GETNEW arguments can be specified*} {r hsetf myhash GETNEW GETOLD fvs 1 a b}
            assert_error {*Only one of GETOLD or GETNEW arguments can be specified*} {r hsetf myhash GETOLD GETNEW fvs 1 a b}

            # missing expire time
            assert_error {*not an integer or out of range*} {r hsetf myhash ex fvs 1 a b}
            assert_error {*not an integer or out of range*} {r hsetf myhash px fvs 1 a b}
            assert_error {*not an integer or out of range*} {r hsetf myhash exat fvs 1 a b}
            assert_error {*not an integer or out of range*} {r hsetf myhash pxat fvs 1 a b}

            # expire time more than 2 ^ 48
            assert_error {*invalid expire time*} {r hsetf myhash EXAT [expr (1<<48)] 1 a b}
            assert_error {*invalid expire time*} {r hsetf myhash PXAT [expr (1<<48)] 1 a b}
            assert_error {*invalid expire time*} {r hsetf myhash EX [expr (1<<48) - [clock seconds] + 1000 ] 1 a b}
            assert_error {*invalid expire time*} {r hsetf myhash PX [expr (1<<48) - [clock milliseconds] + 1000 ] 1 a b}

            # negative ttl
            assert_error {*invalid expire time*} {r hsetf myhash EXAT -1 1 a b}

            # negative field value count
            assert_error {*invalid number of fvs count*} {r hsetf myhash fvs -1 a b}
        }

        test "HSETF - Test DC flag ($type)" {
            r del myhash
            # don't create key
            assert_equal "" [r hsetf myhash DC fvs 1 a b]
        }

        test "HSETF - Test DCF/DOF flag ($type)" {
            r del myhash
            r hset myhash f1 v1 f2 v2 f3 v3

            # Don't overwrite fields
            assert_equal [r hsetf myhash DOF fvs 2 f1 n1 f2 n2] "$S_FAIL $S_FAIL"
            assert_equal [r hsetf myhash DOF fvs 3 f1 n1 f2 b2 f4 v4] "$S_FAIL $S_FAIL $S_FIELD"
            assert_equal [lsort [r hgetall myhash]] [lsort "f1 v1 f2 v2 f3 v3 f4 v4"]

            # Don't create fields
            assert_equal [r hsetf myhash DCF fvs 3 f1 n1 f2 b2 f5 v5] "$S_FIELD $S_FIELD $S_FAIL"
            assert_equal [lsort [r hgetall myhash]] [lsort "f1 n1 f2 b2 f3 v3 f4 v4"]
        }

        test "HSETF - Test 'NX' flag ($type)" {
            r del myhash
            r hset myhash f1 v1 f2 v2 f3 v3
            assert_equal [r hsetf myhash EX 1000 NX FVS 1 f1 n1] "$S_FIELD_AND_TTL"
            assert_equal [r hsetf myhash EX 10000 NX FVS 2 f1 n1 f2 n2] "$S_FIELD $S_FIELD_AND_TTL"
<<<<<<< HEAD
            assert_range [r httl myhash 1 f1] 990 1000
            assert_range [r httl myhash 1 f2] 9990 10000
=======
            assert_lessthan_equal [r httl myhash 1 f1] 1000
            assert_morethan_equal [r httl myhash 1 f2] 5000
>>>>>>> af548c83
        }

        test "HSETF - Test 'XX' flag ($type)" {
            r del myhash
            r hset myhash f1 v1 f2 v2 f3 v3
            assert_equal [r hsetf myhash EX 1000 NX FVS 1 f1 n1] "$S_FIELD_AND_TTL"
            assert_equal [r hsetf myhash EX 10000 XX FVS 2 f1 n1 f2 n2] "$S_FIELD_AND_TTL $S_FIELD"
<<<<<<< HEAD
            assert_range [r httl myhash 1 f1] 9900 10000
            assert_equal [r httl myhash 1 f2] "$T_NO_EXPIRY"
        }

        test "HSETF - Test 'GT' flag ($type)" {
            r del myhash
            r hset myhash f1 v1 f2 v2 f3 v3
            assert_equal [r hsetf myhash EX 1000 NX FVS 1 f1 n1] "$S_FIELD_AND_TTL"
            assert_equal [r hsetf myhash EX 2000 NX FVS 1 f2 n2] "$S_FIELD_AND_TTL"
            assert_equal [r hsetf myhash EX 1500 GT FVS 2 f1 n1 f2 n2] "$S_FIELD_AND_TTL $S_FIELD"
            assert_range [r httl myhash 1 f1] 1400 1500
            assert_range [r httl myhash 1 f2] 1600 2000
        }

        test "HSETF - Test 'LT' flag ($type)" {
            r del myhash
            r hset myhash f1 v1 f2 v2 f3 v3
            assert_equal [r hsetf myhash EX 1000 NX FVS 1 f1 v1] "$S_FIELD_AND_TTL"
            assert_equal [r hsetf myhash EX 2000 NX FVS 1 f2 v2] "$S_FIELD_AND_TTL"
            assert_equal [r hsetf myhash EX 1500 LT FVS 2 f1 v1 f2 v2] "$S_FIELD $S_FIELD_AND_TTL"
            assert_range [r httl myhash 1 f1] 900 1000
            assert_range [r httl myhash 1 f2] 1400 1500

            # A field with no expiration is treated as an infinite expiration.
            # LT should set the expire time if field has no TTL.
            r del myhash
            r hset myhash f1 v1
            assert_equal [r hsetf myhash EX 1500 LT FVS 1 f1 v1]  "$S_FIELD_AND_TTL"
        }

        test "HSETF - Test 'EX' flag ($type)" {
            r del myhash
            r hset myhash f1 v1 f2 v2
            assert_equal [r hsetf myhash EX 1000 FVS 1 f3 v3 ] "$S_FIELD_AND_TTL"
            assert_range [r httl myhash 1 f3] 900 1000
        }

        test "HSETF - Test 'EXAT' flag ($type)" {
            r del myhash
            r hset myhash f1 v1 f2 v2
            assert_equal [r hsetf myhash EXAT 4000000000 FVS 1 f3 v3] "$S_FIELD_AND_TTL"
            assert_range [expr [r httl myhash 1 f3] + [clock seconds]] 3900000000 4000000000
        }

        test "HSETF - Test 'PX' flag ($type)" {
            r del myhash
            assert_equal [r hsetf myhash PX 1000000 FVS 1 f3 v3] "$S_FIELD_AND_TTL"
            assert_range [r httl myhash 1 f3] 990 1000
        }

        test "HSETF - Test 'PXAT' flag ($type)" {
            r del myhash
            r hset myhash f1 v2 f2 v2 f3 v3
            assert_equal [r hsetf myhash PXAT 4000000000000 FVS 1 f2 v2] "$S_FIELD_AND_TTL"
            assert_range [expr [r httl myhash 1 f2] + [clock seconds]] 3900000000 4000000000
        }

        test "HSETF - Test 'KEEPTTL' flag ($type)" {
            r del myhash

            r hsetf myhash FVS 2 f1 v1 f2 v2
            r hsetf myhash PX 5000 FVS 1 f2 v2

            # f1 does not have ttl
            assert_equal [r httl myhash 1 f1] "$T_NO_EXPIRY"

            # f2 has ttl
            assert_not_equal [r httl myhash 1 f2] "$T_NO_EXPIRY"

            # Validate KEEPTTL preserve TTL
            assert_equal [r hsetf myhash KEEPTTL FVS 1 f2 n2] "$S_FIELD"
            assert_not_equal [r httl myhash 1 f2] "$T_NO_EXPIRY"
            assert_equal [r hget myhash f2] "n2"
        }

        test "HSETF - Test no expiry flag discards TTL ($type)" {
            r del myhash

            r hsetf myhash FVS 1 f1 v1
            r hsetf myhash PX 5000 FVS 1 f2 v2

            assert_equal [r hsetf myhash FVS 2 f1 v1 f2 v2] "$S_FIELD $S_FIELD_AND_TTL"
            assert_not_equal [r httl myhash 1 f1 f2] "$T_NO_EXPIRY $T_NO_EXPIRY"
        }

        test "HSETF - Test 'GETNEW/GETOLD' flag ($type)" {
            r del myhash

            assert_equal [r hsetf myhash GETOLD fvs 2 f1 v1 f2 v2] "{} {}"
            assert_equal [r hsetf myhash GETNEW fvs 2 f1 v1 f2 v2] "v1 v2"
            assert_equal [r hsetf myhash GETOLD fvs 2 f1 n1 f2 n2] "v1 v2"
            assert_equal [r hsetf myhash GETOLD DOF fvs 2 f1 n1 f2 n2] "n1 n2"
            assert_equal [r hsetf myhash GETNEW DOF fvs 2 f1 n1 f2 n2] "n1 n2"
            assert_equal [r hsetf myhash GETNEW DCF fvs 2 f1 x1 f2 x2] "x1 x2"
            assert_equal [r hsetf myhash GETNEW DCF fvs 2 f4 x4 f5 x5] "{} {}"

            r del myhash
            assert_equal [r hsetf myhash GETOLD fvs 2 f1 v1 f2 v2] "{} {}"

            # DOF check will prevent override and GETNEW should return old value
            assert_equal [r hsetf myhash DOF GETNEW fvs 2 f1 v12 f2 v22] "v1 v2"
        }

        test "HSETF - Test with active expiry" {
            r del myhash
            r debug set-active-expire 0

            r hsetf myhash PX 10 FVS 5 f1 v1 f2 v2 f3 v3 f4 v4 f5 v5
            r debug set-active-expire 1
            wait_for_condition 50 20 { [r EXISTS myhash] == 0 } else { fail "'myhash' should be expired" }
        }

        test "HSETF - Set time in the past ($type)" {
            r del myhash
            assert_equal [r hsetf myhash EXAT [expr {[clock seconds] - 1}] FVS 2 f1 v1 f2 v2] "$S_FIELD_AND_TTL $S_FIELD_AND_TTL"
            assert_equal [r hexists myhash field1] 0

            # Try with override
            r hset myhash fvs 2 f1 v1 f2 v2
            assert_equal [r hsetf myhash EXAT [expr {[clock seconds] - 1}] FVS 2 f1 v1 f2 v2] "$S_FIELD_AND_TTL $S_FIELD_AND_TTL"
            assert_equal [r hexists myhash field1] 0
        }

        test "HSETF - Test failed hsetf call should not leave empty key ($type)" {
            r del myhash
            # This should not create the field as DCF flag is given
            assert_equal [r hsetf myhash DCF FVS 1 a b] ""

            # Key should not exist
            assert_equal [r exists myhash] 0

            # Try with GETNEW/GETOLD
            assert_equal [r hsetf myhash GETNEW DCF FVS 1 a b] ""
            assert_equal [r exists myhash] 0
            assert_equal [r hsetf myhash GETOLD DCF FVS 1 a b] ""
            assert_equal [r exists myhash] 0
        }
    }

    r config set hash-max-listpack-entries 512
}

start_server {tags {"external:skip needs:debug"}} {

    # Tests that only applies to listpack

    test "Test listpack memory usage" {
        r hset myhash f1 v1 f2 v2 f3 v3 f4 v4 f5 v5
        r hpexpire myhash 5 2 f2 f4

        # Just to have code coverage for the new listpack encoding
        r memory usage myhash
    }

    test "Test listpack object encoding" {
        r hset myhash f1 v1 f2 v2 f3 v3 f4 v4 f5 v5
        r hpexpire myhash 5 2 f2 f4

        # Just to have code coverage for the listpackex encoding
        assert_equal [r object encoding myhash] "listpackex"
    }

    test "Test listpack debug listpack" {
        r hset myhash f1 v1 f2 v2 f3 v3 f4 v4 f5 v5

        # Just to have code coverage for the listpackex encoding
        r debug listpack myhash
=======
            assert_morethan_equal [r httl myhash 1 f1] 5000
            assert_equal [r httl myhash 1 f2] "$T_NO_EXPIRY"
        }

        test "HSETF - Test 'GT' flag ($type)" {
            r del myhash
            r hset myhash f1 v1 f2 v2 f3 v3
            assert_equal [r hsetf myhash EX 1000 NX FVS 1 f1 n1] "$S_FIELD_AND_TTL"
            assert_equal [r hsetf myhash EX 2000 NX FVS 1 f2 n2] "$S_FIELD_AND_TTL"
            assert_equal [r hsetf myhash EX 1500 GT FVS 2 f1 n1 f2 n2] "$S_FIELD_AND_TTL $S_FIELD"
            assert_morethan [r httl myhash 1 f1] 1000
            assert_morethan [r httl myhash 1 f2] 1500
        }

        test "HSETF - Test 'LT' flag ($type)" {
            r del myhash
            r hset myhash f1 v1 f2 v2 f3 v3
            assert_equal [r hsetf myhash EX 1000 NX FVS 1 f1 v1] "$S_FIELD_AND_TTL"
            assert_equal [r hsetf myhash EX 2000 NX FVS 1 f2 v2] "$S_FIELD_AND_TTL"
            assert_equal [r hsetf myhash EX 1500 LT FVS 2 f1 v1 f2 v2] "$S_FIELD $S_FIELD_AND_TTL"
            assert_lessthan_equal [r httl myhash 1 f1] 1000
            assert_lessthan_equal [r httl myhash 1 f2] 1500

            # A field with no expiration is treated as an infinite expiration.
            # LT should set the expire time if field has no TTL.
            r del myhash
            r hset myhash f1 v1
            assert_equal [r hsetf myhash EX 1500 LT FVS 1 f1 v1]  "$S_FIELD_AND_TTL"
        }

        test "HSETF - Test 'EX' flag ($type)" {
            r del myhash
            r hset myhash f1 v1 f2 v2
            assert_equal [r hsetf myhash EX 1000 FVS 1 f3 v3 ] "$S_FIELD_AND_TTL"
            assert_lessthan_equal [r httl myhash 1 field3] 1000
        }

        test "HSETF - Test 'EXAT' flag ($type)" {
            r del myhash
            r hset myhash f1 v1 f2 v2
            assert_equal [r hsetf myhash EXAT 4000000000 FVS 1 f3 v3] "$S_FIELD_AND_TTL"
            assert_lessthan_equal [expr [r httl myhash 1 f3] + [clock seconds]] 4000000000
        }

        test "HSETF - Test 'PX' flag ($type)" {
            r del myhash
            assert_equal [r hsetf myhash PX 1000000 FVS 1 f3 v3] "$S_FIELD_AND_TTL"
            assert_lessthan_equal [r httl myhash 1 f3] 1000
        }

        test "HSETF - Test 'PXAT' flag ($type)" {
            r del myhash
            r hset myhash f1 v2 f2 v2 f3 v3
            assert_equal [r hsetf myhash PXAT 4000000000000 FVS 1 f2 v2] "$S_FIELD_AND_TTL"
            assert_lessthan_equal [expr [r httl myhash 1 f2] + [clock seconds]] 4000000000
        }

        test "HSETF - Test 'KEEPTTL' flag ($type)" {
            r del myhash

            r hsetf myhash FVS 2 f1 v1 f2 v2
            r hsetf myhash PX 5000 FVS 1 f2 v2

            # f1 does not have ttl
            assert_equal [r httl myhash 1 f1] "$T_NO_EXPIRY"

            # f2 has ttl
            assert_not_equal [r httl myhash 1 f2] "$T_NO_EXPIRY"

            # Validate KEEPTTL preserve TTL
            assert_equal [r hsetf myhash KEEPTTL FVS 1 f2 n2] "$S_FIELD"
            assert_not_equal [r httl myhash 1 f2] "$T_NO_EXPIRY"
            assert_equal [r hget myhash f2] "n2"
        }

        test "HSETF - Test no expiry flag discards TTL ($type)" {
            r del myhash

            r hsetf myhash FVS 1 f1 v1
            r hsetf myhash PX 5000 FVS 1 f2 v2

            assert_equal [r hsetf myhash FVS 2 f1 v1 f2 v2] "$S_FIELD $S_FIELD_AND_TTL"
            assert_not_equal [r httl myhash 1 f1 f2] "$T_NO_EXPIRY $T_NO_EXPIRY"
        }

        test "HSETF - Test 'GETNEW/GETOLD' flag ($type)" {
            r del myhash

            assert_equal [r hsetf myhash GETOLD fvs 2 f1 v1 f2 v2] "{} {}"
            assert_equal [r hsetf myhash GETNEW fvs 2 f1 v1 f2 v2] "v1 v2"
            assert_equal [r hsetf myhash GETOLD fvs 2 f1 n1 f2 n2] "v1 v2"
            assert_equal [r hsetf myhash GETOLD DOF fvs 2 f1 n1 f2 n2] "n1 n2"
            assert_equal [r hsetf myhash GETNEW DOF fvs 2 f1 n1 f2 n2] "n1 n2"
            assert_equal [r hsetf myhash GETNEW DCF fvs 2 f1 x1 f2 x2] "x1 x2"
            assert_equal [r hsetf myhash GETNEW DCF fvs 2 f4 x4 f5 x5] "{} {}"

            r del myhash
            assert_equal [r hsetf myhash GETOLD fvs 2 f1 v1 f2 v2] "{} {}"

            # DOF check will prevent override and GETNEW should return old value
            assert_equal [r hsetf myhash DOF GETNEW fvs 2 f1 v12 f2 v22] "v1 v2"
        }

        test "HSETF - Test with active expiry" {
            r del myhash
            r debug set-active-expire 0

            r hsetf myhash PX 10 FVS 5 f1 v1 f2 v2 f3 v3 f4 v4 f5 v5
            r debug set-active-expire 1
            wait_for_condition 50 20 { [r EXISTS myhash] == 0 } else { fail "'myhash' should be expired" }
        }

        test "HSETF - Set time in the past ($type)" {
            r del myhash
            assert_equal [r hsetf myhash EXAT [expr {[clock seconds] - 1}] FVS 2 f1 v1 f2 v2] "$S_FIELD_AND_TTL $S_FIELD_AND_TTL"
            assert_equal [r hexists myhash field1] 0

            # Try with override
            r hset myhash fvs 2 f1 v1 f2 v2
            assert_equal [r hsetf myhash EXAT [expr {[clock seconds] - 1}] FVS 2 f1 v1 f2 v2] "$S_FIELD_AND_TTL $S_FIELD_AND_TTL"
            assert_equal [r hexists myhash field1] 0
        }
    }

    r config set hash-max-listpack-entries 512
}

start_server {tags {"external:skip needs:debug"}} {

    # Tests that only applies to listpack

    test "Test listpack memory usage" {
        r hset myhash f1 v1 f2 v2 f3 v3 f4 v4 f5 v5
        r hpexpire myhash 5 2 f2 f4

        # Just to have code coverage for the new listpack encoding
        r memory usage myhash
    }

    test "Test listpack object encoding" {
        r hset myhash f1 v1 f2 v2 f3 v3 f4 v4 f5 v5
        r hpexpire myhash 5 2 f2 f4

        # Just to have code coverage for the listpackex encoding
        assert_equal [r object encoding myhash] "listpackex"
>>>>>>> af548c83
    }

    test "Test listpack converts to ht and passive expiry works" {
        set prev [lindex [r config get hash-max-listpack-entries] 1]
        r config set hash-max-listpack-entries 10
        r debug set-active-expire 0

        r hset myhash f1 v1 f2 v2 f3 v3 f4 v4 f5 v5
        r hpexpire myhash 5 2 f2 f4

        for {set i 6} {$i < 11} {incr i} {
            r hset myhash f$i v$i
        }
        after 50
        assert_equal [lsort [r hgetall myhash]] [lsort "f1 f3 f5 f6 f7 f8 f9 f10 v1 v3 v5 v6 v7 v8 v9 v10"]
        r config set hash-max-listpack-entries $prev
        r debug set-active-expire 1
    }

    test "Test listpack converts to ht and active expiry works" {
        r del myhash
        r debug set-active-expire 0

        r hset myhash f1 v1 f2 v2 f3 v3 f4 v4 f5 v5
        r hpexpire myhash 10 1 f1

        for {set i 0} {$i < 2048} {incr i} {
            r hset myhash f$i v$i
        }

        for {set i 0} {$i < 2048} {incr i} {
            r hpexpire myhash 10 1 f$i
        }

        r debug set-active-expire 1
        wait_for_condition 50 20 { [r EXISTS myhash] == 0 } else { fail "'myhash' should be expired" }
    }

    test "HSETF - Test listpack converts to ht" {
        r del myhash
        r debug set-active-expire 0

        # Check expiry works after listpack converts ht by using hsetf
        for {set i 0} {$i < 1024} {incr i} {
            r hsetf myhash PX 10 FVS 3 a$i b$i c$i d$i e$i f$i
        }

        r debug set-active-expire 1
        wait_for_condition 50 20 { [r EXISTS myhash] == 0 } else { fail "'myhash' should be expired" }
    }

    test "HPERSIST/HEXPIRE - Test listpack with large values" {
        r del myhash

        # Test with larger values to verify we successfully move fields in
        # listpack when we are ordering according to TTL. This config change
        # will make code to use temporary heap allocation when moving fields.
<<<<<<< HEAD
        # See listpackExUpdateExpiry() for details.
=======
        # See listpackTTLUpdateExpiry() for details.
>>>>>>> af548c83
        r config set hash-max-listpack-value 2048

        set payload1 [string repeat v3 1024]
        set payload2 [string repeat v1 1024]
<<<<<<< HEAD

        # Test with single item list
        r hset myhash f1 $payload1
        assert_equal [r hgetf myhash EX 2000 FIELDS 1 f1] $payload1
        r del myhash

        # Test with multiple items
        r hset myhash f1 $payload2 f2 v2 f3 $payload1 f4 v4
=======
        r hset myhash f1 $payload2 f2 v2 f3 $payload1 f4 v4

>>>>>>> af548c83
        r hexpire myhash 100000 1 f3
        r hpersist myhash 1 f3
        assert_equal [r hpersist myhash 1 f3] $P_NO_EXPIRY

        r hpexpire myhash 10 1 f1
        after 20
        assert_equal [lsort [r hgetall myhash]] [lsort "f2 f3 f4 v2 $payload1 v4"]

        r config set hash-max-listpack-value 64
    }
}<|MERGE_RESOLUTION|>--- conflicted
+++ resolved
@@ -238,24 +238,17 @@
 
             # Verify that all fields got expired and keys got deleted
             foreach h $hash_sizes {
-<<<<<<< HEAD
                 wait_for_condition 50 20 {
                     [r HLEN mix$h] == $h
                 } else {
                     fail "volatile fields of hash `mix$h` should be expired"
                 }
 
-=======
->>>>>>> af548c83
                 for {set i 1} {$i <= $h} {incr i} {
                     assert_equal 0 [r HEXISTS mix$h f$i]
                 }
                 assert_equal 0 [r EXISTS hrand$h]
                 assert_equal 0 [r EXISTS same$h]
-<<<<<<< HEAD
-=======
-                assert_equal $h [r HLEN mix$h]
->>>>>>> af548c83
             }
         }
 
@@ -309,21 +302,12 @@
         test "HTTL/HPTTL - Verify TTL progress until expiration ($type)" {
             r del myhash
             r hset myhash field1 value1 field2 value2
-<<<<<<< HEAD
             r hpexpire myhash 1000 NX 1 field1
             assert_range [r HPTTL myhash 1 field1] 100 1000
             assert_range [r HTTL myhash 1 field1] 0 1
             after 100
             assert_range [r HPTTL myhash 1 field1] 1 901
             after 910
-=======
-            r hpexpire myhash 200 NX 1 field1
-            assert_range [r HPTTL myhash 1 field1] 100 200
-            assert_range [r HTTL myhash 1 field1] 0 1
-            after 100
-            assert_range [r HPTTL myhash 1 field1] 1 101
-            after 110
->>>>>>> af548c83
             assert_equal [r HPTTL myhash 1 field1] $T_NO_FIELD
             assert_equal [r HTTL myhash 1 field1] $T_NO_FIELD
         }
@@ -470,7 +454,6 @@
             }
             assert {$countEmptyResult > 0}
             r debug set-active-expire 1
-<<<<<<< HEAD
         }
 
         test "Lazy expire - verify various HASH commands handling expired fields ($type)" {
@@ -521,58 +504,6 @@
             r debug set-active-expire 1
         }
 
-=======
-        }
-
-        test "Lazy expire - verify various HASH commands handling expired fields ($type)" {
-            # Enforce only lazy expire
-            r debug set-active-expire 0
-            r del h1 h2 h3 h4 h5 h18
-            r hset h1 01 01
-            r hset h2 01 01 02 02
-            r hset h3 01 01 02 02 03 03
-            r hset h4 1 99 2 99 3 99 4 99
-            r hset h5 1 1 2 22 3 333 4 4444 5 55555
-            r hset h6 01 01 02 02 03 03 04 04 05 05 06 06
-            r hset h18 01 01 02 02 03 03 04 04 05 05 06 06 07 07 08 08 09 09 10 10 11 11 12 12 13 13 14 14 15 15 16 16 17 17 18 18
-            r hpexpire h1 100 NX 1 01
-            r hpexpire h2 100 NX 1 01
-            r hpexpire h2 100 NX 1 02
-            r hpexpire h3 100 NX 1 01
-            r hpexpire h4 100 NX 1 2
-            r hpexpire h5 100 NX 1 3
-            r hpexpire h6 100 NX 1 05
-            r hpexpire h18 100 NX 17 01 02 03 04 05 06 07 08 09 10 11 12 13 14 15 16 17
-
-            after 150
-
-            # Verify HDEL not ignore expired field. It is too much overhead to check
-            # if the field is expired before deletion.
-            assert_equal [r HDEL h1 01] "1"
-
-            # Verify HGET ignore expired field
-            assert_equal [r HGET h2 01] ""
-            assert_equal [r HGET h2 02] ""
-            assert_equal [r HGET h3 01] ""
-            assert_equal [r HGET h3 02] "02"
-            assert_equal [r HGET h3 03] "03"
-            # Verify HINCRBY ignore expired field
-            assert_equal [r HINCRBY h4 2 1] "1"
-            assert_equal [r HINCRBY h4 3 1] "100"
-            # Verify HSTRLEN ignore expired field
-            assert_equal [r HSTRLEN h5 3] "0"
-            assert_equal [r HSTRLEN h5 4] "4"
-            assert_equal [lsort [r HKEYS h6]] "01 02 03 04 06"
-            # Verify HEXISTS ignore expired field
-            assert_equal [r HEXISTS h18 07] "0"
-            assert_equal [r HEXISTS h18 18] "1"
-            # Verify HVALS ignore expired field
-            assert_equal [lsort [r HVALS h18]] "18"
-            # Restore to support active expire
-            r debug set-active-expire 1
-        }
-
->>>>>>> af548c83
         test "A field with TTL overridden with another value (TTL discarded) ($type)" {
             r del myhash
             r hset myhash field1 value1 field2 value2 field3 value3
@@ -587,7 +518,6 @@
             assert_equal [r httl myhash 2 field2 field3] "$T_NO_EXPIRY $T_NO_EXPIRY"
             assert_not_equal [r httl myhash 1 field1] "$T_NO_EXPIRY"
         }
-<<<<<<< HEAD
 
         test "Modify TTL of a field ($type)" {
             r del myhash
@@ -609,19 +539,6 @@
              assert_equal [r hset myhash f3 v3 f5 v5 f6 v6] 2
         }
 
-=======
-
-        test "Modify TTL of a field ($type)" {
-            r del myhash
-            r hset myhash field1 value1
-            r hpexpire myhash 200000 NX 1 field1
-            r hpexpire myhash 1000000 XX 1 field1
-            after 15
-            assert_equal [r hget myhash field1] "value1"
-            assert_range [r hpttl myhash 1 field1] 900000 1000000
-        }
-
->>>>>>> af548c83
         test "Test HGETALL not return expired fields ($type)" {
             # Test with small hash
             r debug set-active-expire 0
@@ -817,13 +734,8 @@
             r hset myhash field1 value1 field2 value2 field3 value3
             assert_equal [r hgetf myhash EX 1000 NX FIELDS 1 field1] [list  "value1"]
             assert_equal [r hgetf myhash EX 10000 NX FIELDS 2 field1 field2] [list  "value1" "value2"]
-<<<<<<< HEAD
             assert_range [r httl myhash 1 field1] 1 1000
             assert_range [r httl myhash 1 field2] 5000 10000
-=======
-            assert_lessthan_equal [r httl myhash 1 field1] 1000
-            assert_morethan_equal [r httl myhash 1 field2] 5000
->>>>>>> af548c83
 
             # A field with no expiration is treated as an infinite expiration.
             # LT should set the expire time if field has no TTL.
@@ -838,11 +750,7 @@
             r hset myhash field1 value1 field2 value2 field3 value3
             assert_equal [r hgetf myhash EX 1000 NX FIELDS 1 field1] [list  "value1"]
             assert_equal [r hgetf myhash EX 10000 XX FIELDS 2 field1 field2] [list  "value1" "value2"]
-<<<<<<< HEAD
             assert_range [r httl myhash 1 field1] 9900 10000
-=======
-            assert_morethan_equal [r httl myhash 1 field1] 5000
->>>>>>> af548c83
             assert_equal [r httl myhash 1 field2] "$T_NO_EXPIRY"
         }
 
@@ -852,13 +760,8 @@
             assert_equal [r hgetf myhash EX 1000 NX FIELDS 1 field1] [list  "value1"]
             assert_equal [r hgetf myhash EX 2000 NX FIELDS 1 field2] [list  "value2"]
             assert_equal [r hgetf myhash EX 1500 GT FIELDS 2 field1 field2] [list  "value1" "value2"]
-<<<<<<< HEAD
             assert_range [r httl myhash 1 field1] 1400 1500
             assert_range [r httl myhash 1 field2] 1900 2000
-=======
-            assert_morethan [r httl myhash 1 field1] 1000
-            assert_morethan [r httl myhash 1 field2] 1500
->>>>>>> af548c83
         }
 
         test "HGETF - Test 'LT' flag ($type)" {
@@ -867,57 +770,36 @@
             assert_equal [r hgetf myhash EX 1000 NX FIELDS 1 field1] [list  "value1"]
             assert_equal [r hgetf myhash EX 2000 NX FIELDS 1 field2] [list  "value2"]
             assert_equal [r hgetf myhash EX 1500 LT FIELDS 2 field1 field2] [list  "value1" "value2"]
-<<<<<<< HEAD
             assert_range [r httl myhash 1 field1] 1 1000
             assert_range [r httl myhash 1 field2] 1000 1500
-=======
-            assert_lessthan_equal [r httl myhash 1 field1] 1000
-            assert_lessthan_equal [r httl myhash 1 field2] 1500
->>>>>>> af548c83
         }
 
         test "HGETF - Test 'EX' flag ($type)" {
             r del myhash
             r hset myhash field1 value1 field2 value2 field3 value3
             assert_equal [r hgetf myhash EX 1000 FIELDS 1 field3] [list "value3"]
-<<<<<<< HEAD
             assert_range [r httl myhash 1 field3] 1 1000
-=======
-            assert_lessthan_equal [r httl myhash 1 field3] 1000
->>>>>>> af548c83
         }
 
         test "HGETF - Test 'EXAT' flag ($type)" {
             r del myhash
             r hset myhash field1 value1 field2 value2 field3 value3
             assert_equal [r hgetf myhash EXAT 4000000000 FIELDS 1 field3] [list "value3"]
-<<<<<<< HEAD
             assert_range [expr [r httl myhash 1 field3] + [clock seconds]] 3900000000 4000000000
-=======
-            assert_lessthan_equal [expr [r httl myhash 1 field3] + [clock seconds]] 4000000000
->>>>>>> af548c83
         }
 
         test "HGETF - Test 'PX' flag ($type)" {
             r del myhash
             r hset myhash field1 value1 field2 value2 field3 value3
             assert_equal [r hgetf myhash PX 1000000 FIELDS 1 field3] [list "value3"]
-<<<<<<< HEAD
             assert_range [r httl myhash 1 field3] 900 1000
-=======
-            assert_lessthan_equal [r httl myhash 1 field3] 1000
->>>>>>> af548c83
         }
 
         test "HGETF - Test 'PXAT' flag ($type)" {
             r del myhash
             r hset myhash field1 value1 field2 value2 field3 value3
             assert_equal [r hgetf myhash PXAT 4000000000000 FIELDS 1 field3] [list "value3"]
-<<<<<<< HEAD
             assert_range [expr [r httl myhash 1 field3] + [clock seconds]] 3900000000 4000000000
-=======
-            assert_lessthan_equal [expr [r httl myhash 1 field3] + [clock seconds]] 4000000000
->>>>>>> af548c83
         }
 
         test "HGETF - Test 'PERSIST' flag ($type)" {
@@ -1068,13 +950,8 @@
             r hset myhash f1 v1 f2 v2 f3 v3
             assert_equal [r hsetf myhash EX 1000 NX FVS 1 f1 n1] "$S_FIELD_AND_TTL"
             assert_equal [r hsetf myhash EX 10000 NX FVS 2 f1 n1 f2 n2] "$S_FIELD $S_FIELD_AND_TTL"
-<<<<<<< HEAD
             assert_range [r httl myhash 1 f1] 990 1000
             assert_range [r httl myhash 1 f2] 9990 10000
-=======
-            assert_lessthan_equal [r httl myhash 1 f1] 1000
-            assert_morethan_equal [r httl myhash 1 f2] 5000
->>>>>>> af548c83
         }
 
         test "HSETF - Test 'XX' flag ($type)" {
@@ -1082,7 +959,6 @@
             r hset myhash f1 v1 f2 v2 f3 v3
             assert_equal [r hsetf myhash EX 1000 NX FVS 1 f1 n1] "$S_FIELD_AND_TTL"
             assert_equal [r hsetf myhash EX 10000 XX FVS 2 f1 n1 f2 n2] "$S_FIELD_AND_TTL $S_FIELD"
-<<<<<<< HEAD
             assert_range [r httl myhash 1 f1] 9900 10000
             assert_equal [r httl myhash 1 f2] "$T_NO_EXPIRY"
         }
@@ -1250,153 +1126,6 @@
 
         # Just to have code coverage for the listpackex encoding
         r debug listpack myhash
-=======
-            assert_morethan_equal [r httl myhash 1 f1] 5000
-            assert_equal [r httl myhash 1 f2] "$T_NO_EXPIRY"
-        }
-
-        test "HSETF - Test 'GT' flag ($type)" {
-            r del myhash
-            r hset myhash f1 v1 f2 v2 f3 v3
-            assert_equal [r hsetf myhash EX 1000 NX FVS 1 f1 n1] "$S_FIELD_AND_TTL"
-            assert_equal [r hsetf myhash EX 2000 NX FVS 1 f2 n2] "$S_FIELD_AND_TTL"
-            assert_equal [r hsetf myhash EX 1500 GT FVS 2 f1 n1 f2 n2] "$S_FIELD_AND_TTL $S_FIELD"
-            assert_morethan [r httl myhash 1 f1] 1000
-            assert_morethan [r httl myhash 1 f2] 1500
-        }
-
-        test "HSETF - Test 'LT' flag ($type)" {
-            r del myhash
-            r hset myhash f1 v1 f2 v2 f3 v3
-            assert_equal [r hsetf myhash EX 1000 NX FVS 1 f1 v1] "$S_FIELD_AND_TTL"
-            assert_equal [r hsetf myhash EX 2000 NX FVS 1 f2 v2] "$S_FIELD_AND_TTL"
-            assert_equal [r hsetf myhash EX 1500 LT FVS 2 f1 v1 f2 v2] "$S_FIELD $S_FIELD_AND_TTL"
-            assert_lessthan_equal [r httl myhash 1 f1] 1000
-            assert_lessthan_equal [r httl myhash 1 f2] 1500
-
-            # A field with no expiration is treated as an infinite expiration.
-            # LT should set the expire time if field has no TTL.
-            r del myhash
-            r hset myhash f1 v1
-            assert_equal [r hsetf myhash EX 1500 LT FVS 1 f1 v1]  "$S_FIELD_AND_TTL"
-        }
-
-        test "HSETF - Test 'EX' flag ($type)" {
-            r del myhash
-            r hset myhash f1 v1 f2 v2
-            assert_equal [r hsetf myhash EX 1000 FVS 1 f3 v3 ] "$S_FIELD_AND_TTL"
-            assert_lessthan_equal [r httl myhash 1 field3] 1000
-        }
-
-        test "HSETF - Test 'EXAT' flag ($type)" {
-            r del myhash
-            r hset myhash f1 v1 f2 v2
-            assert_equal [r hsetf myhash EXAT 4000000000 FVS 1 f3 v3] "$S_FIELD_AND_TTL"
-            assert_lessthan_equal [expr [r httl myhash 1 f3] + [clock seconds]] 4000000000
-        }
-
-        test "HSETF - Test 'PX' flag ($type)" {
-            r del myhash
-            assert_equal [r hsetf myhash PX 1000000 FVS 1 f3 v3] "$S_FIELD_AND_TTL"
-            assert_lessthan_equal [r httl myhash 1 f3] 1000
-        }
-
-        test "HSETF - Test 'PXAT' flag ($type)" {
-            r del myhash
-            r hset myhash f1 v2 f2 v2 f3 v3
-            assert_equal [r hsetf myhash PXAT 4000000000000 FVS 1 f2 v2] "$S_FIELD_AND_TTL"
-            assert_lessthan_equal [expr [r httl myhash 1 f2] + [clock seconds]] 4000000000
-        }
-
-        test "HSETF - Test 'KEEPTTL' flag ($type)" {
-            r del myhash
-
-            r hsetf myhash FVS 2 f1 v1 f2 v2
-            r hsetf myhash PX 5000 FVS 1 f2 v2
-
-            # f1 does not have ttl
-            assert_equal [r httl myhash 1 f1] "$T_NO_EXPIRY"
-
-            # f2 has ttl
-            assert_not_equal [r httl myhash 1 f2] "$T_NO_EXPIRY"
-
-            # Validate KEEPTTL preserve TTL
-            assert_equal [r hsetf myhash KEEPTTL FVS 1 f2 n2] "$S_FIELD"
-            assert_not_equal [r httl myhash 1 f2] "$T_NO_EXPIRY"
-            assert_equal [r hget myhash f2] "n2"
-        }
-
-        test "HSETF - Test no expiry flag discards TTL ($type)" {
-            r del myhash
-
-            r hsetf myhash FVS 1 f1 v1
-            r hsetf myhash PX 5000 FVS 1 f2 v2
-
-            assert_equal [r hsetf myhash FVS 2 f1 v1 f2 v2] "$S_FIELD $S_FIELD_AND_TTL"
-            assert_not_equal [r httl myhash 1 f1 f2] "$T_NO_EXPIRY $T_NO_EXPIRY"
-        }
-
-        test "HSETF - Test 'GETNEW/GETOLD' flag ($type)" {
-            r del myhash
-
-            assert_equal [r hsetf myhash GETOLD fvs 2 f1 v1 f2 v2] "{} {}"
-            assert_equal [r hsetf myhash GETNEW fvs 2 f1 v1 f2 v2] "v1 v2"
-            assert_equal [r hsetf myhash GETOLD fvs 2 f1 n1 f2 n2] "v1 v2"
-            assert_equal [r hsetf myhash GETOLD DOF fvs 2 f1 n1 f2 n2] "n1 n2"
-            assert_equal [r hsetf myhash GETNEW DOF fvs 2 f1 n1 f2 n2] "n1 n2"
-            assert_equal [r hsetf myhash GETNEW DCF fvs 2 f1 x1 f2 x2] "x1 x2"
-            assert_equal [r hsetf myhash GETNEW DCF fvs 2 f4 x4 f5 x5] "{} {}"
-
-            r del myhash
-            assert_equal [r hsetf myhash GETOLD fvs 2 f1 v1 f2 v2] "{} {}"
-
-            # DOF check will prevent override and GETNEW should return old value
-            assert_equal [r hsetf myhash DOF GETNEW fvs 2 f1 v12 f2 v22] "v1 v2"
-        }
-
-        test "HSETF - Test with active expiry" {
-            r del myhash
-            r debug set-active-expire 0
-
-            r hsetf myhash PX 10 FVS 5 f1 v1 f2 v2 f3 v3 f4 v4 f5 v5
-            r debug set-active-expire 1
-            wait_for_condition 50 20 { [r EXISTS myhash] == 0 } else { fail "'myhash' should be expired" }
-        }
-
-        test "HSETF - Set time in the past ($type)" {
-            r del myhash
-            assert_equal [r hsetf myhash EXAT [expr {[clock seconds] - 1}] FVS 2 f1 v1 f2 v2] "$S_FIELD_AND_TTL $S_FIELD_AND_TTL"
-            assert_equal [r hexists myhash field1] 0
-
-            # Try with override
-            r hset myhash fvs 2 f1 v1 f2 v2
-            assert_equal [r hsetf myhash EXAT [expr {[clock seconds] - 1}] FVS 2 f1 v1 f2 v2] "$S_FIELD_AND_TTL $S_FIELD_AND_TTL"
-            assert_equal [r hexists myhash field1] 0
-        }
-    }
-
-    r config set hash-max-listpack-entries 512
-}
-
-start_server {tags {"external:skip needs:debug"}} {
-
-    # Tests that only applies to listpack
-
-    test "Test listpack memory usage" {
-        r hset myhash f1 v1 f2 v2 f3 v3 f4 v4 f5 v5
-        r hpexpire myhash 5 2 f2 f4
-
-        # Just to have code coverage for the new listpack encoding
-        r memory usage myhash
-    }
-
-    test "Test listpack object encoding" {
-        r hset myhash f1 v1 f2 v2 f3 v3 f4 v4 f5 v5
-        r hpexpire myhash 5 2 f2 f4
-
-        # Just to have code coverage for the listpackex encoding
-        assert_equal [r object encoding myhash] "listpackex"
->>>>>>> af548c83
     }
 
     test "Test listpack converts to ht and passive expiry works" {
@@ -1454,32 +1183,18 @@
         # Test with larger values to verify we successfully move fields in
         # listpack when we are ordering according to TTL. This config change
         # will make code to use temporary heap allocation when moving fields.
-<<<<<<< HEAD
         # See listpackExUpdateExpiry() for details.
-=======
-        # See listpackTTLUpdateExpiry() for details.
->>>>>>> af548c83
         r config set hash-max-listpack-value 2048
 
         set payload1 [string repeat v3 1024]
         set payload2 [string repeat v1 1024]
-<<<<<<< HEAD
 
         # Test with single item list
         r hset myhash f1 $payload1
-        assert_equal [r hgetf myhash EX 2000 FIELDS 1 f1] $payload1
         r del myhash
 
         # Test with multiple items
         r hset myhash f1 $payload2 f2 v2 f3 $payload1 f4 v4
-=======
-        r hset myhash f1 $payload2 f2 v2 f3 $payload1 f4 v4
-
->>>>>>> af548c83
-        r hexpire myhash 100000 1 f3
-        r hpersist myhash 1 f3
-        assert_equal [r hpersist myhash 1 f3] $P_NO_EXPIRY
-
         r hpexpire myhash 10 1 f1
         after 20
         assert_equal [lsort [r hgetall myhash]] [lsort "f2 f3 f4 v2 $payload1 v4"]
