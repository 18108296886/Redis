--- conflicted
+++ resolved
@@ -90,7 +90,6 @@
         assert_match {*infotest_unsafe_field:value=1*} $info
     }
 
-<<<<<<< HEAD
     test {module info multiply sections without all, everything, default keywords} {
         set info [r info replication cluster cpu]
         assert { [string match "*cluster*" $info] }
@@ -137,11 +136,9 @@
         field $info infotest_dos
     } {2}
 
-=======
     test "Unload the module - infotest" {
         assert_equal {OK} [r module unload infotest]
     }
 
->>>>>>> 6ca97da0
     # TODO: test crash report.
 } 