# Primitive tests on cluster-enabled redis with modules using redis-cli

source tests/support/cli.tcl

<<<<<<< HEAD
proc cluster_info {r field} {
    set _ [getInfoProperty [$r cluster info] $field]
}

# Provide easy access to CLUSTER INFO properties. Same semantic as "proc s".
proc csi {args} {
    set level 0
    if {[string is integer [lindex $args 0]]} {
        set level [lindex $args 0]
        set args [lrange $args 1 end]
    }
    cluster_info [srv $level "client"] [lindex $args 0]
}

=======
>>>>>>> 0a2e51f9
set testmodule [file normalize tests/modules/blockonkeys.so]
set testmodule_nokey [file normalize tests/modules/blockonbackground.so]
set testmodule_blockedclient [file normalize tests/modules/blockedclient.so]

# make sure the test infra won't use SELECT
set old_singledb $::singledb
set ::singledb 1

# cluster creation is complicated with TLS, and the current tests don't really need that coverage
tags {tls:skip external:skip cluster modules} {

# start three servers
set base_conf [list cluster-enabled yes cluster-node-timeout 1 loadmodule $testmodule]
start_server [list overrides $base_conf] {
start_server [list overrides $base_conf] {
start_server [list overrides $base_conf] {

    set node1 [srv 0 client]
    set node2 [srv -1 client]
    set node3 [srv -2 client]
    set node3_pid [srv -2 pid]

    # the "overrides" mechanism can only support one "loadmodule" directive
    $node1 module load $testmodule_nokey
    $node2 module load $testmodule_nokey
    $node3 module load $testmodule_nokey

    $node1 module load $testmodule_blockedclient
    $node2 module load $testmodule_blockedclient
    $node3 module load $testmodule_blockedclient

    test {Create 3 node cluster} {
        exec src/redis-cli --cluster-yes --cluster create \
                           127.0.0.1:[srv 0 port] \
                           127.0.0.1:[srv -1 port] \
                           127.0.0.1:[srv -2 port]

        wait_for_condition 1000 50 {
            [csi 0 cluster_state] eq {ok} &&
            [csi -1 cluster_state] eq {ok} &&
            [csi -2 cluster_state] eq {ok}
        } else {
            fail "Cluster doesn't stabilize"
        }
    }

    test "Run blocking command (blocked on key) on cluster node3" {
        # key9184688 is mapped to slot 10923 (first slot of node 3)
        set node3_rd [redis_deferring_client -2]
        $node3_rd fsl.bpop key9184688 0
        $node3_rd flush

        wait_for_condition 50 100 {
            [s -2 blocked_clients] eq {1}
        } else {
            fail "Client executing blocking command (blocked on key) not blocked"
        }
    }

    test "Run blocking command (no keys) on cluster node2" {
        set node2_rd [redis_deferring_client -1]
        $node2_rd block.block 0
        $node2_rd flush

        wait_for_condition 50 100 {
            [s -1 blocked_clients] eq {1}
        } else {
            fail "Client executing blocking command (no keys) not blocked"
        }
    }


    test "Perform a Resharding" {
        exec src/redis-cli --cluster-yes --cluster reshard 127.0.0.1:[srv -2 port] \
                           --cluster-to [$node1 cluster myid] \
                           --cluster-from [$node3 cluster myid] \
                           --cluster-slots 1
    }

    test "Verify command (no keys) is unaffected after resharding" {
        # verify there are blocked clients on node2
        assert_equal [s -1 blocked_clients]  {1}

        #release client 
        $node2 block.release 0
    }

    test "Verify command (blocked on key) got unblocked after resharding" {
        # this (read) will wait for the node3 to realize the new topology
        assert_error {*MOVED*} {$node3_rd read}

        # verify there are no blocked clients
        assert_equal [s 0 blocked_clients]  {0}
        assert_equal [s -1 blocked_clients]  {0}
        assert_equal [s -2 blocked_clients]  {0}
    }

    test "Wait for cluster to be stable" {
        wait_for_condition 1000 50 {
            [catch {exec src/redis-cli --cluster \
            check 127.0.0.1:[srv 0 port] \
            }] == 0
        } else {
            fail "Cluster doesn't stabilize"
        }
    }

    test "Sanity test push cmd after resharding" {
        assert_error {*MOVED*} {$node3 fsl.push key9184688 1}

        set node1_rd [redis_deferring_client 0]
        $node1_rd fsl.bpop key9184688 0
        $node1_rd flush

        wait_for_condition 50 100 {
            [s 0 blocked_clients] eq {1}
        } else {
            puts "Client not blocked"
            puts "read from blocked client: [$node1_rd read]"
            fail "Client not blocked"
        }

        $node1 fsl.push key9184688 2
        assert_equal {2} [$node1_rd read]
    }

    $node1_rd close
    $node2_rd close
    $node3_rd close

    test "Run blocking command (blocked on key) again on cluster node1" {
        $node1 del key9184688
        # key9184688 is mapped to slot 10923 which has been moved to node1
        set node1_rd [redis_deferring_client 0]
        $node1_rd fsl.bpop key9184688 0
        $node1_rd flush

        wait_for_condition 50 100 {
            [s 0 blocked_clients] eq {1}
        } else {
            fail "Client executing blocking command (blocked on key) again not blocked"
        }
    }

    test "Run blocking command (no keys) again on cluster node2" {
        set node2_rd [redis_deferring_client -1]

        $node2_rd block.block 0
        $node2_rd flush

        wait_for_condition 50 100 {
            [s -1 blocked_clients] eq {1}
        } else {
            fail "Client executing blocking command (no keys) again not blocked"
        }
    }

    test "Kill a cluster node and wait for fail state" {
        # kill node3 in cluster
        exec kill -SIGSTOP $node3_pid

        wait_for_condition 1000 50 {
            [csi 0 cluster_state] eq {fail} &&
            [csi -1 cluster_state] eq {fail}
        } else {
            fail "Cluster doesn't fail"
        }
    }

    test "Verify command (blocked on key) got unblocked after cluster failure" {
        assert_error {*CLUSTERDOWN*} {$node1_rd read}
    }

    test "Verify command (no keys) got unblocked after cluster failure" {
        assert_error {*CLUSTERDOWN*} {$node2_rd read}

        # verify there are no blocked clients
        assert_equal [s 0 blocked_clients]  {0}
        assert_equal [s -1 blocked_clients]  {0}
    }

    test "Verify command RM_Call is rejected when cluster is down" {
        assert_error "ERR Can not execute a command 'set' while the cluster is down" {$node1 do_rm_call set x 1}
    }

    exec kill -SIGCONT $node3_pid
    $node1_rd close
    $node2_rd close

# stop three servers
}
}
}

} ;# tags

set ::singledb $old_singledb<|MERGE_RESOLUTION|>--- conflicted
+++ resolved
@@ -2,23 +2,6 @@
 
 source tests/support/cli.tcl
 
-<<<<<<< HEAD
-proc cluster_info {r field} {
-    set _ [getInfoProperty [$r cluster info] $field]
-}
-
-# Provide easy access to CLUSTER INFO properties. Same semantic as "proc s".
-proc csi {args} {
-    set level 0
-    if {[string is integer [lindex $args 0]]} {
-        set level [lindex $args 0]
-        set args [lrange $args 1 end]
-    }
-    cluster_info [srv $level "client"] [lindex $args 0]
-}
-
-=======
->>>>>>> 0a2e51f9
 set testmodule [file normalize tests/modules/blockonkeys.so]
 set testmodule_nokey [file normalize tests/modules/blockonbackground.so]
 set testmodule_blockedclient [file normalize tests/modules/blockedclient.so]
