set testmodule [file normalize tests/modules/misc.so]


start_server {tags {"modules"}} {
    r module load $testmodule

    test {test RM_Call} {
        set info [r test.call_info commandstats]
        # cmdstat is not in a default section, so we also test an argument was passed
        assert { [string match "*cmdstat_module*" $info] }
    }

    test {test RM_Call args array} {
        set info [r test.call_generic info commandstats]
        # cmdstat is not in a default section, so we also test an argument was passed
        assert { [string match "*cmdstat_module*" $info] }
    }

    test {test long double conversions} {
        set ld [r test.ld_conversion]
        assert {[string match $ld "0.00000000000000001"]}
    }

    test {test module db commands} {
        r set x foo
        set key [r test.randomkey]
        assert_equal $key "x"
        assert_equal [r test.dbsize] 1
        r test.flushall
        assert_equal [r test.dbsize] 0
    }

    test {test modle lru api} {
        r config set maxmemory-policy allkeys-lru
        r set x foo
        set lru [r test.getlru x]
        assert { $lru <= 1000 }
        set was_set [r test.setlru x 100000]
        assert { $was_set == 1 }
        set idle [r object idletime x]
        assert { $idle >= 100 }
        set lru [r test.getlru x]
        assert { $lru >= 100000 }
        r config set maxmemory-policy allkeys-lfu
        set lru [r test.getlru x]
        assert { $lru == -1 }
        set was_set [r test.setlru x 100000]
        assert { $was_set == 0 }
    }
    r config set maxmemory-policy allkeys-lru

    test {test modle lfu api} {
        r config set maxmemory-policy allkeys-lfu
        r set x foo
        set lfu [r test.getlfu x]
        assert { $lfu >= 1 }
        set was_set [r test.setlfu x 100]
        assert { $was_set == 1 }
        set freq [r object freq x]
        assert { $freq <= 100 }
        set lfu [r test.getlfu x]
        assert { $lfu <= 100 }
        r config set maxmemory-policy allkeys-lru
        set lfu [r test.getlfu x]
        assert { $lfu == -1 }
        set was_set [r test.setlfu x 100]
        assert { $was_set == 0 }
    }

    test {test module clientinfo api} {
        # Test basic sanity and SSL flag
        set info [r test.clientinfo]
        set ssl_flag [expr $::tls ? {"ssl:"} : {":"}]

        assert { [dict get $info db] == 9 }
        assert { [dict get $info flags] == "${ssl_flag}::::" }

        # Test MULTI flag
        r multi
        r test.clientinfo
        set info [lindex [r exec] 0]
        assert { [dict get $info flags] == "${ssl_flag}::::multi" }

        # Test TRACKING flag
        r client tracking on
        set info [r test.clientinfo]
        assert { [dict get $info flags] == "${ssl_flag}::tracking::" }
    }

<<<<<<< HEAD
    test {test module getclientcert api} {
        set cert [r test.getclientcert]

        if {$::tls} {
            assert {$cert != ""}
        } else {
            assert {$cert == ""}
        }
=======
    test {test detached thread safe cnotext} {
        r test.log_tsctx "info" "Test message"
        verify_log_message 0 "*<misc> Test message*" 0
>>>>>>> 907da058
    }
}<|MERGE_RESOLUTION|>--- conflicted
+++ resolved
@@ -87,7 +87,6 @@
         assert { [dict get $info flags] == "${ssl_flag}::tracking::" }
     }
 
-<<<<<<< HEAD
     test {test module getclientcert api} {
         set cert [r test.getclientcert]
 
@@ -96,10 +95,10 @@
         } else {
             assert {$cert == ""}
         }
-=======
+    }
+
     test {test detached thread safe cnotext} {
         r test.log_tsctx "info" "Test message"
         verify_log_message 0 "*<misc> Test message*" 0
->>>>>>> 907da058
     }
 }