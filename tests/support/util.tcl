--- conflicted
+++ resolved
@@ -792,7 +792,6 @@
     consume_subscribe_messages $client punsubscribe $channels
 }
 
-<<<<<<< HEAD
 proc debug_populate {num} {
     set rd [redis_deferring_client]
     for {set j 0} {$j < $num} {incr j} {
@@ -827,7 +826,7 @@
         fail "Timeout waiting for blocked clients"
     }
 }
-=======
+
 proc read_from_aof {fp} {
     # Input fp is a blocking binary file descriptor of an opened AOF file.
     if {[gets $fp count] == -1} return ""
@@ -852,5 +851,4 @@
     for {set j 0} {$j < [llength $patterns]} {incr j} {
         assert_match [lindex $patterns $j] [read_from_aof $fp]
     }
-}
->>>>>>> f63bb958
+}