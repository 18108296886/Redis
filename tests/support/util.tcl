proc randstring {min max {type binary}} {
    set len [expr {$min+int(rand()*($max-$min+1))}]
    set output {}
    if {$type eq {binary}} {
        set minval 0
        set maxval 255
    } elseif {$type eq {alpha} || $type eq {simplealpha}} {
        set minval 48
        set maxval 122
    } elseif {$type eq {compr}} {
        set minval 48
        set maxval 52
    }
    while {$len} {
        set num [expr {$minval+int(rand()*($maxval-$minval+1))}]
        set rr [format "%c" $num]
        if {$type eq {simplealpha} && ![string is alnum $rr]} {continue}
        if {$type eq {alpha} && $num eq 92} {continue} ;# avoid putting '\' char in the string, it can mess up TCL processing
        append output $rr
        incr len -1
    }
    return $output
}

# Useful for some test
proc zlistAlikeSort {a b} {
    if {[lindex $a 0] > [lindex $b 0]} {return 1}
    if {[lindex $a 0] < [lindex $b 0]} {return -1}
    string compare [lindex $a 1] [lindex $b 1]
}

# Return all log lines starting with the first line that contains a warning.
# Generally, this will be an assertion error with a stack trace.
proc crashlog_from_file {filename} {
    set lines [split [exec cat $filename] "\n"]
    set matched 0
    set logall 0
    set result {}
    foreach line $lines {
        if {[string match {*REDIS BUG REPORT START*} $line]} {
            set logall 1
        }
        if {[regexp {^\[\d+\]\s+\d+\s+\w+\s+\d{2}:\d{2}:\d{2} \#} $line]} {
            set matched 1
        }
        if {$logall || $matched} {
            lappend result $line
        }
    }
    join $result "\n"
}

# Return sanitizer log lines
proc sanitizer_errors_from_file {filename} {
    set log [exec cat $filename]
    set lines [split [exec cat $filename] "\n"]

    foreach line $lines {
        # Ignore huge allocation warnings
        if ([string match {*WARNING: AddressSanitizer failed to allocate*} $line]) {
            continue
        }

        # GCC UBSAN output does not contain 'Sanitizer' but 'runtime error'.
        if {[string match {*runtime error*} $log] ||
            [string match {*Sanitizer*} $log]} {
            return $log
        }
    }

    return ""
}

proc getInfoProperty {infostr property} {
    if {[regexp "\r\n$property:(.*?)\r\n" $infostr _ value]} {
        set _ $value
    }
}

# Return value for INFO property
proc status {r property} {
    set _ [getInfoProperty [{*}$r info] $property]
}

proc waitForBgsave r {
    while 1 {
        if {[status r rdb_bgsave_in_progress] eq 1} {
            if {$::verbose} {
                puts -nonewline "\nWaiting for background save to finish... "
                flush stdout
            }
            after 1000
        } else {
            break
        }
    }
}

proc waitForBgrewriteaof r {
    while 1 {
        if {[status r aof_rewrite_in_progress] eq 1} {
            if {$::verbose} {
                puts -nonewline "\nWaiting for background AOF rewrite to finish... "
                flush stdout
            }
            after 1000
        } else {
            break
        }
    }
}

proc wait_for_sync r {
    wait_for_condition 50 100 {
        [status $r master_link_status] eq "up"
    } else {
        fail "replica didn't sync in time"
    }
}

proc wait_for_ofs_sync {r1 r2} {
    wait_for_condition 50 100 {
        [status $r1 master_repl_offset] eq [status $r2 master_repl_offset]
    } else {
        fail "replica didn't sync in time"
    }
}

proc wait_done_loading r {
    wait_for_condition 50 100 {
        [catch {$r ping} e] == 0
    } else {
        fail "Loading DB is taking too much time."
    }
}

proc wait_lazyfree_done r {
    wait_for_condition 50 100 {
        [status $r lazyfree_pending_objects] == 0
    } else {
        fail "lazyfree isn't done"
    }
}

# count current log lines in server's stdout
proc count_log_lines {srv_idx} {
    set _ [string trim [exec wc -l < [srv $srv_idx stdout]]]
}

# returns the number of times a line with that pattern appears in a file
proc count_message_lines {file pattern} {
    set res 0
    # exec fails when grep exists with status other than 0 (when the patter wasn't found)
    catch {
        set res [string trim [exec grep $pattern $file 2> /dev/null | wc -l]]
    }
    return $res
}

# returns the number of times a line with that pattern appears in the log
proc count_log_message {srv_idx pattern} {
    set stdout [srv $srv_idx stdout]
    return [count_message_lines $stdout $pattern]
}

# verify pattern exists in server's sdtout after a certain line number
proc verify_log_message {srv_idx pattern from_line} {
    incr from_line
    set result [exec tail -n +$from_line < [srv $srv_idx stdout]]
    if {![string match $pattern $result]} {
        error "assertion:expected message not found in log file: $pattern"
    }
}

# wait for pattern to be found in server's stdout after certain line number
# return value is a list containing the line that matched the pattern and the line number
proc wait_for_log_messages {srv_idx patterns from_line maxtries delay} {
    set retry $maxtries
    set next_line [expr $from_line + 1] ;# searching form the line after
    set stdout [srv $srv_idx stdout]
    while {$retry} {
        # re-read the last line (unless it's before to our first), last time we read it, it might have been incomplete
        set next_line [expr $next_line - 1 > $from_line + 1 ? $next_line - 1 : $from_line + 1]
        set result [exec tail -n +$next_line < $stdout]
        set result [split $result "\n"]
        foreach line $result {
            foreach pattern $patterns {
                if {[string match $pattern $line]} {
                    return [list $line $next_line]
                }
            }
            incr next_line
        }
        incr retry -1
        after $delay
    }
    if {$retry == 0} {
        if {$::verbose} {
            puts "content of $stdout from line: $from_line:"
            puts [exec tail -n +$from_line < $stdout]
        }
        fail "log message of '$patterns' not found in $stdout after line: $from_line till line: [expr $next_line -1]"
    }
}

# write line to server log file
proc write_log_line {srv_idx msg} {
    set logfile [srv $srv_idx stdout]
    set fd [open $logfile "a+"]
    puts $fd "### $msg"
    close $fd
}

# Random integer between 0 and max (excluded).
proc randomInt {max} {
    expr {int(rand()*$max)}
}

# Random integer between min and max (excluded).
proc randomRange {min max} {
    expr {int(rand()*[expr $max - $min]) + $min}
}

# Random signed integer between -max and max (both extremes excluded).
proc randomSignedInt {max} {
    set i [randomInt $max]
    if {rand() > 0.5} {
        set i -$i
    }
    return $i
}

proc randpath args {
    set path [expr {int(rand()*[llength $args])}]
    uplevel 1 [lindex $args $path]
}

proc randomValue {} {
    randpath {
        # Small enough to likely collide
        randomSignedInt 1000
    } {
        # 32 bit compressible signed/unsigned
        randpath {randomSignedInt 2000000000} {randomSignedInt 4000000000}
    } {
        # 64 bit
        randpath {randomSignedInt 1000000000000}
    } {
        # Random string
        randpath {randstring 0 256 alpha} \
                {randstring 0 256 compr} \
                {randstring 0 256 binary}
    }
}

proc randomKey {} {
    randpath {
        # Small enough to likely collide
        randomInt 1000
    } {
        # 32 bit compressible signed/unsigned
        randpath {randomInt 2000000000} {randomInt 4000000000}
    } {
        # 64 bit
        randpath {randomInt 1000000000000}
    } {
        # Random string
        randpath {randstring 1 256 alpha} \
                {randstring 1 256 compr}
    }
}

proc findKeyWithType {r type} {
    for {set j 0} {$j < 20} {incr j} {
        set k [{*}$r randomkey]
        if {$k eq {}} {
            return {}
        }
        if {[{*}$r type $k] eq $type} {
            return $k
        }
    }
    return {}
}

proc createComplexDataset {r ops {opt {}}} {
    set useexpire [expr {[lsearch -exact $opt useexpire] != -1}]
    if {[lsearch -exact $opt usetag] != -1} {
        set tag "{t}"
    } else {
        set tag ""
    }
    for {set j 0} {$j < $ops} {incr j} {
        set k [randomKey]$tag
        set k2 [randomKey]$tag
        set f [randomValue]
        set v [randomValue]

        if {$useexpire} {
            if {rand() < 0.1} {
                {*}$r expire [randomKey] [randomInt 2]
            }
        }

        randpath {
            set d [expr {rand()}]
        } {
            set d [expr {rand()}]
        } {
            set d [expr {rand()}]
        } {
            set d [expr {rand()}]
        } {
            set d [expr {rand()}]
        } {
            randpath {set d +inf} {set d -inf}
        }
        set t [{*}$r type $k]

        if {$t eq {none}} {
            randpath {
                {*}$r set $k $v
            } {
                {*}$r lpush $k $v
            } {
                {*}$r sadd $k $v
            } {
                {*}$r zadd $k $d $v
            } {
                {*}$r hset $k $f $v
            } {
                {*}$r del $k
            }
            set t [{*}$r type $k]
        }

        switch $t {
            {string} {
                # Nothing to do
            }
            {list} {
                randpath {{*}$r lpush $k $v} \
                        {{*}$r rpush $k $v} \
                        {{*}$r lrem $k 0 $v} \
                        {{*}$r rpop $k} \
                        {{*}$r lpop $k}
            }
            {set} {
                randpath {{*}$r sadd $k $v} \
                        {{*}$r srem $k $v} \
                        {
                            set otherset [findKeyWithType {*}$r set]
                            if {$otherset ne {}} {
                                randpath {
                                    {*}$r sunionstore $k2 $k $otherset
                                } {
                                    {*}$r sinterstore $k2 $k $otherset
                                } {
                                    {*}$r sdiffstore $k2 $k $otherset
                                }
                            }
                        }
            }
            {zset} {
                randpath {{*}$r zadd $k $d $v} \
                        {{*}$r zrem $k $v} \
                        {
                            set otherzset [findKeyWithType {*}$r zset]
                            if {$otherzset ne {}} {
                                randpath {
                                    {*}$r zunionstore $k2 2 $k $otherzset
                                } {
                                    {*}$r zinterstore $k2 2 $k $otherzset
                                }
                            }
                        }
            }
            {hash} {
                randpath {{*}$r hset $k $f $v} \
                        {{*}$r hdel $k $f}
            }
        }
    }
}

proc formatCommand {args} {
    set cmd "*[llength $args]\r\n"
    foreach a $args {
        append cmd "$[string length $a]\r\n$a\r\n"
    }
    set _ $cmd
}

proc csvdump r {
    set o {}
    if {$::singledb} {
        set maxdb 1
    } else {
        set maxdb 16
    }
    for {set db 0} {$db < $maxdb} {incr db} {
        if {!$::singledb} {
            {*}$r select $db
        }
        foreach k [lsort [{*}$r keys *]] {
            set type [{*}$r type $k]
            append o [csvstring $db] , [csvstring $k] , [csvstring $type] ,
            switch $type {
                string {
                    append o [csvstring [{*}$r get $k]] "\n"
                }
                list {
                    foreach e [{*}$r lrange $k 0 -1] {
                        append o [csvstring $e] ,
                    }
                    append o "\n"
                }
                set {
                    foreach e [lsort [{*}$r smembers $k]] {
                        append o [csvstring $e] ,
                    }
                    append o "\n"
                }
                zset {
                    foreach e [{*}$r zrange $k 0 -1 withscores] {
                        append o [csvstring $e] ,
                    }
                    append o "\n"
                }
                hash {
                    set fields [{*}$r hgetall $k]
                    set newfields {}
                    foreach {k v} $fields {
                        lappend newfields [list $k $v]
                    }
                    set fields [lsort -index 0 $newfields]
                    foreach kv $fields {
                        append o [csvstring [lindex $kv 0]] ,
                        append o [csvstring [lindex $kv 1]] ,
                    }
                    append o "\n"
                }
            }
        }
    }
    if {!$::singledb} {
        {*}$r select 9
    }
    return $o
}

proc csvstring s {
    return "\"$s\""
}

proc roundFloat f {
    format "%.10g" $f
}

set ::last_port_attempted 0
proc find_available_port {start count} {
    set port [expr $::last_port_attempted + 1]
    for {set attempts 0} {$attempts < $count} {incr attempts} {
        if {$port < $start || $port >= $start+$count} {
            set port $start
        }
        set fd1 -1
        if {[catch {set fd1 [socket -server 127.0.0.1 $port]}] ||
            [catch {set fd2 [socket -server 127.0.0.1 [expr $port+10000]]}]} {
            if {$fd1 != -1} {
                close $fd1
            }
        } else {
            close $fd1
            close $fd2
            set ::last_port_attempted $port
            return $port
        }
        incr port
    }
    error "Can't find a non busy port in the $start-[expr {$start+$count-1}] range."
}

# Test if TERM looks like to support colors
proc color_term {} {
    expr {[info exists ::env(TERM)] && [string match *xterm* $::env(TERM)]}
}

proc colorstr {color str} {
    if {[color_term]} {
        set b 0
        if {[string range $color 0 4] eq {bold-}} {
            set b 1
            set color [string range $color 5 end]
        }
        switch $color {
            red {set colorcode {31}}
            green {set colorcode {32}}
            yellow {set colorcode {33}}
            blue {set colorcode {34}}
            magenta {set colorcode {35}}
            cyan {set colorcode {36}}
            white {set colorcode {37}}
            default {set colorcode {37}}
        }
        if {$colorcode ne {}} {
            return "\033\[$b;${colorcode};49m$str\033\[0m"
        }
    } else {
        return $str
    }
}

proc find_valgrind_errors {stderr on_termination} {
    set fd [open $stderr]
    set buf [read $fd]
    close $fd

    # Look for stack trace (" at 0x") and other errors (Invalid, Mismatched, etc).
    # Look for "Warnings", but not the "set address range perms". These don't indicate any real concern.
    # corrupt-dump unit, not sure why but it seems they don't indicate any real concern.
    if {[regexp -- { at 0x} $buf] ||
        [regexp -- {^(?=.*Warning)(?:(?!set address range perms).)*$} $buf] ||
        [regexp -- {Invalid} $buf] ||
        [regexp -- {Mismatched} $buf] ||
        [regexp -- {uninitialized} $buf] ||
        [regexp -- {has a fishy} $buf] ||
        [regexp -- {overlap} $buf]} {
        return $buf
    }

    # If the process didn't terminate yet, we can't look for the summary report
    if {!$on_termination} {
        return ""
    }

    # Look for the absence of a leak free summary (happens when redis isn't terminated properly).
    if {(![regexp -- {definitely lost: 0 bytes} $buf] &&
         ![regexp -- {no leaks are possible} $buf])} {
        return $buf
    }

    return ""
}

# Execute a background process writing random data for the specified number
# of seconds to the specified Redis instance.
proc start_write_load {host port seconds} {
    set tclsh [info nameofexecutable]
    exec $tclsh tests/helpers/gen_write_load.tcl $host $port $seconds $::tls &
}

# Stop a process generating write load executed with start_write_load.
proc stop_write_load {handle} {
    catch {exec /bin/kill -9 $handle}
}

proc wait_load_handlers_disconnected {{level 0}} {
    wait_for_condition 50 100 {
        ![string match {*name=LOAD_HANDLER*} [r $level client list]]
    } else {
        fail "load_handler(s) still connected after too long time."
    }
}

proc K { x y } { set x } 

# Shuffle a list with Fisher-Yates algorithm.
proc lshuffle {list} {
    set n [llength $list]
    while {$n>1} {
        set j [expr {int(rand()*$n)}]
        incr n -1
        if {$n==$j} continue
        set v [lindex $list $j]
        lset list $j [lindex $list $n]
        lset list $n $v
    }
    return $list
}

# Execute a background process writing complex data for the specified number
# of ops to the specified Redis instance.
proc start_bg_complex_data {host port db ops} {
    set tclsh [info nameofexecutable]
    exec $tclsh tests/helpers/bg_complex_data.tcl $host $port $db $ops $::tls &
}

# Stop a process generating write load executed with start_bg_complex_data.
proc stop_bg_complex_data {handle} {
    catch {exec /bin/kill -9 $handle}
}

proc populate {num {prefix key:} {size 3}} {
    set rd [redis_deferring_client]
    for {set j 0} {$j < $num} {incr j} {
        $rd set $prefix$j [string repeat A $size]
    }
    for {set j 0} {$j < $num} {incr j} {
        $rd read
    }
    $rd close
}

proc get_child_pid {idx} {
    set pid [srv $idx pid]
    if {[file exists "/usr/bin/pgrep"]} {
        set fd [open "|pgrep -P $pid" "r"]
        set child_pid [string trim [lindex [split [read $fd] \n] 0]]
    } else {
        set fd [open "|ps --ppid $pid -o pid" "r"]
        set child_pid [string trim [lindex [split [read $fd] \n] 1]]
    }
    close $fd

    return $child_pid
}

proc cmdrstat {cmd r} {
    if {[regexp "\r\ncmdstat_$cmd:(.*?)\r\n" [$r info commandstats] _ value]} {
        set _ $value
    }
}

proc errorrstat {cmd r} {
    if {[regexp "\r\nerrorstat_$cmd:(.*?)\r\n" [$r info errorstats] _ value]} {
        set _ $value
    }
}

proc generate_fuzzy_traffic_on_key {key duration} {
    # Commands per type, blocking commands removed
    # TODO: extract these from help.h or elsewhere, and improve to include other types
    set string_commands {APPEND BITCOUNT BITFIELD BITOP BITPOS DECR DECRBY GET GETBIT GETRANGE GETSET INCR INCRBY INCRBYFLOAT MGET MSET MSETNX PSETEX SET SETBIT SETEX SETNX SETRANGE LCS STRLEN}
    set hash_commands {HDEL HEXISTS HGET HGETALL HINCRBY HINCRBYFLOAT HKEYS HLEN HMGET HMSET HSCAN HSET HSETNX HSTRLEN HVALS HRANDFIELD}
    set zset_commands {ZADD ZCARD ZCOUNT ZINCRBY ZINTERSTORE ZLEXCOUNT ZPOPMAX ZPOPMIN ZRANGE ZRANGEBYLEX ZRANGEBYSCORE ZRANK ZREM ZREMRANGEBYLEX ZREMRANGEBYRANK ZREMRANGEBYSCORE ZREVRANGE ZREVRANGEBYLEX ZREVRANGEBYSCORE ZREVRANK ZSCAN ZSCORE ZUNIONSTORE ZRANDMEMBER}
    set list_commands {LINDEX LINSERT LLEN LPOP LPOS LPUSH LPUSHX LRANGE LREM LSET LTRIM RPOP RPOPLPUSH RPUSH RPUSHX}
    set set_commands {SADD SCARD SDIFF SDIFFSTORE SINTER SINTERSTORE SISMEMBER SMEMBERS SMOVE SPOP SRANDMEMBER SREM SSCAN SUNION SUNIONSTORE}
    set stream_commands {XACK XADD XCLAIM XDEL XGROUP XINFO XLEN XPENDING XRANGE XREAD XREADGROUP XREVRANGE XTRIM}
    set commands [dict create string $string_commands hash $hash_commands zset $zset_commands list $list_commands set $set_commands stream $stream_commands]

    set type [r type $key]
    set cmds [dict get $commands $type]
    set start_time [clock seconds]
    set sent {}
    set succeeded 0
    while {([clock seconds]-$start_time) < $duration} {
        # find a random command for our key type
        set cmd_idx [expr {int(rand()*[llength $cmds])}]
        set cmd [lindex $cmds $cmd_idx]
        # get the command details from redis
        if { [ catch {
            set cmd_info [lindex [r command info $cmd] 0]
        } err ] } {
            # if we failed, it means redis crashed after the previous command
            return $sent
        }
        # try to build a valid command argument
        set arity [lindex $cmd_info 1]
        set arity [expr $arity < 0 ? - $arity: $arity]
        set firstkey [lindex $cmd_info 3]
        set lastkey [lindex $cmd_info 4]
        set i 1
        if {$cmd == "XINFO"} {
            lappend cmd "STREAM"
            lappend cmd $key
            lappend cmd "FULL"
            incr i 3
        }
        if {$cmd == "XREAD"} {
            lappend cmd "STREAMS"
            lappend cmd $key
            randpath {
                lappend cmd \$
            } {
                lappend cmd [randomValue]
            }
            incr i 3
        }
        if {$cmd == "XADD"} {
            lappend cmd $key
            randpath {
                lappend cmd "*"
            } {
                lappend cmd [randomValue]
            }
            lappend cmd [randomValue]
            lappend cmd [randomValue]
            incr i 4
        }
        for {} {$i < $arity} {incr i} {
            if {$i == $firstkey || $i == $lastkey} {
                lappend cmd $key
            } else {
                lappend cmd [randomValue]
            }
        }
        # execute the command, we expect commands to fail on syntax errors
        lappend sent $cmd
        if { ! [ catch {
            r {*}$cmd
        } err ] } {
            incr succeeded
        } else {
            set err [format "%s" $err] ;# convert to string for pattern matching
            if {[string match "*SIGTERM*" $err]} {
                puts "command caused test to hang? $cmd"
                exit 1
            }
        }
    }

    # print stats so that we know if we managed to generate commands that actually made senes
    #if {$::verbose} {
    #    set count [llength $sent]
    #    puts "Fuzzy traffic sent: $count, succeeded: $succeeded"
    #}

    # return the list of commands we sent
    return $sent
}

proc string2printable s {
    set res {}
    set has_special_chars false
    foreach i [split $s {}] {
        scan $i %c int
        # non printable characters, including space and excluding: " \ $ { }
        if {$int < 32 || $int > 122 || $int == 34 || $int == 36 || $int == 92} {
            set has_special_chars true
        }
        # TCL8.5 has issues mixing \x notation and normal chars in the same
        # source code string, so we'll convert the entire string.
        append res \\x[format %02X $int]
    }
    if {!$has_special_chars} {
        return $s
    }
    set res "\"$res\""
    return $res
}

# Calculation value of Chi-Square Distribution. By this value
# we can verify the random distribution sample confidence.
# Based on the following wiki:
# https://en.wikipedia.org/wiki/Chi-square_distribution
#
# param res    Random sample list
# return       Value of Chi-Square Distribution
#
# x2_value: return of chi_square_value function
# df: Degrees of freedom, Number of independent values minus 1
#
# By using x2_value and df to back check the cardinality table,
# we can know the confidence of the random sample.
proc chi_square_value {res} {
    unset -nocomplain mydict
    foreach key $res {
        dict incr mydict $key 1
    }

    set x2_value 0
    set p [expr [llength $res] / [dict size $mydict]]
    foreach key [dict keys $mydict] {
        set value [dict get $mydict $key]

        # Aggregate the chi-square value of each element
        set v [expr {pow($value - $p, 2) / $p}]
        set x2_value [expr {$x2_value + $v}]
    }

    return $x2_value
}

#subscribe to Pub/Sub channels
proc consume_subscribe_messages {client type channels} {
    set numsub -1
    set counts {}

    for {set i [llength $channels]} {$i > 0} {incr i -1} {
        set msg [$client read]
        assert_equal $type [lindex $msg 0]

        # when receiving subscribe messages the channels names
        # are ordered. when receiving unsubscribe messages
        # they are unordered
        set idx [lsearch -exact $channels [lindex $msg 1]]
        if {[string match "*unsubscribe" $type]} {
            assert {$idx >= 0}
        } else {
            assert {$idx == 0}
        }
        set channels [lreplace $channels $idx $idx]

        # aggregate the subscription count to return to the caller
        lappend counts [lindex $msg 2]
    }

    # we should have received messages for channels
    assert {[llength $channels] == 0}
    return $counts
}

proc subscribe {client channels} {
    $client subscribe {*}$channels
    consume_subscribe_messages $client subscribe $channels
}

proc unsubscribe {client {channels {}}} {
    $client unsubscribe {*}$channels
    consume_subscribe_messages $client unsubscribe $channels
}

proc psubscribe {client channels} {
    $client psubscribe {*}$channels
    consume_subscribe_messages $client psubscribe $channels
}

proc punsubscribe {client {channels {}}} {
    $client punsubscribe {*}$channels
    consume_subscribe_messages $client punsubscribe $channels
}

proc debug_digest_value {key} {
    if {!$::ignoredigest} {
        r debug digest-value $key
    } else {
        return "dummy-digest-value"
    }
}

proc wait_for_blocked_client {} {
    wait_for_condition 50 100 {
        [s blocked_clients] ne 0
    } else {
        fail "no blocked clients"
    }
}

proc wait_for_blocked_clients_count {count {maxtries 100} {delay 10}} {
    wait_for_condition $maxtries $delay  {
        [s blocked_clients] == $count
    } else {
        fail "Timeout waiting for blocked clients"
    }
}

proc read_from_aof {fp} {
    # Input fp is a blocking binary file descriptor of an opened AOF file.
    if {[gets $fp count] == -1} return ""
    set count [string range $count 1 end]

    # Return a list of arguments for the command.
    set res {}
    for {set j 0} {$j < $count} {incr j} {
        read $fp 1
        set arg [::redis::redis_bulk_read $fp]
        if {$j == 0} {set arg [string tolower $arg]}
        lappend res $arg
    }
    return $res
}

proc assert_aof_content {aof_path patterns} {
    set fp [open $aof_path r]
    fconfigure $fp -translation binary
    fconfigure $fp -blocking 1

    for {set j 0} {$j < [llength $patterns]} {incr j} {
        assert_match [lindex $patterns $j] [read_from_aof $fp]
    }
}

proc config_set {param value {options {}}} {
    set mayfail 0
    foreach option $options {
        switch $option {
            "mayfail" {
                set mayfail 1
            }
            default {
                error "Unknown option $option"
            }
        }
    }

    if {[catch {r config set $param $value} err]} {
        if {!$mayfail} {
            error $err
        } else {
            if {$::verbose} {
                puts "Ignoring CONFIG SET $param $value failure: $err"
            }
        }
    }
}

proc delete_lines_with_pattern {filename tmpfilename pattern} {
    set fh_in [open $filename r]
    set fh_out [open $tmpfilename w]
    while {[gets $fh_in line] != -1} {
        if {![regexp $pattern $line]} {
            puts $fh_out $line
        }
    }
    close $fh_in
    close $fh_out
    file rename -force $tmpfilename $filename
}

proc get_nonloopback_addr {} {
    set addrlist [list {}]
    catch { set addrlist [exec hostname -I] }
    return [lindex $addrlist 0]
}

proc get_nonloopback_client {} {
    return [redis [get_nonloopback_addr] [srv 0 "port"] 0 $::tls]
}

# The following functions and variables are used only when running large-memory
# tests. We avoid defining them when not running large-memory tests because the 
# global variables takes up lots of memory.
proc init_large_mem_vars {} {
    if {![info exists ::str500]} {
        set ::str500 [string repeat x 500000000] ;# 500mb
        set ::str500_len [string length $::str500]
    }
}

# Utility function to write big argument into redis client connection
proc write_big_bulk {size {prefix ""} {skip_read no}} {
    init_large_mem_vars

    assert {[string length prefix] <= $size}
    r write "\$$size\r\n"
    r write $prefix
    incr size -[string length $prefix]
    while {$size >= 500000000} {
        r write $::str500
        incr size -500000000
    }
    if {$size > 0} {
        r write [string repeat x $size]
    }
    r write "\r\n"
    if {!$skip_read} {
        r flush
        r read
    }
}

# Utility to read big bulk response (work around Tcl limitations)
proc read_big_bulk {code {compare no} {prefix ""}} {
    init_large_mem_vars

    r readraw 1
    set resp_len [uplevel 1 $code] ;# get the first line of the RESP response
    assert_equal [string range $resp_len 0 0] "$"
    set resp_len [string range $resp_len 1 end]
    set prefix_len [string length $prefix]
    if {$compare} {
        assert {$prefix_len <= $resp_len}
        assert {$prefix_len <= $::str500_len}
    }

    set remaining $resp_len
    while {$remaining > 0} {
        set l $remaining
        if {$l > $::str500_len} {set l $::str500_len} ; # can't read more than 2gb at a time, so read 500mb so we can easily verify read data
        set read_data [r rawread $l]
        set nbytes [string length $read_data]
        if {$compare} {
            set comp_len $nbytes
            # Compare prefix part
            if {$remaining == $resp_len} {
                assert_equal $prefix [string range $read_data 0 [expr $prefix_len - 1]]
                set read_data [string range $read_data $prefix_len $nbytes]
                incr comp_len -$prefix_len
            }
            # Compare rest of data, evaluate and then assert to avoid huge print in case of failure
            set data_equal [expr {$read_data == [string range $::str500 0 [expr $comp_len - 1]]}]
            assert $data_equal
        }
        incr remaining -$nbytes
    }
    assert_equal [r rawread 2] "\r\n"
    r readraw 0
    return $resp_len
}
<<<<<<< HEAD
=======

proc prepare_value {size} {
    set _v "c"
    for {set i 1} {$i < $size} {incr i} {
        append _v 0
    }
    return $_v
}
>>>>>>> 5df070ba
<|MERGE_RESOLUTION|>--- conflicted
+++ resolved
@@ -988,8 +988,6 @@
     r readraw 0
     return $resp_len
 }
-<<<<<<< HEAD
-=======
 
 proc prepare_value {size} {
     set _v "c"
@@ -997,5 +995,4 @@
         append _v 0
     }
     return $_v
-}
->>>>>>> 5df070ba
+}