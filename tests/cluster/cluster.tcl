# Cluster-specific test functions.
#
# Copyright (C) 2014 Salvatore Sanfilippo antirez@gmail.com
# This software is released under the BSD License. See the COPYING file for
# more information.

# Track cluster configuration as created by create_cluster below
set ::cluster_master_nodes 0
set ::cluster_replica_nodes 0

# Returns a parsed CLUSTER NODES output as a list of dictionaries.
proc get_cluster_nodes id {
    set lines [split [R $id cluster nodes] "\r\n"]
    set nodes {}
    foreach l $lines {
        set l [string trim $l]
        if {$l eq {}} continue
        set args [split $l]
        set node [dict create \
            id [lindex $args 0] \
            addr [lindex [split [lindex $args 1] ,] 0] \
<<<<<<< HEAD
            shard-id [lindex [split [lindex $args 1] ,] 2] \
=======
            shard-id [lindex [split [lindex [split [lindex $args 1] ,] 2] = ] 1]\
>>>>>>> 7be86177
            flags [split [lindex $args 2] ,] \
            slaveof [lindex $args 3] \
            ping_sent [lindex $args 4] \
            pong_recv [lindex $args 5] \
            config_epoch [lindex $args 6] \
            linkstate [lindex $args 7] \
            slots [lrange $args 8 end] \
        ]
        lappend nodes $node
    }
    return $nodes
}

# Test node for flag.
proc has_flag {node flag} {
    expr {[lsearch -exact [dict get $node flags] $flag] != -1}
}

# Returns the parsed myself node entry as a dictionary.
proc get_myself id {
    set nodes [get_cluster_nodes $id]
    foreach n $nodes {
        if {[has_flag $n myself]} {return $n}
    }
    return {}
}

# Get a specific node by ID by parsing the CLUSTER NODES output
# of the instance Number 'instance_id'
proc get_node_by_id {instance_id node_id} {
    set nodes [get_cluster_nodes $instance_id]
    foreach n $nodes {
        if {[dict get $n id] eq $node_id} {return $n}
    }
    return {}
}

# Return the value of the specified CLUSTER INFO field.
proc CI {n field} {
    get_info_field [R $n cluster info] $field
}

# Return the value of the specified INFO field.
proc s {n field} {
    get_info_field [R $n info] $field
}

# Assuming nodes are reset, this function performs slots allocation.
# Only the first 'n' nodes are used.
proc cluster_allocate_slots {n} {
    set slot 16383
    while {$slot >= 0} {
        # Allocate successive slots to random nodes.
        set node [randomInt $n]
        lappend slots_$node $slot
        incr slot -1
    }
    for {set j 0} {$j < $n} {incr j} {
        R $j cluster addslots {*}[set slots_${j}]
    }
}

# Check that cluster nodes agree about "state", or raise an error.
proc assert_cluster_state {state} {
    foreach_redis_id id {
        if {[instance_is_killed redis $id]} continue
        wait_for_condition 1000 50 {
            [CI $id cluster_state] eq $state
        } else {
            fail "Cluster node $id cluster_state:[CI $id cluster_state]"
        }
    }
}

# Search the first node starting from ID $first that is not
# already configured as a slave.
proc cluster_find_available_slave {first} {
    foreach_redis_id id {
        if {$id < $first} continue
        if {[instance_is_killed redis $id]} continue
        set me [get_myself $id]
        if {[dict get $me slaveof] eq {-}} {return $id}
    }
    fail "No available slaves"
}

# Add 'slaves' slaves to a cluster composed of 'masters' masters.
# It assumes that masters are allocated sequentially from instance ID 0
# to N-1.
proc cluster_allocate_slaves {masters slaves} {
    for {set j 0} {$j < $slaves} {incr j} {
        set master_id [expr {$j % $masters}]
        set slave_id [cluster_find_available_slave $masters]
        set master_myself [get_myself $master_id]
        R $slave_id cluster replicate [dict get $master_myself id]
    }
}

# Create a cluster composed of the specified number of masters and slaves.
proc create_cluster {masters slaves} {
    cluster_allocate_slots $masters
    if {$slaves} {
        cluster_allocate_slaves $masters $slaves
    }
    assert_cluster_state ok

    set ::cluster_master_nodes $masters
    set ::cluster_replica_nodes $slaves
}

proc cluster_allocate_with_continuous_slots {n} {
    set slot 16383
    set avg [expr ($slot+1) / $n]
    while {$slot >= 0} {
        set node [expr $slot/$avg >= $n ? $n-1 : $slot/$avg]
        lappend slots_$node $slot
        incr slot -1
    }
    for {set j 0} {$j < $n} {incr j} {
        R $j cluster addslots {*}[set slots_${j}]
    }
}

# Create a cluster composed of the specified number of masters and slaves,
# but with a continuous slot range. 
proc cluster_create_with_continuous_slots {masters slaves} {
    cluster_allocate_with_continuous_slots $masters
    if {$slaves} {
        cluster_allocate_slaves $masters $slaves
    }
    assert_cluster_state ok

    set ::cluster_master_nodes $masters
    set ::cluster_replica_nodes $slaves
}


# Set the cluster node-timeout to all the reachalbe nodes.
proc set_cluster_node_timeout {to} {
    foreach_redis_id id {
        catch {R $id CONFIG SET cluster-node-timeout $to}
    }
}

# Check if the cluster is writable and readable. Use node "id"
# as a starting point to talk with the cluster.
proc cluster_write_test {id} {
    set prefix [randstring 20 20 alpha]
    set port [get_instance_attrib redis $id port]
    set cluster [redis_cluster 127.0.0.1:$port]
    for {set j 0} {$j < 100} {incr j} {
        $cluster set key.$j $prefix.$j
    }
    for {set j 0} {$j < 100} {incr j} {
        assert {[$cluster get key.$j] eq "$prefix.$j"}
    }
    $cluster close
}

# Check if cluster configuration is consistent.
proc cluster_config_consistent {} {
    for {set j 0} {$j < $::cluster_master_nodes + $::cluster_replica_nodes} {incr j} {
        if {$j == 0} {
            set base_cfg [R $j cluster slots]
        } else {
            set cfg [R $j cluster slots]
            if {$cfg != $base_cfg} {
                return 0
            }
        }
    }

    return 1
}

# Wait for cluster configuration to propagate and be consistent across nodes.
proc wait_for_cluster_propagation {} {
    wait_for_condition 50 100 {
        [cluster_config_consistent] eq 1
    } else {
        fail "cluster config did not reach a consistent state"
    }
}

# Check if cluster's view of hostnames is consistent
proc are_hostnames_propagated {match_string} {
    for {set j 0} {$j < $::cluster_master_nodes + $::cluster_replica_nodes} {incr j} {
        set cfg [R $j cluster slots]
        foreach node $cfg {
            for {set i 2} {$i < [llength $node]} {incr i} {
                if {! [string match $match_string [lindex [lindex [lindex $node $i] 3] 1]] } {
                    return 0
                }
            }
        }
    }
    return 1
}<|MERGE_RESOLUTION|>--- conflicted
+++ resolved
@@ -19,11 +19,7 @@
         set node [dict create \
             id [lindex $args 0] \
             addr [lindex [split [lindex $args 1] ,] 0] \
-<<<<<<< HEAD
-            shard-id [lindex [split [lindex $args 1] ,] 2] \
-=======
             shard-id [lindex [split [lindex [split [lindex $args 1] ,] 2] = ] 1]\
->>>>>>> 7be86177
             flags [split [lindex $args 2] ,] \
             slaveof [lindex $args 3] \
             ping_sent [lindex $args 4] \
