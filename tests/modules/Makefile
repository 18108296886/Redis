--- conflicted
+++ resolved
@@ -59,13 +59,10 @@
     moduleconfigs.so \
     moduleconfigstwo.so \
     publish.so \
-<<<<<<< HEAD
+    usercall.so \
+    postnotifications.so \
     subscribe_channel.so
-=======
-    usercall.so \
-    postnotifications.so
 
->>>>>>> e74a1f3b
 .PHONY: all
 
 all: $(TEST_MODULES)
