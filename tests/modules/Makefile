--- conflicted
+++ resolved
@@ -35,13 +35,10 @@
     test_lazyfree.so \
     timer.so \
     defragtest.so \
-<<<<<<< HEAD
-    reply.so
-=======
     hash.so \
     zset.so \
-    stream.so
->>>>>>> d828f90c
+    stream.so \
+    reply.so
 
 
 .PHONY: all
