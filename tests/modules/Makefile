--- conflicted
+++ resolved
@@ -54,16 +54,13 @@
     list.so \
     subcommands.so \
     reply.so \
-<<<<<<< HEAD
-    subscribe_channel.so \
-    test_subscribe_channel.so
-=======
     cmdintrospection.so \
     eventloop.so \
     moduleconfigs.so \
     moduleconfigstwo.so \
-    publish.so
->>>>>>> 82b82035
+    publish.so \
+    subscribe_channel.so \
+    test_subscribe_channel.so
 
 .PHONY: all
 
