
# find the OS
uname_S := $(shell sh -c 'uname -s 2>/dev/null || echo not')

# Compile flags for linux / osx
ifeq ($(uname_S),Linux)
	SHOBJ_CFLAGS ?= -W -Wall -fno-common -g -ggdb -std=c99 -O2
	SHOBJ_LDFLAGS ?= -shared
else
	SHOBJ_CFLAGS ?= -W -Wall -dynamic -fno-common -g -ggdb -std=c99 -O2
	SHOBJ_LDFLAGS ?= -bundle -undefined dynamic_lookup
endif

TEST_MODULES = \
    commandfilter.so \
    testrdb.so \
    fork.so \
    infotest.so \
    propagate.so \
    misc.so \
    hooks.so \
    blockonkeys.so \
    scan.so \
    datatype.so \
    auth.so \
    keyspace_events.so \
    blockedclient.so \
    getkeys.so \
<<<<<<< HEAD
    test_lazyfree.so
=======
    timer.so
>>>>>>> a0576bde


.PHONY: all

all: $(TEST_MODULES)

32bit:
	$(MAKE) CFLAGS="-m32" LDFLAGS="-melf_i386"

%.xo: %.c ../../src/redismodule.h
	$(CC) -I../../src $(CFLAGS) $(SHOBJ_CFLAGS) -fPIC -c $< -o $@

%.so: %.xo
	$(LD) -o $@ $< $(SHOBJ_LDFLAGS) $(LDFLAGS) $(LIBS) -lc

.PHONY: clean

clean:
	rm -f $(TEST_MODULES) $(TEST_MODULES:.so=.xo)<|MERGE_RESOLUTION|>--- conflicted
+++ resolved
@@ -26,11 +26,8 @@
     keyspace_events.so \
     blockedclient.so \
     getkeys.so \
-<<<<<<< HEAD
-    test_lazyfree.so
-=======
-    timer.so
->>>>>>> a0576bde
+    test_lazyfree.so \
+    timer.so \
 
 
 .PHONY: all
