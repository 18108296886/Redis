
# find the OS
uname_S := $(shell sh -c 'uname -s 2>/dev/null || echo not')

ifeq ($(uname_S),Darwin)
	SHOBJ_CFLAGS ?= -W -Wall -dynamic -fno-common -g -ggdb -std=c99 -O2
	SHOBJ_LDFLAGS ?= -bundle -undefined dynamic_lookup
else	# Linux, others
	SHOBJ_CFLAGS ?= -W -Wall -fno-common -g -ggdb -std=c99 -O2
	SHOBJ_LDFLAGS ?= -shared
endif

ifeq ($(uname_S),Linux)
    LD = gcc
    CC = gcc
endif

# OS X 11.x doesn't have /usr/lib/libSystem.dylib and needs an explicit setting.
ifeq ($(uname_S),Darwin)
ifeq ("$(wildcard /usr/lib/libSystem.dylib)","")
LIBS = -L /Library/Developer/CommandLineTools/SDKs/MacOSX.sdk/usr/lib -lsystem
endif
endif

TEST_MODULES = \
    commandfilter.so \
    basics.so \
    testrdb.so \
    fork.so \
    infotest.so \
    propagate.so \
    misc.so \
    hooks.so \
    blockonkeys.so \
    blockonbackground.so \
    scan.so \
    datatype.so \
    datatype2.so \
    auth.so \
    keyspace_events.so \
    blockedclient.so \
    getkeys.so \
    test_lazyfree.so \
    timer.so \
    defragtest.so \
    keyspecs.so \
    hash.so \
    zset.so \
    stream.so \
    aclcheck.so \
    list.so \
    subcommands.so \
    reply.so \
<<<<<<< HEAD
    cmdintrospection.so
=======
    eventloop.so
>>>>>>> 68a8d0b4

.PHONY: all

all: $(TEST_MODULES)

32bit:
	$(MAKE) CFLAGS="-m32" LDFLAGS="-m32"

%.xo: %.c ../../src/redismodule.h
	$(CC) -I../../src $(CFLAGS) $(SHOBJ_CFLAGS) -fPIC -c $< -o $@

%.so: %.xo
	$(LD) -o $@ $< $(SHOBJ_LDFLAGS) $(LDFLAGS) $(LIBS)

.PHONY: clean

clean:
	rm -f $(TEST_MODULES) $(TEST_MODULES:.so=.xo)<|MERGE_RESOLUTION|>--- conflicted
+++ resolved
@@ -51,11 +51,8 @@
     list.so \
     subcommands.so \
     reply.so \
-<<<<<<< HEAD
-    cmdintrospection.so
-=======
+    cmdintrospection.so \
     eventloop.so
->>>>>>> 68a8d0b4
 
 .PHONY: all
 
