#include "redismodule.h"
#include <errno.h>

#define UNUSED(V) ((void) V)

int kspec_legacy(RedisModuleCtx *ctx, RedisModuleString **argv, int argc) {
    UNUSED(argv);
    UNUSED(argc);
    RedisModule_ReplyWithSimpleString(ctx, "OK");
    return REDISMODULE_OK;
}

int kspec_complex1(RedisModuleCtx *ctx, RedisModuleString **argv, int argc) {
    UNUSED(argv);
    UNUSED(argc);
    RedisModule_ReplyWithSimpleString(ctx, "OK");
    return REDISMODULE_OK;
}

int kspec_complex2(RedisModuleCtx *ctx, RedisModuleString **argv, int argc) {
    UNUSED(argv);
    UNUSED(argc);
    RedisModule_ReplyWithSimpleString(ctx, "OK");
    return REDISMODULE_OK;
}

int createKspecLegacy(RedisModuleCtx *ctx) {
    /* Test legacy range "gluing" */
    if (RedisModule_CreateCommand(ctx,"kspec.legacy",kspec_legacy,"",0,0,0) == REDISMODULE_ERR)
        return REDISMODULE_ERR;

<<<<<<< HEAD
    RedisModuleCommand *command = RedisModule_GetCommand(ctx,"kspec.legacy");
    RedisModuleCommandInfo info = {
        .version = REDISMODULE_COMMAND_INFO_VERSION,
        .arity = -2,
        .key_specs = (RedisModuleCommandKeySpec[]){
            {
                .flags = REDISMODULE_CMD_KEY_READ,
                .begin_search_type = REDISMODULE_KSPEC_BS_INDEX,
                .bs.index.pos = 1,
                .find_keys_type = REDISMODULE_KSPEC_FK_RANGE,
                .fk.range = {0,1,0}
            },
            {
                .flags = REDISMODULE_CMD_KEY_WRITE,
                .begin_search_type = REDISMODULE_KSPEC_BS_INDEX,
                .bs.index.pos = 2,
                /* Omitted find_keys_type is shorthand for RANGE {0,1,0} */
            },
            {0}
        },
        0
    };
    if (RedisModule_SetCommandInfo(command, &info) == REDISMODULE_ERR)
        return REDISMODULE_ERR;

    return REDISMODULE_OK;
}
=======
    if (RedisModule_AddCommandKeySpec(legacy,"RO ACCESS",&spec_id) == REDISMODULE_ERR)
        return REDISMODULE_ERR;
    if (RedisModule_SetCommandKeySpecBeginSearchIndex(legacy,spec_id,1) == REDISMODULE_ERR)
        return REDISMODULE_ERR;
    if (RedisModule_SetCommandKeySpecFindKeysRange(legacy,spec_id,0,1,0) == REDISMODULE_ERR)
        return REDISMODULE_ERR;

    if (RedisModule_AddCommandKeySpec(legacy,"RW UPDATE",&spec_id) == REDISMODULE_ERR)
        return REDISMODULE_ERR;
    if (RedisModule_SetCommandKeySpecBeginSearchIndex(legacy,spec_id,2) == REDISMODULE_ERR)
        return REDISMODULE_ERR;
    if (RedisModule_SetCommandKeySpecFindKeysRange(legacy,spec_id,0,1,0) == REDISMODULE_ERR)
        return REDISMODULE_ERR;
>>>>>>> 68a8d0b4

int createKspecComplex1(RedisModuleCtx *ctx) {
    /* First is legacy, rest are new specs */
    if (RedisModule_CreateCommand(ctx,"kspec.complex1",kspec_complex1,"",1,1,1) == REDISMODULE_ERR)
        return REDISMODULE_ERR;

<<<<<<< HEAD
    RedisModuleCommand *command = RedisModule_GetCommand(ctx,"kspec.complex1");
    RedisModuleCommandInfo info = {
        .version = REDISMODULE_COMMAND_INFO_VERSION,
        .key_specs = (RedisModuleCommandKeySpec[]){
            {
                .begin_search_type = REDISMODULE_KSPEC_BS_INDEX,
                .bs.index.pos = 1,
            },
            {
                .flags = REDISMODULE_CMD_KEY_WRITE,
                .begin_search_type = REDISMODULE_KSPEC_BS_KEYWORD,
                .bs.keyword.keyword = "STORE",
                .bs.keyword.startfrom = 2,
            },
            {
                .flags = REDISMODULE_CMD_KEY_READ,
                .begin_search_type = REDISMODULE_KSPEC_BS_KEYWORD,
                .bs.keyword.keyword = "KEYS",
                .bs.keyword.startfrom = 2,
                .find_keys_type = REDISMODULE_KSPEC_FK_KEYNUM,
                .fk.keynum = {0,1,1}
            },
            {0}
        },
        0
    };
    if (RedisModule_SetCommandInfo(command, &info) == REDISMODULE_ERR) {
        printf("ERRNO %d (line %d)\n", errno, __LINE__);
        return REDISMODULE_ERR;
    }

    return REDISMODULE_OK;
}
=======
    if (RedisModule_AddCommandKeySpec(complex1,"RW UPDATE",&spec_id) == REDISMODULE_ERR)
        return REDISMODULE_ERR;
    if (RedisModule_SetCommandKeySpecBeginSearchKeyword(complex1,spec_id,"STORE",2) == REDISMODULE_ERR)
        return REDISMODULE_ERR;
    if (RedisModule_SetCommandKeySpecFindKeysRange(complex1,spec_id,0,1,0) == REDISMODULE_ERR)
        return REDISMODULE_ERR;

    if (RedisModule_AddCommandKeySpec(complex1,"RO ACCESS",&spec_id) == REDISMODULE_ERR)
        return REDISMODULE_ERR;
    if (RedisModule_SetCommandKeySpecBeginSearchKeyword(complex1,spec_id,"KEYS",2) == REDISMODULE_ERR)
        return REDISMODULE_ERR;
    if (RedisModule_SetCommandKeySpecFindKeysKeynum(complex1,spec_id,0,1,1) == REDISMODULE_ERR)
        return REDISMODULE_ERR;
>>>>>>> 68a8d0b4

int createKspecComplex2(RedisModuleCtx *ctx) {
    /* First is not legacy, more than STATIC_KEYS_SPECS_NUM specs */
    if (RedisModule_CreateCommand(ctx,"kspec.complex2",kspec_complex2,"",0,0,0) == REDISMODULE_ERR)
        return REDISMODULE_ERR;
<<<<<<< HEAD

    RedisModuleCommand *command = RedisModule_GetCommand(ctx,"kspec.complex2");
    RedisModuleCommandInfo info = {
        .version = REDISMODULE_COMMAND_INFO_VERSION,
        .key_specs = (RedisModuleCommandKeySpec[]){
            {
                .flags = REDISMODULE_CMD_KEY_WRITE,
                .begin_search_type = REDISMODULE_KSPEC_BS_KEYWORD,
                .bs.keyword.keyword = "STORE",
                .bs.keyword.startfrom = 5,
                .find_keys_type = REDISMODULE_KSPEC_FK_RANGE,
                .fk.range = {0,1,0}
            },
            {
                .flags = REDISMODULE_CMD_KEY_READ,
                .begin_search_type = REDISMODULE_KSPEC_BS_INDEX,
                .bs.index.pos = 1,
                .find_keys_type = REDISMODULE_KSPEC_FK_RANGE,
                .fk.range = {0,1,0}
            },
            {
                .flags = REDISMODULE_CMD_KEY_READ,
                .begin_search_type = REDISMODULE_KSPEC_BS_INDEX,
                .bs.index.pos = 2,
                .find_keys_type = REDISMODULE_KSPEC_FK_RANGE,
                .fk.range = {0,1,0}
            },
            {
                .flags = REDISMODULE_CMD_KEY_WRITE,
                .begin_search_type = REDISMODULE_KSPEC_BS_INDEX,
                .bs.index.pos = 3,
                .find_keys_type = REDISMODULE_KSPEC_FK_KEYNUM,
                .fk.keynum = {0,1,1}
            },
            {
                .flags = REDISMODULE_CMD_KEY_WRITE,
                .begin_search_type = REDISMODULE_KSPEC_BS_KEYWORD,
                .bs.keyword.keyword = "MOREKEYS",
                .bs.keyword.startfrom = 5,
                .find_keys_type = REDISMODULE_KSPEC_FK_RANGE,
                .fk.range = {-1,1,0}
            },
            {0}
        },
        0
    };
    if (RedisModule_SetCommandInfo(command, &info) == REDISMODULE_ERR)
        return REDISMODULE_ERR;

    return REDISMODULE_OK;
}

int RedisModule_OnLoad(RedisModuleCtx *ctx, RedisModuleString **argv, int argc) {
    REDISMODULE_NOT_USED(argv);
    REDISMODULE_NOT_USED(argc);

    if (RedisModule_Init(ctx, "keyspecs", 1, REDISMODULE_APIVER_1) == REDISMODULE_ERR)
=======
    RedisModuleCommand *complex2 = RedisModule_GetCommand(ctx,"kspec.complex2");

    if (RedisModule_AddCommandKeySpec(complex2,"RW UPDATE",&spec_id) == REDISMODULE_ERR)
        return REDISMODULE_ERR;
    if (RedisModule_SetCommandKeySpecBeginSearchKeyword(complex2,spec_id,"STORE",5) == REDISMODULE_ERR)
        return REDISMODULE_ERR;
    if (RedisModule_SetCommandKeySpecFindKeysRange(complex2,spec_id,0,1,0) == REDISMODULE_ERR)
        return REDISMODULE_ERR;

    if (RedisModule_AddCommandKeySpec(complex2,"RO ACCESS",&spec_id) == REDISMODULE_ERR)
        return REDISMODULE_ERR;
    if (RedisModule_SetCommandKeySpecBeginSearchIndex(complex2,spec_id,1) == REDISMODULE_ERR)
        return REDISMODULE_ERR;
    if (RedisModule_SetCommandKeySpecFindKeysRange(complex2,spec_id,0,1,0) == REDISMODULE_ERR)
        return REDISMODULE_ERR;

    if (RedisModule_AddCommandKeySpec(complex2,"RO ACCESS",&spec_id) == REDISMODULE_ERR)
        return REDISMODULE_ERR;
    if (RedisModule_SetCommandKeySpecBeginSearchIndex(complex2,spec_id,2) == REDISMODULE_ERR)
        return REDISMODULE_ERR;
    if (RedisModule_SetCommandKeySpecFindKeysRange(complex2,spec_id,0,1,0) == REDISMODULE_ERR)
        return REDISMODULE_ERR;

    if (RedisModule_AddCommandKeySpec(complex2,"RW UPDATE",&spec_id) == REDISMODULE_ERR)
        return REDISMODULE_ERR;
    if (RedisModule_SetCommandKeySpecBeginSearchIndex(complex2,spec_id,3) == REDISMODULE_ERR)
        return REDISMODULE_ERR;
    if (RedisModule_SetCommandKeySpecFindKeysKeynum(complex2,spec_id,0,1,1) == REDISMODULE_ERR)
        return REDISMODULE_ERR;

    if (RedisModule_AddCommandKeySpec(complex2,"RW UPDATE",&spec_id) == REDISMODULE_ERR)
        return REDISMODULE_ERR;
    if (RedisModule_SetCommandKeySpecBeginSearchKeyword(complex2,spec_id,"MOREKEYS",5) == REDISMODULE_ERR)
        return REDISMODULE_ERR;
    if (RedisModule_SetCommandKeySpecFindKeysRange(complex2,spec_id,-1,1,0) == REDISMODULE_ERR)
>>>>>>> 68a8d0b4
        return REDISMODULE_ERR;

    if (createKspecLegacy(ctx) == REDISMODULE_ERR) return REDISMODULE_ERR;
    if (createKspecComplex1(ctx) == REDISMODULE_ERR) return REDISMODULE_ERR;
    if (createKspecComplex2(ctx) == REDISMODULE_ERR) return REDISMODULE_ERR;
    return REDISMODULE_OK;
}<|MERGE_RESOLUTION|>--- conflicted
+++ resolved
@@ -29,21 +29,20 @@
     if (RedisModule_CreateCommand(ctx,"kspec.legacy",kspec_legacy,"",0,0,0) == REDISMODULE_ERR)
         return REDISMODULE_ERR;
 
-<<<<<<< HEAD
     RedisModuleCommand *command = RedisModule_GetCommand(ctx,"kspec.legacy");
     RedisModuleCommandInfo info = {
         .version = REDISMODULE_COMMAND_INFO_VERSION,
         .arity = -2,
         .key_specs = (RedisModuleCommandKeySpec[]){
             {
-                .flags = REDISMODULE_CMD_KEY_READ,
+                .flags = REDISMODULE_CMD_KEY_RO | REDISMODULE_CMD_KEY_ACCESS,
                 .begin_search_type = REDISMODULE_KSPEC_BS_INDEX,
                 .bs.index.pos = 1,
                 .find_keys_type = REDISMODULE_KSPEC_FK_RANGE,
                 .fk.range = {0,1,0}
             },
             {
-                .flags = REDISMODULE_CMD_KEY_WRITE,
+                .flags = REDISMODULE_CMD_KEY_RW | REDISMODULE_CMD_KEY_UPDATE,
                 .begin_search_type = REDISMODULE_KSPEC_BS_INDEX,
                 .bs.index.pos = 2,
                 /* Omitted find_keys_type is shorthand for RANGE {0,1,0} */
@@ -57,44 +56,29 @@
 
     return REDISMODULE_OK;
 }
-=======
-    if (RedisModule_AddCommandKeySpec(legacy,"RO ACCESS",&spec_id) == REDISMODULE_ERR)
-        return REDISMODULE_ERR;
-    if (RedisModule_SetCommandKeySpecBeginSearchIndex(legacy,spec_id,1) == REDISMODULE_ERR)
-        return REDISMODULE_ERR;
-    if (RedisModule_SetCommandKeySpecFindKeysRange(legacy,spec_id,0,1,0) == REDISMODULE_ERR)
-        return REDISMODULE_ERR;
-
-    if (RedisModule_AddCommandKeySpec(legacy,"RW UPDATE",&spec_id) == REDISMODULE_ERR)
-        return REDISMODULE_ERR;
-    if (RedisModule_SetCommandKeySpecBeginSearchIndex(legacy,spec_id,2) == REDISMODULE_ERR)
-        return REDISMODULE_ERR;
-    if (RedisModule_SetCommandKeySpecFindKeysRange(legacy,spec_id,0,1,0) == REDISMODULE_ERR)
-        return REDISMODULE_ERR;
->>>>>>> 68a8d0b4
 
 int createKspecComplex1(RedisModuleCtx *ctx) {
     /* First is legacy, rest are new specs */
     if (RedisModule_CreateCommand(ctx,"kspec.complex1",kspec_complex1,"",1,1,1) == REDISMODULE_ERR)
         return REDISMODULE_ERR;
 
-<<<<<<< HEAD
     RedisModuleCommand *command = RedisModule_GetCommand(ctx,"kspec.complex1");
     RedisModuleCommandInfo info = {
         .version = REDISMODULE_COMMAND_INFO_VERSION,
         .key_specs = (RedisModuleCommandKeySpec[]){
             {
+                .flags = REDISMODULE_CMD_KEY_RO,
                 .begin_search_type = REDISMODULE_KSPEC_BS_INDEX,
                 .bs.index.pos = 1,
             },
             {
-                .flags = REDISMODULE_CMD_KEY_WRITE,
+                .flags = REDISMODULE_CMD_KEY_RW | REDISMODULE_CMD_KEY_UPDATE,
                 .begin_search_type = REDISMODULE_KSPEC_BS_KEYWORD,
                 .bs.keyword.keyword = "STORE",
                 .bs.keyword.startfrom = 2,
             },
             {
-                .flags = REDISMODULE_CMD_KEY_READ,
+                .flags = REDISMODULE_CMD_KEY_RO | REDISMODULE_CMD_KEY_ACCESS,
                 .begin_search_type = REDISMODULE_KSPEC_BS_KEYWORD,
                 .bs.keyword.keyword = "KEYS",
                 .bs.keyword.startfrom = 2,
@@ -112,34 +96,18 @@
 
     return REDISMODULE_OK;
 }
-=======
-    if (RedisModule_AddCommandKeySpec(complex1,"RW UPDATE",&spec_id) == REDISMODULE_ERR)
-        return REDISMODULE_ERR;
-    if (RedisModule_SetCommandKeySpecBeginSearchKeyword(complex1,spec_id,"STORE",2) == REDISMODULE_ERR)
-        return REDISMODULE_ERR;
-    if (RedisModule_SetCommandKeySpecFindKeysRange(complex1,spec_id,0,1,0) == REDISMODULE_ERR)
-        return REDISMODULE_ERR;
-
-    if (RedisModule_AddCommandKeySpec(complex1,"RO ACCESS",&spec_id) == REDISMODULE_ERR)
-        return REDISMODULE_ERR;
-    if (RedisModule_SetCommandKeySpecBeginSearchKeyword(complex1,spec_id,"KEYS",2) == REDISMODULE_ERR)
-        return REDISMODULE_ERR;
-    if (RedisModule_SetCommandKeySpecFindKeysKeynum(complex1,spec_id,0,1,1) == REDISMODULE_ERR)
-        return REDISMODULE_ERR;
->>>>>>> 68a8d0b4
 
 int createKspecComplex2(RedisModuleCtx *ctx) {
     /* First is not legacy, more than STATIC_KEYS_SPECS_NUM specs */
     if (RedisModule_CreateCommand(ctx,"kspec.complex2",kspec_complex2,"",0,0,0) == REDISMODULE_ERR)
         return REDISMODULE_ERR;
-<<<<<<< HEAD
 
     RedisModuleCommand *command = RedisModule_GetCommand(ctx,"kspec.complex2");
     RedisModuleCommandInfo info = {
         .version = REDISMODULE_COMMAND_INFO_VERSION,
         .key_specs = (RedisModuleCommandKeySpec[]){
             {
-                .flags = REDISMODULE_CMD_KEY_WRITE,
+                .flags = REDISMODULE_CMD_KEY_RW | REDISMODULE_CMD_KEY_UPDATE,
                 .begin_search_type = REDISMODULE_KSPEC_BS_KEYWORD,
                 .bs.keyword.keyword = "STORE",
                 .bs.keyword.startfrom = 5,
@@ -147,28 +115,28 @@
                 .fk.range = {0,1,0}
             },
             {
-                .flags = REDISMODULE_CMD_KEY_READ,
+                .flags = REDISMODULE_CMD_KEY_RO | REDISMODULE_CMD_KEY_ACCESS,
                 .begin_search_type = REDISMODULE_KSPEC_BS_INDEX,
                 .bs.index.pos = 1,
                 .find_keys_type = REDISMODULE_KSPEC_FK_RANGE,
                 .fk.range = {0,1,0}
             },
             {
-                .flags = REDISMODULE_CMD_KEY_READ,
+                .flags = REDISMODULE_CMD_KEY_RO | REDISMODULE_CMD_KEY_ACCESS,
                 .begin_search_type = REDISMODULE_KSPEC_BS_INDEX,
                 .bs.index.pos = 2,
                 .find_keys_type = REDISMODULE_KSPEC_FK_RANGE,
                 .fk.range = {0,1,0}
             },
             {
-                .flags = REDISMODULE_CMD_KEY_WRITE,
+                .flags = REDISMODULE_CMD_KEY_RW | REDISMODULE_CMD_KEY_UPDATE,
                 .begin_search_type = REDISMODULE_KSPEC_BS_INDEX,
                 .bs.index.pos = 3,
                 .find_keys_type = REDISMODULE_KSPEC_FK_KEYNUM,
                 .fk.keynum = {0,1,1}
             },
             {
-                .flags = REDISMODULE_CMD_KEY_WRITE,
+                .flags = REDISMODULE_CMD_KEY_RW | REDISMODULE_CMD_KEY_UPDATE,
                 .begin_search_type = REDISMODULE_KSPEC_BS_KEYWORD,
                 .bs.keyword.keyword = "MOREKEYS",
                 .bs.keyword.startfrom = 5,
@@ -190,43 +158,6 @@
     REDISMODULE_NOT_USED(argc);
 
     if (RedisModule_Init(ctx, "keyspecs", 1, REDISMODULE_APIVER_1) == REDISMODULE_ERR)
-=======
-    RedisModuleCommand *complex2 = RedisModule_GetCommand(ctx,"kspec.complex2");
-
-    if (RedisModule_AddCommandKeySpec(complex2,"RW UPDATE",&spec_id) == REDISMODULE_ERR)
-        return REDISMODULE_ERR;
-    if (RedisModule_SetCommandKeySpecBeginSearchKeyword(complex2,spec_id,"STORE",5) == REDISMODULE_ERR)
-        return REDISMODULE_ERR;
-    if (RedisModule_SetCommandKeySpecFindKeysRange(complex2,spec_id,0,1,0) == REDISMODULE_ERR)
-        return REDISMODULE_ERR;
-
-    if (RedisModule_AddCommandKeySpec(complex2,"RO ACCESS",&spec_id) == REDISMODULE_ERR)
-        return REDISMODULE_ERR;
-    if (RedisModule_SetCommandKeySpecBeginSearchIndex(complex2,spec_id,1) == REDISMODULE_ERR)
-        return REDISMODULE_ERR;
-    if (RedisModule_SetCommandKeySpecFindKeysRange(complex2,spec_id,0,1,0) == REDISMODULE_ERR)
-        return REDISMODULE_ERR;
-
-    if (RedisModule_AddCommandKeySpec(complex2,"RO ACCESS",&spec_id) == REDISMODULE_ERR)
-        return REDISMODULE_ERR;
-    if (RedisModule_SetCommandKeySpecBeginSearchIndex(complex2,spec_id,2) == REDISMODULE_ERR)
-        return REDISMODULE_ERR;
-    if (RedisModule_SetCommandKeySpecFindKeysRange(complex2,spec_id,0,1,0) == REDISMODULE_ERR)
-        return REDISMODULE_ERR;
-
-    if (RedisModule_AddCommandKeySpec(complex2,"RW UPDATE",&spec_id) == REDISMODULE_ERR)
-        return REDISMODULE_ERR;
-    if (RedisModule_SetCommandKeySpecBeginSearchIndex(complex2,spec_id,3) == REDISMODULE_ERR)
-        return REDISMODULE_ERR;
-    if (RedisModule_SetCommandKeySpecFindKeysKeynum(complex2,spec_id,0,1,1) == REDISMODULE_ERR)
-        return REDISMODULE_ERR;
-
-    if (RedisModule_AddCommandKeySpec(complex2,"RW UPDATE",&spec_id) == REDISMODULE_ERR)
-        return REDISMODULE_ERR;
-    if (RedisModule_SetCommandKeySpecBeginSearchKeyword(complex2,spec_id,"MOREKEYS",5) == REDISMODULE_ERR)
-        return REDISMODULE_ERR;
-    if (RedisModule_SetCommandKeySpecFindKeysRange(complex2,spec_id,-1,1,0) == REDISMODULE_ERR)
->>>>>>> 68a8d0b4
         return REDISMODULE_ERR;
 
     if (createKspecLegacy(ctx) == REDISMODULE_ERR) return REDISMODULE_ERR;
