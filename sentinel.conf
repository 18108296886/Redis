# Example sentinel.conf

# *** IMPORTANT ***
#
# By default Sentinel will not be reachable from interfaces different than
# localhost, either use the 'bind' directive to bind to a list of network
# interfaces, or disable protected mode with "protected-mode no" by
# adding it to this configuration file.
#
# Before doing that MAKE SURE the instance is protected from the outside
# world via firewalling or other means.
#
# For example you may use one of the following:
#
# bind 127.0.0.1 192.168.1.1
#
# protected-mode no

# port <sentinel-port>
# The port that this sentinel instance will run on
port 26379

# By default Redis Sentinel does not run as a daemon. Use 'yes' if you need it.
# Note that Redis will write a pid file in /var/run/redis-sentinel.pid when
# daemonized.
daemonize no

# When running daemonized, Redis Sentinel writes a pid file in
# /var/run/redis-sentinel.pid by default. You can specify a custom pid file
# location here.
pidfile /var/run/redis-sentinel.pid

# Specify the log file name. Also the empty string can be used to force
# Sentinel to log on the standard output. Note that if you use standard
# output for logging but daemonize, logs will be sent to /dev/null
logfile ""

# sentinel announce-ip <ip>
# sentinel announce-port <port>
#
# The above two configuration directives are useful in environments where,
# because of NAT, Sentinel is reachable from outside via a non-local address.
#
# When announce-ip is provided, the Sentinel will claim the specified IP address
# in HELLO messages used to gossip its presence, instead of auto-detecting the
# local address as it usually does.
#
# Similarly when announce-port is provided and is valid and non-zero, Sentinel
# will announce the specified TCP port.
#
# The two options don't need to be used together, if only announce-ip is
# provided, the Sentinel will announce the specified IP and the server port
# as specified by the "port" option. If only announce-port is provided, the
# Sentinel will announce the auto-detected local IP and the specified port.
#
# Example:
#
# sentinel announce-ip 1.2.3.4

# dir <working-directory>
# Every long running process should have a well-defined working directory.
# For Redis Sentinel to chdir to /tmp at startup is the simplest thing
# for the process to don't interfere with administrative tasks such as
# unmounting filesystems.
dir /tmp

# sentinel monitor <master-name> <ip> <redis-port> <quorum>
#
# Tells Sentinel to monitor this master, and to consider it in O_DOWN
# (Objectively Down) state only if at least <quorum> sentinels agree.
#
# Note that whatever is the ODOWN quorum, a Sentinel will require to
# be elected by the majority of the known Sentinels in order to
# start a failover, so no failover can be performed in minority.
#
# Replicas are auto-discovered, so you don't need to specify replicas in
# any way. Sentinel itself will rewrite this configuration file adding
# the replicas using additional configuration options.
# Also note that the configuration file is rewritten when a
# replica is promoted to master.
#
# Note: master name should not include special characters or spaces.
# The valid charset is A-z 0-9 and the three characters ".-_".
sentinel monitor mymaster 127.0.0.1 6379 2

# sentinel auth-pass <master-name> <password>
#
# Set the password to use to authenticate with the master and replicas.
# Useful if there is a password set in the Redis instances to monitor.
#
# Note that the master password is also used for replicas, so it is not
# possible to set a different password in masters and replicas instances
# if you want to be able to monitor these instances with Sentinel.
#
# However you can have Redis instances without the authentication enabled
# mixed with Redis instances requiring the authentication (as long as the
# password set is the same for all the instances requiring the password) as
# the AUTH command will have no effect in Redis instances with authentication
# switched off.
#
# Example:
#
# sentinel auth-pass mymaster MySUPER--secret-0123passw0rd

# sentinel auth-user <master-name> <username>
#
# This is useful in order to authenticate to instances having ACL capabilities,
# that is, running Redis 6.0 or greater. When just auth-pass is provided the
# Sentinel instance will authenticate to Redis using the old "AUTH <pass>"
# method. When also an username is provided, it will use "AUTH <user> <pass>".
# In the Redis servers side, the ACL to provide just minimal access to
# Sentinel instances, should be configured along the following lines:
#
#     user sentinel-user >somepassword +client +subscribe +publish \
#                        +ping +info +multi +slaveof +config +client +exec on

# sentinel down-after-milliseconds <master-name> <milliseconds>
#
# Number of milliseconds the master (or any attached replica or sentinel) should
# be unreachable (as in, not acceptable reply to PING, continuously, for the
# specified period) in order to consider it in S_DOWN state (Subjectively
# Down).
#
# Default is 30 seconds.
sentinel down-after-milliseconds mymaster 30000

# requirepass <password>
#
# You can configure Sentinel itself to require a password, however when doing
# so Sentinel will try to authenticate with the same password to all the
# other Sentinels. So you need to configure all your Sentinels in a given
# group with the same "requirepass" password. Check the following documentation
# for more info: https://redis.io/topics/sentinel

# sentinel parallel-syncs <master-name> <numreplicas>
#
# How many replicas we can reconfigure to point to the new replica simultaneously
# during the failover. Use a low number if you use the replicas to serve query
# to avoid that all the replicas will be unreachable at about the same
# time while performing the synchronization with the master.
sentinel parallel-syncs mymaster 1

# sentinel failover-timeout <master-name> <milliseconds>
#
# Specifies the failover timeout in milliseconds. It is used in many ways:
#
# - The time needed to re-start a failover after a previous failover was
#   already tried against the same master by a given Sentinel, is two
#   times the failover timeout.
#
# - The time needed for a replica replicating to a wrong master according
#   to a Sentinel current configuration, to be forced to replicate
#   with the right master, is exactly the failover timeout (counting since
#   the moment a Sentinel detected the misconfiguration).
#
# - The time needed to cancel a failover that is already in progress but
#   did not produced any configuration change (SLAVEOF NO ONE yet not
#   acknowledged by the promoted replica).
#
# - The maximum time a failover in progress waits for all the replicas to be
#   reconfigured as replicas of the new master. However even after this time
#   the replicas will be reconfigured by the Sentinels anyway, but not with
#   the exact parallel-syncs progression as specified.
#
# Default is 3 minutes.
sentinel failover-timeout mymaster 180000

# SCRIPTS EXECUTION
#
# sentinel notification-script and sentinel reconfig-script are used in order
# to configure scripts that are called to notify the system administrator
# or to reconfigure clients after a failover. The scripts are executed
# with the following rules for error handling:
#
# If script exits with "1" the execution is retried later (up to a maximum
# number of times currently set to 10).
#
# If script exits with "2" (or an higher value) the script execution is
# not retried.
#
# If script terminates because it receives a signal the behavior is the same
# as exit code 1.
#
# A script has a maximum running time of 60 seconds. After this limit is
# reached the script is terminated with a SIGKILL and the execution retried.

# NOTIFICATION SCRIPT
#
# sentinel notification-script <master-name> <script-path>
# 
# Call the specified notification script for any sentinel event that is
# generated in the WARNING level (for instance -sdown, -odown, and so forth).
# This script should notify the system administrator via email, SMS, or any
# other messaging system, that there is something wrong with the monitored
# Redis systems.
#
# The script is called with just two arguments: the first is the event type
# and the second the event description.
#
# The script must exist and be executable in order for sentinel to start if
# this option is provided.
#
# Example:
#
# sentinel notification-script mymaster /var/redis/notify.sh

# CLIENTS RECONFIGURATION SCRIPT
#
# sentinel client-reconfig-script <master-name> <script-path>
#
# When the master changed because of a failover a script can be called in
# order to perform application-specific tasks to notify the clients that the
# configuration has changed and the master is at a different address.
# 
# The following arguments are passed to the script:
#
# <master-name> <role> <state> <from-ip> <from-port> <to-ip> <to-port>
#
# <state> is currently always "failover"
# <role> is either "leader" or "observer"
# 
# The arguments from-ip, from-port, to-ip, to-port are used to communicate
# the old address of the master and the new address of the elected replica
# (now a master).
#
# This script should be resistant to multiple invocations.
#
# Example:
#
# sentinel client-reconfig-script mymaster /var/redis/reconfig.sh

# SECURITY
#
# By default SENTINEL SET will not be able to change the notification-script
# and client-reconfig-script at runtime. This avoids a trivial security issue
# where clients can set the script to anything and trigger a failover in order
# to get the program executed.

sentinel deny-scripts-reconfig yes
<<<<<<< HEAD
=======

# REDIS COMMANDS RENAMING
#
# Sometimes the Redis server has certain commands, that are needed for Sentinel
# to work correctly, renamed to unguessable strings. This is often the case
# of CONFIG and SLAVEOF in the context of providers that provide Redis as
# a service, and don't want the customers to reconfigure the instances outside
# of the administration console.
#
# In such case it is possible to tell Sentinel to use different command names
# instead of the normal ones. For example if the master "mymaster", and the
# associated replicas, have "CONFIG" all renamed to "GUESSME", I could use:
#
# SENTINEL rename-command mymaster CONFIG GUESSME
#
# After such configuration is set, every time Sentinel would use CONFIG it will
# use GUESSME instead. Note that there is no actual need to respect the command
# case, so writing "config guessme" is the same in the example above.
#
# SENTINEL SET can also be used in order to perform this configuration at runtime.
#
# In order to set a command back to its original name (undo the renaming), it
# is possible to just rename a command to itsef:
#
# SENTINEL rename-command mymaster CONFIG CONFIG
>>>>>>> 7bf665f1
<|MERGE_RESOLUTION|>--- conflicted
+++ resolved
@@ -237,8 +237,6 @@
 # to get the program executed.
 
 sentinel deny-scripts-reconfig yes
-<<<<<<< HEAD
-=======
 
 # REDIS COMMANDS RENAMING
 #
@@ -263,5 +261,4 @@
 # In order to set a command back to its original name (undo the renaming), it
 # is possible to just rename a command to itsef:
 #
-# SENTINEL rename-command mymaster CONFIG CONFIG
->>>>>>> 7bf665f1
+# SENTINEL rename-command mymaster CONFIG CONFIG